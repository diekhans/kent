/* gfServer - set up an index of the genome in memory and
 * respond to search requests. */
/* Copyright 2001-2003 Jim Kent.  All rights reserved. */
#include "common.h"
#include <signal.h>
#include <stdarg.h>
#include <sys/socket.h>
#include <netinet/in.h>
#include <netdb.h>
#include "portable.h"
#include "net.h"
#include "dnautil.h"
#include "dnaseq.h"
#include "nib.h"
#include "twoBit.h"
#include "fa.h"
#include "dystring.h"
#include "errAbort.h"
#include "memalloc.h"
#include "genoFind.h"
#include "options.h"
#include "trans3.h"
#include "log.h"
#include "internet.h"
#include "hash.h"


static struct optionSpec optionSpecs[] = {
    {"canStop", OPTION_BOOLEAN},
    {"log", OPTION_STRING},
    {"logFacility", OPTION_STRING},
    {"mask", OPTION_BOOLEAN},
    {"maxAaSize", OPTION_INT},
    {"maxDnaHits", OPTION_INT},
    {"maxGap", OPTION_INT},
    {"maxNtSize", OPTION_INT},
    {"maxTransHits", OPTION_INT},
    {"minMatch", OPTION_INT},
    {"repMatch", OPTION_INT},
    {"seqLog", OPTION_BOOLEAN},
    {"ipLog", OPTION_BOOLEAN},
    {"debugLog", OPTION_BOOLEAN},
    {"stepSize", OPTION_INT},
    {"tileSize", OPTION_INT},
    {"trans", OPTION_BOOLEAN},
    {"syslog", OPTION_BOOLEAN},
    {"perSeqMax", OPTION_STRING},
    {"noSimpRepMask", OPTION_BOOLEAN},
<<<<<<< HEAD
    {"indexFile", OPTION_STRING},
=======
    {"timeout", OPTION_INT},
>>>>>>> 98c00541
    {NULL, 0}
};


int maxNtSize = 40000;
int maxAaSize = 8000;

int minMatch = gfMinMatch;	/* Can be overridden from command line. */
int tileSize = gfTileSize;	/* Can be overridden from command line. */
int stepSize = 0;		/* Can be overridden from command line. */
boolean doTrans = FALSE;	/* Do translation? */
boolean allowOneMismatch = FALSE; 
boolean noSimpRepMask = FALSE;
int repMatch = 1024;    /* Can be overridden from command line. */
int maxDnaHits = 100;   /* Can be overridden from command line. */
int maxTransHits = 200; /* Can be overridden from command line. */
int maxGap = gfMaxGap;
boolean seqLog = FALSE;
boolean ipLog = FALSE;
boolean doMask = FALSE;
boolean canStop = FALSE;
char *indexFile = NULL;

int timeout = 90;  // default timeout in seconds


void usage()
/* Explain usage and exit. */
{
errAbort(
  "gfServer v %s - Make a server to quickly find where DNA occurs in genome\n"
  "   To set up a server:\n"
  "      gfServer start host port file(s)\n"
  "      where the files are .2bit or .nib format files specified relative to the current directory\n"
  "   To remove a server:\n"
  "      gfServer stop host port\n"
  "   To query a server with DNA sequence:\n"
  "      gfServer query host port probe.fa\n"
  "   To query a server with protein sequence:\n"
  "      gfServer protQuery host port probe.fa\n"
  "   To query a server with translated DNA sequence:\n"
  "      gfServer transQuery host port probe.fa\n"
  "   To query server with PCR primers:\n"
  "      gfServer pcr host port fPrimer rPrimer maxDistance\n"
  "   To process one probe fa file against a .2bit format genome (not starting server):\n"
  "      gfServer direct probe.fa file(s).2bit\n"
  "   To test PCR without starting server:\n"
  "      gfServer pcrDirect fPrimer rPrimer file(s).2bit\n"
  "   To figure out usage level:\n"
  "      gfServer status host port\n"
  "   To get input file list:\n"
  "      gfServer files host port\n"
  "   To generate a precomputed index:\n"
  "      gfServer index gfidx file(s)\n"
  "     where the files are .2bit or .nib format files.  Separate indexes are\n"
  "     be created for untranslated and translated queries.  These can be used\n"
  "     with a persistent server as with 'start -indexFile or a dynamic server.\n"
  "     They must follow the naming convention for for dynamic servers.\n"
  "   To run a dynamic server (usually called by xinetd):\n"
  "      gfServer dynserver rootdir\n"
  "     Data files for genomes are found relative to the root directory.\n"
  "     Queries are made using the prefix of the file path relative to the root\n"
  "     directory.  The files $genome.2bit, $genome.untrans.gfidx, and\n"
  "     $genome.trans.gfidx are required. Typically the structure will be in\n"
  "     the form:\n"
  "         $rootdir/$genomeDataDir/$genome.2bit\n"
  "         $rootdir/$genomeDataDir/$genome.untrans.gfidx\n"
  "         $rootdir/$genomeDataDir/$genome.untrans.gfidx\n"
  "     in this case, one would call gfClient with \n"
  "         -genome=$genome -genomeDataDir=$genomeDataDir\n"
  "     Where the contain directories are optional.\n"
  "     The -perSeqMax functionality can be implemented by creating a file\n"
  "         $rootdir/$genomeDataDir/$genome.perseqmax\n"
  "\n"
  "options:\n"
  "   -tileSize=N     Size of n-mers to index.  Default is 11 for nucleotides, 4 for\n"
  "                   proteins (or translated nucleotides).\n"
  "   -stepSize=N     Spacing between tiles. Default is tileSize.\n"
  "   -minMatch=N     Number of n-mer matches that trigger detailed alignment.\n"
  "                   Default is 2 for nucleotides, 3 for proteins.\n"
  "   -maxGap=N       Number of insertions or deletions allowed between n-mers.\n"
  "                   Default is 2 for nucleotides, 0 for proteins.\n"
  "   -trans          Translate database to protein in 6 frames.  Note: it is best\n"
  "                   to run this on RepeatMasked data in this case.\n"
  "   -log=logFile    Keep a log file that records server requests.\n"
  "   -seqLog         Include sequences in log file (not logged with -syslog).\n"
  "   -ipLog          Include user's IP in log file (not logged with -syslog).\n"
  "   -debugLog       Include debugging info in log file.\n"
  "   -syslog         Log to syslog.\n"
  "   -logFacility=facility  Log to the specified syslog facility - default local0.\n"
  "   -mask           Use masking from .2bit file.\n"
  "   -repMatch=N     Number of occurrences of a tile (n-mer) that triggers repeat masking the\n"
  "                   tile. Default is %d.\n"
  "   -noSimpRepMask  Suppresses simple repeat masking.\n"
  "   -maxDnaHits=N   Maximum number of hits for a DNA query that are sent from the server.\n"
  "                   Default is %d.\n"
  "   -maxTransHits=N Maximum number of hits for a translated query that are sent from the server.\n"
  "                   Default is %d.\n"
  "   -maxNtSize=N    Maximum size of untranslated DNA query sequence.\n"
  "                   Default is %d.\n"
  "   -maxAaSize=N    Maximum size of protein or translated DNA queries.\n"
  "                   Default is %d.\n"
  "   -perSeqMax=file File contains one seq filename (possibly with ':seq' suffix) per line.\n"
  "                   -maxDnaHits will be applied to each filename[:seq] separately: each may\n"
  "                   have at most maxDnaHits/2 hits.  The filename MUST not include the directory.\n"
  "                   Useful for assemblies with many alternate/patch sequences.\n"
  "   -canStop        If set, a quit message will actually take down the server.\n"
<<<<<<< HEAD
  "   -indexFile      Index file create by `gfServer index'. Saving index can speed up\n"
  "                   gfServer startup by two orders of magnitude.  The parameters must\n"
  "                   exactly match the parameters when the file is written or bad things\n"
  "                   will happen.\n"
  ,	gfVersion, repMatch, maxDnaHits, maxTransHits, maxNtSize, maxAaSize
=======
  "   -timeout=N      Timeout in seconds.\n"
  "                   Default is %d.\n"
  ,	gfVersion, repMatch, maxDnaHits, maxTransHits, maxNtSize, maxAaSize, timeout
>>>>>>> 98c00541
  );

}
/*
  Note about file(s) specified in the start command:
      The path(s) specified here are sent back exactly as-is
      to clients such as gfClient, hgBlat, webBlat.
      It is intended that relative paths are used.
      Absolute paths starting with '/' tend not to work
      unless the client is on the same machine as the server.
      For use with hgBlat and webBlat, cd to the directory where the file is
      and use the plain file name with no slashes.
        hgBlat will append the path(s) given to dbDb.nibPath.
       webBlat will append the path(s) given to path specified in webBlat.cfg.
      gfClient will append the path(s) given to the seqDir path specified.
*/

static void setSocketTimeout(int sockfd, int delayInSeconds)
// put socket read and write timeout so it will not take forever to timeout during a read or write
{
struct timeval tv;
tv.tv_sec = delayInSeconds;
tv.tv_usec = 0;
setsockopt(sockfd, SOL_SOCKET, SO_RCVTIMEO, (const char*)&tv, sizeof tv);
setsockopt(sockfd, SOL_SOCKET, SO_SNDTIMEO, (const char*)&tv, sizeof tv);
}

static boolean sendOk = TRUE;

void setSendOk()
// Reset to OK to send
{
sendOk = TRUE;
}

void errSendString(int sd, char *s)
// Send string. If not OK, remember we had an error, do not try to write anything more on this connection.
{
if (sendOk) sendOk = netSendString(sd, s);
}

void errSendLongString(int sd, char *s)
// Send string unless we had an error already on the connection.
{
if (sendOk) sendOk = netSendLongString(sd, s);
}

void genoFindDirect(char *probeName, int fileCount, char *seqFiles[])
/* Don't set up server - just directly look for matches. */
{
struct genoFind *gf = NULL;
struct lineFile *lf = lineFileOpen(probeName, TRUE);
struct dnaSeq seq;
int hitCount = 0, clumpCount = 0, oneHit;
ZeroVar(&seq);

if (doTrans)
    errAbort("Don't support translated direct stuff currently, sorry");

gf = gfIndexNibsAndTwoBits(fileCount, seqFiles, minMatch, maxGap, 
	tileSize, repMatch, FALSE,
	allowOneMismatch, stepSize, noSimpRepMask);

while (faSpeedReadNext(lf, &seq.dna, &seq.size, &seq.name))
    {
    struct lm *lm = lmInit(0);
    struct gfClump *clumpList = gfFindClumps(gf, &seq, lm, &oneHit), *clump;
    hitCount += oneHit;
    for (clump = clumpList; clump != NULL; clump = clump->next)
	{
	++clumpCount;
	printf("%s ", seq.name);
	gfClumpDump(gf, clump, stdout);
	}
    gfClumpFreeList(&clumpList);
    lmCleanup(&lm);
    }
lineFileClose(&lf);
genoFindFree(&gf);
}

void genoPcrDirect(char *fPrimer, char *rPrimer, int fileCount, char *seqFiles[])
/* Do direct PCR for testing purposes. */
{
struct genoFind *gf = NULL;
int fPrimerSize = strlen(fPrimer);
int rPrimerSize = strlen(rPrimer);
struct gfClump *clumpList, *clump;
time_t startTime, endTime;

startTime = clock1000();
gf = gfIndexNibsAndTwoBits(fileCount, seqFiles, minMatch, maxGap, 
	tileSize, repMatch, FALSE,
	allowOneMismatch, stepSize, noSimpRepMask);
endTime = clock1000();
printf("Index built in %4.3f seconds\n", 0.001 * (endTime - startTime));

printf("plus strand:\n");
startTime = clock1000();
clumpList = gfPcrClumps(gf, fPrimer, fPrimerSize, rPrimer, rPrimerSize, 0, 4*1024);
endTime = clock1000();
printf("Index searched in %4.3f seconds\n", 0.001 * (endTime - startTime));
for (clump = clumpList; clump != NULL; clump = clump->next)
    {
    /* Clumps from gfPcrClumps have already had target->start subtracted out 
     * of their coords, but gfClumpDump assumes they have not and does the 
     * subtraction; rather than write a new gfClumpDump, tweak here: */
    clump->tStart += clump->target->start;
    clump->tEnd += clump->target->start;
    gfClumpDump(gf, clump, stdout);
    }
printf("minus strand:\n");
startTime = clock1000();
clumpList = gfPcrClumps(gf, rPrimer, rPrimerSize, fPrimer, fPrimerSize, 0, 4*1024);
endTime = clock1000();
printf("Index searched in %4.3f seconds\n", 0.001 * (endTime - startTime));
for (clump = clumpList; clump != NULL; clump = clump->next)
    {
    /* Same as above, tweak before gfClumpDump: */
    clump->tStart += clump->target->start;
    clump->tEnd += clump->target->start;
    gfClumpDump(gf, clump, stdout);
    }

genoFindFree(&gf);
}

int getPortIx(char *portName)
/* Convert from ascii to integer. */
{
if (!isdigit(portName[0]))
    errAbort("Expecting a port number got %s", portName);
return atoi(portName);
}


/* Some variables to gather statistics on usage. */
long baseCount = 0, blatCount = 0, aaCount = 0, pcrCount = 0;
int warnCount = 0;
int noSigCount = 0;
int missCount = 0;
int trimCount = 0;

void dnaQuery(struct genoFind *gf, struct dnaSeq *seq, 
              int connectionHandle, struct hash *perSeqMaxHash)
/* Handle a query for DNA/DNA match. */
{
char buf[256];
struct gfClump *clumpList = NULL, *clump;
int limit = 1000;
int clumpCount = 0, hitCount = -1;
struct lm *lm = lmInit(0);

if (seq->size > gf->tileSize + gf->stepSize + gf->stepSize)
     limit = maxDnaHits;
clumpList = gfFindClumps(gf, seq, lm, &hitCount);
if (clumpList == NULL)
    ++missCount;
for (clump = clumpList; clump != NULL; clump = clump->next)
    {
    struct gfSeqSource *ss = clump->target;
    sprintf(buf, "%d\t%d\t%s\t%d\t%d\t%d", 
	clump->qStart, clump->qEnd, ss->fileName,
	clump->tStart-ss->start, clump->tEnd-ss->start, clump->hitCount);
    errSendString(connectionHandle, buf);
    ++clumpCount;
    int perSeqCount = -1;
    if (perSeqMaxHash &&
        ((perSeqCount = hashIntValDefault(perSeqMaxHash, ss->fileName, -1)) >= 0))
        {
        if (perSeqCount >= (maxDnaHits / 2))
            break;
        hashIncInt(perSeqMaxHash, ss->fileName);
        }
    else if (--limit < 0)
	break;
    }
gfClumpFreeList(&clumpList);
lmCleanup(&lm);
logDebug("%lu %d clumps, %d hits", clock1000(), clumpCount, hitCount);
}

void transQuery(struct genoFind *transGf[2][3], aaSeq *seq, 
	int connectionHandle)
/* Handle a query for protein/translated DNA match. */
{
char buf[256];
struct gfClump *clumps[3], *clump;
int isRc, frame;
char strand;
struct dyString *dy  = newDyString(1024);
struct gfHit *hit;
int clumpCount = 0, hitCount = 0, oneHit;
struct lm *lm = lmInit(0);

sprintf(buf, "tileSize %d", tileSize);
errSendString(connectionHandle, buf);
for (frame = 0; frame < 3; ++frame)
    clumps[frame] = NULL;
for (isRc = 0; isRc <= 1; ++isRc)
    {
    strand = (isRc ? '-' : '+');
    gfTransFindClumps(transGf[isRc], seq, clumps, lm, &oneHit);
    hitCount += oneHit;
    for (frame = 0; frame < 3; ++frame)
        {
	int limit = maxTransHits;
	for (clump = clumps[frame]; clump != NULL; clump = clump->next)
	    {
	    struct gfSeqSource *ss = clump->target;
	    sprintf(buf, "%d\t%d\t%s\t%d\t%d\t%d\t%c\t%d", 
		clump->qStart, clump->qEnd, ss->fileName,
		clump->tStart-ss->start, clump->tEnd-ss->start, clump->hitCount,
		strand, frame);
	    errSendString(connectionHandle, buf);
	    dyStringClear(dy);
	    for (hit = clump->hitList; hit != NULL; hit = hit->next)
	        dyStringPrintf(dy, " %d %d", hit->qStart, hit->tStart - ss->start);
	    errSendLongString(connectionHandle, dy->string);
	    ++clumpCount;
	    if (--limit < 0)
		break;
	    }
	gfClumpFreeList(&clumps[frame]);
	}
    }
if (clumpCount == 0)
    ++missCount;
freeDyString(&dy);
lmCleanup(&lm);
logDebug("%lu %d clumps, %d hits", clock1000(), clumpCount, hitCount);
}

void transTransQuery(struct genoFind *transGf[2][3], struct dnaSeq *seq, 
	int connectionHandle)
/* Handle a query for protein/translated DNA match. */
{
char buf[256];
struct gfClump *clumps[3][3], *clump;
int isRc, qFrame, tFrame;
char strand;
struct trans3 *t3 = trans3New(seq);
struct dyString *dy  = newDyString(1024);
struct gfHit *hit;
int clumpCount = 0, hitCount = 0, oneCount;

sprintf(buf, "tileSize %d", tileSize);
errSendString(connectionHandle, buf);
for (qFrame = 0; qFrame<3; ++qFrame)
    for (tFrame=0; tFrame<3; ++tFrame)
	clumps[qFrame][tFrame] = NULL;
for (isRc = 0; isRc <= 1; ++isRc)
    {
    struct lm *lm = lmInit(0);
    strand = (isRc ? '-' : '+');
    gfTransTransFindClumps(transGf[isRc], t3->trans, clumps, lm, &oneCount);
    hitCount += oneCount;
    for (qFrame = 0; qFrame<3; ++qFrame)
	{
	for (tFrame=0; tFrame<3; ++tFrame)
	    {
	    int limit = maxTransHits;
	    for (clump = clumps[qFrame][tFrame]; clump != NULL; clump = clump->next)
		{
		struct gfSeqSource *ss = clump->target;
		sprintf(buf, "%d\t%d\t%s\t%d\t%d\t%d\t%c\t%d\t%d", 
		    clump->qStart, clump->qEnd, ss->fileName,
		    clump->tStart-ss->start, clump->tEnd-ss->start, clump->hitCount,
		    strand, qFrame, tFrame);
		errSendString(connectionHandle, buf);
		dyStringClear(dy);
		for (hit = clump->hitList; hit != NULL; hit = hit->next)
		    {
		    dyStringPrintf(dy, " %d %d", hit->qStart, hit->tStart - ss->start);
		    }
		errSendLongString(connectionHandle, dy->string);
		++clumpCount;
		if (--limit < 0)
		    break;
		}
	    gfClumpFreeList(&clumps[qFrame][tFrame]);
	    }
	}
    lmCleanup(&lm);
    }
trans3Free(&t3);
if (clumpCount == 0)
    ++missCount;
logDebug("%lu %d clumps, %d hits", clock1000(), clumpCount, hitCount);
}

static void pcrQuery(struct genoFind *gf, char *fPrimer, char *rPrimer, 
	int maxDistance, int connectionHandle)
/* Do PCR query and report results down socket. */
{
int fPrimerSize = strlen(fPrimer);
int rPrimerSize = strlen(rPrimer);
struct gfClump *clumpList, *clump;
int clumpCount = 0;
char buf[256];

clumpList = gfPcrClumps(gf, fPrimer, fPrimerSize, rPrimer, rPrimerSize, 0, maxDistance);
for (clump = clumpList; clump != NULL; clump = clump->next)
    {
    struct gfSeqSource *ss = clump->target;
    safef(buf, sizeof(buf), "%s\t%d\t%d\t+", ss->fileName, 
        clump->tStart, clump->tEnd);
    errSendString(connectionHandle, buf);
    ++clumpCount;
    }
gfClumpFreeList(&clumpList);

clumpList = gfPcrClumps(gf, rPrimer, rPrimerSize, fPrimer, fPrimerSize, 0, maxDistance);

for (clump = clumpList; clump != NULL; clump = clump->next)
    {
    struct gfSeqSource *ss = clump->target;
    safef(buf, sizeof(buf), "%s\t%d\t%d\t-", ss->fileName, 
        clump->tStart, clump->tEnd);
    errSendString(connectionHandle, buf);
    ++clumpCount;
    }
gfClumpFreeList(&clumpList);
errSendString(connectionHandle, "end");
logDebug("%lu PCR %s %s %d clumps\n", clock1000(), fPrimer, rPrimer, clumpCount);
}


static jmp_buf gfRecover;
static char *ripCord = NULL;	/* A little memory to give back to system
                                 * during error recovery. */

static void gfAbort()
/* Abort query. */
{
freez(&ripCord);
longjmp(gfRecover, -1);
}

static void errorSafeSetup()
/* Start up error safe stuff. */
{
pushAbortHandler(gfAbort); // must come before memTracker
memTrackerStart();
ripCord = needMem(64*1024); /* Memory for error recovery. memTrackerEnd frees */
}

static void errorSafeCleanup()
/* Clean up and report problem. */
{
memTrackerEnd();
popAbortHandler();  // must come after memTracker
}

static void errorSafeCleanupMess(int connectionHandle, char *message)
/* Clean up and report problem. */
{
errorSafeCleanup();
logError("Recovering from error via longjmp");
errSendString(connectionHandle, message);
}

static void errorSafeQuery(boolean doTrans, boolean queryIsProt, 
	struct dnaSeq *seq, struct genoFindIndex *gfIdx, 
	int connectionHandle, char *buf, struct hash *perSeqMaxHash)
/* Wrap error handling code around index query. */
{
int status;
errorSafeSetup();
status = setjmp(gfRecover);
if (status == 0)    /* Always true except after long jump. */
    {
    if (doTrans)
       {
       if (queryIsProt)
	    transQuery(gfIdx->transGf, seq, connectionHandle);
       else
	    transTransQuery(gfIdx->transGf, seq, connectionHandle);
       }
    else
	dnaQuery(gfIdx->untransGf, seq, connectionHandle, perSeqMaxHash);
    errorSafeCleanup();
    }
else    /* They long jumped here because of an error. */
    {
    errorSafeCleanupMess(connectionHandle, 
    	"Error: gfServer out of memory. Try reducing size of query.");
    }
}

static void errorSafePcr(struct genoFind *gf, char *fPrimer, char *rPrimer, 
	int maxDistance, int connectionHandle)
/* Wrap error handling around pcr index query. */
{
int status;
errorSafeSetup();
status = setjmp(gfRecover);
if (status == 0)    /* Always true except after long jump. */
    {
    pcrQuery(gf, fPrimer, rPrimer, maxDistance, connectionHandle);
    errorSafeCleanup();
    }
else    /* They long jumped here because of an error. */
    {
    errorSafeCleanupMess(connectionHandle, 
    	"Error: gfServer out of memory."); 
    }
}

boolean badPcrPrimerSeq(char *s)
/* Return TRUE if have a character we can't handle in sequence. */
{
unsigned char c;
while ((c = *s++) != 0)
    {
    if (ntVal[c] < 0)
        return TRUE;
    }
return FALSE;
}

static boolean haveFileBaseName(char *baseName, int fileCount, char *seqFiles[])
/* check if the file list contains the base name of the per-seq max spec */
{
int i;
for (i = 0; i < fileCount; i++)
    if (sameString(findTail(seqFiles[i], '/'), baseName))
        return TRUE;
return FALSE;
}


static struct hash *buildPerSeqMax(int fileCount, char *seqFiles[], char* perSeqMaxFile)
/* do work of building perSeqMaxhash */
{
struct hash *perSeqMaxHash = hashNew(0);
struct lineFile *lf = lineFileOpen(perSeqMaxFile, TRUE);
char *line;
while (lineFileNextReal(lf, &line))
    {
    // Make sure line contains a valid seq filename (before optional ':seq'), directories are ignored
    char *seqFile = findTail(trimSpaces(line), '/');
    char copy[strlen(seqFile)+1];
    safecpy(copy, sizeof copy, seqFile);
    char *colon = strrchr(copy, ':');
    if (colon)
        *colon = '\0';
    if (haveFileBaseName(copy, fileCount, seqFiles) < 0)
        lineFileAbort(lf, "'%s' does not appear to be a sequence file from the "
                      "command line", copy);
    hashAddInt(perSeqMaxHash, seqFile, 0);
    }
lineFileClose(&lf);
return perSeqMaxHash;
}
    

static struct hash *maybePerSeqMax(int fileCount, char *seqFiles[])
/* If options include -perSeqMax=file, then read the sequences named in the file into a hash
 * for testing membership in the set of sequences to exclude from -maxDnaHits accounting. */
{
char *fileName = optionVal("perSeqMax", NULL);
if (isNotEmpty(fileName))
    return buildPerSeqMax(fileCount, seqFiles, fileName);
else
    return NULL;
}

static void hashZeroVals(struct hash *hash)
/* Set the value of every element of hash to NULL (0 for ints). */
{
struct hashEl *hel;
struct hashCookie cookie = hashFirst(hash);
while ((hel = hashNext(&cookie)) != NULL)
    hel->val = 0;
}

void startServer(char *hostName, char *portName, int fileCount, 
	char *seqFiles[])
/* Load up index and hang out in RAM. */
{
struct genoFindIndex *gfIdx = NULL;
char buf[256];
char *line, *command;
struct sockaddr_in6 fromAddr;
socklen_t fromLen;
int readSize;
int socketHandle = 0, connectionHandle = 0;
int port = atoi(portName);
time_t curtime;
struct tm *loctime;
char timestr[256];

netBlockBrokenPipes();

curtime = time (NULL);           /* Get the current time. */
loctime = localtime (&curtime);  /* Convert it to local time representation. */
strftime (timestr, sizeof(timestr), "%Y-%m-%d %H:%M", loctime); /* formate datetime as string */
								
logInfo("gfServer version %s on host %s, port %s  (%s)", gfVersion, 
	hostName, portName, timestr);
struct hash *perSeqMaxHash = maybePerSeqMax(fileCount, seqFiles);

time_t startIndexTime = clock1000();
if (indexFile == NULL)
    {
    char *desc = doTrans ? "translated" : "untranslated";
    uglyf("starting %s server...\n", desc);
    logInfo("setting up %s index", desc);
    gfIdx = genoFindIndexBuild(fileCount, seqFiles, minMatch, maxGap, tileSize, repMatch, doTrans, NULL,
                               allowOneMismatch, doMask, stepSize, noSimpRepMask);
    logInfo("index building completed in %4.3f seconds", 0.001 * (clock1000() - startIndexTime));
    }
else
    {
    gfIdx = genoFindIndexLoad(indexFile, doTrans);
    logInfo("index loading completed in %4.3f seconds", 0.001 * (clock1000() - startIndexTime));
    }

/* Set up socket.  Get ready to listen to it. */
socketHandle = netAcceptingSocket(port, 100);
if (socketHandle < 0)
    errAbort("Fatal Error: Unable to open listening socket on port %d.", port);

logInfo("Server ready for queries!");
printf("Server ready for queries!\n");
int connectFailCount = 0;
for (;;)
    {
    ZeroVar(&fromAddr);
    fromLen = sizeof(fromAddr);
    connectionHandle = accept(socketHandle, (struct sockaddr*)&fromAddr, &fromLen);
    setSendOk();
    if (connectionHandle < 0)
        {
	warn("Error accepting the connection");
	++warnCount;
        ++connectFailCount;
        if (connectFailCount >= 100)
	    errAbort("100 continuous connection failures, no point in filling up the log in an infinite loop.");
	continue;
	}
    else
	{
	connectFailCount = 0;
	}
    setSocketTimeout(connectionHandle, timeout);
    if (ipLog)
	{
	struct sockaddr_in6 clientAddr;
	unsigned int addrlen=sizeof(clientAddr);
	getpeername(connectionHandle, (struct sockaddr *)&clientAddr, &addrlen);
	char ipStr[NI_MAXHOST];
	getAddrAsString6n4((struct sockaddr_storage *)&clientAddr, ipStr, sizeof ipStr);
	logInfo("gfServer version %s on host %s, port %s connection from %s", 
	    gfVersion, hostName, portName, ipStr);
	}
    readSize = read(connectionHandle, buf, sizeof(buf)-1);
    if (readSize < 0)
        {
	warn("Error reading from socket: %s", strerror(errno));
	++warnCount;
	close(connectionHandle);
	continue;
	}
    if (readSize == 0)
        {
	warn("Zero sized query");
	++warnCount;
	close(connectionHandle);
	continue;
	}
    buf[readSize] = 0;
    logDebug("%s", buf);
    if (!startsWith(gfSignature(), buf))
        {
	++noSigCount;
	close(connectionHandle);
	continue;
	}
    line = buf + strlen(gfSignature());
    command = nextWord(&line);
    if (sameString("quit", command))
        {
	if (canStop)
	    break;
	else
	    logError("Ignoring quit message");
	}
    else if (sameString("status", command))
        {
	sprintf(buf, "version %s", gfVersion);
	errSendString(connectionHandle, buf);
	sprintf(buf, "type %s", (doTrans ? "translated" : "nucleotide"));
	errSendString(connectionHandle, buf);
	sprintf(buf, "host %s", hostName);
	errSendString(connectionHandle, buf);
	sprintf(buf, "port %s", portName);
	errSendString(connectionHandle, buf);
	sprintf(buf, "tileSize %d", tileSize);
	errSendString(connectionHandle, buf);
	sprintf(buf, "stepSize %d", stepSize);
	errSendString(connectionHandle, buf);
	sprintf(buf, "minMatch %d", minMatch);
	errSendString(connectionHandle, buf);
	sprintf(buf, "pcr requests %ld", pcrCount);
	errSendString(connectionHandle, buf);
	sprintf(buf, "blat requests %ld", blatCount);
	errSendString(connectionHandle, buf);
	sprintf(buf, "bases %ld", baseCount);
	errSendString(connectionHandle, buf);
	if (doTrans)
	    {
	    sprintf(buf, "aa %ld", aaCount);
	    errSendString(connectionHandle, buf);
	    }
	sprintf(buf, "misses %d", missCount);
	errSendString(connectionHandle, buf);
	sprintf(buf, "noSig %d", noSigCount);
	errSendString(connectionHandle, buf);
	sprintf(buf, "trimmed %d", trimCount);
	errSendString(connectionHandle, buf);
	sprintf(buf, "warnings %d", warnCount);
	errSendString(connectionHandle, buf);
	errSendString(connectionHandle, "end");
	}
    else if (sameString("query", command) || 
    	sameString("protQuery", command) || sameString("transQuery", command))
        {
	boolean queryIsProt = sameString(command, "protQuery");
	char *s = nextWord(&line);
	if (s == NULL || !isdigit(s[0]))
	    {
	    warn("Expecting query size after query command");
	    ++warnCount;
	    }
	else
	    {
	    struct dnaSeq seq;
            ZeroVar(&seq);

	    if (queryIsProt && !doTrans)
	        {
		warn("protein query sent to nucleotide server");
		++warnCount;
		queryIsProt = FALSE;
		}
	    else
		{
		buf[0] = 'Y';
		if (write(connectionHandle, buf, 1) == 1)
		    {
		    seq.size = atoi(s);
		    seq.name = NULL;
		    if (seq.size > 0)
			{
			++blatCount;
			seq.dna = needLargeMem(seq.size+1);
			if (gfReadMulti(connectionHandle, seq.dna, seq.size) != seq.size)
			    {
			    warn("Didn't sockRecieveString all %d bytes of query sequence", seq.size);
			    ++warnCount;
			    }
			else
			    {
			    int maxSize = (doTrans ? maxAaSize : maxNtSize);

			    seq.dna[seq.size] = 0;
			    if (queryIsProt)
				{
				seq.size = aaFilteredSize(seq.dna);
				aaFilter(seq.dna, seq.dna);
				}
			    else
				{
				seq.size = dnaFilteredSize(seq.dna);
				dnaFilter(seq.dna, seq.dna);
				}
			    if (seq.size > maxSize)
				{
				++trimCount;
				seq.size = maxSize;
				seq.dna[maxSize] = 0;
				}
			    if (queryIsProt)
				aaCount += seq.size;
			    else
				baseCount += seq.size;
                            if (seqLog && (logGetFile() != NULL))
				{
                                FILE *lf = logGetFile();
                                faWriteNext(lf, "query", seq.dna, seq.size);
				fflush(lf);
				}
			    errorSafeQuery(doTrans, queryIsProt, &seq, gfIdx, 
                                           connectionHandle, buf, perSeqMaxHash);
                            if (perSeqMaxHash)
                                hashZeroVals(perSeqMaxHash);
			    }
			freez(&seq.dna);
			}
		    errSendString(connectionHandle, "end");
		    }
		}
	    }
	}
    else if (sameString("pcr", command))
        {
	char *f = nextWord(&line);
	char *r = nextWord(&line);
	char *s = nextWord(&line);
	int maxDistance;
	++pcrCount;
	if (s == NULL || !isdigit(s[0]))
	    {
	    warn("Badly formatted pcr command");
	    ++warnCount;
	    }
	else if (doTrans)
	    {
	    warn("Can't pcr on translated server");
	    ++warnCount;
	    }
	else if (badPcrPrimerSeq(f) || badPcrPrimerSeq(r))
	    {
	    warn("Can only handle ACGT in primer sequences.");
	    ++warnCount;
	    }
	else
	    {
	    maxDistance = atoi(s);
	    errorSafePcr(gfIdx->untransGf, f, r, maxDistance, connectionHandle);
	    }
	}
    else if (sameString("files", command))
        {
	int i;
	sprintf(buf, "%d", fileCount);
	errSendString(connectionHandle, buf);
	for (i=0; i<fileCount; ++i)
	    {
	    sprintf(buf, "%s", seqFiles[i]);
	    errSendString(connectionHandle, buf);
	    }
	}
    else
        {
	warn("Unknown command %s", command);
	++warnCount;
	}
    close(connectionHandle);
    connectionHandle = 0;
    }
close(socketHandle);
}

void stopServer(char *hostName, char *portName)
/* Send stop message to server. */
{
char buf[256];
int sd = 0;

sd = netMustConnectTo(hostName, portName);
sprintf(buf, "%squit", gfSignature());
mustWriteFd(sd, buf, strlen(buf));
close(sd);
printf("sent stop message to server\n");
}

int statusServer(char *hostName, char *portName)
/* Send status message to server arnd report result. */
{
char buf[256];
int sd = 0;
int ret = 0;

/* Put together command. */
sd = netMustConnectTo(hostName, portName);
sprintf(buf, "%sstatus", gfSignature());
mustWriteFd(sd, buf, strlen(buf));

for (;;)
    {
    if (netGetString(sd, buf) == NULL)
	{
	warn("Error reading status information from %s:%s",hostName,portName);
	ret = -1;
        break;
	}
    if (sameString(buf, "end"))
        break;
    else
        printf("%s\n", buf);
    }
close(sd);
return(ret); 
}

void queryServer(char *type, 
	char *hostName, char *portName, char *faName, boolean complex, boolean isProt)
/* Send simple query to server and report results. */
{
char buf[256];
int sd = 0;
bioSeq *seq = faReadSeq(faName, !isProt);
int matchCount = 0;

/* Put together query command. */
sd = netMustConnectTo(hostName, portName);
sprintf(buf, "%s%s %d", gfSignature(), type, seq->size);
mustWriteFd(sd, buf, strlen(buf));

if (read(sd, buf, 1) < 0)
    errAbort("queryServer: read failed: %s", strerror(errno));
if (buf[0] != 'Y')
    errAbort("Expecting 'Y' from server, got %c", buf[0]);
mustWriteFd(sd, seq->dna, seq->size);

if (complex)
    {
    char *s = netRecieveString(sd, buf);
    printf("%s\n", s);
    }

for (;;)
    {
    if (netGetString(sd, buf) == NULL)
        break;
    if (sameString(buf, "end"))
	{
	printf("%d matches\n", matchCount);
	break;
	}
    else if (startsWith("Error:", buf))
       {
       errAbort("%s", buf);
       break;
       }
    else
	{
        printf("%s\n", buf);
	if (complex)
	    {
	    char *s = netGetLongString(sd);
	    if (s == NULL)
	        break;
	    printf("%s\n", s);
	    freeMem(s);
	    }
	}
    ++matchCount;
    }
close(sd);
}

void pcrServer(char *hostName, char *portName, char *fPrimer, char *rPrimer, int maxSize)
/* Do a PCR query to server daemon. */
{
char buf[256];
int sd = 0;

/* Put together query command and send. */
sd = netMustConnectTo(hostName, portName);
sprintf(buf, "%spcr %s %s %d", gfSignature(), fPrimer, rPrimer, maxSize);
mustWriteFd(sd, buf, strlen(buf));

/* Fetch and display results. */
for (;;)
    {
    if (netGetString(sd, buf) == NULL)
        break;
    if (sameString(buf, "end"))
	break;
    else if (startsWith("Error:", buf))
	{
	errAbort("%s", buf);
	break;
	}
    else
	{
        printf("%s\n", buf);
	}
    }
close(sd);
}


void getFileList(char *hostName, char *portName)
/* Get and display input file list. */
{
char buf[256];
int sd = 0;
int fileCount;
int i;

/* Put together command. */
sd = netMustConnectTo(hostName, portName);
sprintf(buf, "%sfiles", gfSignature());
mustWriteFd(sd, buf, strlen(buf));

/* Get count of files, and then each file name. */
if (netGetString(sd, buf) != NULL)
    {
    fileCount = atoi(buf);
    for (i=0; i<fileCount; ++i)
	{
	printf("%s\n", netRecieveString(sd, buf));
	}
    }
close(sd);
}

static void buildIndex(char *gfxFile, int fileCount, char *seqFiles[])
/* build pre-computed index for seqFiles and write to gfxFile */
{
struct genoFindIndex *gfIdx = genoFindIndexBuild(fileCount, seqFiles, minMatch, maxGap, tileSize,
                                                 repMatch, doTrans, NULL, allowOneMismatch, doMask, stepSize,
                                                 noSimpRepMask);
genoFindIndexWrite(gfIdx, gfxFile);
}

static void dynWarnErrorVa(char* msg, va_list args)
/* warnHandler to log and send back an error response */
{
char buf[4096];
int msgLen = vsnprintf(buf, sizeof(buf) - 1, msg, args);
buf[msgLen] = '\0';
logError("%s", buf);
printf("Error: %s\n", buf);
}

static void dynReadBytes(char *buf, int bufSize)
/* read pending bytes */
{
int readSize = read(STDIN_FILENO, buf, bufSize-1);
if (readSize < 0)
    errAbort("EOF from client");
buf[readSize] = '\0';
}

static void dynReadCommand(char **commandRet, int *qsizeRet, boolean *isTransRet,
                           char **genomeRet, char **genomeDataDirRet)
/* read query request from stdin, same as server expect includes database
 * Format for query commands:
 *  signature+command qsize genome genomeDataDir
 * Formats for info command:
 *  signature+command genome genomeDataDir
 */
{
char buf[256];
dynReadBytes(buf, sizeof(buf));
logDebug("query: %s", buf);

if (!startsWith(gfSignature(), buf))
    errAbort("query does not start with signature, got '%s'", buf);

char *words[6];
int numWords = chopByWhite(buf, words, ArraySize(words));
if (numWords == 0)
    errAbort("empty command");
char *command = buf + strlen(gfSignature());
*commandRet = cloneString(command);
*isTransRet = sameString("protQuery", command) || sameString("transQuery", command)
    || sameString("transInfo", command);

if (sameString("query", command) || sameString("protQuery", command)
      || sameString("transQuery", command))
    {
    if (numWords != 4)
        errAbort("expected 4 words in query command, got %d", numWords);
    *qsizeRet = atoi(words[1]);
    *genomeRet = cloneString(words[2]);
    *genomeDataDirRet = cloneString(words[3]);
    }
else if (sameString("untransInfo", command) || sameString("transInfo", command))
    {
    if (numWords != 3)
        errAbort("expected 3 words in query command, got %d", numWords);
    *qsizeRet = 0;
    *genomeRet = cloneString(words[1]);
    *genomeDataDirRet = cloneString(words[2]);
    }
else
    errAbort("invalid command '%s'", command);
}

static struct dnaSeq* dynReadQuerySeq(int qSize, boolean isTrans, boolean queryIsProt)
/* read the DNA sequence from the query, filtering junk  */
{
struct dnaSeq *seq;
AllocVar(seq);
seq->size = qSize;
seq->dna = needLargeMem(qSize+1);
if (gfReadMulti(STDIN_FILENO, seq->dna, qSize) != qSize)
    errAbort("read of %d bytes of query sequence failed", qSize);
seq->dna[qSize] = '\0';

if (queryIsProt)
    {
    seq->size = aaFilteredSize(seq->dna);
    aaFilter(seq->dna, seq->dna);
    }
else
    {
    seq->size = dnaFilteredSize(seq->dna);
    dnaFilter(seq->dna, seq->dna);
    }
int maxSize = (isTrans ? maxAaSize : maxNtSize);
if (seq->size > maxSize)
    {
    seq->size = maxSize;
    seq->dna[maxSize] = 0;
    }

return seq;
}

static void dynGetDataFiles(char *rootDir, char *genome, char *genomeDataDir,
                            boolean isTrans, char gfIdxFile[PATH_LEN],
                            struct hash **perSeqMaxHashRet)
/* get paths for sequence files to handle requests and validate they exist */
{
char seqFile[PATH_LEN];
safef(seqFile, PATH_LEN, "%s/%s/%s.2bit", rootDir, genomeDataDir, genome);
if (!fileExists(seqFile))
    errAbort("sequence file for %s does not exist: %s", genome, seqFile);

safef(gfIdxFile, PATH_LEN, "%s/%s/%s.%s.gfidx", rootDir, genomeDataDir, genome, isTrans ? "trans" : "untrans");
if (!fileExists(gfIdxFile))
    errAbort("gf index file for %s does not exist: %s", genome, gfIdxFile);

char perSeqMaxFile[PATH_LEN];
safef(perSeqMaxFile, PATH_LEN, "%s/%s/%s.perseqmax", rootDir, genomeDataDir, genome);
*perSeqMaxHashRet = NULL;
if (fileExists(perSeqMaxFile))
    {
    /* only the basename of the file is saved in the index */
    char *slash = strrchr(seqFile, '/');
    char *seqFiles[1] = {(slash != NULL) ? slash + 1 : seqFile};
    *perSeqMaxHashRet = buildPerSeqMax(1, seqFiles, perSeqMaxFile);
    }
}

static void dynamicServerQuery(char *command, int qSize, struct genoFindIndex *gfIdx, struct hash *perSeqMaxHash)
/* handle search queries */
{
mustWriteFd(STDOUT_FILENO, "Y", 1);

boolean queryIsProt = sameString(command, "protQuery");
struct dnaSeq* seq = dynReadQuerySeq(qSize, gfIdx->isTrans, queryIsProt);
if (gfIdx->isTrans)
    {
    if (queryIsProt)
        transQuery(gfIdx->transGf, seq, STDOUT_FILENO);
    else
        transTransQuery(gfIdx->transGf, seq, STDOUT_FILENO);
    }
else
    {
    dnaQuery(gfIdx->untransGf, seq, STDOUT_FILENO, perSeqMaxHash);
    }
netSendString(STDOUT_FILENO, "end");
logDebug("query done");
}

static void dynamicServerInfo(char *command, struct genoFindIndex *gfIdx)
/* handle one of the info commands */
{
char buf[256];
struct genoFind *gf = gfIdx->isTrans ? gfIdx->transGf[0][0] : gfIdx->untransGf;
sprintf(buf, "version %s", gfVersion);
netSendString(STDOUT_FILENO, buf);
sprintf(buf, "type %s", (gfIdx->isTrans ? "translated" : "nucleotide"));
netSendString(STDOUT_FILENO, buf);
sprintf(buf, "tileSize %d", gf->tileSize);
netSendString(STDOUT_FILENO, buf);
sprintf(buf, "stepSize %d", gf->stepSize);
netSendString(STDOUT_FILENO, buf);
sprintf(buf, "minMatch %d", gf->minMatch);
netSendString(STDOUT_FILENO, buf);
netSendString(STDOUT_FILENO, "end");
}

static void dynamicServer(char* rootDir)
/* dynamic server for inetd. Read query from stdin, open index, query, respond, exit.
 * only one query at a time */
{
// make sure error is logged
pushWarnHandler(dynWarnErrorVa);

char *command, *genome, *genomeDataDir;
int qSize;
boolean isTrans;
dynReadCommand(&command, &qSize, &isTrans, &genome, &genomeDataDir);
logInfo("dynserver: %s %s %s %s size=%d ", command, genome, genomeDataDir, (isTrans ? "trans" : "untrans"), qSize);

time_t startTime = clock1000();
char gfIdxFile[PATH_LEN];
struct hash *perSeqMaxHash = NULL;
dynGetDataFiles(rootDir, genome, genomeDataDir, isTrans, gfIdxFile, &perSeqMaxHash);
logInfo("dynserver: index loading completed in %4.3f seconds", 0.001 * (clock1000() - startTime));
startTime = clock1000();

struct genoFindIndex *gfIdx = genoFindIndexLoad(gfIdxFile, isTrans);
if (endsWith(command, "Info"))
    dynamicServerInfo(command, gfIdx);
else
    dynamicServerQuery(command, qSize, gfIdx, perSeqMaxHash);
logInfo("dynserver: %s completed in %4.3f seconds", command, 0.001 * (clock1000() - startTime));
}

int main(int argc, char *argv[])
/* Process command line. */
{
char *command;

gfCatchPipes();
dnaUtilOpen();
optionInit(&argc, argv, optionSpecs);
command = argv[1];
if (optionExists("trans"))
    {
    doTrans = TRUE;
    tileSize = 4;
    minMatch = 3;
    maxGap = 0;
    repMatch = gfPepMaxTileUse;
    }
tileSize = optionInt("tileSize", tileSize);
stepSize = optionInt("stepSize", tileSize);
if (optionExists("repMatch"))
    repMatch = optionInt("repMatch", 0);
else
    repMatch = gfDefaultRepMatch(tileSize, stepSize, doTrans);
minMatch = optionInt("minMatch", minMatch);
maxDnaHits = optionInt("maxDnaHits", maxDnaHits);
maxTransHits = optionInt("maxTransHits", maxTransHits);
maxNtSize = optionInt("maxNtSize", maxNtSize);
maxAaSize = optionInt("maxAaSize", maxAaSize);
seqLog = optionExists("seqLog");
ipLog = optionExists("ipLog");
doMask = optionExists("mask");
canStop = optionExists("canStop");
noSimpRepMask = optionExists("noSimpRepMask");
<<<<<<< HEAD
indexFile = optionVal("indexFile", NULL);

=======
timeout = optionInt("timeout", timeout);
>>>>>>> 98c00541
if (argc < 2)
    usage();
if (optionExists("log"))
    logOpenFile(argv[0], optionVal("log", NULL));
if (optionExists("syslog"))
    logOpenSyslog(argv[0], optionVal("logFacility", NULL));
if (optionExists("debugLog"))
    logSetMinPriority("debug");

if (sameWord(command, "direct"))
    {
    if (argc < 4)
        usage();
    genoFindDirect(argv[2], argc-3, argv+3);
    }
else if (sameWord(command, "pcrDirect"))
    {
    if (argc < 5)
        usage();
    genoPcrDirect(argv[2], argv[3], argc-4, argv+4);
    }
else if (sameWord(command, "start"))
    {
    if (argc < 5)
        usage();
    startServer(argv[2], argv[3], argc-4, argv+4);
    }
else if (sameWord(command, "stop"))
    {
    if (argc != 4)
	usage();
    stopServer(argv[2], argv[3]);
    }
else if (sameWord(command, "query"))
    {
    if (argc != 5)
	usage();
    queryServer(command, argv[2], argv[3], argv[4], FALSE, FALSE);
    }
else if (sameWord(command, "protQuery"))
    {
    if (argc != 5)
	usage();
    queryServer(command, argv[2], argv[3], argv[4], TRUE, TRUE);
    }
else if (sameWord(command, "transQuery"))
    {
    if (argc != 5)
	usage();
    queryServer(command, argv[2], argv[3], argv[4], TRUE, FALSE);
    }
else if (sameWord(command, "pcr"))
    {
    if (argc != 7)
        usage();
    pcrServer(argv[2], argv[3], argv[4], argv[5], atoi(argv[6]));
    }
else if (sameWord(command, "status"))
    {
    if (argc != 4)
	usage();
    if (statusServer(argv[2], argv[3]))
	{
	exit(-1);
	}
    }
else if (sameWord(command, "files"))
    {
    if (argc != 4)
	usage();
    getFileList(argv[2], argv[3]);
    }
else if (sameWord(command, "index"))
    {
    if (argc < 4)
        usage();
    buildIndex(argv[2], argc-3, argv+3);
    }
else if (sameWord(command, "dynserver"))
    {
    if (argc < 3)
        usage();
    dynamicServer(argv[2]);
    }
else
    {
    usage();
    }
return 0;
}<|MERGE_RESOLUTION|>--- conflicted
+++ resolved
@@ -46,11 +46,8 @@
     {"syslog", OPTION_BOOLEAN},
     {"perSeqMax", OPTION_STRING},
     {"noSimpRepMask", OPTION_BOOLEAN},
-<<<<<<< HEAD
     {"indexFile", OPTION_STRING},
-=======
     {"timeout", OPTION_INT},
->>>>>>> 98c00541
     {NULL, 0}
 };
 
@@ -158,17 +155,13 @@
   "                   have at most maxDnaHits/2 hits.  The filename MUST not include the directory.\n"
   "                   Useful for assemblies with many alternate/patch sequences.\n"
   "   -canStop        If set, a quit message will actually take down the server.\n"
-<<<<<<< HEAD
   "   -indexFile      Index file create by `gfServer index'. Saving index can speed up\n"
   "                   gfServer startup by two orders of magnitude.  The parameters must\n"
   "                   exactly match the parameters when the file is written or bad things\n"
   "                   will happen.\n"
-  ,	gfVersion, repMatch, maxDnaHits, maxTransHits, maxNtSize, maxAaSize
-=======
   "   -timeout=N      Timeout in seconds.\n"
   "                   Default is %d.\n"
   ,	gfVersion, repMatch, maxDnaHits, maxTransHits, maxNtSize, maxAaSize, timeout
->>>>>>> 98c00541
   );
 
 }
@@ -1313,12 +1306,8 @@
 doMask = optionExists("mask");
 canStop = optionExists("canStop");
 noSimpRepMask = optionExists("noSimpRepMask");
-<<<<<<< HEAD
 indexFile = optionVal("indexFile", NULL);
-
-=======
 timeout = optionInt("timeout", timeout);
->>>>>>> 98c00541
 if (argc < 2)
     usage();
 if (optionExists("log"))
