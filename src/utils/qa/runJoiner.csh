--- conflicted
+++ resolved
@@ -14,15 +14,16 @@
 set range=""
 set joinerPath=""
 # set joinerPath="~/schema"
+set noTimes=""
 
-if ($#argv < 2) then
+if ( $#argv < 2 || $#argv > 4 ) then
   echo
   echo "  runs joiner check, -keys, finding all identifiers for a table."
   echo '  set database to "all" for global.'
   echo '  for chains/nets, use tablename format: chainDb#.'
   echo
   echo "    usage:  database, table, [path to all.joiner]"
-  echo "           (defaults to tip of the tree)"
+  echo "           (defaults to tip of the tree) [noTimes]"
   echo
   exit
 else
@@ -30,11 +31,28 @@
   set table=$argv[2]
 endif
 
-if ($#argv == 3) then
+if ( $#argv == 3 ) then
+  set noTimes=$argv[3]
+  if ( $noTimes != "noTimes" ) then
+    set joinerPath=$argv[3]
+    set noTimes=""
+  endif
+endif
+
+if ( $#argv == 4 ) then
   set joinerPath=$argv[3]
-else
+  set noTimes=$argv[4]
+  if ( $noTimes != "noTimes" ) then
+    echo
+    echo "${0}:"
+    $0
+    exit 1
+  endif
+endif
+
+if ( $joinerPath == "" ) then
   # checkout tip of the tree
-  if (! -d xxJoinDirxx) then
+  if ( ! -d xxJoinDirxx ) then
     mkdir xxJoinDirxx
   endif
   set joinerPath="xxJoinDirxx"
@@ -84,22 +102,19 @@
     | sed "/\.$table\./,/^identifier /\!d" | \
     grep "^identifier" | gawk '{print $2}' > xxIDxx
   if ( $status ) then
-    # if no identifier, look for whether table is ignored
+   # if no identifier, look for whether table is ignored
     echo
     tac $joinerPath/all.joiner \
       | sed "/$table/,/^tablesIgnored/\!d" | \
       grep "^tablesIgnored"
-<<<<<<< HEAD
-=======
     if ( $status ) then 
       echo "\n  Identifier not found, and not in tablesIgnored"
     endif
 
->>>>>>> dfbb4c12
     rm -f xxIDxx
     rm -fr xxJoinDirxx 
     echo
-    exit 1
+  exit 1
   endif
 endif
 
@@ -121,5 +136,11 @@
   nice joinerCheck $range -identifier=$identifier -keys $joinerFile 
 end
 
+if ( $noTimes == "" ) then
+  echo "running -times flag\n"
+  nice joinerCheck $range -times $joinerFile
+endif
+
+
 rm -f xxIDxx
 rm -fr xxJoinDirxx 