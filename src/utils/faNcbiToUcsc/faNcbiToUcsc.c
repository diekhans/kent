/* faNcbiToUcsc - Convert FA file from NCBI to UCSC format.. */
#include "common.h"
#include "linefile.h"
#include "hash.h"
#include "cheapcgi.h"
#include "fa.h"
#include "portable.h"

void usage()
/* Explain usage and exit. */
{
errAbort(
  "faNcbiToUcsc - Convert FA file from NCBI to UCSC format.\n"
  "usage:\n"
  "   faNcbiToUcsc inFile outFile\n"
  "options:\n"
  "   -split - split into separate files\n"
  "   -ntLast - look for NT_ on last bit\n"
  );
}

void faNcbiToUcsc(char *inFile, char *out)
/* faNcbiToUcsc - Convert FA file from NCBI to UCSC format.. */
{
struct lineFile *lf = lineFileOpen(inFile, TRUE);
char outName[512];
char *line;
boolean split = cgiBoolean("split");
boolean ntLast = cgiBoolean("ntLast");
struct dnaSeq seq;
FILE *f = NULL;

<<<<<<< HEAD
if (!ntLast)
    errAbort("Currently only know how to do it with ntLast");
=======
>>>>>>> 280bf2a0
if (split)
    makeDir(out);
else
    f = mustOpen(out, "w");
while (lineFileNext(lf, &line, NULL))
    {
    if (line[0] == '>')
	{
<<<<<<< HEAD
	char *nt = stringIn("NT_", line);
	char *e;
	if (nt == NULL)
	    errAbort("Expecting NT_ in %s", line);
	e = strchr(nt, '|');
	if (e != NULL) *e = 0;
	e = strchr(nt, ' ');
	if (e != NULL) *e = 0;
	if (split)
	    {
	    sprintf(outName, "%s/%s.fa", out, nt);
	    carefulClose(&f);
	    f = mustOpen(outName, "w");
	    }
	fprintf(f, ">%s\n", nt);
=======
	if (ntLast)
	    {
	    char *nt = stringIn("NT_", line);
	    char *e;
	    if (nt == NULL)
		errAbort("Expecting NT_ in %s", line);
	    e = strchr(nt, '|');
	    if (e != NULL) *e = 0;
	    e = strchr(nt, ' ');
	    if (e != NULL) *e = 0;
	    if (split)
		{
		sprintf(outName, "%s/%s.fa", out, nt);
		carefulClose(&f);
		f = mustOpen(outName, "w");
		}
	    fprintf(f, ">%s\n", nt);
	    }
	else
	    {
	    char *words[8];
	    int wordCount, i;
	    char *accession = NULL;
	    wordCount = chopString(line+1, "|", words, ArraySize(words));
	    for (i=0; i<wordCount-1; ++i)
	        {
		if (sameString(words[i], "gb"))
		    {
		    accession = words[i+1];
		    break;
		    }
		}
	    if (accession == NULL)
	        errAbort("Couldn't find 'gb' line %d of %s", lf->lineIx, lf->fileName);
	    chopSuffix(accession);
	    fprintf(f, ">%s\n", accession);
	    }
>>>>>>> 280bf2a0
	}
    else
        {
	fprintf(f, "%s\n", line);
	}
    }
}

int main(int argc, char *argv[])
/* Process command line. */
{
cgiSpoof(&argc, argv);
if (argc != 3)
    usage();
faNcbiToUcsc(argv[1], argv[2]);
return 0;
}<|MERGE_RESOLUTION|>--- conflicted
+++ resolved
@@ -30,11 +30,6 @@
 struct dnaSeq seq;
 FILE *f = NULL;
 
-<<<<<<< HEAD
-if (!ntLast)
-    errAbort("Currently only know how to do it with ntLast");
-=======
->>>>>>> 280bf2a0
 if (split)
     makeDir(out);
 else
@@ -43,23 +38,6 @@
     {
     if (line[0] == '>')
 	{
-<<<<<<< HEAD
-	char *nt = stringIn("NT_", line);
-	char *e;
-	if (nt == NULL)
-	    errAbort("Expecting NT_ in %s", line);
-	e = strchr(nt, '|');
-	if (e != NULL) *e = 0;
-	e = strchr(nt, ' ');
-	if (e != NULL) *e = 0;
-	if (split)
-	    {
-	    sprintf(outName, "%s/%s.fa", out, nt);
-	    carefulClose(&f);
-	    f = mustOpen(outName, "w");
-	    }
-	fprintf(f, ">%s\n", nt);
-=======
 	if (ntLast)
 	    {
 	    char *nt = stringIn("NT_", line);
@@ -97,7 +75,6 @@
 	    chopSuffix(accession);
 	    fprintf(f, ">%s\n", accession);
 	    }
->>>>>>> 280bf2a0
 	}
     else
         {
