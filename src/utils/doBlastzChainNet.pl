--- conflicted
+++ resolved
@@ -3,11 +3,7 @@
 # DO NOT EDIT the /cluster/bin/scripts copy of this file -- 
 # edit ~/kent/src/utils/doBlastzChainNet.pl instead.
 
-<<<<<<< HEAD
-# $Id: doBlastzChainNet.pl,v 1.41 2006/06/26 19:17:11 angie Exp $
-=======
 # $Id: doBlastzChainNet.pl,v 1.45 2006/07/11 00:11:13 angie Exp $
->>>>>>> 9ba99632
 
 # to-do items:
 # - lots of testing
@@ -29,27 +25,12 @@
 use lib "$Bin";
 use HgAutomate;
 use HgRemoteScript;
+use HgStepManager;
 
 # Hardcoded paths/command sequences:
 my $getFileServer = '/cluster/bin/scripts/fileServer';
 my $blastzRunUcsc = '/cluster/bin/scripts/blastz-run-ucsc';
 my $partition = '/cluster/bin/scripts/partitionSequence.pl';
-<<<<<<< HEAD
-my $gensub2 = '/parasol/bin/gensub2';
-my $para = '/parasol/bin/para';
-my $paraRun = ("$para make jobList\n" .
-	       "$para check\n" .
-	       "$para time > run.time\n" .
-	       'cat run.time');
-my $dbHost = 'hgwdev';
-my $centralDbSql = "ssh -x $dbHost hgsql -h genome-testdb -A -N hgcentraltest";
-my $clusterData = '/cluster/data';
-my $trackBuild = 'bed';
-my $goldenPath = '/usr/local/apache/htdocs/goldenPath';
-my $downloadPath = "$dbHost:$goldenPath";
-my $gbdb = '/gbdb';
-=======
->>>>>>> 9ba99632
 my $clusterLocal = '/scratch/hg';
 my $clusterSortaLocal = '/iscratch/i';
 my @clusterNAS = ('/cluster/bluearc', '/panasas/store', '/san/sanvol1');
@@ -60,41 +41,36 @@
 			 'sanhead1', 'sanhead2', 'sanhead3', 'sanhead4',
 			 'sanhead5', 'sanhead6', 'sanhead7', 'sanhead8');
 
-# Option variable names:
+# Option variable names, both common and peculiar to doBlastz:
+use vars @HgAutomate::commonOptionVars;
+use vars @HgStepManager::optionVars;
 use vars qw/
-    $opt_continue
-    $opt_stop
     $opt_blastzOutRoot
     $opt_swap
     $opt_chainMinScore
     $opt_chainLinearGap
-    $opt_workhorse
-    $opt_fileServer
-    $opt_bigClusterHub
-    $opt_smallClusterHub
-    $opt_debug
-    $opt_verbose
     $opt_readmeOnly
-    $opt_help
     /;
 
-# Numeric values of -continue/-stop options for determining precedence:
-my %stepVal = ( 'partition' => 0,
-                'blastz' => 1,
-		'cat' => 2,
-		'chainRun' => 3,
-		'chainMerge' => 4,
-		'net' => 5,
-		'load' => 6,
-		'download' => 7,
-		'cleanup' => 8,
-	      );
+# Specify the steps supported with -continue / -stop:
+my $stepper = new HgStepManager(
+    [ { name => 'partition',  func => \&doPartition },
+      { name => 'blastz',     func => \&doBlastzClusterRun },
+      { name => 'cat',        func => \&doCatRun },
+      { name => 'chainRun',   func => \&doChainRun },
+      { name => 'chainMerge', func => \&doChainMerge },
+      { name => 'net',        func => \&netChains },
+      { name => 'load',       func => \&loadUp },
+      { name => 'download',   func => \&doDownloads },
+      { name => 'cleanup',    func => \&cleanup },
+    ]
+			       );
 
 # Option defaults:
 my $bigClusterHub = 'kk';
 my $smallClusterHub = 'kki';
+my $dbHost = 'hgwdev';
 my $workhorse = 'kolossus';
-my $defaultVerbose = 1;
 my $defaultChainLinearGap = "loose";
 my $defaultChainMinScore = "1000";	# from axtChain itself
 
@@ -103,18 +79,13 @@
   my ($status, $detailed) = @_;
   my $base = $0;
   $base =~ s/^(.*\/)?//;
-  my $stepVals = join(", ",
-		      sort { $stepVal{$a} <=> $stepVal{$b} }  keys %stepVal);
   # Basic help (for incorrect usage):
   print STDERR "
 usage: $base DEF
 options:
-    -continue step        Pick up at the step where a previous run left off
-                          (some debugging and cleanup may be necessary first).
-                          step must be one of the following:
-                          $stepVals
-    -stop step            Stop after completing the specified step.
-                          (same possible values as for -continue above)
+";
+  print STDERR $stepper->getOptionHelp();
+print STDERR <<_EOF_
     -blastzOutRoot dir    Directory path where outputs of the blastz cluster
                           run will be stored.  By default, they will be
                           stored in the $HgAutomate::clusterData build directory , but
@@ -130,17 +101,11 @@
                                   axtChain command.
     -chainLinearGap type  Add -linearGap=<loose|medium|filename> to the
                                   axtChain command.  (default: loose)
-    -workhorse machine    Use machine (default: $workhorse) for compute or
-                          memory-intensive steps.
-    -fileServer mach      Use mach (default: fileServer of the build directory)
-                          for I/O-intensive steps.
-    -bigClusterHub mach   Use mach (default: $bigClusterHub) as parasol hub
-                          for blastz cluster run.
-    -smallClusterHub mach Use mach (default: $smallClusterHub) as parasol hub
-                          for cat & chain cluster runs.
-    -debug                Don't actually run commands, just display them.
-    -verbose num          Set verbose level to num (default $defaultVerbose).
-    -help                 Show detailed help and exit.
+_EOF_
+  ;
+print STDERR &HgAutomate::getCommonOptionHelp($dbHost, $workhorse,
+				   $bigClusterHub, $smallClusterHub);
+print STDERR "
 Automates UCSC's blastz/chain/net pipeline:
     1. Big cluster run of blastz.
     2. Small cluster consolidation of blastz result files.
@@ -167,24 +132,15 @@
    $HgAutomate::clusterData/\$tDb/$HgAutomate::trackBuild/blastz.\$qDb.\$date/ will be the directory 
    created for this run, where \$tDb is the target/reference db and 
    \$qDb is the query.  (Can be overridden, see #10 below.)  
-<<<<<<< HEAD
-   $downloadPath/\$tDb/vs\$QDb/ (or vsSelf) 
-=======
    $dbHost:$HgAutomate::goldenPath/\$tDb/vs\$QDb/ (or vsSelf) 
->>>>>>> 9ba99632
    is the directory where downloadable files need to go.
    LiftOver chains (not applicable for self-alignments) go in this file:
    $HgAutomate::clusterData/\$tDb/$HgAutomate::trackBuild/liftOver/\$tDbTo\$QDb.over.chain.gz
    a copy is kept here (in case the liftOver/ copy is overwritten):
    $HgAutomate::clusterData/\$tDb/$HgAutomate::trackBuild/blastz.\$qDb.\$date/\$tDb.\$qDb.over.chain.gz
    and symbolic links to the liftOver/ file are put here:
-<<<<<<< HEAD
-   $downloadPath/\$tDb/liftOver/\$tDbTo\$QDb.over.chain.gz
-   $dbHost:$gbdb/\$tDb/liftOver/\$tDbTo\$QDb.over.chain.gz
-=======
    $dbHost:$HgAutomate::goldenPath/\$tDb/liftOver/\$tDbTo\$QDb.over.chain.gz
    $dbHost:$HgAutomate::gbdb/\$tDb/liftOver/\$tDbTo\$QDb.over.chain.gz
->>>>>>> 9ba99632
 2. DEF's SEQ1* variables describe the target/reference assembly.
    DEF's SEQ2* variables describe the query assembly.
    If those are the same assembly, then we're doing self-alignments and 
@@ -266,7 +222,7 @@
 
 # Globals:
 my %defVars = ();
-my ($DEF, $tDb, $qDb, $QDb, $isSelf, $selfSplit, $buildDir, $startStep, $stopStep);
+my ($DEF, $tDb, $qDb, $QDb, $isSelf, $selfSplit, $buildDir, $fileServer);
 my ($swapDir, $splitRef);
 
 sub isInDirList {
@@ -295,55 +251,40 @@
 
 sub checkOptions {
   # Make sure command line options are valid/supported.
-  my $ok = GetOptions("continue=s",
-		      "stop=s",
+  my $ok = GetOptions(@HgStepManager::optionSpec,
+		      @HgAutomate::commonOptionSpec,
 		      "blastzOutRoot=s",
 		      "swap",
 		      "chainMinScore=i",
 		      "chainLinearGap=s",
-		      "workhorse=s",
-		      "fileServer=s",
-		      "bigClusterHub=s",
-		      "smallClusterHub=s",
-		      "verbose=n",
-		      "debug",
 		      "readmeOnly",
-		      "help");
+		     );
   &usage(1) if (!$ok);
   &usage(0, 1) if ($opt_help);
-  $opt_verbose = $defaultVerbose if (! defined $opt_verbose);
-  if ($opt_continue) {
-    if (! defined $stepVal{$opt_continue}) {
-      warn "\nUnsupported -continue value \"$opt_continue\".\n";
-      &usage(1);
+  &HgAutomate::processCommonOptions();
+  my $err = $stepper->processOptions();
+  usage(1) if ($err);
+  if ($opt_swap) {
+    if ($opt_continue) {
+      if ($stepper->stepPrecedes($opt_continue, 'net')) {
+	warn "\nIf -swap is specified, then -continue must specify a step ". 
+	  "of \"net\" or later.\n";
+	&usage(1);
+      }
+    } else {
+      # If -swap is given but -continue is not, force -continue and tell
+      # $stepper to reevaluate options:
+      $opt_continue = 'chainMerge';
+      $err = $stepper->processOptions();
+      usage(1) if ($err);
     }
-    $startStep = $stepVal{$opt_continue};
-    if ($opt_swap && $startStep < $stepVal{'net'}) {
-      warn "\nIf -swap is specified, then -continue must specify a step ". 
-	"of \"net\" or later.\n";
-      &usage(1);
+    if ($opt_stop) {
+      if ($stepper->stepPrecedes($opt_stop, 'chainMerge')) {
+	warn "\nIf -swap is specified, then -stop must specify a step ". 
+	"of \"chainMerge\" or later.\n";
+	&usage(1);
+      }
     }
-  } else {
-    $startStep = $opt_swap ? $stepVal{'chainMerge'} : 0;
-  }
-  if ($opt_stop) {
-    if (! defined $stepVal{$opt_stop}) {
-      warn "\nUnsupported -stop value \"$opt_stop\".\n";
-      &usage(1);
-    }
-    $stopStep = $stepVal{$opt_stop};
-    if ($opt_swap && $stopStep < $stepVal{'chainMerge'}) {
-      warn "\nIf -swap is specified, then -stop must specify a step ". 
-	"of \"chainMerge\" or later.\n";
-      &usage(1);
-    }
-  } else {
-    $stopStep = scalar(keys %stepVal);
-  }
-  if ($stopStep < $startStep) {
-    warn "\n-stop step ($opt_stop) must not precede -continue step " .
-      "($opt_continue).\n";
-    &usage(1);
   }
   if ($opt_blastzOutRoot) {
     if ($opt_blastzOutRoot !~ m@^/\S+/\S+@) {
@@ -482,9 +423,9 @@
 }
 
 
-sub doPartition{ 
+sub doPartition {
   # Partition the sequence up before blastz.
-  my ($paraHub, $fileServer) = @_;
+  my $paraHub = $bigClusterHub;
   my $runDir = "$buildDir/run.blastz";
   my $targetList = "$tDb.lst";
   my $queryList = $isSelf ? $targetList : "$qDb.lst";
@@ -534,7 +475,7 @@
 
 sub doBlastzClusterRun {
   # Set up and perform the big-cluster blastz run.
-  my ($paraHub) = @_;
+  my $paraHub = $bigClusterHub;
   my $runDir = "$buildDir/run.blastz";
   my $targetList = "$tDb.lst";
   my $outRoot = $opt_blastzOutRoot ? "$opt_blastzOutRoot/psl" : '../psl';
@@ -583,7 +524,7 @@
   # next level: per-target-chunk results, which may still need to be 
   # concatenated into per-target-sequence in the next step after this one -- 
   # chaining.
-  my ($paraHub) = @_;
+  my $paraHub = $smallClusterHub;
   my $runDir = "$buildDir/run.cat";
   # First, make sure we're starting clean.
   if (-e "$runDir/run.time") {
@@ -674,7 +615,7 @@
 
 sub doChainRun {
   # Do a small cluster run to chain alignments to each target sequence.
-  my ($paraHub) = @_;
+  my $paraHub = $smallClusterHub;
   my $runDir = "$buildDir/axtChain/run";
   # First, make sure we're starting clean.
   if (-e "$runDir/run.time") {
@@ -759,7 +700,6 @@
 
 sub postProcessChains {
   # chainMergeSort etc.
-  my ($workhorse, $fileServer) = @_;
   my $runDir = "$buildDir/axtChain";
   my $chain = "$tDb.$qDb.all.chain.gz";
   # First, make sure we're starting clean.
@@ -805,7 +745,7 @@
   } elsif (-e "$runDir/all.chain") {
     $chain = "all.chain";
   } elsif ($opt_debug) {
-    $chain = "$runDir/$tDb.$qDb.all.chain.gz";
+    $chain = "$tDb.$qDb.all.chain.gz";
   }
   return $chain;
 }
@@ -813,7 +753,6 @@
 
 sub swapChains {
   # chainMerge step for -swap: chainSwap | chainSort.
-  my ($workhorse, $fileServer) = @_;
   my $runDir = "$swapDir/axtChain";
   my $inChain = &getAllChain("$buildDir/axtChain");
   my $swappedChain = "$qDb.$tDb.all.chain.gz";
@@ -857,9 +796,22 @@
 }
 
 
+sub doChainMerge {
+  # If -swap, swap chains from other org;  otherwise, merge the results
+  # from the chainRun step.
+  if ($opt_swap) {
+    &swapChains();
+    &swapGlobals();
+  } else {
+    &postProcessChains();
+  }
+}
+
+
 sub netChains {
   # Turn chains into nets (,axt,maf,.over.chain).
-  my ($machine) = @_;
+  # Don't do this for self alignments.
+  return if ($isSelf);
   my $runDir = "$buildDir/axtChain";
   # First, make sure we're starting clean.
   if (-d "$buildDir/mafNet") {
@@ -878,17 +830,13 @@
     die "netChains: looks like previous stage was not successful " .
       "(can't find [$tDb.$qDb.]all.chain[.gz]).\n";
   }
-  # Don't do this for self alignments.
-  if ($isSelf) {
-    die "program error: netChains should not be called when $isSelf.";
-  }
   my $over = $tDb . "To$QDb.over.chain.gz";
   my $altOver = "$tDb.$qDb.over.chain.gz";
   my $liftOverDir = "$HgAutomate::clusterData/$tDb/$HgAutomate::trackBuild/liftOver";
   my $whatItDoes =
 "It generates nets (without repeat/gap stats -- those are added later on
 $dbHost) from chains, and generates axt, maf and .over.chain from the nets.";
-  my $bossScript = new HgRemoteScript("$runDir/netChains.csh", $machine,
+  my $bossScript = new HgRemoteScript("$runDir/netChains.csh", $workhorse,
 				      $runDir, $whatItDoes, $DEF);
   $bossScript->add(<<_EOF_
 # Make nets ("noClass", i.e. without rmsk/class stats which are added later):
@@ -963,7 +911,7 @@
   # Make sure previous stage was successful.
   my $successDir = $isSelf ? "$runDir/$tDb.$qDb.all.chain.gz" :
                              "$buildDir/mafNet/";
-  if (! -d $successDir && ! $opt_debug) {
+  if (! -e $successDir && ! $opt_debug) {
     die "loadUp: looks like previous stage was not successful " .
       "(can't find $successDir).\n";
   }
@@ -1017,10 +965,9 @@
 sub makeDownloads {
   # Compress the netClassed .net for download (other files should have been
   # compressed already).
-  my ($machine) = @_;
   my $runDir = "$buildDir/axtChain";
   if (-e "$runDir/$tDb.$qDb.net") {
-    &HgAutomate::run("ssh -x $machine nice " .
+    &HgAutomate::run("ssh -x $workhorse nice " .
 	 "gzip $runDir/$tDb.$qDb.net");
   }
   # Make an md5sum.txt file.
@@ -1028,7 +975,7 @@
   my $whatItDoes =
 "It makes an md5sum.txt file for downloadable files, with relative paths
 matching what the user will see on the download server.";
-  my $bossScript = new HgRemoteScript("$runDir/makeMd5sum.csh", $machine,
+  my $bossScript = new HgRemoteScript("$runDir/makeMd5sum.csh", $workhorse,
 				      $runDir, $whatItDoes, $DEF);
   $bossScript->add(<<_EOF_
 md5sum $tDb.$qDb.all.chain.gz $net > md5sum.txt
@@ -1042,18 +989,6 @@
     );
   }
   $bossScript->execute();
-}
-
-
-sub getAssemblyInfo {
-  # Do a quick dbDb lookup to get assembly descriptive info for README.txt.
-  my ($db) = @_;
-  my $query = "select genome,description,sourceName from dbDb " .
-              "where name = \"$db\";";
-  my $line = `echo '$query' | $centralDbSql`;
-  chomp $line;
-  my ($genome, $date, $source) = split("\t", $line);
-  return ($genome, $date, $source);
 }
 
 
@@ -1149,8 +1084,8 @@
   # Write a file (README.txt) describing the download files.
   my ($file) = @_;
   my $fh = &HgAutomate::mustOpen(">$file");
-  my ($tGenome, $tDate, $tSource) = &getAssemblyInfo($tDb);
-  my ($qGenome, $qDate, $qSource) = &getAssemblyInfo($qDb);
+  my ($tGenome, $tDate, $tSource) = &HgAutomate::getAssemblyInfo($dbHost, $tDb);
+  my ($qGenome, $qDate, $qSource) = &HgAutomate::getAssemblyInfo($dbHost, $qDb);
   my $dir = $splitRef ? 'axtNet/*.' : '';
   my ($matrix, $o, $e, $k, $l, $h, $blastzOther) = &getBlastzParams();
   my $defaultMatrix = $defVars{'BLASTZ_Q'} ? '' : ' the default matrix';
@@ -1359,10 +1294,15 @@
 # maybe also peek in trackDb and see if entries need to be added for chain/net
 }
 
+sub doDownloads {
+  # Create compressed files for download and make links from test server's
+  # goldenPath/ area.
+  &makeDownloads();
+  &installDownloads();
+}
 
 sub cleanup {
   # Remove intermediate files.
-  my ($machine) = @_;
   my $runDir = $buildDir;
   my $outRoot = $opt_blastzOutRoot ? "$opt_blastzOutRoot/psl" : "$buildDir/psl";
   my $rootCanal = ($opt_blastzOutRoot ?
@@ -1372,7 +1312,7 @@
 "It cleans up files after a successful blastz/chain/net/install series.
 It uses rm -f so failures should be ignored (e.g. if a partial cleanup has
 already been performed).";
-  my $bossScript = new HgRemoteScript("$buildDir/cleanUp.csh", $machine,
+  my $bossScript = new HgRemoteScript("$buildDir/cleanUp.csh", $fileServer,
 				      $runDir, $whatItDoes, $DEF);
   $bossScript->add(<<_EOF_
 rm -fr $outRoot/
@@ -1445,7 +1385,8 @@
   if (! -d $buildDir) {
     &HgAutomate::mustMkdir($buildDir);
   }
-  if (! $opt_blastzOutRoot && $startStep < $stepVal{'chainRun'}) {
+  if (! $opt_blastzOutRoot &&
+      $stepper->stepPrecedes($stepper->getStartStep(), 'chainRun')) {
     &enforceClusterNoNo($buildDir,
 	    'blastz/chain/net build directory (or use -blastzOutRoot)');
   }
@@ -1457,9 +1398,9 @@
   &HgAutomate::run("cp $DEF $buildDir/DEF");
 }
 
-my $fileServer = $opt_fileServer ? $opt_fileServer :
-                 $opt_swap ? `$getFileServer $swapDir/` :
-                             `$getFileServer $buildDir/`;
+$fileServer = $opt_fileServer ? $opt_fileServer :
+              $opt_swap ? `$getFileServer $swapDir/` :
+                          `$getFileServer $buildDir/`;
 chomp $fileServer;
 if (scalar(grep /^$fileServer$/, @fileServerNoLogin)) {
   print STDERR "Logins are not allowed on fileServer $fileServer; will use " .
@@ -1467,89 +1408,23 @@
   $fileServer = $workhorse;
 }
 
-my $step = 0;
-HgAutomate::verbose(2,
-	"startStep: $startStep, at step $step initial partition to stopStep $stopStep\n");
-if ($startStep <= $step && $step <= $stopStep) {
-  &doPartition($bigClusterHub, $fileServer);
-}
-
-#	-continue blastz
-$step++;
-HgAutomate::verbose(2,
-	"startStep: $startStep, at step $step initial blastz to stopStep $stopStep\n");
-if ($startStep <= $step && $step <= $stopStep) {
-  &doBlastzClusterRun($bigClusterHub);
-}
-
-#	-continue cat
-$step++;
-HgAutomate::verbose(2,
-	"startStep: $startStep, at step $step cat to stopStep $stopStep\n");
-if ($startStep <= $step && $step <= $stopStep) {
-  &doCatRun($smallClusterHub);
-}
-
-#	-continue chainRun
-$step++;
-HgAutomate::verbose(2,
-	"startStep: $startStep, at step $step chainRun to stopStep $stopStep\n");
-if ($startStep <= $step && $step <= $stopStep) {
-  &doChainRun($smallClusterHub);
-}
-
-#	-continue chainMerge
-$step++;
-HgAutomate::verbose(2,
-	"startStep: $startStep, at step $step chainMerge to stopStep $stopStep\n");
-if ($startStep <= $step && $step <= $stopStep) {
-  if ($opt_swap) {
-    &swapChains($workhorse, $fileServer);
-  } else {
-    &postProcessChains($workhorse, $fileServer);
-  }
-}
-
-&swapGlobals() if ($opt_swap);
-
-#	-continue net
-$step++;
-HgAutomate::verbose(2,
-	"startStep: $startStep, at step $step net to stopStep $stopStep\n");
-if ($startStep <= $step && $step <= $stopStep) {
-  &netChains($workhorse) if (! $isSelf);
-}
-
-#	-continue load
-$step++;
-HgAutomate::verbose(2,
-	"startStep: $startStep, at step $step load to stopStep $stopStep\n");
-if ($startStep <= $step && $step <= $stopStep) {
-  &loadUp();
-}
-
-#	-continue download
-$step++;
-HgAutomate::verbose(2,
-	"startStep: $startStep, at step $step download to stopStep $stopStep\n");
-if ($startStep <= $step && $step <= $stopStep) {
-  &makeDownloads($workhorse);
-  &installDownloads();
-}
-
-#	-continue cleanup
-$step++;
-if ($startStep <= $step && $step <= $stopStep) {
-  &cleanup($fileServer);
-}
+# When running -swap, swapGlobals() happens at the end of the chainMerge step.
+# However, if we also use -continue with some step later than chainMerge, we
+# need to call swapGlobals before executing the remaining steps.
+if ($opt_swap &&
+    $stepper->stepPrecedes('chainMerge', $stepper->getStartStep())) {
+  &swapGlobals();
+}
+
+$stepper->execute();
 
 HgAutomate::verbose(1,
 	"\n *** All done!\n");
 HgAutomate::verbose(1,
 	" *** Make sure that goldenPath/$tDb/vs$QDb/README.txt is accurate.\n")
-  if ($stopStep >= $stepVal{'download'});
+  if ($stepper->stepPrecedes('load', $stepper->getStopStep()));
 HgAutomate::verbose(1,
 	" *** Add {chain,net}$QDb tracks to trackDb.ra if necessary.\n")
-  if ($stopStep >= $stepVal{'load'});
+  if ($stepper->stepPrecedes('net', $stepper->getStopStep()));
 HgAutomate::verbose(1,
 	"\n\n");
