--- conflicted
+++ resolved
@@ -2,11 +2,7 @@
 #include "common.h"
 #include "portable.h"
 #include "dystring.h"
-<<<<<<< HEAD
-#include "cheapcgi.h"
-=======
 #include "options.h"
->>>>>>> 280bf2a0
 
 void usage()
 /* Explain usage and exit. */
@@ -34,11 +30,7 @@
 fprintf(f, "#include \"common.h\"\n");
 fprintf(f, "#include \"linefile.h\"\n");
 fprintf(f, "#include \"hash.h\"\n");
-<<<<<<< HEAD
-fprintf(f, "#include \"cheapcgi.h\"\n");
-=======
 fprintf(f, "#include \"options.h\"\n");
->>>>>>> 280bf2a0
 fprintf(f, "\n");
 fprintf(f, "void usage()\n");
 fprintf(f, "/* Explain usage and exit. */\n");
@@ -64,11 +56,7 @@
 fprintf(f, "int main(int argc, char *argv[])\n");
 fprintf(f, "/* Process command line. */\n");
 fprintf(f, "{\n");
-<<<<<<< HEAD
-fprintf(f, "cgiSpoof(&argc, argv);\n");
-=======
 fprintf(f, "optionHash(&argc, argv);\n");
->>>>>>> 280bf2a0
 fprintf(f, "if (argc != 2)\n");
 fprintf(f, "    usage();\n");
 fprintf(f, "%s(argv[1]);\n", name);
@@ -110,11 +98,7 @@
 char dirName[512];
 char fileOnly[128];
 char command[512];
-<<<<<<< HEAD
-boolean doCvs = cgiBoolean("cvs");
-=======
 boolean doCvs = optionExists("cvs");
->>>>>>> 280bf2a0
 
 if (doCvs)
     {
@@ -160,11 +144,7 @@
 int i;
 boolean doCvs = FALSE;
 
-<<<<<<< HEAD
-cgiSpoof(&argc, argv);
-=======
 optionHash(&argc, argv);
->>>>>>> 280bf2a0
 if (argc < 3)
      usage();
 for (i=2; i<argc; ++i)
