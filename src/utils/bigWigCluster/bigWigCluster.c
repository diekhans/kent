--- conflicted
+++ resolved
@@ -29,10 +29,6 @@
   "           blue - number from 0-255 representing recommended blue component of color\n"
   "           path - file name from input.list including directory and extension\n" 
   "options:\n"
-<<<<<<< HEAD
-  "   -threads = int Sets the thread count for the multiThreads option, default is 10 \n"
-  "   -hacTree = Dictates how the tree is generated;  multiThreads or costlyMerges or fromItems. fromItems is default \n"
-=======
   "   -labels=fileName - label files from tabSeparated file with fields\n"
   "           path - path to bigWig file\n"
   "           label - a string with no tabs\n"
@@ -41,7 +37,6 @@
   "   -threads=N - number of threads to use, default %d\n"
   "   -tmpDir=/tmp/path - place to put temp files, default current dir\n"
   , gThreadCount
->>>>>>> 751c92ff
   );
 }
 
@@ -57,15 +52,12 @@
    {"threads", OPTION_INT},
    {"hacTree", OPTION_STRING},
 };
-<<<<<<< HEAD
 
 
 double longest = 0;
 char* clHacTree = "fromItems";
 int clThreads = 10; // The number of threads to run with the multiThreads option
 int nameCount = 0;
-=======
->>>>>>> 751c92ff
 
 int bigWigNextId;
 
@@ -248,14 +240,10 @@
 safef(cmd2, 1024, "bedGraphToBigWig %s %s %s", tmpName, chromSizesFile, fileName);
 mustSystem(cmd1);
 mustSystem(cmd2);
-<<<<<<< HEAD
-result->name = cloneString(name); 
-=======
 remove(tmpName);
 result->id = ++bigWigNextId;
 result->fileName = cloneString(fileName);
 result->label = " ";
->>>>>>> 751c92ff
 return (struct slList *)result;
 }
 
@@ -387,28 +375,6 @@
 
 struct hacTree *clusters;
 struct lm *localMem = lmInit(0);
-<<<<<<< HEAD
-struct hacTree *clusters = NULL;
-if (sameString(clHacTree, "multiThreads"))
-    {
-    clusters = hacTreeMultiThread(clThreads, (struct slList *)list, localMem,
-  					    slBigWigDistance, slBigWigMerge, NULL, NULL);
-    }
-else if (sameString(clHacTree, "costlyMerges"))
-    {
-    clusters = hacTreeForCostlyMerges((struct slList *)list, localMem,
-						slBigWigDistance, slBigWigMerge, NULL);
-    }
-else if (sameString(clHacTree, "fromItems"))
-    {
-    clusters = hacTreeFromItems((struct slList *)list, localMem,
-						slBigWigDistance, slBigWigMerge, NULL, NULL);
-    }
-else 
-    {
-    uglyAbort("Unrecognized input option: %s", clHacTree);
-    }
-=======
 if (gThreadCount > 1)
     {
     clusters = hacTreeMultiThread(gThreadCount, (struct slList *)list, localMem,
@@ -423,7 +389,6 @@
     }
 
 /* Convert tree to ordered list, do coloring, and make outputs */
->>>>>>> 751c92ff
 struct slRef *orderedList = getOrderedLeafList(clusters);
 colorLeaves(orderedList, distanceHash);
 printHierarchicalJson(outputJson, clusters, 20, 20);
