--- conflicted
+++ resolved
@@ -17,14 +17,9 @@
     " setup logging, parse command line arguments and options. -h shows auto-generated help page "
     parser = optparse.OptionParser("""usage: %prog [options] filename - change NCBI or Ensembl chromosome names to UCSC names in tabular or wiggle files, using a chromAlias table.
 
-<<<<<<< HEAD
-    Supports at least these file formats: BED, PSL, genePred, VCF, wiggle (bedgraph, span and fixed and mixes thereof), SAM, chain, interact,
-    pgSNP, GTF/GFF.
-=======
     Supports these UCSC file formats:
     BED, genePred, PSL, wiggle (all formats), bedGraph, VCF, SAM, GTF, Chain
     ... or any other csv or tsv format where the sequence (chromosome) name is a separate field.
->>>>>>> b5ba1cd9
 
     Requires a <genome>.chromAlias.tsv file which can be downloaded like this:
         %prog --get hg19              # download the file hg19.chromAlias.tsv into current directory
@@ -199,11 +194,7 @@
     if inFname is None:
         ifh = stdin
     elif inFname.endswith(".gz"):
-<<<<<<< HEAD
-        ifh = gzip.open(inFname)
-=======
         ifh = gzip.open(inFname, "rt")
->>>>>>> b5ba1cd9
     else:
         ifh = open(inFname)
 
