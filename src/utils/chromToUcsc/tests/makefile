--- conflicted
+++ resolved
@@ -15,16 +15,12 @@
 	diff out/mm10.bed expected/mm10.bed
 	python3 ${DESTBINDIR}/chromToUcsc  -i in/hg19.bed -o out/hg19.bed -a https://hgdownload.soe.ucsc.edu/goldenPath/hg19/database/chromAlias.txt.gz 2> /dev/null
 	diff out/hg19.bed expected/hg19.bed
-<<<<<<< HEAD
-	python2 ${DESTBINDIR}/chromToUcsc -i in/hg19.vcf -o out/hg19.vcf -a hg19.chromAlias.tsv 2> /dev/null
-=======
 	python2 ${DESTBINDIR}/chromToUcsc -i in/hg19.vcf.gz -o out/hg19.vcf -a hg19.chromAlias.tsv 2> /dev/null
 	diff out/hg19.vcf expected/hg19.vcf
 	python3 ${DESTBINDIR}/chromToUcsc  -i in/mm10.ebi.sam.gz -a mm10.chromAlias.tsv -o out/mm10.ebi.sam 2> /dev/null
 	diff out/mm10.ebi.sam expected/mm10.ebi.sam
 	python3 ${DESTBINDIR}/chromToUcsc  -i in/grc38.100.gtf.gz -a mm10.chromAlias.tsv -o out/mm10.gtf 2> /dev/null
 	diff out/mm10.gtf expected/mm10.gtf
->>>>>>> b5ba1cd9
 
 clean:
 	rm -f out/*