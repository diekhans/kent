--- conflicted
+++ resolved
@@ -17,11 +17,7 @@
 #include "twoBit.h"
 #include "trans3.h"
 
-<<<<<<< HEAD
-static char const rcsid[] = "$Id: gfBlatLib.c,v 1.1 2004/06/01 16:49:03 kent Exp $";
-=======
 static char const rcsid[] = "$Id: gfBlatLib.c,v 1.3 2004/06/06 03:23:37 kent Exp $";
->>>>>>> cdac1cf6
 
 void dumpRange(struct gfRange *r, FILE *f)
 /* Dump range to file. */
@@ -92,7 +88,18 @@
 
 diff = strcmp(a->tName, b->tName);
 if (diff == 0)
-    diff = (int)(a->t3) - (int)(b->t3);	/* Casts needed for Solaris.  Thanks Darren Platt! */
+    {
+    long lDiff = a->t3 - b->t3;
+    if (lDiff < 0)
+       diff = -1;
+    else if (lDiff > 0)
+       diff = 1;
+    else
+       diff = 0;
+#ifdef SOLARIS_WORKAROUND_COMPILER_BUG_BUT_FAILS_IN_64_BIT
+    diff = (unsigned long)(a->t3) - (unsigned long)(b->t3);	/* Casts needed for Solaris.  Thanks Darren Platt! */
+#endif /* SOLARIS_WORKAROUND_COMPILER_BUG_BUT_FAILS_IN_64_BIT */
+    }
 if (diff == 0)
     diff = a->tStart - b->tStart;
 return diff;
