--- conflicted
+++ resolved
@@ -1,10 +1,4 @@
-<<<<<<< HEAD
-/* alphaChain - Predicts the linear arrangement of satellite repeats provided with a probablistic model. */
-=======
-/* alphaChain - Create some faux centromere sequence using input based on a lot of
- * centromeric reads. */
-
->>>>>>> 99838831
+/* alphaChain - Predicts faux centromere sequences using a probablistic model. */
 #include "common.h"
 #include "linefile.h"
 #include "hash.h"
