/* portable.h - wrappers around things that vary from server
 * to server and operating system to operating system. 
 *
 * This file is copyright 2002 Jim Kent, but license is hereby
 * granted for all use - public, private or commercial. */

#ifndef PORTABLE_H
#define PORTABLE_H

#include <sys/types.h>
#include <sys/stat.h>

struct slName *listDir(char *dir, char *pattern);
/* Return an alphabetized list of all files that match 
 * the wildcard pattern in directory. */

struct slName *listDirRegEx(char *dir, char *regEx, int flags);
/* Return an alphabetized list of all files that match 
 * the regular expression pattern in directory.
 * See REGCOMP(3) for flags (e.g. REG_ICASE)  */

struct slName *pathsInDirAndSubdirs(char *dir, char *wildcard);
/* Return list of all non-directory files in dir and it's
 * subdirs.  Returns path to files including dir and subdir. */

struct fileInfo 
/* Info about a file. */
    {
    struct fileInfo  *next;	/* Next in list. */
    off_t size;		/* Size in bytes. */
    bool isDir;		/* True if file is a directory. */
    int statErrno;	/* Result of stat (e.g. bad symlink). */
    time_t lastAccess;  /* Last access time. */
    char name[1];	/* Allocated at run time. */
    };

struct fileInfo *newFileInfo(char *name, off_t size, bool isDir, int statErrno, 
	time_t lastAccess);
/* Return a new fileInfo. */

struct fileInfo *listDirXExt(char *dir, char *pattern, boolean fullPath, boolean ignoreStatFailures);
/* Return list of files matching wildcard pattern with
 * extra info. If full path is true then the path will be
 * included in the name of each file.  You can free the
 * resulting list with slFreeList. */

struct fileInfo *listDirX(char *dir, char *pattern, boolean fullPath);
/* Return list of files matching wildcard pattern with
 * extra info. If full path is true then the path will be
 * included in the name of each file.  You can free the
 * resulting list with slFreeList. */

char *getCurrentDir();
/* Return current directory.  Abort if it fails. */

void setCurrentDir(char *newDir);
/* Set current directory.  Abort if it fails. */

boolean maybeSetCurrentDir(char *newDir);
/* Change directory, return FALSE (and set errno) if fail. */

boolean makeDir(char *dirName);
/* Make dir.  Returns TRUE on success.  Returns FALSE
 * if failed because directory exists.  Prints error
 * message and aborts on other error. */

void makeDirsOnPath(char *pathName);
/* Create directory specified by pathName.  If pathName contains
 * slashes, create directory at each level of path if it doesn't
 * already exist.  Abort with error message if there's a problem.
 * (It's not considered a problem for the directory to already
 * exist. ) */

char *simplifyPathToDir(char *path);
/* Return path with ~ (for home) and .. taken out.   freeMem result when done. */

long clock1000();
/* 1000 hz clock */

void sleep1000(int milli);
/* Sleep for given number of milliseconds. */

long clock1();
/* A 1 hz clock. */

char *getTempDir(void);
/* get temporary directory to use for programs.  This first checks TMPDIR environment
 * variable, then /data/tmp, /scratch/tmp, /var/tmp, /tmp.  Return is static and
 * only set of first call */

char *rTempName(char *dir, char *base, char *suffix);
/* Make a temp name that's almost certainly unique. */

/* This structure helps us generate temp names and use
 * them.  Since different servers locate where the cgi
 * runs from differently, and where the generated html
 * file runs from - this is necessary for portable code. */
struct tempName
	{
	char forCgi[4096];
	char forHtml[4096];
	};

void makeTempName(struct tempName *tn, char *base, char *suffix);
/* Make a good name for a temp file. */

void mustRename(char *oldName, char *newName);
/* Rename file or die trying. */

void mustRemove(char *path);
/* Remove file or die trying */

char *semiUniqName(char *base);
/* Figure out a name likely to be unique.
 * Name will have no periods.  Returns a static
 * buffer, so best to clone result unless using
 * immediately. */

char *cgiDir();
/* Return directory to look for cgi in. */

char *trashDir();
/* Return directory for relative path to trash from cgi binaries */

void mkdirTrashDirectory(char *prefix);
/*	create the specified trash directory if it doesn't exist */

double machineSpeed();
/* Return relative speed of machine.  UCSC CSE dept. 1999 web server is 1.0 */

char *mysqlHost();
/* Return host computer on network for mySQL database. */

char *getHost();
/* Get name of this machine. */

void uglyfBreak();
/* Invoke the debugger. */

char *getUser();
/* Get user name */

void envUpdate(char *name, char *value);
/* Update an environment string */

int mustFork();
/* Fork or abort. */

int rawKeyIn();
/* Read in an unbuffered, unechoed character from keyboard. */

time_t fileModTime(char *pathName);
/* Return file last modification time.  The units of
 * these may vary from OS to OS, but you can depend on
 * later files having a larger time. */


boolean isPipe(int fd);
/* determine in an open file is a pipe  */

boolean maybeTouchFile(char *fileName);
/* If file exists, set its access and mod times to now.  If it doesn't exist, create it.
 * Return FALSE if we have a problem doing so. */

void touchFileFromFile(const char *oldFile, const char *newFile);
/* Set access and mod time of newFile from oldFile. */

boolean isDirectory(char *pathName);
/* Return TRUE if pathName is a directory. */

boolean isRegularFile(char *fileName);
/* Return TRUE if fileName is a regular file. */

char *mustReadSymlinkExt(char *path, struct stat *sb);
/* Read symlink or abort. FreeMem the returned value. */

char *mustReadSymlink(char *path);
/* Read symlink or abort. Checks that path is a symlink. 
FreeMem the returned value. */

void makeSymLink(char *oldName, char *newName);
/* Return a symbolic link from newName to oldName or die trying */

long long freeSpaceOnFileSystem(char *path);
/* Given a path to a file or directory on a file system,  return free space
 * in bytes. */
<<<<<<< HEAD

boolean remoteFileExists(char *remoteLogin, char *file);
/* Check to see if the file exists on the remote machine. */
=======
>>>>>>> b5ba1cd9
#endif /* PORTABLE_H */
<|MERGE_RESOLUTION|>--- conflicted
+++ resolved
@@ -184,10 +184,4 @@
 long long freeSpaceOnFileSystem(char *path);
 /* Given a path to a file or directory on a file system,  return free space
  * in bytes. */
-<<<<<<< HEAD
-
-boolean remoteFileExists(char *remoteLogin, char *file);
-/* Check to see if the file exists on the remote machine. */
-=======
->>>>>>> b5ba1cd9
 #endif /* PORTABLE_H */
