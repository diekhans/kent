/* test - Test something. */
#include "common.h"
#include "linefile.h"
#include "hash.h"
#include "options.h"
#include "dnautil.h"
#include "xp.h"

void usage()
/* Explain usage and exit. */
{
errAbort(
  "test - Test something\n"
  "usage:\n"
  "   test a \n"
  "options:\n"
  );
}

struct refString
    {
    int refCount;
    int type;
    char *s;
    int size;
    int alloced;
    bool isConst;
    };

struct refString refString = {0, 0, "Hello world", 11, 11, TRUE};

void test(char *word, char *line)
{
<<<<<<< HEAD
boolean isSame = startsWithWord(word, line);
printf("'%s' %s first word of '%s.'\n", word,
    (isSame ? "is" : "isn't"), line);
=======
FILE *f = mustOpen(word, "wb");
float x = 1.23456;
mustWrite(f, &x, sizeof(x));
>>>>>>> 453b8bdb
}

int main(int argc, char *argv[], char *env[])
/* Process command line. */
{
int i;
if (argc != 3)
   usage();
test(argv[1], argv[2]);
return 0;
}<|MERGE_RESOLUTION|>--- conflicted
+++ resolved
@@ -17,37 +17,19 @@
   );
 }
 
-struct refString
-    {
-    int refCount;
-    int type;
-    char *s;
-    int size;
-    int alloced;
-    bool isConst;
-    };
 
-struct refString refString = {0, 0, "Hello world", 11, 11, TRUE};
-
-void test(char *word, char *line)
+void test(char *word)
 {
-<<<<<<< HEAD
-boolean isSame = startsWithWord(word, line);
-printf("'%s' %s first word of '%s.'\n", word,
-    (isSame ? "is" : "isn't"), line);
-=======
 FILE *f = mustOpen(word, "wb");
 float x = 1.23456;
 mustWrite(f, &x, sizeof(x));
->>>>>>> 453b8bdb
 }
 
 int main(int argc, char *argv[], char *env[])
 /* Process command line. */
 {
-int i;
-if (argc != 3)
+if (argc != 2)
    usage();
-test(argv[1], argv[2]);
+test(argv[1]);
 return 0;
 }