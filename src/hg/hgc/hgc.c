/* hgc - Human Genome Click processor - gets called when user clicks
 * on something in human tracks display. */

#include "common.h"
#include "obscure.h"
#include "hCommon.h"
#include "hash.h"
#include "bits.h"
#include "memgfx.h"
#include "portable.h"
#include "errabort.h"
#include "dystring.h"
#include "nib.h"
#include "cheapcgi.h"
#include "htmshell.h"
#include "cart.h"
#include "jksql.h"
#include "dnautil.h" 
#include "dnaseq.h"
#include "fa.h"
#include "fuzzyFind.h"
#include "seqOut.h"
#include "hdb.h"
#include "hui.h"
#include "hgRelate.h"
#include "psl.h"
#include "bed.h"
#include "cgh.h" 
#include "agpFrag.h"
#include "agpGap.h"
#include "ctgPos.h"
#include "ctgPos2.h"
#include "clonePos.h"
#include "bactigPos.h"
#include "rmskOut.h"
#include "xenalign.h"
#include "isochores.h"
#include "simpleRepeat.h"
#include "cpgIsland.h"
#include "cpgIslandExt.h"
#include "genePred.h"
#include "genePredReader.h"
#include "pepPred.h"
#include "wabAli.h"
#include "genomicDups.h"
#include "est3.h"
#include "rnaGene.h"
#include "stsMarker.h"
#include "stsMap.h"
#include "recombRate.h"
#include "recombRateRat.h"
#include "recombRateMouse.h"
#include "stsInfo.h"
#include "stsInfo2.h"
#include "mouseSyn.h"
#include "mouseSynWhd.h"
#include "ensPhusionBlast.h"
#include "cytoBand.h"
#include "knownMore.h"
#include "snp.h"
#include "snpMap.h"
#include "softberryHom.h"
#include "borkPseudoHom.h"
#include "sanger22extra.h"
#include "refLink.h"
#include "hgConfig.h"
#include "estPair.h"
#include "softPromoter.h"
#include "customTrack.h"
#include "sage.h"
#include "sageExp.h"
#include "pslWScore.h"
#include "lfs.h"
#include "mcnBreakpoints.h"
#include "fishClones.h"
#include "featureBits.h"
#include "web.h"
#include "dbDb.h"
#include "jaxOrtholog.h"
#include "dnaProbe.h"
#include "ancientRref.h"
#include "jointalign.h"
#include "gcPercent.h"
#include "genMapDb.h"
#include "altGraphX.h"
#include "geneGraph.h"
#include "stsMapMouse.h"
#include "stsInfoMouse.h"
#include "dnaMotif.h"
#include "dbSnpRs.h"
#include "genomicSuperDups.h"
#include "celeraDupPositive.h"
#include "celeraCoverage.h"
#include "sample.h"
#include "axt.h"
#include "axtInfo.h"
#include "jaxQTL.h"
#include "gbProtAnn.h"
#include "hgSeq.h"
#include "chain.h"
#include "chainDb.h"
#include "chainNetDbLoad.h"
#include "chainToPsl.h"
#include "chainToAxt.h"
#include "netAlign.h"
#include "stsMapRat.h"
#include "stsInfoRat.h"
#include "stsMapMouseNew.h"
#include "stsInfoMouseNew.h"
#include "vegaInfo.h"
#include "scoredRef.h"
#include "minGeneInfo.h"
#include "tigrCmrGene.h"
#include "llaInfo.h"
#include "loweTrnaGene.h"
#include "blastTab.h"
#include "hgc.h"
#include "genbank.h"
#include "pseudoGeneLink.h"
#include "axtLib.h"
#include "ensFace.h"
#include "bdgpGeneInfo.h"
#include "flyBaseSwissProt.h"
#include "affy10KDetails.h"
#include "affy120KDetails.h"
#include "encodeRegionInfo.h"
#include "encodeErge.h"
#include "encodeErgeHssCellLines.h"
#include "sgdDescription.h"
#include "sgdClone.h"
#include "tfbsCons.h"
#include "tfbsConsMap.h"
#include "simpleNucDiff.h"
#include "bgiGeneInfo.h"
#include "bgiSnp.h"
#include "bgiGeneSnp.h"
#include "botDelay.h"
#include "vntr.h"
#include "zdobnovSynt.h"
#include "HInv.h"
#include "bed6FloatScore.h"

<<<<<<< HEAD
static char const rcsid[] = "$Id: hgc.c,v 1.697 2004/07/23 06:44:12 hartera Exp $";
=======
static char const rcsid[] = "$Id: hgc.c,v 1.708 2004/07/29 17:43:10 hartera Exp $";
>>>>>>> 618c6110

#define LINESIZE 70  /* size of lines in comp seq feature */

struct cart *cart;	/* User's settings. */
char *seqName;		/* Name of sequence we're working on. */
int winStart, winEnd;   /* Bounds of sequence. */
char *database;		/* Name of mySQL database. */
char *organism;		/* Colloquial name of organism. */
char *scientificName;	/* Scientific name of organism. */

char *protDbName;	/* Name of proteome database */
struct hash *trackHash;	/* A hash of all tracks - trackDb valued */

void printLines(FILE *f, char *s, int lineSize);

char mousedb[] = "mm3";

/* JavaScript to automatically submit the form when certain values are
 * changed. */
char *onChangeAssemblyText = "onchange=\"document.orgForm.submit();\"";

#define NUMTRACKS 9
int prevColor[NUMTRACKS]; /* used to opetimize color change html commands */
int currentColor[NUMTRACKS]; /* used to opetimize color change html commands */
int maxShade = 9;	/* Highest shade in a color gradient. */
Color shadesOfGray[10+1];	/* 10 shades of gray from white to black */

Color shadesOfRed[16];
boolean exprBedColorsMade = FALSE; /* Have the shades of red been made? */
int maxRGBShade = 16;

struct bed *sageExpList = NULL;

/* See this NCBI web doc for more info about entrezFormat:
 * http://www.ncbi.nlm.nih.gov/entrez/query/static/linking.html */
char *entrezFormat = "http://www.ncbi.nlm.nih.gov/entrez/query.fcgi?cmd=Search&db=%s&term=%s&doptcmdl=%s&tool=genome.ucsc.edu";
/* db=unists is not mentioned in NCBI's doc... so stick with this usage: */
char *unistsnameScript = "http://www.ncbi.nlm.nih.gov:80/entrez/query.fcgi?db=unists";
char *unistsScript = "http://www.ncbi.nlm.nih.gov/genome/sts/sts.cgi?uid=";
char *gdbScript = "http://gdb.wehi.edu.au/gdb-bin/genera/accno?accessionNum=";
char *cloneRegScript = "http://www.ncbi.nlm.nih.gov/genome/clone/clname.cgi?stype=Name&list=";
char *genMapDbScript = "http://genomics.med.upenn.edu/perl/genmapdb/byclonesearch.pl?clone=";

/* initialized by getCtList() if necessary: */
struct customTrack *theCtList = NULL;

/* forwards */
struct psl *getAlignments(struct sqlConnection *conn, char *table, char *acc);
void printAlignments(struct psl *pslList, 
		     int startFirst, char *hgcCommand, char *typeName, char *itemIn);
char *getPredMRnaProtSeq(struct genePred *gp);

void hgcStart(char *title)
/* Print out header of web page with title.  Set
 * error handler to normal html error handler. */
{
cartHtmlStart(title);
}

static void printEntrezNucleotideUrl(FILE *f, char *accession)
/* Print URL for Entrez browser on a nucleotide. */
{
fprintf(f, entrezFormat, "Nucleotide", accession, "GenBank");
}

static void printEntrezProteinUrl(FILE *f, char *accession)
/* Print URL for Entrez browser on a protein. */
{
fprintf(f, entrezFormat, "Protein", accession, "GenPept");
}

static void printEntrezPubMedUrl(FILE *f, char *term)
/* Print URL for Entrez browser on a PubMed search. */
{
fprintf(f, entrezFormat, "PubMed", term, "DocSum");
}

static void printEntrezOMIMUrl(FILE *f, int id)
/* Print URL for Entrez browser on an OMIM search. */
{
char buf[64];
snprintf(buf, sizeof(buf), "%d", id);
fprintf(f, entrezFormat, "OMIM", buf, "Detailed");
}

static void printSwissProtProteinUrl(FILE *f, char *accession)
/* Print URL for SwissProt browser on a protein. */
{
fprintf(f, "\"http://www.expasy.org/cgi-bin/niceprot.pl?%s\"", accession);
}

static void printEntrezUniSTSUrl(FILE *f, char *name)
/* Print URL for Entrez browser on a STS name. */
{
fprintf(f, "\"%s&term=%s\"", unistsnameScript, name);
}

static void printUnistsUrl(FILE *f, int id)
/* Print URL for UniSTS record for an id. */
{
fprintf(f, "\"%s%d\"", unistsScript, id);
}

static void printGdbUrl(FILE *f, char *id)
/* Print URL for GDB browser for an id */
{
fprintf(f, "\"%s%s\"", gdbScript, id);
}

static void printCloneRegUrl(FILE *f, char *clone)
/* Print URL for Clone Registry at NCBI for a clone */
{
fprintf(f, "\"%s%s\"", cloneRegScript, clone);
}

static void printGenMapDbUrl(FILE *f, char *clone)
/* Print URL for GenMapDb at UPenn for a clone */
{
fprintf(f, "\"%s%s\"", genMapDbScript, clone);
}

static void printFlyBaseUrl(FILE *f, char *fbId)
/* Print URL for FlyBase browser. */
{
fprintf(f, "\"http://flybase.bio.indiana.edu/.bin/fbidq.html?%s\"", fbId);
}

static void printBDGPUrl(FILE *f, char *bdgpName)
/* Print URL for Berkeley Drosophila Genome Project browser. */
{
fprintf(f, "\"http://www.fruitfly.org/cgi-bin/annot/gene?%s\"", bdgpName);
}

char *hgcPath()
/* Return path of this CGI script. */
{
return "../cgi-bin/hgc";
}

char *hgcPathAndSettings()
/* Return path with this CGI script and session state variable. */
{
static struct dyString *dy = NULL;
if (dy == NULL)
    {
    dy = newDyString(128);
    dyStringPrintf(dy, "%s?%s", hgcPath(), cartSidUrlString(cart));
    }
return dy->string;
}

void hgcAnchorSomewhere(char *group, char *item, char *other, char *chrom)
/* Generate an anchor that calls click processing program with item 
 * and other parameters. */
{
char *tbl = cgiUsualString("table", cgiString("g"));
printf("<A HREF=\"%s&g=%s&i=%s&c=%s&l=%d&r=%d&o=%s&table=%s\">",
       hgcPathAndSettings(), group, item, chrom, winStart, winEnd, other,
       tbl);
}

void hgcAnchorWindow(char *group, char *item, int thisWinStart, 
		     int thisWinEnd, char *other, char *chrom)
/* Generate an anchor that calls click processing program with item
 * and other parameters, INCLUDING the ability to specify left and
 * right window positions different from the current window*/
{
printf("<A HREF=\"%s&g=%s&i=%s&c=%s&l=%d&r=%d&o=%s\">",
       hgcPathAndSettings(), group, item, chrom, 
       thisWinStart, thisWinEnd, other);
}


void hgcAnchorGenePsl(char *item, char *other, char *chrom, char *tag)
/* Generate an anchor to htcGenePsl. */
{
struct dbDb *dbList = hGetAxtInfoDbs();
struct axtInfo *aiList = NULL;
char *db2;
char *encodedItem = cgiEncode(item);
if (dbList != NULL)
    {
    db2 = dbList->name;
    aiList = hGetAxtAlignments(db2);
    printf("<A HREF=\"%s&g=%s&i=%s&c=%s&l=%d&r=%d&o=%s&alignment=%s&db2=%s&xyzzy=xyzzy#%s\">",
	   hgcPathAndSettings(), "htcGenePsl", encodedItem, chrom, winStart,
	   winEnd, other, cgiEncode(aiList->alignment), db2, tag);
    dbDbFreeList(&dbList);
    }
}

void hgcAnchorTranslatedChain(int item, char *other, char *chrom, int cdsStart, int cdsEnd)
/* Generate an anchor that calls click processing program with item 
 * and other parameters. */
{
char *tbl = cgiUsualString("table", cgiString("g"));
printf("<A HREF=\"%s&g=%s&i=%d&c=%s&l=%d&r=%d&o=%s&table=%s&qs=%d&qe=%d\">",
       hgcPathAndSettings(), "htcChainTransAli", item, chrom, winStart, winEnd, other,
       tbl, cdsStart, cdsEnd);
}
void hgcAnchorPseudoGene(char *item, char *other, char *chrom, char *tag, int start, int end, char *qChrom, int qStart, int qEnd, int chainId, char *db2)
/* Generate an anchor to htcPseudoGene. */
{
char *encodedItem = cgiEncode(item);
printf("<A HREF=\"%s&g=%s&i=%s&c=%s&l=%d&r=%d&o=%s&db2=%s&ci=%d&qc=%s&qs=%d&qe=%d&xyzzy=xyzzy#%s\">",
       hgcPathAndSettings(), "htcPseudoGene", encodedItem, chrom, start, end,
       other, db2, chainId, qChrom, qStart, qEnd, tag);
}

void hgcAnchorSomewhereDb(char *group, char *item, char *other, 
			  char *chrom, char *db)
/* Generate an anchor that calls click processing program with item 
 * and other parameters. */
{
printf("<A HREF=\"%s&g=%s&i=%s&c=%s&l=%d&r=%d&o=%s&db=%s\">",
       hgcPathAndSettings(), group, item, chrom, winStart, winEnd, other, db);
}

void hgcAnchor(char *group, char *item, char *other)
/* Generate an anchor that calls click processing program with item 
 * and other parameters. */
{
hgcAnchorSomewhere(group, item, other, seqName);
}

void writeFramesetType()
/* Write document type that shows a frame set, rather than regular HTML. */
{
fputs("<!DOCTYPE HTML PUBLIC \"-//W3C//DTD HTML 4.0 Frameset//EN\">\n", stdout);
}

boolean clipToChrom(int *pStart, int *pEnd)
/* Clip start/end coordinates to fit in chromosome. */
{
static int chromSize = -1;

if (chromSize < 0)
    chromSize = hChromSize(seqName);
if (*pStart < 0) *pStart = 0;
if (*pEnd > chromSize) *pEnd = chromSize;
return *pStart < *pEnd;
}

void printCappedSequence(int start, int end, int extra)
/* Print DNA from start to end including extra at either end.
 * Capitalize bits from start to end. */
{
struct dnaSeq *seq;
int s, e, i;
struct cfm *cfm;

if (!clipToChrom(&start, &end))
    return;
s = start - extra;
e = end + extra;
clipToChrom(&s, &e);

printf("<P>Here is the sequence around this feature: bases %d to %d of %s. "
       "The bases that contain the feature itself are in upper case.</P>\n", 
       s, e, seqName);
seq = hDnaFromSeq(seqName, s, e, dnaLower);
toUpperN(seq->dna + (start-s), end - start);
printf("<PRE><TT>");
cfm = cfmNew(10, 50, TRUE, FALSE, stdout, s);
for (i=0; i<seq->size; ++i)
    {
    cfmOut(cfm, seq->dna[i], 0);
    }
cfmFree(&cfm);
printf("</TT></PRE>");
}


void printPosOnChrom(char *chrom, int start, int end, char *strand,
		     boolean featDna, char *item)
/* Print position lines referenced to chromosome. Strand argument may be NULL */
{
char band[64];

printf("<B>Position:</B> <A HREF=\"/cgi-bin/hgTracks?db=%s&position=%s%%3A%d-%d\">",
	   hGetDb(), chrom, start+1, end);
printf("%s:%d-%d</A><BR>\n", chrom, start+1, end);
if (hChromBand(chrom, (start + end)/2, band))
    printf("<B>Band:</B> %s<BR>\n", band);
printf("<B>Genomic Size:</B> %d<BR>\n", end - start);
if (strand != NULL)
    printf("<B>Strand:</B> %s<BR>\n", strand);
else
    strand = "?";
if (featDna)
    {
    char *tbl = cgiUsualString("table", cgiString("g"));
    strand = cgiEncode(strand);
    printf("<A HREF=\"%s&o=%d&g=getDna&i=%s&c=%s&l=%d&r=%d&strand=%s&table=%s\">"
	   "View DNA for this feature</A><BR>\n",  hgcPathAndSettings(),
	   start, (item != NULL ? cgiEncode(item) : ""),
	   chrom, start, end, strand, tbl);
    }
}


void printPosOnScaffold(char *chrom, int start, int end, char *strand)
/* Print position lines referenced to scaffold.  'strand' argument may be null. */
{
    char *scaffoldName;
    int scaffoldStart, scaffoldEnd;

    if (!hScaffoldPos(chrom, start, end, &scaffoldName, &scaffoldStart, &scaffoldEnd))
        {
        printPosOnChrom(chrom, start,end,strand, FALSE, NULL);
        return;
        }
    printf("<B>Scaffold:</B> %s<BR>\n", scaffoldName);
    printf("<B>Begin in Scaffold:</B> %d<BR>\n", scaffoldStart+1);
    printf("<B>End in Scaffold:</B> %d<BR>\n", scaffoldEnd);
    printf("<B>Genomic Size:</B> %d<BR>\n", scaffoldEnd - scaffoldStart);
    if (strand != NULL)
	printf("<B>Strand:</B> %s<BR>\n", strand);
    else
	strand = "?";
}

void printPos(char *chrom, int start, int end, char *strand, boolean featDna,
	      char *item)
/* Print position lines.  'strand' argument may be null. */
{
if (sameWord(organism, "Fugu"))
    /* use this for unmapped genomes */
    printPosOnScaffold(chrom, start, end, strand);
else
    printPosOnChrom(chrom, start, end, strand, featDna, item);
}

void samplePrintPos(struct sample *smp, int smpSize)
/* Print first three fields of a sample 9 type structure in
 * standard format. */
{
if( smpSize != 9 ) 
    errAbort( "Invalid sample entry!\n It has %d fields instead of 9\n" );

printf("<B>Item:</B> %s<BR>\n", smp->name);
printf("<B>Score:</B> %d<BR>\n", smp->score);
printf("<B>Strand:</B> %s<BR>\n", smp->strand);
printPos(smp->chrom, smp->chromStart, smp->chromEnd, NULL, TRUE, smp->name);
}


void bedPrintPos(struct bed *bed, int bedSize)
/* Print first three fields of a bed type structure in
 * standard format. */
{
char *strand = NULL;
if (bedSize > 3)
    printf("<B>Item:</B> %s<BR>\n", bed->name);
if (bedSize > 4)
    printf("<B>Score:</B> %d<BR>\n", bed->score);
if (bedSize > 5)
   {
   printf("<B>Strand:</B> %s<BR>\n", bed->strand);
   strand = bed->strand;
   }
printPos(bed->chrom, bed->chromStart, bed->chromEnd, strand, TRUE, bed->name);
}


void genericHeader(struct trackDb *tdb, char *item)
/* Put up generic track info. */
{
if (item != NULL && item[0] != 0)
    cartWebStart(cart, "%s (%s)", tdb->longLabel, item);
else
    cartWebStart(cart, "%s", tdb->longLabel);
}

static struct dyString *subMulti(char *orig, int subCount, 
				 char *in[], char *out[])
/* Perform multiple substitions on orig. */
{
int i;
struct dyString *s = newDyString(256), *d = NULL;

dyStringAppend(s, orig);
for (i=0; i<subCount; ++i)
    {
    d = dyStringSub(s->string, in[i], out[i]);
    dyStringFree(&s);
    s = d;
    d = NULL;
    }
return s;
}

void printCustomUrl(struct trackDb *tdb, char *itemName, boolean encode)
/* Print custom URL. */
{
char *url = tdb->url;
if (url != NULL && url[0] != 0)
    {
    char *before, *after = "", *s;
    struct dyString *uUrl = NULL;
    struct dyString *eUrl = NULL;
    char startString[64], endString[64];
    char fixedUrl[1024];
    char *ins[7], *outs[7];
    char *eItem = (encode ? cgiEncode(itemName) : cloneString(itemName));

    sprintf(startString, "%d", winStart);
    sprintf(endString, "%d", winEnd);
    ins[0] = "$$";
    outs[0] = itemName;
    ins[1] = "$T";
    outs[1] = tdb->tableName;
    ins[2] = "$S";
    outs[2] = seqName;
    ins[3] = "$[";
    outs[3] = startString;
    ins[4] = "$]";
    outs[4] = endString;
    ins[5] = "$s";
    outs[5] = skipChr(seqName);
    ins[6] = "$D";
    outs[6] = database;
    uUrl = subMulti(url, ArraySize(ins), ins, outs);
    outs[0] = eItem;
    eUrl = subMulti(url, ArraySize(ins), ins, outs);
    printf("<B>%s </B>", trackDbSettingOrDefault(tdb, "urlLabel", "Outside Link:"));
    printf("<A HREF=\"%s\" target=_blank>", eUrl->string);
    
    if (sameWord(tdb->tableName, "npredGene"))
    	{
   	printf("%s (%s)</A><BR>\n", itemName, "NCBI MapView");
	}
    else
    	{
    	printf("%s</A><BR>\n", uUrl->string);
	}
    freeMem(eItem);
    freeDyString(&uUrl);
    freeDyString(&eUrl);
    }
}

void genericSampleClick(struct sqlConnection *conn, struct trackDb *tdb, 
			char *item, int start, int smpSize)
/* Handle click in generic sample (wiggle) track. */
{
char table[64];
boolean hasBin;
struct sample *smp;
char query[512];
struct sqlResult *sr;
char **row;
boolean firstTime = TRUE;

hFindSplitTable(seqName, tdb->tableName, table, &hasBin);
sprintf(query, "select * from %s where name = '%s' and chrom = '%s' and chromStart = %d",
        table, item, seqName, start);

/*errAbort( "select * from %s where name = '%s' and chrom = '%s' and chromStart = %d",
          table, item, seqName, start);*/


sr = sqlGetResult(conn, query);
while ((row = sqlNextRow(sr)) != NULL)
    {
    if (firstTime)
	firstTime = FALSE;
    else
	htmlHorizontalLine();
    smp = sampleLoad(row+hasBin);
    samplePrintPos(smp, smpSize);
    }
}

void genericBedClick(struct sqlConnection *conn, struct trackDb *tdb, 
		     char *item, int start, int bedSize)
/* Handle click in generic BED track. */
{
char table[64];
boolean hasBin;
struct bed *bed;
char query[512];
struct sqlResult *sr;
char **row;
boolean firstTime = TRUE;

hFindSplitTable(seqName, tdb->tableName, table, &hasBin);
if (bedSize <= 3)
    sprintf(query, "select * from %s where chrom = '%s' and chromStart = %d", table, seqName, start);
else
    sprintf(query, "select * from %s where name = '%s' and chrom = '%s' and chromStart = %d",
	    table, item, seqName, start);
sr = sqlGetResult(conn, query);
while ((row = sqlNextRow(sr)) != NULL)
    {
    if (firstTime)
	firstTime = FALSE;
    else
	htmlHorizontalLine();
    bed = bedLoadN(row+hasBin, bedSize);
    bedPrintPos(bed, bedSize);
    }
}

#define INTRON 10 
#define CODINGA 11 
#define CODINGB 12 
#define UTR5 13 
#define UTR3 14
#define STARTCODON 15
#define STOPCODON 16
#define SPLICESITE 17
#define NONCONSPLICE 18
#define INFRAMESTOP 19
#define INTERGENIC 20
#define REGULATORY 21
#define LABEL 22

#define RED 0xFF0000
#define GREEN 0x00FF00
#define BLUE 0x0000FF
#define MEDBLUE 0x6699FF
#define PURPLE 0x9900cc
#define BLACK 0x000000
#define CYAN 0x00FFFF
#define ORANGE 0xDD6600
#define BROWN 0x663300
#define YELLOW 0xFFFF00
#define MAGENTA 0xFF00FF
#define GRAY 0xcccccc
#define LTGRAY 0x999999
#define WHITE 0xFFFFFF

int setAttributeColor(int class)
{
switch (class)
    {
    case STARTCODON:
	return GREEN;
    case STOPCODON:
	return RED;
    case CODINGA:
	return MEDBLUE;
    case CODINGB:
	return PURPLE;
    case UTR5:
    case UTR3:
	return ORANGE;
    case INTRON:
	return LTGRAY;
    case SPLICESITE:
    case NONCONSPLICE:
	return BLACK;
    case INFRAMESTOP:
	return MAGENTA;
    case REGULATORY:
	return YELLOW;
    case INTERGENIC:
	return GRAY;
    case LABEL:
    default:
	return BLACK;
    }
}

void startColorStr(struct dyString *dy, int color, int track)
{
currentColor[track] = color;
if (prevColor[track] != currentColor[track])
    dyStringPrintf(dy,"</FONT><FONT COLOR=\"%06X\">",color);
}

void stopColorStr(struct dyString *dy, int track)
{
prevColor[track] = currentColor[track];
}

void addTag(struct dyString *dy, struct dyString *tag)
{
dyStringPrintf(dy,"<A name=%s></a>",tag->string);
}

void setClassStr(struct dyString *dy, int class, int track)
{
if (class == STARTCODON)
    dyStringAppend(dy,"<A name=startcodon></a>");
startColorStr(dy,setAttributeColor(class),track);
}

void resetClassStr(struct dyString *dy, int track)
{
stopColorStr(dy,track);
}

boolean isBlue(char *s)
/* check for <a href name=class</a> to see if this is colored blue (coding region)*/
{
    /* check for blue */
    if (strstr(s,"6699FF") == NULL)
        return FALSE;
    else
        return TRUE;
}
int numberOfGaps(char *q,int size) 
/* count number of gaps in a string array */
{
int i;
int count = 0;
for (i = 0 ; i<size ; i++)
    if (q[i] == '-') count++;
return (count);
}

void pseudoGeneClick(struct sqlConnection *conn, struct trackDb *tdb, 
		     char *item, int start, int bedSize)
/* Handle click in track. */
{
char table[64];
boolean hasBin;
struct bed *bed;
char query[512];
struct sqlResult *sr;
char **row;
boolean firstTime = TRUE;

hFindSplitTable(seqName, tdb->tableName, table, &hasBin);
if (bedSize <= 3)
    sprintf(query, "select * from %s where chrom = '%s' and chromStart = %d", table, seqName, start);
else
    sprintf(query, "select * from %s where name = '%s' and chrom = '%s' and chromStart = %d",
	    table, item, seqName, start);
sr = sqlGetResult(conn, query);
while ((row = sqlNextRow(sr)) != NULL)
    {
    if (firstTime)
	firstTime = FALSE;
    else
	htmlHorizontalLine();
    bed = bedLoadN(row+hasBin, bedSize);
    bedPrintPos(bed, bedSize);
    }
}

void axtOneGeneOut(struct axt *axtList, int lineSize, 
		   FILE *f, struct genePred *gp, char *nibFile)
/* Output axt and orf in pretty format. */
{
struct axt *axt;
int oneSize;
int i;
char *rcText = "";
int phase = 0;
int exonPointer = 0;
int tCodonPos = 1;
int qCodonPos = 1;
int tOffset;
int qOffset;
int qStart;
int qEnd;
int tStart;
int tEnd;
int nextStart= gp->exonStarts[0] ;
int nextEnd = gp->exonEnds[0];
int nextEndIndex = 0;
int tCoding=FALSE;
int qCoding=FALSE;
int qStopCodon = FALSE;
int tFlip=TRUE; /* flag to control target alternating colors for exons (blue and purple) */
int qFlip=TRUE; /* flag to control query alternating colors for exons (blue and purple) */
int qClass=INTERGENIC;
int tClass=INTERGENIC;
int prevTclass=INTERGENIC;
int prevQclass=INTERGENIC;
int posStrand;
DNA qCodon[4];
DNA tCodon[4];
AA qProt, tProt = 0;
int tPtr = 0;
int prevEnd = 500000000;
int intronTruncated=FALSE;

if (gp->strand[0] == '+')
    {
    nextEndIndex = 0;
    nextStart = gp->exonStarts[nextEndIndex] ;
    nextEnd = gp->exonEnds[nextEndIndex];
    tStart =  gp->cdsStart ;
    tEnd = gp->cdsEnd-3  ;
    posStrand=TRUE;
    if (axtList != NULL)
        tPtr = axtList->tStart;
    }
else if (gp->strand[0] == '-')
    {
    nextEndIndex = (gp->exonCount)-1;
    nextStart = (gp->exonEnds[nextEndIndex]);
    nextEnd = (gp->exonStarts[nextEndIndex]);
    tStart =  gp->cdsEnd ;
    tEnd = gp->cdsStart ;
    posStrand=FALSE;
    if (axtList != NULL)
        tPtr = axtList->tEnd;
    }
else 
    {
    errAbort("cannot determine start_codon position for %s on %s\n",gp->name,gp->chrom);
    exit(0);
    }

/* safef(nibFile, sizeof(nibFile), "%s/%s.nib",nibDir,gp->chrom); */
/* if no alignment , make a bad one */
if (axtList == NULL)
    if (gp->strand[0] == '+')
        axtList = createAxtGap(nibFile,gp->chrom,tStart,tEnd ,gp->strand[0]);
    else
        axtList = createAxtGap(nibFile,gp->chrom,tEnd,tStart ,gp->strand[0]);

/* append unaligned coding region to list */ 
if (posStrand)
    {
    if ((axtList->tStart)-1 > tStart)
        {
        struct axt *axtGap = createAxtGap(nibFile,gp->chrom,tStart,axtList->tStart,gp->strand[0]);
        slAddHead(&axtList, axtGap);
        tPtr = axtList->tStart;
        }
    }
else
    {
    if (axtList->tEnd < tStart)
        {
        struct axt *axtGap = createAxtGap(nibFile,gp->chrom,axtList->tEnd, tStart+1,gp->strand[0]);
        axtListReverse(&axtGap, database);
        slAddHead(&axtList, axtGap);
        tPtr = axtList->tEnd;
        }
    }

for (axt = axtList; axt != NULL; axt = axt->next)
    {
    char *q = axt->qSym;
    char *t = axt->tSym;
    int size = axt->symCount;
    int sizeLeft = size;
    int qPtr ;
    char qStrand = (axt->qStrand == gp->strand[0] ? '+' : '-');
    int qStart = axt->qStart;
    int qEnd = axt->qEnd;
    int qSize = 0;
    if (!sameString(axt->qName, "gap"))
        qSize = hChromSize2(axt->qName);
    if (qStrand == '-')
        {
        qStart = qSize - axt->qEnd;
        qEnd = qSize - axt->qStart;
        }
//    fprintf(f, ">%s:%d-%d %s:%d-%d (%c) score %d coding %d-%d utr/coding %d-%d gene %c alignment %c\n", 
//	    axt->tName, axt->tStart+1, axt->tEnd,
//	    axt->qName, qStart+1, qEnd, qStrand, axt->score,  tStart+1, tEnd, gp->txStart+1, gp->txEnd, gp->strand[0], axt->qStrand);

    qPtr = qStart;
    if (gp->exonFrames == NULL)
        qCodonPos = tCodonPos; /* put translation back in sync */
    if (!posStrand)
        {
        qPtr = qEnd;
        /* skip to next exon if we are starting in the middle of a gene  - should not happen */
        while ((tPtr < nextEnd) && (nextEndIndex > 0))
            {
            nextEndIndex--;
            prevEnd = nextEnd;
            nextStart = (gp->exonEnds[nextEndIndex]);
            nextEnd = (gp->exonStarts[nextEndIndex]);
            if (nextStart > tStart)
                tClass = INTRON;
            }
        }
    else
        {
        /* skip to next exon if we are starting in the middle of a gene  - should not happen */
        while ((tPtr > nextEnd) && (nextEndIndex < gp->exonCount-2))
            {
            nextEndIndex++;
            prevEnd = nextEnd;
            nextStart = gp->exonStarts[nextEndIndex];
            nextEnd = gp->exonEnds[nextEndIndex];
            if (nextStart > tStart)
                tClass = INTRON;
            }
        }
    /* loop thru one base at a time */
    while (sizeLeft > 0)
        {
        struct dyString *dyT = newDyString(1024);
        struct dyString *dyQ = newDyString(1024);
        struct dyString *dyQprot = newDyString(1024);
        struct dyString *dyTprot = newDyString(1024);
        struct dyString *exonTag = newDyString(1024);
        oneSize = sizeLeft;
        if (oneSize > lineSize)
            oneSize = lineSize;
        setClassStr(dyT,tClass, 0);
        setClassStr(dyQ,qClass, 1);

        /* break up into linesize chunks */
        for (i=0; i<oneSize; ++i)
            {
            if (posStrand)
                {/*look for start of exon on positive strand*/
                if ((tClass==INTRON) && (tPtr >= nextStart) && (tPtr >= tStart) && (tPtr < tEnd))
                    {
                    tCoding=TRUE;
                    dyStringPrintf(exonTag, "exon%d",nextEndIndex+1);
                    addTag(dyT,exonTag);
                    if (gp->exonFrames != NULL && gp->exonFrames[nextEndIndex] != -1)
                        tCodonPos = gp->exonFrames[nextEndIndex]+1;
                    if (qStopCodon == FALSE) 
                        {
                        qCoding=TRUE;
                        qCodonPos = tCodonPos; /* put translation back in sync */
                        qFlip = tFlip;
                        }
                    }
                else if ((tPtr >= nextStart) && (tPtr < tStart))
                    { /* start of UTR 5'*/
                    tClass=UTR5; qClass=UTR5;
                    }
                }
            else{
	    if ((tClass==INTRON) && (tPtr <= nextStart) && (tPtr <= tStart) && (tPtr > tEnd))
		{ /*look for start of exon on neg strand */
		tCoding=TRUE;
		dyStringPrintf(exonTag, "exon%d",nextEndIndex+1);
		addTag(dyT,exonTag);

		if (qStopCodon == FALSE) 
		    {
		    qCoding=TRUE;
                    if (gp->exonFrames != NULL && gp->exonFrames[nextEndIndex] != -1)
                        tCodonPos = gp->exonFrames[nextEndIndex]+1;
		    qCodonPos = tCodonPos; /* put translation back in sync */
		    qFlip = tFlip;
		    }
		}
	    else if ((tPtr <= nextStart-1) && (tPtr > tStart))
		{ /* start of UTR 5'*/
		tClass=UTR5; qClass=UTR5;
		}
	    }
            /* toggle between blue / purple color for exons */
            if (tCoding && tFlip )
                tClass=CODINGA;
            if (tCoding && (tFlip == FALSE) )
                tClass=CODINGB;
            if (qCoding && qFlip && !qStopCodon)
                qClass=CODINGA;
            if (qCoding && (qFlip == FALSE) && !qStopCodon)
                qClass=CODINGB;
            if (posStrand)
                {
                /* look for end of exon */
                if (tPtr == nextEnd)
                    {
                    tCoding=FALSE;
                    qCoding=FALSE;
                    tClass=INTRON;
                    qClass=INTRON;
                    nextEndIndex++;
                    nextStart = gp->exonStarts[nextEndIndex];
                    prevEnd = nextEnd;
                    nextEnd = gp->exonEnds[nextEndIndex];
                    if (gp->exonFrames != NULL && gp->exonFrames[nextEndIndex] != -1)
                        tCodonPos = gp->exonFrames[nextEndIndex]+1;
                    }
                }
            else
                {
                /* look for end of exon  negative strand */
                if (tPtr == nextEnd && tPtr != tEnd)
                    {
                    tCoding=FALSE;
                    qCoding=FALSE;
                    tClass=INTRON;
                    qClass=INTRON;
                    nextEndIndex--;
                    nextStart = (gp->exonEnds[nextEndIndex]);
                    prevEnd = nextEnd;
                    nextEnd = (gp->exonStarts[nextEndIndex]);
                    }
                }
            if (posStrand)
                {
                /* look for start codon and color it green*/
                if ((tPtr >= (tStart)) && (tPtr <=(tStart+2)))
                    {
                    tClass=STARTCODON;
                    qClass=STARTCODON;
                    tCoding=TRUE;
                    qCoding=TRUE;
                    if (tPtr == tStart) 
                        {
                        if (gp->exonFrames != NULL && gp->exonFrames[nextEndIndex] != -1)
                            tCodonPos = gp->exonFrames[nextEndIndex]+1;
                        else
                            tCodonPos=1;
                        qCodonPos=tCodonPos;
                        }
                    }
                /* look for stop codon and color it red */
                if ((tPtr >= tEnd) && (tPtr <= (tEnd+2)))
                    {
                    tClass=STOPCODON;
                    qClass=STOPCODON;
                    tCoding=FALSE;
                    qCoding=FALSE;
                    }
                }
            else
                {
                /* look for start codon and color it green negative strand case*/
                if ((tPtr <= (tStart)) && (tPtr >=(tStart-2)))
                    {
                    tClass=STARTCODON;
                    qClass=STARTCODON;
                    tCoding=TRUE;
                    qCoding=TRUE;
                    if (tPtr == tStart) 
                        {
                        if (gp->exonFrames != NULL && gp->exonFrames[nextEndIndex] != -1)
                            tCodonPos = gp->exonFrames[nextEndIndex]+1;
                        else
                            tCodonPos=1;
                        }
                    qCodonPos=tCodonPos;
                    }
                /* look for stop codon and color it red - negative strand*/
                if ((tPtr <= tEnd+3) && (tPtr >= (tEnd+1)))
                    {
                    tClass=STOPCODON;
                    qClass=STOPCODON;
                    tCoding=FALSE;
                    qCoding=FALSE;
                    }
                }
            if (posStrand)
                {
                /* look for 3' utr and color it orange */
                if (tPtr == (tEnd +3) )
                    {
                    tClass = UTR3;
                    qClass = UTR3;
                    }
                }
            else 
                {
                /* look for 3' utr and color it orange negative strand case*/
                if (tPtr == (tEnd) )
                    {
                    tClass = UTR3;
                    qClass = UTR3;
                    }
                }

            if (qCoding && qCodonPos == 3)
                {
                /* look for in frame stop codon and color it magenta */
                qCodon[qCodonPos-1] = q[i];
                qCodon[3] = 0;
                qProt = lookupCodon(qCodon);
                if (qProt == 'X') qProt = ' ';
                if (qProt == 0) 
                    {
                    qProt = '*'; /* stop codon is * */
                    qClass = INFRAMESTOP;
                    }
                }

            /* write html to change color for all above cases t strand */
            if (tClass != prevTclass)
                {
                setClassStr(dyT,tClass,0);
                prevTclass = tClass;
                }
            dyStringAppendC(dyT,t[i]);
            /* write html to change color for all above cases q strand */
            if (qClass != prevQclass)
                {
                setClassStr(dyQ,qClass,0);
                prevQclass = qClass;
                }
            dyStringAppendC(dyQ,q[i]);
            if (tCoding && tFlip && (tCodonPos == 3))
                {
                tFlip=FALSE;
                }
            else if (tCoding && (tFlip == FALSE) && (tCodonPos == 3))
                {
                tFlip=TRUE;
                }
            if (qCoding && qFlip && (qCodonPos == 3))
                {
                qFlip=FALSE;
                }
            else if (qCoding && (qFlip == FALSE) && (qCodonPos == 3))
                {
                qFlip=TRUE;
                }
            /* translate dna to protein and append html */
            if (tCoding && tCodonPos == 3)
                {
                tCodon[tCodonPos-1] = t[i];
                tCodon[3] = 0;
                tProt = lookupCodon(tCodon);
                if (tProt == 'X') tProt = ' ';
                if (tProt == 0) tProt = '*'; /* stop codon is * */
                dyStringAppendC(dyTprot,tProt);
                }
            else
                {
                dyStringAppendC(dyTprot,' ');
                }
            if (qCoding && qCodonPos == 3)
                {
                qCodon[qCodonPos-1] = q[i];
                qCodon[3] = 0;
                qProt = lookupCodon(qCodon);
                if (qProt == 'X') qProt = ' ';
                if (qProt == 0) 
                    {
                    qProt = '*'; /* stop codon is * */
                    //qClass = INFRAMESTOP;
                    qStopCodon = FALSE;
                    qCoding = TRUE;
                    }
                if (tProt == qProt) qProt = '|'; /* if the AA matches  print | */
                dyStringAppendC(dyQprot,qProt);
                }
            else
                {
                dyStringAppendC(dyQprot,' ');
                }
            /* move to next base and update reading frame */
            if (t[i] != '-')
                {
                if (posStrand)
                    {
                    tPtr++;
                    qPtr++;
                    }
                else
                    {
                    tPtr--;
                    qPtr--;
                    }
                if (tCoding) 
                    {
                    tCodon[tCodonPos-1] = t[i];
                    tCodonPos++;
                    }
                if (tCodonPos>3) tCodonPos=1;
                }
            /*else
	      {
	      tClass=INTRON;
	      }*/
            /* update reading frame on other species */
            if (q[i] != '-')
                {
                if (qCoding) 
                    {
                    qCodon[qCodonPos-1] = q[i];
                    qCodonPos++;
                    }
                if (qCodonPos>3) qCodonPos=1;
                }
            /*else
	      {
	      qClass=INTRON;
	      }*/
            }
        /* write labels in black */
        resetClassStr(dyT,0);
        setClassStr(dyT,LABEL,0);
        if (posStrand)
            {
            dyStringPrintf(dyT, " %d ",tPtr);
            if (tCoding)
                dyStringPrintf(dyT, "exon %d",(nextEndIndex == 0) ? 1 : nextEndIndex+1);
            }
        else
            {
            dyStringPrintf(dyT, " %d ",tPtr+1);
            if (tCoding)
                dyStringPrintf(dyT, "exon %d", (nextEndIndex == 0) ? 1 : nextEndIndex+1);
            }
        /* debug version
	   if (posStrand)
	   dyStringPrintf(dyT, " %d thisExon=%d-%d xon %d",tPtr, gp->exonStarts[(nextEndIndex == 0) ? 0 : nextEndIndex - 1]+1, gp->exonEnds[(nextEndIndex == 0) ? 0 : nextEndIndex - 1],(nextEndIndex == 0) ? 1 : nextEndIndex);
	   else
	   dyStringPrintf(dyT, " %d thisExon=%d-%d xon %d",tPtr, gp->exonStarts[(nextEndIndex == gp->exonCount) ? gp->exonCount : nextEndIndex ]+1, gp->exonEnds[(nextEndIndex == gp->exonCount) ? gp->exonCount : nextEndIndex ],(nextEndIndex == 0) ? 1 : nextEndIndex);
	*/
        dyStringAppendC(dyT,'\n');
        resetClassStr(dyT,0);
        resetClassStr(dyQ,1);
        setClassStr(dyQ,LABEL,1);
        if (posStrand)
            dyStringPrintf(dyQ, " %d ",qPtr);
        else
            dyStringPrintf(dyQ, " %d ",qPtr);
	
        dyStringAppendC(dyQ,'\n');
        resetClassStr(dyQ,1);
        dyStringAppendC(dyQprot,'\n');
        dyStringAppendC(dyTprot,'\n');

        // debug version
        /*   if (posStrand)
           printf(" %d nextExon=%d-%d xon %d t %d prevEnd %d diffs %d %d<br>",qPtr, nextStart+1,nextEnd,nextEndIndex+1, tPtr,prevEnd, tPtr-nextStart-70, tPtr-(prevEnd+70));
           else
           printf(" %d nextExon=%d-%d xon %d t %d prevEnd %d diffs %d %d<br>",qPtr, nextStart+1,nextEnd,nextEndIndex, tPtr, prevEnd, tPtr-nextStart-70, tPtr-(prevEnd+70));
           */
        /* write out alignment, unless we are deep inside an intron */
        if (tClass != INTRON || (tClass == INTRON && tPtr < nextStart-LINESIZE && tPtr< (prevEnd + LINESIZE)))
            {
            intronTruncated = 0;
            fputs(dyTprot->string,f);
            fputs(dyT->string,f);

            for (i=0; i<oneSize; ++i)
                {
                if (toupper(q[i]) == toupper(t[i]) && isalpha(q[i]))
                    fputc('|', f);
                else
                    fputc(' ', f);
                }
            fputc('\n', f);

            fputs(dyQ->string,f);
            fputs(dyQprot->string,f);
            fputc('\n', f);
            }
        else
            {
            if (!intronTruncated == TRUE)
                {
                printf("...intron truncated...<br>");
                intronTruncated = TRUE;
                }
            }
        /* look for end of line */
        if (oneSize > lineSize)
            oneSize = lineSize;
        sizeLeft -= oneSize;
        q += oneSize;
        t += oneSize;
        freeDyString(&dyT);
        freeDyString(&dyQ);
        freeDyString(&dyQprot);
        freeDyString(&dyTprot);
        }
    }
}

struct axt *getAxtListForGene(struct genePred *gp, char *nib, char *fromDb, char *toDb,
		       struct lineFile *lf)
/* get all axts for a gene */
{
struct axt *axt, *axtGap;
struct axt *axtList = NULL;
int prevEnd = gp->txStart;
int prevStart = gp->txEnd;
int tmp;

while ((axt = axtRead(lf)) != NULL)
    {
    if (sameString(gp->chrom , axt->tName) && 
	(
	 (((axt->tStart <= gp->cdsStart) && (axt->tEnd >= gp->cdsStart)) || ((axt->tStart <= gp->cdsEnd) && (axt->tEnd >= gp->cdsEnd)))
	 || (axt->tStart < gp->cdsEnd && axt->tEnd > gp->cdsStart)
	 )
	)
        {
        if (gp->strand[0] == '-')
            {
            reverseComplement(axt->qSym, axt->symCount);
            reverseComplement(axt->tSym, axt->symCount);
            tmp = hChromSize2(axt->qName) - axt->qStart;
            axt->qStart = hChromSize2(axt->qName) - axt->qEnd;
            axt->qEnd = tmp;
            if (prevEnd < (axt->tStart)-1)
                {
                axtGap = createAxtGap(nib,gp->chrom,prevEnd,(axt->tStart),gp->strand[0]);
                reverseComplement(axtGap->qSym, axtGap->symCount);
                reverseComplement(axtGap->tSym, axtGap->symCount);
                slAddHead(&axtList, axtGap);
                }
            }
        else if (prevEnd < (axt->tStart))
            {
            axtGap = createAxtGap(nib,gp->chrom,prevEnd,(axt->tStart),gp->strand[0]);
            slAddHead(&axtList, axtGap);
            }
        slAddHead(&axtList, axt);
        prevEnd = axt->tEnd;
        prevStart = axt->tStart;
        }
    if (sameString(gp->chrom, axt->tName) && (axt->tStart > gp->txEnd)) 
        {
        if ((prevEnd < axt->tStart) && prevEnd < min(gp->txEnd, axt->tStart))
            {
            axtGap = createAxtGap(nib,gp->chrom,prevEnd,min(axt->tStart,gp->txEnd),gp->strand[0]);
            if (gp->strand[0] == '-')
                {
                reverseComplement(axtGap->qSym, axtGap->symCount);
                reverseComplement(axtGap->tSym, axtGap->symCount);
                }
            slAddHead(&axtList, axtGap);
            }
        else
            if (axtList == NULL)
                {
                axtGap = createAxtGap(nib,gp->chrom,prevEnd,gp->txEnd,gp->strand[0]);
                if (gp->strand[0] == '-')
                    {
                    reverseComplement(axtGap->qSym, axtGap->symCount);
                    reverseComplement(axtGap->tSym, axtGap->symCount);
                    }
                slAddHead(&axtList, axtGap);
                }
        break;
        }
    }
if (gp->strand[0] == '+')
    slReverse(&axtList);
return axtList ;
}

struct axt *getAxtListForRange(struct genePred *gp, char *nib, char *fromDb, char *toDb,
		       char *alignment, char *qChrom, int qStart, int qEnd)
/* get all axts for a chain */
{
struct lineFile *lf ;
struct axt *axt, *axtGap;
struct axt *axtList = NULL;
int prevEnd = gp->txStart;
int prevStart = gp->txEnd;
int tmp;

lf = lineFileOpen(getAxtFileName(gp->chrom, toDb, alignment, fromDb), TRUE);
printf("file %s\n",lf->fileName);
while ((axt = axtRead(lf)) != NULL)
    {
//    if (sameString(gp->chrom , axt->tName))
 //           printf("axt %s qstart %d axt tStart %d\n",axt->qName, axt->qStart,axt->tStart);
    if (sameString(gp->chrom , axt->tName) && 
         (sameString(qChrom, axt->qName) && positiveRangeIntersection(qStart, qEnd, axt->qStart, axt->qEnd) )&&
         positiveRangeIntersection(gp->txStart, gp->txEnd, axt->tStart, axt->tEnd) 
         /* (
         (((axt->tStart <= gp->cdsStart) && (axt->tEnd >= gp->cdsStart)) || ((axt->tStart <= gp->cdsEnd) && (axt->tEnd >= gp->cdsEnd)))
	 || (axt->tStart < gp->cdsEnd && axt->tEnd > gp->cdsStart)
	 ) */
	)
        {
        if (gp->strand[0] == '-')
            {
            reverseComplement(axt->qSym, axt->symCount);
            reverseComplement(axt->tSym, axt->symCount);
            tmp = hChromSize2(axt->qName) - axt->qStart;
            axt->qStart = hChromSize2(axt->qName) - axt->qEnd;
            axt->qEnd = tmp;
            if (prevEnd < (axt->tStart)-1)
                {
                axtGap = createAxtGap(nib,gp->chrom,prevEnd,(axt->tStart)-1,gp->strand[0]);
                reverseComplement(axtGap->qSym, axtGap->symCount);
                reverseComplement(axtGap->tSym, axtGap->symCount);
                slAddHead(&axtList, axtGap);
                }
            }
        else if (prevEnd < (axt->tStart)-1)
            {
            axtGap = createAxtGap(nib,gp->chrom,prevEnd,(axt->tStart)-1,gp->strand[0]);
            slAddHead(&axtList, axtGap);
            }
        slAddHead(&axtList, axt);
        prevEnd = axt->tEnd;
        prevStart = axt->tStart;
        }
    if (sameString(gp->chrom, axt->tName) && (axt->tStart > gp->txEnd+20000)) 
        {
        if (axt->tStart > prevEnd)
            {
            axtGap = createAxtGap(nib,gp->chrom,prevEnd+1,(axt->tStart)-1,gp->strand[0]);
            if (gp->strand[0] == '-')
                {
                reverseComplement(axtGap->qSym, axtGap->symCount);
                reverseComplement(axtGap->tSym, axtGap->symCount);
                }
            slAddHead(&axtList, axtGap);
            }
        break;
        }
    }
if (gp->strand[0] == '+')
    slReverse(&axtList);
return axtList ;
}
void showGenePos(char *name, struct trackDb *tdb)
/* Show gene prediction position and other info. */
{
char *track = tdb->tableName;
char query[512];
struct sqlConnection *conn = hAllocConn();
struct genePred *gpList = NULL, *gp = NULL;
boolean hasBin; 
char table[64];

hFindSplitTable(seqName, track, table, &hasBin);
safef(query, sizeof(query), "name = \"%s\"", name);
gpList = genePredReaderLoadQuery(conn, table, query);
for (gp = gpList; gp != NULL; gp = gp->next)
    {
    printPos(gp->chrom, gp->txStart, gp->txEnd, gp->strand, FALSE, NULL);
    if (gp->name2 != NULL && strlen(trimSpaces(gp->name2))> 0)
        {
        printf("<b>Alternate Name:</b> %s<br>\n",gp->name2);
        }
    if (gp->exonFrames != NULL ) 
        switch (gp->cdsStartStat)
            {
            case cdsNone:        /* "none" - No CDS (non-coding)  */
                printf("<b>No CDS Start (non-coding)</b><br>\n");
                break;
            case cdsUnknown:     /* "unk" - CDS is unknown (coding, but not known)  */
                printf("<b>CDS Start is unknown. (coding, but not known)</b><br>\n");
                break;
            case cdsIncomplete:  /* "incmpl" - CDS is not complete at this end  */
                printf("CDS Start is <b>not</b> complete. <br>\n");
                break;
            case cdsComplete:    /* "cmpl" - CDS is complete at this end  */
                printf("<b>CDS Start is complete. </b><br>\n");
                break;
            }
    if (gp->exonFrames != NULL ) 
        switch (gp->cdsEndStat)
            {
            case cdsNone:        /* "none" - No CDS (non-coding)  */
                printf("<b>No CDS End (non-coding)</b><br>\n");
                break;
            case cdsUnknown:     /* "unk" - CDS is unknown (coding, but not known)  */
                printf("<b>CDS End is unknown. (coding, but not known)</b><br>\n");
                break;
            case cdsIncomplete:  /* "incmpl" - CDS is not complete at this end  */
                printf("CDS End is <b>not</b> complete. <br>\n");
                break;
            case cdsComplete:    /* "cmpl" - CDS is complete at this end  */
                printf("<b>CDS End is complete. </b><br>\n");
                break;
            }
    }
genePredFreeList(&gpList);
hFreeConn(&conn);
}

void showGenePosMouse(char *name, struct trackDb *tdb, 
		      struct sqlConnection *connMm)
/* Show gene prediction position and other info. */
{
char query[512];
char *track = tdb->tableName;
struct sqlResult *sr;
char **row;
struct genePred *gp = NULL;
boolean hasBin; 
int posCount = 0;
char table[64] ;

hFindSplitTable(seqName, track, table, &hasBin);
sprintf(query, "select * from %s where name = '%s'", table, name);
sr = sqlGetResult(connMm, query);
while ((row = sqlNextRow(sr)) != NULL)
    {
    if (posCount > 0)
        printf("<BR>\n");
    ++posCount;
    gp = genePredLoad(row + hasBin);
    printPos(gp->chrom, gp->txStart, gp->txEnd, gp->strand, FALSE, NULL);
    genePredFree(&gp);
    }
sqlFreeResult(&sr);
}

void geneShowPosAndLinks(char *geneName, char *pepName, struct trackDb *tdb, 
			 char *pepTable, char *pepClick, 
			 char *mrnaClick, char *genomicClick, char *mrnaDescription)
/* Show parts of gene common to everything. If pepTable is not null,
 * it's the old table name, but will check gbSeq first. */
{
char *geneTable = tdb->tableName;
char other[256];
boolean foundPep = FALSE;

showGenePos(geneName, tdb);
printf("<H3>Links to sequence:</H3>\n");
printf("<UL>\n");

if ((pepTable != NULL) && hGenBankHaveSeq(pepName, pepTable))
    {
    puts("<LI>\n");
    hgcAnchorSomewhere(pepClick, pepName, pepTable, seqName);
    printf("Predicted Protein</A> \n"); 
    puts("</LI>\n");
    foundPep = TRUE;
    }
if (!foundPep)
    {
    puts("<LI>\n");
    hgcAnchorSomewhere("htcTranslatedPredMRna", geneName, "translate", seqName);
    /* put out correct message to describe translated mRNA */
    printf("Translated Protein</A> from ");
    if (sameString(geneTable, "refGene") ) 
        {
        printf("genomic DNA\n");
        } 
    else
        {
        printf("predicted mRNA \n"); 
        }
    puts("</LI>\n");
    foundPep = TRUE;
    }

puts("<LI>\n");
hgcAnchorSomewhere(mrnaClick, geneName, geneTable, seqName);
/* ugly hack to put out a correct message describing the mRNA */
if (sameString(mrnaClick, "htcGeneMrna"))
    printf("%s</A> from genomic sequence.\n", mrnaDescription);
else
    printf("%s</A> may be different from the genomic sequence.\n", 
           mrnaDescription);
puts("</LI>\n");

puts("<LI>\n");
hgcAnchorSomewhere(genomicClick, geneName, geneTable, seqName);
printf("Genomic Sequence</A> from assembly\n");
puts("</LI>\n");

if (hTableExists("axtInfo"))
    {
    puts("<LI>\n");
    hgcAnchorGenePsl(geneName, geneTable, seqName, "startcodon");
    printf("Comparative Sequence</A> Annotated codons and translated protein with alignment to another species <BR>\n");
    puts("</LI>\n");
    }
printf("</UL>\n");
}

void geneShowPosAndLinksDNARefseq(char *geneName, char *pepName, struct trackDb *tdb,
				  char *pepTable, char *pepClick,
				  char *mrnaClick, char *genomicClick, char *mrnaDescription)
/* Show parts of a DNA based RefSeq gene */
{
char *geneTable = tdb->tableName;
char other[256];

showGenePos(geneName, tdb);
printf("<H3>Links to sequence:</H3>\n");
printf("<UL>\n");
puts("<LI>\n");
hgcAnchorSomewhere(genomicClick, geneName, geneTable, seqName);
printf("Genomic Sequence</A> from assembly\n");
puts("</LI>\n");

if (hTableExists("axtInfo"))
    {
    puts("<LI>\n");
    hgcAnchorGenePsl(geneName, geneTable, seqName, "startcodon");
    printf("Comparative Sequence</A> Annotated codons and translated protein with alignment to another species <BR>\n");
    puts("</LI>\n");
    }
printf("</UL>\n");
}

void geneShowPosAndLinksMouse(char *geneName, char *pepName, 
			      struct trackDb *tdb, char *pepTable, 
			      struct sqlConnection *connMm, char *pepClick, 
			      char *mrnaClick, char *genomicClick, char *mrnaDescription)
/* Show parts of gene common to everything */
{
char *geneTable = tdb->tableName;
char other[256];
showGenePosMouse(geneName, tdb, connMm);
printf("<H3>Links to sequence:</H3>\n");
printf("<UL>\n");
if (pepTable != NULL && hTableExists(pepTable))
    {
    hgcAnchorSomewhereDb(pepClick, pepName, pepTable, seqName, mousedb);
    printf("<LI>Translated Protein</A> \n"); 
    }
hgcAnchorSomewhereDb(mrnaClick, geneName, geneTable, seqName, mousedb);
printf("<LI>%s</A>\n", mrnaDescription);
hgcAnchorSomewhereDb(genomicClick, geneName, geneTable, seqName, mousedb);
printf("<LI>Genomic Sequence</A> DNA sequence from assembly\n");
printf("</UL>\n");
}

void geneShowCommon(char *geneName, struct trackDb *tdb, char *pepTable)
/* Show parts of gene common to everything */
{
geneShowPosAndLinks(geneName, geneName, tdb, pepTable, "htcTranslatedProtein",
		    "htcGeneMrna", "htcGeneInGenome", "Predicted mRNA");
}

void geneShowMouse(char *geneName, struct trackDb *tdb, char *pepTable,
		   struct sqlConnection *connMm)
/* Show parts of gene common to everything */
{
geneShowPosAndLinksMouse(geneName, geneName, tdb, pepTable, connMm, 
			 "htcTranslatedProtein", "htcGeneMrna", "htcGeneInGenome", 
			 "Predicted mRNA");
}

void genericGenePredClick(struct sqlConnection *conn, struct trackDb *tdb, 
			  char *item, int start, char *pepTable, char *mrnaTable)
/* Handle click in generic genePred track. */
{
geneShowCommon(item, tdb, pepTable);
}

void genericPslClick(struct sqlConnection *conn, struct trackDb *tdb, 
		     char *item, int start, char *subType)
/* Handle click in generic psl track. */
{
struct psl* pslList = getAlignments(conn, tdb->tableName, item);
struct psl* psl;

/* check if there is an alignment available for this sequence.  This checks
 * both genbank sequences and other sequences in the seq table.  If so,
 * set it up so they can click through to the alignment. */
if (hGenBankHaveSeq(item, NULL))
    {
    printf("<H3>%s/Genomic Alignments</H3>", item);
    printAlignments(pslList, start, "htcCdnaAli", tdb->tableName, item);
    }
else
    {
    /* just dump the psls */
    printf("<PRE><TT>\n");
    printf("#match\tmisMatches\trepMatches\tnCount\tqNumInsert\tqBaseInsert\ttNumInsert\tBaseInsert\tstrand\tqName\tqSize\tqStart\tqEnd\ttName\ttSize\ttStart\ttEnd\tblockCount\tblockSizes\tqStarts\ttStarts\n");
    for (psl = pslList; psl != NULL; psl = psl->next)
        {
        pslTabOut(psl, stdout);
        }
    printf("</TT></PRE>\n");
    }
pslFreeList(&pslList);
}

void printTrackHtml(struct trackDb *tdb)
/* If there's some html associated with track print it out. */
{
if (tdb->html != NULL && tdb->html[0] != 0)
    {
    htmlHorizontalLine();
    puts(tdb->html);
    }
}

void qChainRangePlusStrand(struct chain *chain, int *retQs, int *retQe)
/* Return range of bases covered by chain on q side on the plus
 * strand. */
{
if (chain == NULL)
    errAbort("Can't find range in null query chain.");
if (chain->qStrand == '-')
    {
    *retQs = chain->qSize - chain->qEnd+1;
    *retQe = chain->qSize - chain->qStart;
    }
else
    {
    *retQs = chain->qStart+1;
    *retQe = chain->qEnd;
    }
}

struct chain *chainDbLoad(struct sqlConnection *conn, char *db, char *track,
			  char *chrom, int id)
/* Load chain. */
{
char table[64];
char query[256];
struct sqlResult *sr;
char **row;
int rowOffset;
struct chain *chain;

if (!hFindSplitTableDb(db, seqName, track, table, &rowOffset))
    errAbort("No %s track in database %s for %s", track, db, seqName);
snprintf(query, sizeof(query), 
	 "select * from %s where id = %d", table, id);
sr = sqlGetResult(conn, query);
row = sqlNextRow(sr);
if (row == NULL)
    errAbort("Can't find %d in %s", id, table);
chain = chainHeadLoad(row + rowOffset);
sqlFreeResult(&sr);
chainDbAddBlocks(chain, track, conn);
return chain;
}

void linkToOtherBrowserExtra(char *otherDb, char *chrom, int start, int end, char *extra)
/* Make anchor tag to open another browser window. */
{
printf("<A TARGET=\"_blank\" HREF=\"/cgi-bin/hgTracks?db=%s&%s&position=%s%%3A%d-%d\">",
   otherDb, extra, chrom, start+1, end);
}

void linkToOtherBrowser(char *otherDb, char *chrom, int start, int end)
/* Make anchor tag to open another browser window. */
{
printf("<A TARGET=\"_blank\" HREF=\"/cgi-bin/hgTracks?db=%s&position=%s%%3A%d-%d\">",
   otherDb, chrom, start+1, end);
}

void chainToOtherBrowser(struct chain *chain, char *otherDb, char *otherOrg)
/* Put up link that lets us use chain to browser on
 * corresponding window of other species. */
{
struct chain *subChain = NULL, *toFree = NULL;
int qs,qe;
chainSubsetOnT(chain, winStart, winEnd, &subChain, &toFree);
if (subChain != NULL && otherOrg != NULL)
    {
    qChainRangePlusStrand(subChain, &qs, &qe);
    linkToOtherBrowser(otherDb, subChain->qName, qs-1, qe);
    printf("Open %s browser</A> at position corresponding to the part of chain that is in this window.<BR>\n", otherOrg);
    }
chainFree(&toFree);
}

void genericChainClick(struct sqlConnection *conn, struct trackDb *tdb, 
		       char *item, int start, char *otherDb)
/* Handle click in chain track, at least the basics. */
{
char *track = tdb->tableName;
char *thisOrg = hOrganism(database);
char *otherOrg = NULL;
struct chain *chain = NULL, *subChain = NULL, *toFree = NULL;
int chainWinSize;
double subSetScore = 0.0;
int qs, qe;
boolean nullSubset = FALSE;

if (! sameWord(otherDb, "seq"))
    {
    otherOrg = hOrganism(otherDb);
    }
if (otherOrg == NULL)
    {
    /* use first word of chain label (count on org name as first word) */
    otherOrg = firstWordInLine(cloneString(tdb->shortLabel));
    }

chain = chainLoadIdRange(database, track, seqName, winStart, winEnd, atoi(item));
chainSubsetOnT(chain, winStart, winEnd, &subChain, &toFree);
if (subChain == NULL)
    nullSubset = TRUE;
else
    /* Note: chain.c's chainSubsetOnT says this is a "fake" (scaled) score. */
    subSetScore = subChain->score;
chainFree(&toFree);

printf("<B>%s position:</B> %s:%d-%d</a>  size: %d <BR>\n",
       thisOrg, chain->tName, chain->tStart+1, chain->tEnd, chain->tEnd-chain->tStart);
printf("<B>Strand:</B> %c<BR>\n", chain->qStrand);
qChainRangePlusStrand(chain, &qs, &qe);
if (sameWord(otherDb, "seq"))
    {
    printf("<B>%s position:</B> %s:%d-%d  size: %d<BR>\n",
	   otherOrg, chain->qName, qs, qe, chain->qEnd - chain->qStart);
    }
else
    {
    printf("<B>%s position:</B> <A target=\"_blank\" href=\"/cgi-bin/hgTracks?db=%s&position=%s%%3A%d-%d\">%s:%d-%d</A>  size: %d<BR>\n",
	   otherOrg, otherDb, chain->qName, qs, qe, chain->qName, 
	   qs, qe, chain->qEnd - chain->qStart);
    }
printf("<B>Chain ID:</B> %s<BR>\n", item);
printf("<B>Score:</B> %1.0f\n", chain->score);
if (nullSubset)
    printf("<B>Score within browser window:</B> N/A (no aligned bases)<BR>\n");
else
    printf("<B>Approximate Score within browser window:</B> %1.0f<BR>\n",
	   subSetScore);
printf("<BR>\n");

chainWinSize = min(winEnd-winStart, chain->tEnd - chain->tStart);
if (chainWinSize < 1000000)
    {
    hgcAnchorSomewhere("htcChainAli", item, track, chain->tName);
    printf("View details of parts of chain within browser window</A>.<BR>\n");
    }
else
    {
    printf("Zoom so that browser window covers 1,000,000 bases or less "
           "and return here to see alignment details.<BR>\n");
    }
if (! sameWord(otherDb, "seq"))
    {
    chainToOtherBrowser(chain, otherDb, otherOrg);
    }

chainFree(&chain);
}

char *trackTypeInfo(char *track)
/* Return type info on track. You can freeMem result when done. */
{
char *trackDb = hTrackDbName();
struct sqlConnection *conn = hAllocConn();
char buf[512];
char query[256];
snprintf(query, sizeof(query), 
	 "select type from %s where tableName = '%s'",  trackDb, track);
if (sqlQuickQuery(conn, query, buf, sizeof(buf)) == NULL)
    errAbort("%s isn't in %s", track, trackDb);
hFreeConn(&conn);
return cloneString(buf);
}

void findNib(char *db, char *chrom, char nibFile[512])
/* Find nib file corresponding to chromosome in given database. */
{
struct sqlConnection *conn = sqlConnect(db);
char query[256];

snprintf(query, sizeof(query),
	 "select fileName from chromInfo where chrom = '%s'", chrom);
if (sqlQuickQuery(conn, query, nibFile, 512) == NULL)
    errAbort("Sequence %s isn't in database %s", chrom, db);
sqlDisconnect(&conn);
}

struct dnaSeq *loadGenomePart(char *db, 
			      char *chrom, int start, int end)
/* Load genomic dna from given database and position. */
{
char nibFile[512];
findNib(db, chrom, nibFile);
return nibLoadPart(nibFile, start, end - start);
}

void genericNetClick(struct sqlConnection *conn, struct trackDb *tdb, 
		     char *item, int start, char *otherDb, char *chainTrack)
/* Generic click handler for net tracks. */
{
char table[64];
int rowOffset;
char query[256];
struct sqlResult *sr;
char **row;
struct netAlign *net;
char *org = hOrganism(database);
char *otherOrg = hOrganism(otherDb);
char *otherOrgBrowser = otherOrg;
int tSize, qSize;
int netWinSize;
struct chain *chain;

if (otherOrg == NULL)
    {
    /* use first word in short track label */
    otherOrg = firstWordInLine(cloneString(tdb->shortLabel));
    }
hFindSplitTable(seqName, tdb->tableName, table, &rowOffset);
snprintf(query, sizeof(query), 
	 "select * from %s where tName = '%s' and tStart <= %d and tEnd > %d "
	 "and level = %s",
	 table, seqName, start, start, item);
sr = sqlGetResult(conn, query);
if ((row = sqlNextRow(sr)) == NULL)
    errAbort("Couldn't find %s:%d in %s", seqName, start, table);
net = netAlignLoad(row+rowOffset);
sqlFreeResult(&sr);
tSize = net->tEnd - net->tStart;
qSize = net->qEnd - net->qStart;
if (net->chainId != 0)
    {
    netWinSize = min(winEnd-winStart, net->tEnd - net->tStart);
    printf("<BR>\n");
    if (netWinSize < 1000000)
	{
	int ns = max(winStart, net->tStart);
	int ne = min(winEnd, net->tEnd);
	if (ns < ne)
	    {
	    char id[20];
	    snprintf(id, sizeof(id), "%d", net->chainId);
	    hgcAnchorWindow("htcChainAli", id, ns, ne, chainTrack, seqName);
	    printf("View alignment details of parts of net within browser window</A>.<BR>\n");
	    }
	else
	    {
	    printf("Odd, net not in window<BR>\n");
	    }
	}
    else
	{
	printf("To see alignment details zoom so that the browser window covers 1,000,000 bases or less.<BR>\n");
	}
    chain = chainDbLoad(conn, database, chainTrack, seqName, net->chainId);
    if (chain != NULL)
        {
	chainToOtherBrowser(chain, otherDb, otherOrgBrowser);
	chainFree(&chain);
	}
    htmlHorizontalLine();
    }
printf("<B>Type:</B> %s<BR>\n", net->type);
printf("<B>Level:</B> %d<BR>\n", net->level/2 + 1);
printf("<B>%s position:</B> %s:%d-%d<BR>\n", 
       org, net->tName, net->tStart+1, net->tEnd);
printf("<B>%s position:</B> %s:%d-%d<BR>\n", 
       otherOrg, net->qName, net->qStart+1, net->qEnd);
printf("<B>Strand:</B> %c<BR>\n", net->strand[0]);
printf("<B>Score:</B> %1.1f<BR>\n", net->score);
if (net->chainId)
    {
    printf("<B>Chain ID:</B> %u<BR>\n", net->chainId);
    printf("<B>Bases aligning:</B> %u<BR>\n", net->ali);
    if (net->qOver >= 0)
	printf("<B>%s parent overlap:</B> %d<BR>\n", otherOrg, net->qOver);
    if (net->qFar >= 0)
	printf("<B>%s parent distance:</B> %d<BR>\n", otherOrg, net->qFar);
    if (net->qDup >= 0)
	printf("<B>%s bases duplicated:</B> %d<BR>\n", otherOrg, net->qDup);
    }
if (net->tN >= 0)
    printf("<B>N's in %s:</B> %d (%1.1f%%)<BR>\n",
	   org, net->tN, 100.0*net->tN/tSize);
if (net->qN >= 0)
    printf("<B>N's in %s:</B> %d (%1.1f%%)<BR>\n",
	   otherOrg, net->qN, 100.0*net->qN/qSize);
if (net->tTrf >= 0)
    printf("<B>%s tandem repeat (trf) bases:</B> %d (%1.1f%%)<BR>\n", 
	   org, net->tTrf, 100.0*net->tTrf/tSize);
if (net->qTrf >= 0)
    printf("<B>%s tandem repeat (trf) bases:</B> %d (%1.1f%%)<BR>\n", 
	   otherOrg, net->qTrf, 100.0*net->qTrf/qSize);
if (net->tR >= 0)
    printf("<B>%s RepeatMasker bases:</B> %d (%1.1f%%)<BR>\n", 
	   org, net->tR, 100.0*net->tR/tSize);
if (net->qR >= 0)
    printf("<B>%s RepeatMasker bases:</B> %d (%1.1f%%)<BR>\n", 
	   otherOrg, net->qR, 100.0*net->qR/qSize);
if (net->tOldR >= 0)
    printf("<B>%s old repeat bases:</B> %d (%1.1f%%)<BR>\n", 
	   org, net->tOldR, 100.0*net->tOldR/tSize);
if (net->qOldR >= 0)
    printf("<B>%s old repeat bases:</B> %d (%1.1f%%)<BR>\n", 
	   otherOrg, net->qOldR, 100.0*net->qOldR/qSize);
if (net->tNewR >= 0)
    printf("<B>%s new repeat bases:</B> %d (%1.1f%%)<BR>\n", 
	   org, net->tNewR, 100.0*net->tNewR/tSize);
if (net->qNewR >= 0)
    printf("<B>%s new repeat bases:</B> %d (%1.1f%%)<BR>\n", 
	   otherOrg, net->qNewR, 100.0*net->qNewR/qSize);
if (net->tEnd >= 0)
    printf("<B>%s size:</B> %d<BR>\n", org, net->tEnd - net->tStart);
if (net->qEnd >= 0)
    printf("<B>%s size:</B> %d<BR>\n", otherOrg, net->qEnd - net->qStart);
netAlignFree(&net);
}

void tfbsCons(struct trackDb *tdb, char *item)
/* detail page for tfbsCons track */
{
boolean printFactors = FALSE;
boolean printedPlus = FALSE;
boolean printedMinus = FALSE;
char *dupe, *type, *words[16];
char title[256];
int wordCount;
int start = cartInt(cart, "o");
struct sqlConnection *conn = hAllocConn();
char table[64];
boolean hasBin;
struct bed *bed;
char query[512];
struct sqlResult *sr;
char **row;
struct tfbsCons *tfbs;
struct tfbsCons *tfbsConsList = NULL;
struct tfbsConsMap tfbsConsMap;
boolean firstTime = TRUE;
char *linkName = NULL;
char *mappedId = NULL;
boolean haveProtMap = hTableExists("kgProtMap");

dupe = cloneString(tdb->type);
genericHeader(tdb, item);
wordCount = chopLine(dupe, words);

hFindSplitTable(seqName, tdb->tableName, table, &hasBin);
sprintf(query, "select * from %s where name = '%s' and chrom = '%s' and chromStart = %d",
	    table, item, seqName, start);
sr = sqlGetResult(conn, query);

while ((row = sqlNextRow(sr)) != NULL)
    {
    tfbs = tfbsConsLoad(row+hasBin);
    slAddHead(&tfbsConsList, tfbs);
    }
sqlFreeResult(&sr); 
slReverse(&tfbsConsList);

if (hTableExists("tfbsConsMap"))
    {
    sprintf(query, "select * from tfbsConsMap where id = '%s'", tfbsConsList->name);
    sr = sqlGetResult(conn, query);
    if ((row = sqlNextRow(sr)) != NULL)
	{
	tfbsConsMapStaticLoad(row, &tfbsConsMap);
	mappedId = cloneString(tfbsConsMap.ac);
	}
    }
sqlFreeResult(&sr); 

printf("<B><font size=\"5\">Transcription Factor Binding Site information:</font></B><BR><BR><BR>");
for(tfbs=tfbsConsList ; tfbs != NULL ; tfbs = tfbs->next)
    {
    if (!sameString(tfbs->species, "N"))
	printFactors = TRUE;

    /* print each strand only once */
    if ((printedMinus && (tfbs->strand[0] == '-')) || (printedPlus && (tfbs->strand[0] == '+')))
	continue;

    if (!firstTime)
	htmlHorizontalLine(); 
    else
	firstTime = FALSE;

    printf("<B>Item:</B> %s<BR>\n", tfbs->name);
    if (mappedId != NULL)
	printCustomUrl(tdb, mappedId, FALSE);
    printf("<B>Score:</B> %d<BR>\n", tfbs->score );
    printf("<B>Strand:</B> %s<BR>\n", tfbs->strand);
    printPos(tfbsConsList->chrom, tfbs->chromStart, tfbs->chromEnd, NULL, TRUE, tfbs->name);
    printedPlus = printedPlus || (tfbs->strand[0] == '+');
    printedMinus = printedMinus || (tfbs->strand[0] == '-');
    }

if (printFactors)
    {
    htmlHorizontalLine(); 
    printf("<B><font size=\"5\">Transcription Factors known to bind to this site:</font></B><BR><BR>");
    for(tfbs=tfbsConsList ; tfbs != NULL ; tfbs = tfbs->next)
	{
	/* print only the positive strand when factors are on both strands */
	if ((tfbs->strand[0] == '-') && printedPlus)
	    continue;

	if (!sameString(tfbs->species, "N"))
	    {
	    printf("<BR><B>Factor:</B> %s<BR>\n", tfbs->factor);
	    printf("<B>Species:</B> %s<BR>\n", tfbs->species);
	    printf("<B>SwissProt ID:</B> %s<BR>\n", sameString(tfbs->id, "N")? "unknown": tfbs->id);

	    /* Only display link if entry exists in protein browser */
	    if (haveProtMap)
		{
		sprintf(query, "select * from kgProtMap where qName = '%s';", tfbs->id );
		sr = sqlGetResult(conn, query); 
		if ((row = sqlNextRow(sr)) != NULL)                                                         
		    {
		    printf("<A HREF=\"/cgi-bin/pbTracks?proteinID=%s\" target=_blank><B>Protein Browser Entry</B></A><BR><BR>",  tfbs->id);
		    sqlFreeResult(&sr); 
		    }
		}
	    }
	}
    }

printTrackHtml(tdb);
freez(&dupe);
hFreeConn(&conn);
}

void firstEF(struct trackDb *tdb, char *item)
{
char *dupe, *type, *words[16];
char title[256];
int wordCount;
int start = cartInt(cart, "o");
struct sqlConnection *conn = hAllocConn();
char table[64];
boolean hasBin;
struct bed *bed;
char query[512];
struct sqlResult *sr;
char **row;
boolean firstTime = TRUE;

//itemForUrl = item;
dupe = cloneString(tdb->type);
genericHeader(tdb, item);
wordCount = chopLine(dupe, words);
printCustomUrl(tdb, item, FALSE);
//printCustomUrl(tdb, itemForUrl, item == itemForUrl);

hFindSplitTable(seqName, tdb->tableName, table, &hasBin);
sprintf(query, "select * from %s where name = '%s' and chrom = '%s' and chromStart = %d",
	    table, item, seqName, start);
sr = sqlGetResult(conn, query);
while ((row = sqlNextRow(sr)) != NULL)
    {
    if (firstTime)
	firstTime = FALSE;
    else
	htmlHorizontalLine();
    bed = bedLoadN(row+hasBin, 6);
   
    printf("<B>Item:</B> %s<BR>\n", bed->name);
    printf("<B>Probability:</B> %g<BR>\n", bed->score / 1000.0);
    printf("<B>Strand:</B> %s<BR>\n", bed->strand);
    printPos(bed->chrom, bed->chromStart, bed->chromEnd, NULL, TRUE, bed->name);
    }
printTrackHtml(tdb);
freez(&dupe);
hFreeConn(&conn);
}

void genericClickHandlerPlus(
        struct trackDb *tdb, char *item, char *itemForUrl, char *plus)
/* Put up generic track info, with additional text appended after item. */
{
char *dupe, *type, *words[16];
char title[256];
int wordCount;
int start = cartInt(cart, "o");
struct sqlConnection *conn = hAllocConn();

if (itemForUrl == NULL)
    itemForUrl = item;
dupe = cloneString(tdb->type);
wordCount = chopLine(dupe, words);
if (wordCount > 0)
    {
    type = words[0];
    if (sameString(type, "maf") || sameString(type, "wigMaf"))
        /* suppress printing item name in page header, as it is
           not informative for these track types */
        item = NULL;
    }
genericHeader(tdb, item);
printCustomUrl(tdb, itemForUrl, item == itemForUrl);
if (plus != NULL)
    {
    printf(plus);
    }

if (wordCount > 0)
    {
    type = words[0];
    if (sameString(type, "bed"))
	{
	int num = 0;
	if (wordCount > 1)
	    num = atoi(words[1]);
	if (num < 3) num = 3;
        genericBedClick(conn, tdb, item, start, num);
	}
    else if (sameString(type, "sample"))
	{
	int num = 9;
        genericSampleClick(conn, tdb, item, start, num);
	}
    else if (sameString(type, "genePred"))
        {
	char *pepTable = NULL, *mrnaTable = NULL;
	if ((wordCount > 1) && !sameString(words[1], "."))
	    pepTable = words[1];
	if ((wordCount > 2) && !sameString(words[2], "."))
	    mrnaTable = words[2];
	genericGenePredClick(conn, tdb, item, start, pepTable, mrnaTable);
	}
    else if (sameString(type, "psl"))
        {
	char *subType = ".";
	if (wordCount > 1)
	    subType = words[1];
	genericPslClick(conn, tdb, item, start, subType);
	}
    else if (sameString(type, "netAlign"))
        {
	if (wordCount < 3)
	    errAbort("Missing field in netAlign track type field");
	genericNetClick(conn, tdb, item, start, words[1], words[2]);
	}
    else if (sameString(type, "chain"))
        {
	if (wordCount < 2)
	    errAbort("Missing field in chain track type field");
	genericChainClick(conn, tdb, item, start, words[1]);
	}
    else if (sameString(type, "maf"))
        {
	genericMafClick(conn, tdb, item, start);
	}
    else if (sameString(type, "wigMaf"))
        {
	genericMafClick(conn, tdb, item, start);
        }
    else if (sameString(type, "axt"))
        {
	genericAxtClick(conn, tdb, item, start, words[1]);
	}
    else if (sameString(type, "expRatio"))
        {
	genericExpRatio(conn, tdb, item, start);
	}
    }
printTrackHtml(tdb);
freez(&dupe);
hFreeConn(&conn);
}

void genericClickHandler(struct trackDb *tdb, char *item, char *itemForUrl)
/* Put up generic track info */
{
genericClickHandlerPlus(tdb, item, itemForUrl, NULL);
}

void savePosInTextBox(char *chrom, int start, int end)
/* Save basic position/database info in text box and hidden var. 
   Positions becomes chrom:start-end*/
{
char position[128];
char *newPos;
snprintf(position, 128, "%s:%d-%d", chrom, start, end);
newPos = addCommasToPos(position);
cgiMakeTextVar("getDnaPos", newPos, strlen(newPos) + 2);
cgiContinueHiddenVar("db");
}

void doGetDna1()
/* Do first get DNA dialog. */
{
struct hTableInfo *hti;
char *tbl = cgiUsualString("table", "");
char rootName[256];
char parsedChrom[32];
hParseTableName(tbl, rootName, parsedChrom);
hti = hFindTableInfo(seqName, rootName);
cartWebStart(cart, "Get DNA in Window");
printf("<H2>Get DNA for </H2>\n");
printf("<FORM ACTION=\"%s\">\n\n", hgcPath());
cartSaveSession(cart);
cgiMakeHiddenVar("g", "htcGetDna2");
cgiMakeHiddenVar("table", tbl);
cgiContinueHiddenVar("i");
cgiContinueHiddenVar("o");
cgiContinueHiddenVar("t");
cgiContinueHiddenVar("l");
cgiContinueHiddenVar("r");
puts("Position ");
savePosInTextBox(seqName, winStart+1, winEnd);

if (tbl[0] == 0)
    {
    puts("<P>"
	 "Note: if you would prefer to get DNA for features of a particular "
	 "track or table, try the ");
    printf("<A HREF=\"%s?%s&db=%s&position=%s:%d-%d&phase=table&tbPosOrKeys=pos\" TARGET=_BLANK>",
	   hgTextName(), cartSidUrlString(cart), database,
	   seqName, winStart+1, winEnd);
    puts("Table Browser</A>: select a positional table, "
	 "perform an Advanced Query and select FASTA as the output format.");
    }
else
    {
    char hgTextTbl[128];
    snprintf(hgTextTbl, sizeof(hgTextTbl), "chr1_%s", tbl);
    if (hTableExists(hgTextTbl))
	snprintf(hgTextTbl, sizeof(hgTextTbl), "%s.chrN_%s", database, tbl);
    else
	snprintf(hgTextTbl, sizeof(hgTextTbl), "%s.%s", database, tbl);
    puts("<P>"
	 "Note: if you would prefer to get DNA for more than one feature of "
	 "this track at a time, try the ");
    printf("<A HREF=\"%s?%s&db=%s&position=%s:%d-%d&table0=%s&phase=table&tbPosOrKeys=pos&tbTrack=\" TARGET=_BLANK>",
	   hgTextName(), cartSidUrlString(cart), database,
	   seqName, winStart+1, winEnd, hgTextTbl);
    puts("Table Browser</A>: "
	 "perform an Advanced Query and select FASTA as the output format.");
    }

hgSeqOptionsHtiCart(hti,cart);
puts("<P>");
cgiMakeButton("submit", "Get DNA");
cgiMakeButton("submit", "Extended case/color options");
puts("</FORM><P>");
puts("Note: The \"Mask repeats\" option applies only to \"Get DNA\", not to \"Extended case/color options\". <P>");
}

boolean dnaIgnoreTrack(char *track)
/* Return TRUE if this is one of the tracks too boring
 * to put DNA on. */
{
return (sameString("cytoBand", track) ||
	sameString("gcPercent", track) ||
	sameString("gold", track) ||
	sameString("gap", track) ||
	startsWith("mouseSyn", track));
}


struct customTrack *getCtList()
/* initialize theCtList if necessary and return it */
{
if (theCtList == NULL)
    theCtList = customTracksParseCart(cart, NULL, NULL);
return(theCtList);
}

struct trackDb *tdbForCustomTracks()
/* Load custom tracks (if any) and translate to list of trackDbs */
{
struct customTrack *ctList = getCtList();
struct customTrack *ct;
struct trackDb *tdbList = NULL, *tdb;

for (ct=ctList;  ct != NULL;  ct=ct->next)
    {
    AllocVar(tdb);
    tdb->tableName = ct->tdb->tableName;
    tdb->shortLabel = ct->tdb->shortLabel;
    tdb->type = ct->tdb->type;
    tdb->longLabel = ct->tdb->longLabel;
    tdb->visibility = ct->tdb->visibility;
    tdb->priority = ct->tdb->priority;
    tdb->colorR = ct->tdb->colorR;
    tdb->colorG = ct->tdb->colorG;
    tdb->colorB = ct->tdb->colorB;
    tdb->altColorR = ct->tdb->altColorR;
    tdb->altColorG = ct->tdb->altColorG;
    tdb->altColorB = ct->tdb->altColorB;
    tdb->useScore = ct->tdb->useScore;
    tdb->private = ct->tdb->private;
    tdb->url = ct->tdb->url;
    tdb->grp = ct->tdb->grp;
    tdb->canPack = ct->tdb->canPack;
    trackDbPolish(tdb);
    slAddHead(&tdbList, tdb);
    }

slReverse(&tdbList);
return(tdbList);
}


struct customTrack *lookupCt(char *name)
/* Return custom track for name, or NULL. */
{
struct customTrack *ct;

for (ct=getCtList();  ct != NULL;  ct=ct->next)
    if (sameString(name, ct->tdb->tableName))
	return(ct);

return(NULL);
}


void parseSs(char *ss, char **retPslName, char **retFaName, char **retQName)
/* Parse space separated 'ss' item. */
{
static char buf[512*2];
int wordCount;
char *words[4];
strcpy(buf, ss);
wordCount = chopLine(buf, words);

if (wordCount < 1)
    errAbort("Empty user cart variable ss.");
*retPslName = words[0];
if (retFaName != NULL)
    {
    if (wordCount < 2)
	errAbort("Expecting psl filename and fa filename in cart variable ss, but only got one word: %s", ss);
    *retFaName = words[1];
    }
if (retQName != NULL)
    {
    if (wordCount < 3)
	errAbort("Expecting psl filename, fa filename and query name in cart variable ss, but got this: %s", ss);
    *retQName = words[2];
    }
}

boolean ssFilesExist(char *ss)
/* Return TRUE if both files in ss exist. -- Copied from hgTracks! */
{
char *faFileName, *pslFileName;
parseSs(ss, &pslFileName, &faFileName, NULL);
return fileExists(pslFileName) && fileExists(faFileName);
}

struct trackDb *tdbForUserPsl()
/* Load up user's BLAT results into trackDb. */
{
char *ss = cartOptionalString(cart, "ss");

if ((ss != NULL) && !ssFilesExist(ss))
    {
    ss = NULL;
    cartRemove(cart, "ss");
    }

if (ss == NULL)
    return(NULL);
else
    {
    struct trackDb *tdb;
    AllocVar(tdb);
    tdb->tableName = cloneString("hgUserPsl");
    tdb->shortLabel = cloneString("BLAT Sequence");
    tdb->type = cloneString("psl");
    tdb->longLabel = cloneString("Your Sequence from BLAT Search");
    tdb->visibility = tvFull;
    tdb->priority = 11.0;
    trackDbPolish(tdb);
    return(tdb);
    }
}

void doGetDnaExtended1()
/* Do extended case/color get DNA options. */
{
struct trackDb *tdbList = hTrackDb(seqName), *tdb;
struct trackDb *ctdbList = tdbForCustomTracks();
struct trackDb *utdbList = tdbForUserPsl();
boolean isRc     = cartUsualBoolean(cart, "hgc.dna.rc", FALSE);
boolean revComp  = cartUsualBoolean(cart, "hgSeq.revComp", FALSE);
boolean maskRep  = cartUsualBoolean(cart, "hgSeq.maskRepeats", FALSE);
int padding5     = cartUsualInt(cart, "hgSeq.padding5", 0);
int padding3     = cartUsualInt(cart, "hgSeq.padding3", 0);
char *casing     = cartUsualString(cart, "hgSeq.casing", "");
char *repMasking = cartUsualString(cart, "hgSeq.repMasking", "");
boolean caseUpper= FALSE;
char *pos = NULL;

    
ctdbList = slCat(ctdbList, tdbList);
tdbList = slCat(utdbList, ctdbList);

cartWebStart(cart, "Extended DNA Case/Color");

if (NULL != (pos = stripCommas(cartOptionalString(cart, "getDnaPos"))))
    hgParseChromRange(pos, &seqName, &winStart, &winEnd);
if (winEnd - winStart > 1000000)
    {
    printf("Please zoom in to 1 million bases or less to color the DNA");
    return;
    }

printf("<H1>Extended DNA Case/Color Options</H1>\n");
puts(
     "Use this page to highlight features in genomic DNA text. "
     "DNA covered by a particular track can be hilighted by "
     "case, underline, bold, italic, or color.  See below for "
     "details about color, and for examples. <P>");

if (cgiBooleanDefined("hgSeq.revComp"))
    {
    isRc = revComp;
    // don't set revComp in cart -- it shouldn't be a default.
    }
if (cgiBooleanDefined("hgSeq.maskRepeats"))
    cartSetBoolean(cart, "hgSeq.maskRepeats", revComp);
if (*repMasking != 0)
    cartSetString(cart, "hgSeq.repMasking", repMasking);
if (maskRep)
    {
    struct trackDb *rtdb;
    char *visString = cartOptionalString(cart, "rmsk");
    for (rtdb = tdbList;  rtdb != NULL;  rtdb=rtdb->next)
	{
	if (sameString(rtdb->tableName, "rmsk"))
	    break;
	}
    printf("<P> <B>Note:</B> repeat masking style from previous page will <B>not</B> apply to this page.\n");
    if ((rtdb != NULL) &&
	((visString == NULL) || !sameString(visString, "hide")))
	printf("Use the case/color options for the RepeatMasker track below. <P>\n");
    else
	printf("Unhide the RepeatMasker track in the genome browser, then return to this page and use the case/color options for the RepeatMasker track below. <P>\n");
    }
cartSetInt(cart, "padding5", padding5);
cartSetInt(cart, "padding3", padding3);
if (sameString(casing, "upper"))
    caseUpper = TRUE;
if (*casing != 0)
    cartSetString(cart, "hgSeq.casing", casing);

printf("<FORM ACTION=\"%s\" METHOD=\"POST\">\n\n", hgcPath());
cartSaveSession(cart);
cgiMakeHiddenVar("g", "htcGetDna3");

if (NULL != (pos = stripCommas(cartOptionalString(cart, "getDnaPos"))))
    {
    hgParseChromRange(pos, &seqName, &winStart, &winEnd);
    }
puts("Position ");
savePosInTextBox(seqName, winStart+1 - (revComp ? padding3 : padding5), winEnd + (revComp ? padding5 : padding3));
printf(" Reverse complement ");
cgiMakeCheckBox("hgc.dna.rc", isRc);
printf("<BR>\n");
printf("Letters per line ");
cgiMakeIntVar("lineWidth", 60, 3);
printf(" Default case: ");
cgiMakeRadioButton("case", "upper", caseUpper);
printf(" Upper ");
cgiMakeRadioButton("case", "lower", !caseUpper);
printf(" Lower ");
cgiMakeButton("Submit", "Submit");
printf("<BR>\n");
printf("<TABLE BORDER=1>\n");
printf("<TR><TD>Track<BR>Name</TD><TD>Toggle<BR>Case</TD><TD>Under-<BR>line</TD><TD>Bold</TD><TD>Italic</TD><TD>Red</TD><TD>Green</TD><TD>Blue</TD></TR>\n");
for (tdb = tdbList; tdb != NULL; tdb = tdb->next)
    {
    char *track = tdb->tableName;
    if (sameString("hgUserPsl", track) ||
	(lookupCt(track) != NULL) ||
	(fbUnderstandTrack(track) && !dnaIgnoreTrack(track)))
	{
	char *visString = cartOptionalString(cart, track);
	char buf[128];
	if (visString != NULL && sameString(visString, "hide"))
	    {
	    char varName[256];
	    sprintf(varName, "%s_case", track);
	    cartSetBoolean(cart, varName, FALSE);
	    sprintf(varName, "%s_u", track);
	    cartSetBoolean(cart, varName, FALSE);
	    sprintf(varName, "%s_b", track);
	    cartSetBoolean(cart, varName, FALSE);
	    sprintf(varName, "%s_i", track);
	    cartSetBoolean(cart, varName, FALSE);
	    sprintf(varName, "%s_red", track);
	    cartSetInt(cart, varName, 0);
	    sprintf(varName, "%s_green", track);
	    cartSetInt(cart, varName, 0);
	    sprintf(varName, "%s_blue", track);
	    cartSetInt(cart, varName, 0);
	    }
	else
	    {
	    printf("<TR>");
	    printf("<TD>%s</TD>", tdb->shortLabel);
	    sprintf(buf, "%s_case", tdb->tableName);
	    printf("<TD>");
	    cgiMakeCheckBox(buf, cartUsualBoolean(cart, buf, FALSE));
	    printf("</TD>");
	    sprintf(buf, "%s_u", tdb->tableName);
	    printf("<TD>");
	    cgiMakeCheckBox(buf, cartUsualBoolean(cart, buf, FALSE));
	    printf("</TD>");
	    sprintf(buf, "%s_b", tdb->tableName);
	    printf("<TD>");
	    cgiMakeCheckBox(buf, cartUsualBoolean(cart, buf, FALSE));
	    printf("</TD>");
	    sprintf(buf, "%s_i", tdb->tableName);
	    printf("<TD>");
	    cgiMakeCheckBox(buf, cartUsualBoolean(cart, buf, FALSE));
	    printf("</TD>");
	    printf("<TD>");
	    sprintf(buf, "%s_red", tdb->tableName);
	    cgiMakeIntVar(buf, cartUsualInt(cart, buf, 0), 3);
	    printf("</TD>");
	    printf("<TD>");
	    sprintf(buf, "%s_green", tdb->tableName);
	    cgiMakeIntVar(buf, cartUsualInt(cart, buf, 0), 3);
	    printf("</TD>");
	    printf("<TD>");
	    sprintf(buf, "%s_blue", tdb->tableName);
	    cgiMakeIntVar(buf, cartUsualInt(cart, buf, 0), 3);
	    printf("</TD>");
	    printf("</TR>\n");
	    }
	}
    }
printf("</TABLE>\n");
printf("</FORM>\n");
printf("<H3>Coloring Information and Examples</H3>\n");
puts("The color values range from 0 (darkest) to 255 (lightest) and are additive.\n");
puts("The examples below show a few ways to hilight individual tracks, "
     "and their interplay. It's good to keep it simple at first.  It's easy "
     "to make pretty but completely cryptic displays with this feature.");
puts(
     "<UL>"
     "<LI>To put exons from RefSeq Genes in upper case red text, check the "
     "appropriate box in the Toggle Case column and set the color to pure "
     "red, RGB (255,0,0). Upon submitting, any RefSeq Gene within the "
     "designated chromosomal interval will now appear in red capital letters.\n"
     "<LI>To see the overlap between RefSeq Genes and Genscan predictions try "
     "setting the RefSeq Genes to red (255,0,0) and Genscan to green (0,255,0). "
     "Places where the RefSeq Genes and Genscan overlap will be painted yellow "
     "(255,255,0).\n"
     "<LI>To get a level-of-coverage effect for tracks like Spliced Ests with "
     "multiple overlapping items, initially select a darker color such as deep "
     "green, RGB (0,64,0). Nucleotides covered by a single EST will appear dark "
     "green, while regions covered with more ESTs get progressively brighter -- "
     "saturating at 4 ESTs."
     "<LI>Another track can be used to mask unwanted features. Setting the "
     "RepeatMasker track to RGB (255,255,255) will white-out Genscan predictions "
     "of LINEs but not mainstream host genes; masking with RefSeq Genes will show "
     "what is new in the gene prediction sector."
     "</UL>");
puts("<H3>Further Details and Ideas</H3>");
puts("<P>Copying and pasting the web page output to a text editor such as Word "
     "will retain upper case but lose colors and other formatting. That's still "
     "useful because other web tools such as "
     "<A HREF=\"http://www.ncbi.nlm.nih.gov/blast/index.nojs.cgi\" TARGET=_BLANK>NCBI Blast</A> "
     "can be set to ignore lower case.  To fully capture formatting such as color "
     "and underlining, view the output as \"source\" in your web browser, or download "
     "it, or copy the output page into an html editor.</P>");
puts("<P>The default line width of 60 characters is standard, but if you have "
     "a reasonable sized monitor it's useful to set this higher - to 125 characters "
     "or more.  You can see more DNA at once this way, and fewer line breaks help "
     "in finding DNA strings using the web browser search function.</P>");
puts("<P>Be careful about requesting complex formatting for a very large "
     "chromosomal region.  After all the html tags are added to the output page, "
     "the file size may exceed size limits that your browser, clipboard, and "
     "other software can safely display.  The tool will format 10Mbp and more though.</P>");
trackDbFreeList(&tdbList);
}

void doGetBlastPep(char *readName, char *table)
/* get predicted protein */
{
struct lineFile *lf;
struct psl *psl;
int start, end;
enum gfType tt = gftDnaX, qt = gftProt;
boolean isProt = 1;
struct sqlResult *sr;
struct sqlConnection *conn = hAllocConn();
struct dnaSeq *tSeq;
char query[256], **row;
char fullTable[64];
boolean hasBin;
char buffer[2048], *str = buffer;
int i, j, c;
char *ptr;

start = cartInt(cart, "o");
hFindSplitTable(seqName, table, fullTable, &hasBin);
sprintf(query, "select * from %s where qName = '%s' and tName = '%s' and tStart=%d",
	fullTable, readName, seqName, start);
sr = sqlGetResult(conn, query);
if ((row = sqlNextRow(sr)) == NULL)
    errAbort("Couldn't find alignment for %s at %d", readName, start);
psl = pslLoad(row+hasBin);
sqlFreeResult(&sr);
hFreeConn(&conn);
printf("<PRE><TT>");
end = psl->tEnd;
if (psl->strand[1] == '+')
    end = psl->tStarts[psl->blockCount - 1] + psl->blockSizes[psl->blockCount - 1] *3;
if ((ptr = strchr(readName, '.')) != NULL)
    *ptr++ = 0;

printf(">%s\n", readName);
tSeq = hDnaFromSeq(psl->tName, start, end, dnaLower);

if (psl->strand[1] == '-')
    {
    start = psl->tSize - end;
    reverseComplement(tSeq->dna, tSeq->size);
    }
for (i=0; i<psl->blockCount; ++i)
    {
    int ts = psl->tStarts[i] - start;
    int sz = psl->blockSizes[i];

    for (j=0; j<sz; ++j)
	{
	int codonStart = ts + 3*j;
	DNA *codon = &tSeq->dna[codonStart];
	*str++ = lookupCodon(codon);
	}
    }

*str = 0;
printLines(stdout, buffer, 50);
printf("</TT></PRE>");
}


void doGetDna2()
/* Do second DNA dialog (or just fetch DNA) */
{
char *tbl = cgiUsualString("table", "");
char *action = cgiUsualString("submit", "");
int itemCount;

if (sameString(action, "Extended case/color options"))
    {
    doGetDnaExtended1();
    return;
    }
pushWarnHandler(htmlVaWarn);
hgBotDelay();
puts("<PRE>");
if (tbl[0] == 0)
    {
    char *pos = NULL;
    char *chrom = NULL;
    int start = 0;
    int end = 0;

    itemCount = 1;
    if ( NULL != (pos = stripCommas(cartOptionalString(cart, "getDnaPos"))) &&
         hgParseChromRange(pos, &chrom, &start, &end))
        {
        hgSeqRange(chrom, start, end, '?', "dna");
        }
    else
        {        
        hgSeqRange(seqName, cartInt(cart, "l"), cartInt(cart, "r"),
                   '?', "dna");
        }
    }
else
    {
    struct hTableInfo *hti = NULL;
    char rootName[256];
    char parsedChrom[32];
    /* Table might be a custom track; if it's not in the database, 
     * just get DNA as if no table were given. */
    hParseTableName(tbl, rootName, parsedChrom);
    hti = hFindTableInfo(seqName, rootName);
    if (hti == NULL)
	{
	itemCount = 1;
	hgSeqRange(seqName, cartInt(cart, "o"), cartInt(cart, "t"),
		   '?', tbl);
	}
    else
	{
	char *where = NULL;
	char *item = cgiUsualString("i", "");
	char buf[256];
	if ((hti->nameField[0] != 0) && (item[0] != 0))
	    {
	    safef(buf, sizeof(buf), "%s = '%s'", hti->nameField, item);
	    where = buf;
	    }
	itemCount = hgSeqItemsInRange(tbl, seqName, cartInt(cart, "o"),
				      cartInt(cart, "t"), where);
	}
    }
if (itemCount == 0)
    printf("\n# No results returned from query.\n\n");
puts("</PRE>");
}

struct hTableInfo *ctToHti(struct customTrack *ct)
/* Create an hTableInfo from a customTrack. */
{
struct hTableInfo *hti;

AllocVar(hti);
hti->rootName = cloneString(ct->tdb->tableName);
hti->isPos = TRUE;
hti->isSplit = FALSE;
hti->hasBin = FALSE;
hti->type = cloneString(ct->tdb->type);
if (ct->fieldCount >= 3)
    {
    strncpy(hti->chromField, "chrom", 32);
    strncpy(hti->startField, "chromStart", 32);
    strncpy(hti->endField, "chromEnd", 32);
    }
if (ct->fieldCount >= 4)
    {
    strncpy(hti->nameField, "name", 32);
    }
if (ct->fieldCount >= 5)
    {
    strncpy(hti->scoreField, "score", 32);
    }
if (ct->fieldCount >= 6)
    {
    strncpy(hti->strandField, "strand", 32);
    }
if (ct->fieldCount >= 8)
    {
    strncpy(hti->cdsStartField, "thickStart", 32);
    strncpy(hti->cdsEndField, "thickEnd", 32);
    hti->hasCDS = TRUE;
    }
if (ct->fieldCount >= 12)
    {
    strncpy(hti->countField, "blockCount", 32);
    strncpy(hti->startsField, "chromStarts", 32);
    strncpy(hti->endsSizesField, "blockSizes", 32);
    hti->hasBlocks = TRUE;
    }

return(hti);
}

struct hTableInfo *htiForUserPsl()
/* Create an hTableInfo for user's BLAT results. */
{
struct hTableInfo *hti;

AllocVar(hti);
hti->rootName = cloneString("hgUserPsl");
hti->isPos = TRUE;
hti->isSplit = FALSE;
hti->hasBin = FALSE;
hti->type = cloneString("psl");
strncpy(hti->chromField, "tName", 32);
strncpy(hti->startField, "tStart", 32);
strncpy(hti->endField, "tEnd", 32);
strncpy(hti->nameField, "qName", 32);
// psl can be scored... but strictly speaking, does not have a score field!
strncpy(hti->strandField, "strand", 32);
hti->hasCDS = FALSE;
strncpy(hti->countField, "blockCount", 32);
strncpy(hti->startsField, "tStarts", 32);
strncpy(hti->endsSizesField, "tSizes", 32);
hti->hasBlocks = TRUE;

return(hti);
}

struct bed *bedFromUserPsl()
/* Load up user's BLAT results into bedList. */
{
struct bed *bedList = NULL;
char *ss = cartOptionalString(cart, "ss");

if ((ss != NULL) && ! ssFilesExist(ss))
    {
    ss = NULL;
    cartRemove(cart, "ss");
    }

if (ss == NULL)
    return(NULL);
else
    {
    struct lineFile *f;
    struct psl *psl;
    enum gfType qt, tt;
    char *faFileName, *pslFileName;
    int i;

    parseSs(ss, &pslFileName, &faFileName, NULL);
    pslxFileOpen(pslFileName, &qt, &tt, &f);
    while ((psl = pslNext(f)) != NULL)
	{
	struct bed *bed;
	AllocVar(bed);
	bed->chrom = cloneString(seqName);
	bed->chromStart = psl->tStart;
	bed->chromEnd = psl->tEnd;
	bed->name = cloneString(psl->qName);
	bed->score = pslScore(psl);
	if ((psl->strand[0] == '-' && psl->strand[1] == '+') ||
	    (psl->strand[0] == '+' && psl->strand[1] == '-'))
	    strncpy(bed->strand, "-", 2);
	else
	    strncpy(bed->strand, "+", 2);
	bed->thickStart = bed->chromStart;
	bed->thickEnd   = bed->chromEnd;
	bed->blockCount = psl->blockCount;
	bed->chromStarts = needMem(bed->blockCount * sizeof(int));
	bed->blockSizes  = needMem(bed->blockCount * sizeof(int));
	for (i=0;  i < bed->blockCount;  i++)
	    {
	    bed->chromStarts[i] = psl->tStarts[i];
	    bed->blockSizes[i]  = psl->blockSizes[i];
	    }
	if (qt == gftProt)
	    for (i=0;  i < bed->blockCount;  i++)
		{
		// If query is protein, blockSizes are in aa units; fix 'em.
		bed->blockSizes[i] *= 3;
		}
	if (psl->strand[1] == '-')
	    {
	    // psl: if target strand is '-', flip the coords.
	    // (this is the target part of pslRcBoth from src/lib/psl.c)
	    for (i=0;  i < bed->blockCount;  ++i)
		{
		bed->chromStarts[i] =
		    psl->tSize - (bed->chromStarts[i] +
				  bed->blockSizes[i]);
		}
	    reverseInts(bed->chromStarts, bed->blockCount);
	    reverseInts(bed->blockSizes, bed->blockCount);
	    assert(bed->chromStart == bed->chromStarts[0]);
	    }
	// translate absolute starts to relative starts (after handling 
	// target-strand coord-flipping)
	for (i=0;  i < bed->blockCount;  i++)
	    {
	    bed->chromStarts[i] -= bed->chromStart;
	    }
	slAddHead(&bedList, bed);
	pslFree(&psl);
	}
    lineFileClose(&f);
    slReverse(&bedList);
    return(bedList);
    }
}


void addColorToRange(int r, int g, int b, struct rgbColor *colors, int start, int end)
/* Add rgb values to colors array from start to end.  Don't let values
 * exceed 255 */
{
struct rgbColor *c;
int rr, gg, bb;
int i;
for (i=start; i<end; ++i)
    {
    c = colors+i;
    rr = c->r + r;
    if (rr > 255) rr = 255;
    c->r = rr;
    gg = c->g + g;
    if (gg > 255) gg = 255;
    c->g = gg;
    bb = c->b + b;
    if (bb > 255) bb = 255;
    c->b = bb;
    }
}

void getDnaHandleBits(char *track, char *type, Bits *bits, 
		      int winStart, int winEnd, boolean isRc,
		      struct featureBits *fbList)
/* See if track_type variable exists, and if so set corresponding bits. */
{
char buf[256];
struct featureBits *fb;
int s,e;
int winSize = winEnd - winStart;

sprintf(buf, "%s_%s", track, type);
if (cgiBoolean(buf))
    {
    for (fb = fbList; fb != NULL; fb = fb->next)
	{
	s = fb->start - winStart;
	e = fb->end - winStart;
	if (isRc)
	    reverseIntRange(&s, &e, winSize);
	bitSetRange(bits, s, e - s);
	}
    }
}

void doGetDna3()
/* Fetch DNA in extended color format */
{
struct dnaSeq *seq;
struct cfm *cfm;
int i;
boolean isRc = cgiBoolean("hgc.dna.rc");
boolean defaultUpper = sameString(cartString(cart, "case"), "upper");
int winSize;
int lineWidth = cartInt(cart, "lineWidth");
struct rgbColor *colors;
struct trackDb *tdbList = hTrackDb(seqName), *tdb;
struct trackDb *ctdbList = tdbForCustomTracks();
struct trackDb *utdbList = tdbForUserPsl();
char *pos = NULL;
Bits *uBits;	/* Underline bits. */
Bits *iBits;    /* Italic bits. */
Bits *bBits;    /* Bold bits. */

if (NULL != (pos = stripCommas(cartOptionalString(cart, "getDnaPos"))))
    hgParseChromRange(pos, &seqName, &winStart, &winEnd);

winSize = winEnd - winStart;
uBits = bitAlloc(winSize);	/* Underline bits. */
iBits = bitAlloc(winSize);	/* Italic bits. */
bBits = bitAlloc(winSize);	/* Bold bits. */

ctdbList = slCat(ctdbList, tdbList);
tdbList = slCat(utdbList, ctdbList);

cartWebStart(cart, "Extended DNA Output");
printf("<PRE><TT>");
printf(">%s:%d-%d %s\n", seqName, winStart+1, winEnd,
       (isRc ? "(reverse complement)" : ""));
seq = hDnaFromSeq(seqName, winStart, winEnd, dnaLower);
if (isRc)
    reverseComplement(seq->dna, seq->size);
if (defaultUpper)
    touppers(seq->dna);

AllocArray(colors, winSize);
for (tdb = tdbList; tdb != NULL; tdb = tdb->next)
    {
    char *track = tdb->tableName;
    struct featureBits *fbList = NULL, *fb;
    struct customTrack *ct = lookupCt(track);
    if (sameString("hgUserPsl", track) ||
	(ct != NULL) ||
	(fbUnderstandTrack(track) && !dnaIgnoreTrack(track)))
        {
	char buf[256];
	int r,g,b;
	// to save a LOT of time, don't fetch track features unless some 
	// coloring/formatting has been specified for them.
	boolean hasSettings = FALSE;
	safef(buf, sizeof(buf), "%s_u", track);
	hasSettings |= cgiBoolean(buf);
	safef(buf, sizeof(buf), "%s_b", track);
	hasSettings |= cgiBoolean(buf);
	safef(buf, sizeof(buf), "%s_i", track);
	hasSettings |= cgiBoolean(buf);
	safef(buf, sizeof(buf), "%s_case", track);
	hasSettings |= cgiBoolean(buf);
	safef(buf, sizeof(buf), "%s_red", track);
	hasSettings |= (cgiOptionalInt(buf, 0) != 0);
	safef(buf, sizeof(buf), "%s_green", track);
	hasSettings |= (cgiOptionalInt(buf, 0) != 0);
	safef(buf, sizeof(buf), "%s_blue", track);
	hasSettings |= (cgiOptionalInt(buf, 0) != 0);
	if (! hasSettings)
	    continue;

	if (sameString("hgUserPsl", track))
	    {
	    struct hTableInfo *hti = htiForUserPsl();
	    struct bedFilter *bf;
	    struct bed *bedList, *bedList2;
	    AllocVar(bf);
	    bedList = bedFromUserPsl();
	    bedList2 = bedFilterListInRange(bedList, bf, seqName, winStart,
					    winEnd);
	    fbList = fbFromBed(track, hti, bedList2, winStart, winEnd,
			       TRUE, FALSE);
	    bedFreeList(&bedList);
	    bedFreeList(&bedList2);
	    }
	else if (ct != NULL)
	    {
	    struct hTableInfo *hti = ctToHti(ct);
	    struct bedFilter *bf;
	    struct bed *bedList2;
	    AllocVar(bf);
	    bedList2 = bedFilterListInRange(ct->bedList, bf, seqName, winStart,
					    winEnd);
	    fbList = fbFromBed(track, hti, bedList2, winStart, winEnd,
			       TRUE, FALSE);
	    bedFreeList(&bedList2);
	    }
	else
	    fbList = fbGetRange(track, seqName, winStart, winEnd);

	/* Flip underline/italic/bold bits. */
	getDnaHandleBits(track, "u", uBits, winStart, winEnd, isRc, fbList);
	getDnaHandleBits(track, "b", bBits, winStart, winEnd, isRc, fbList);
	getDnaHandleBits(track, "i", iBits, winStart, winEnd, isRc, fbList);

	/* Toggle case if necessary. */
	sprintf(buf, "%s_case", track);
	if (cgiBoolean(buf))
	    {
	    for (fb = fbList; fb != NULL; fb = fb->next)
	        {
		DNA *dna;
		int start = fb->start - winStart;
		int end  = fb->end - winStart;
		int size = fb->end - fb->start;
		if (isRc)
		    reverseIntRange(&start, &end, seq->size);
		dna = seq->dna + start;
		if (defaultUpper)
		    toLowerN(dna, size);
		else
		    toUpperN(dna, size);
		}
	    }

	/* Add in RGB values if necessary. */
	sprintf(buf, "%s_red", track);
	r = cartInt(cart, buf);
	sprintf(buf, "%s_green", track);
	g = cartInt(cart, buf);
	sprintf(buf, "%s_blue", track);
	b = cartInt(cart, buf);
	if (r != 0 || g != 0 || b != 0)
	    {
	    for (fb = fbList; fb != NULL; fb = fb->next)
	        {
		int s = fb->start - winStart;
		int e = fb->end - winStart;
		if (isRc)
		    reverseIntRange(&s, &e, winEnd - winStart);
		addColorToRange(r, g, b, colors, s, e);
		}
	    }
	}
    }

cfm = cfmNew(0, lineWidth, FALSE, FALSE, stdout, 0);
for (i=0; i<seq->size; ++i)
    {
    struct rgbColor *color = colors+i;
    int c = (color->r<<16) + (color->g<<8) + color->b;
    cfmOutExt(cfm, seq->dna[i], c, 
	      bitReadOne(uBits, i), bitReadOne(bBits, i), bitReadOne(iBits, i));
    }
cfmFree(&cfm);
freeDnaSeq(&seq);
bitFree(&uBits);
bitFree(&iBits);
bitFree(&bBits);
}

void medlineLinkedLine(char *title, char *text, char *search)
/* Produce something that shows up on the browser as
 *     TITLE: value
 * with the value hyperlinked to medline. */
{
char *encoded = cgiEncode(search);

printf("<B>%s:</B> ", title);
if (sameWord(text, "n/a"))
    printf("n/a<BR>\n");
else
    {
    printf("<A HREF=\"");
    printEntrezPubMedUrl(stdout, encoded);
    printf("\" TARGET=_blank>%s</A><BR>\n", text);
    }
freeMem(encoded);
}

void medlineProductLinkedLine(char *title, char *text)
/* Produce something that shows up on the browser as
 *     TITLE: value
 * with the value hyperlinked to medline. 
 * Replaces commas in the product name with spaces, as commas sometimes
 * interfere with PubMed search */
{
    subChar(text, ',', ' ');
    medlineLinkedLine(title, text, text);
}

void appendAuthor(struct dyString *dy, char *gbAuthor, int len)
/* Convert from  Kent,W.J. to Kent WJ and append to dy.
 * gbAuthor gets eaten in the process. 
 * Also strip web URLs since Entrez doesn't like those. */
{
char buf[2048];
char *ptr;

if (len >= sizeof(buf))
    warn("author %s too long to process", gbAuthor);
else
    {
    memcpy(buf, gbAuthor, len);
    buf[len] = 0;
    stripChar(buf, '.');
    subChar(buf, ',' , ' ');
    if ((ptr = strstr(buf, " http://")) != NULL)
        *ptr = 0;
    dyStringAppend(dy, buf);
    dyStringAppend(dy, " ");
    }
}

void gbToEntrezAuthor(char *authors, struct dyString *dy)
/* Convert from Genbank author format:
 *      Kent,W.J., Haussler,D. and Zahler,A.M.
 * to Entrez search format:
 *      Kent WJ,Haussler D,Zahler AM
 */
{
char buf[256];
char *s = authors, *e;

/* Parse first authors, which will be terminated by '.,' */
while ((e = strstr(s, ".,i ")) != NULL)
    {
    int len = e - s + 1;
    appendAuthor(dy, s, len);
    s += len+2;
    }
if ((e = strstr(s, " and")) != NULL)
    {
    int len = e - s;
    appendAuthor(dy, s, len);
    s += len+4;
    }
if ((s = skipLeadingSpaces(s)) != NULL && s[0] != 0)
    {
    int len = strlen(s);
    appendAuthor(dy, s, len);
    }
}

void printGeneLynxName(char *search)
/* Print link to GeneLynx search using gene name (WNT2, CFTR etc) */
{
printf("<B>GeneLynx</B> ");
printf("<A HREF=\"http://www.genelynx.org/cgi-bin/linklist?tableitem=GLID_NAME.name&IDlist=%s&dir=1\" TARGET=_blank>", search);
printf("%s</A><BR>\n", search);
}

void printGeneLynxAcc(char *search)
/* Print link to GeneLynx search using accession (X07876, BC001451 etc) */
{
printf("<B>GeneLynx</B> ");
printf("<A HREF=\"http://human.genelynx.org/cgi-bin/fullsearch?fullquery=%s&submit=submit\" TARGET=_blank>", search);
printf("%s</A><BR>\n", search);
}

/* --- !!! Riken code is under development Fan. 4/16/02 */
void printRikenInfo(char *acc, struct sqlConnection *conn )
/* Print Riken annotation info */
{
struct sqlResult *sr;
char **row;
char qry[512];
char *seqid, *fantomid, *cloneid, *modified_time, *accession, *comment;
char *qualifier, *anntext, *datasrc, *srckey, *href, *evidence;   

accession = acc;
snprintf(qry, sizeof(qry), 
	 "select seqid from rikenaltid where altid='%s';", accession);
sr = sqlMustGetResult(conn, qry);
row = sqlNextRow(sr);

if (row != NULL)
    {
    seqid=strdup(row[0]);

    snprintf(qry, sizeof(qry), 
	     "select Qualifier, Anntext, Datasrc, Srckey, Href, Evidence "
	     "from rikenann where seqid='%s';", seqid);

    sqlFreeResult(&sr);
    sr = sqlMustGetResult(conn, qry);
    row = sqlNextRow(sr);

    while (row !=NULL)
	{
	qualifier = row[0];
	anntext   = row[1];
	datasrc   = row[2];
	srckey    = row[3];
	href      = row[4];
	evidence  = row[5];
	row = sqlNextRow(sr);		
	}

    snprintf(qry, sizeof(qry), 
	     "select comment from rikenseq where id='%s';", seqid);
    sqlFreeResult(&sr);
    sr = sqlMustGetResult(conn, qry);
    row = sqlNextRow(sr);

    if (row != NULL)
	{
	comment = row[0];
	printf("<B>Riken/comment:</B> %s<BR>\n",comment);
	}
    }  
}

void printStanSource(char *acc, char *type)
/* Print out a link (Human/Mouse/Rat only) to Stanford's SOURCE web resource. 
   Types known are: est,mrna,unigene,locusLink. */
{
if (startsWith("Human", organism) || startsWith("Mouse", organism) ||
    startsWith("Rat", organism))
    {
    char *stanSourceLink = "http://genome-www5.stanford.edu/cgi-bin/SMD/source/sourceResult?"; 
    if(sameWord(type, "est"))
	{
	printf("<B>Stanford SOURCE:</B> %s <A HREF=\"%soption=Number&criteria=%s&choice=Gene\" TARGET=_blank>[Gene Info]</A> ",acc,stanSourceLink,acc);
	printf("<A HREF=\"%soption=Number&criteria=%s&choice=cDNA\" TARGET=_blank>[Clone Info]</A><BR>\n",stanSourceLink,acc);
	}
    else if(sameWord(type,"unigene"))
	{
	printf("<B>Stanford SOURCE:</B> %s <A HREF=\"%soption=CLUSTER&criteria=%s&choice=Gene\" TARGET=_blank>[Gene Info]</A> ",acc,stanSourceLink,acc);
	printf("<A HREF=\"%soption=CLUSTER&criteria=%s&choice=cDNA\" TARGET=_blank>[Clone Info]</A><BR>\n",stanSourceLink,acc);
	}
    else if(sameWord(type,"mrna"))
	printf("<B>Stanford SOURCE:</B> <A HREF=\"%soption=Number&criteria=%s&choice=Gene\" TARGET=_blank>%s</A><BR>\n",stanSourceLink,acc,acc);
    else if(sameWord(type,"locusLink"))
	printf("<B>Stanford SOURCE Locus Link:</B> <A HREF=\"%soption=LLID&criteria=%s&choice=Gene\" TARGET=_blank>%s</A><BR>\n",stanSourceLink,acc,acc);
    }
}

void printGeneCards(char *geneName)
/* Print out a link to GeneCards (Human only). */
{
if (startsWith("hg", database) && isNotEmpty(geneName))
    {
    printf("<B>GeneCards:</B> "
	   "<A HREF = \"http://bioinfo.weizmann.ac.il/cards-bin/cardsearch.pl?"
	   "search=%s\" TARGET=_blank>%s</A><BR>\n",
	   geneName, geneName);
    }
}


int getImageId(struct sqlConnection *conn, char *acc)
/* get the image id for a clone, or 0 if none */
{
int imageId = 0;
if (sqlTableExists(conn, "imageClone"))
    {
    struct sqlResult *sr;
    char **row;
    char query[128];
    safef(query, sizeof(query),
          "select imageId from imageClone where acc = '%s'", acc);
    sr = sqlMustGetResult(conn, query);
    row = sqlNextRow(sr);
    if (row != NULL)
        imageId = sqlUnsigned(row[0]);
    sqlFreeResult(&sr);
    }
return imageId;
}

static char *mgcStatusDesc[][2] =
/* Table of MGC status codes to descriptions.  This is essentially duplicated
 * from MGC loading code, but we don't share the data to avoid creating some
 * dependencies.  Might want to move these to a shared file or just put these
 * in a table.  Although it is nice to be able to customize for the browser. */
{
    {"unpicked", "not picked"},
    {"picked", "picked"},
    {"notBack", "not back"},
    {"noDecision", "no decision yet"},
    {"fullLength", "full length"},
    {"fullLengthShort", "full length (short isoform)"},
    {"incomplete", "incomplete"},
    {"chimeric", "chimeric"},
    {"frameShift", "frame shifted"},
    {"contaminated", "contaminated"},
    {"retainedIntron", "retained intron"},
    {"mixedWells", "mixed wells"},
    {"noGrowth", "no growth"},
    {"noInsert", "no insert"},
    {"no5est", "no 5' EST match"},
    {"microDel", "no cloning site / microdeletion"},
    {"artifact", "library artifacts"},
    {"noPolyATail", "no polyA-tail"},
    {"cantSequence", "unable to sequence"},
    {"inconsistentWithGene", "inconsistent with known gene structure"},
    {NULL, NULL}
};

char *getMgcStatusDesc(struct sqlConnection *conn, int imageId)
/* get a description of the status of a MGC clone */
{
struct sqlResult *sr;
char **row;
char query[128];
char *desc = NULL;

/* mgcFullStatus is used on browsers with only the full-length (mgc genes)
 * track */
if (sqlTableExists(conn, "mgcStatus"))
    safef(query, sizeof(query),
          "SELECT status FROM mgcStatus WHERE (imageId = %d)", imageId);
else
    safef(query, sizeof(query),
          "SELECT status FROM mgcFullStatus WHERE (imageId = %d)", imageId);
sr = sqlMustGetResult(conn, query);
row = sqlNextRow(sr);
if (row == NULL)
    desc = "no MGC status available; please report to browser maintainers";
else
    {
    int i;
    for (i = 0; (mgcStatusDesc[i][0] != NULL) && (desc == NULL); i++)
        {
        if (sameString(row[0], mgcStatusDesc[i][0]))
            desc = mgcStatusDesc[i][1];
        }
    if (desc == NULL)
        desc = "unknown MGC status; please report to browser maintainers";
    }

sqlFreeResult(&sr);
return desc;
}                   

void printMgcRnaSpecs(struct trackDb *tdb, char *acc, int imageId)
/* print status information for MGC mRNA or EST; must have imageId */
{
struct sqlConnection *conn = hgAllocConn();
char *mgcOrganism = NULL, *statusDesc;

/* link to MGC site only for full-length mRNAs */
if (sameString(tdb->tableName, "mgcGenes"))
    {
    if (startsWith("hg", database))
        mgcOrganism = "Hs";
    else if (startsWith("mm", database))
        mgcOrganism = "Mm";
    else
        errAbort("can't map database \"%s\" to a MGC organism", database);
    printf("<B>MGC clone information:</B> ");
    printf("<A href=\"http://mgc.nci.nih.gov/Reagents/CloneInfo?ORG=%s&IMAGE=%d\" TARGET=_blank>IMAGE:%d</A><BR>", 
           mgcOrganism, imageId, imageId);
    }

/* add status description */
statusDesc = getMgcStatusDesc(conn, imageId);
if (statusDesc != NULL)
    printf("<B>MGC status:</B> %s<BR>", statusDesc);
hFreeConn(&conn);
}

void htcDisplayMrna(char *acc)
/* Display mRNA available from genback or seq table.. */
{
struct dnaSeq *seq = hGenBankGetMrna(acc, NULL);
if (seq == NULL)
    errAbort("mRNA sequence %s not found", acc);

hgcStart("mRNA sequence");
printf("<PRE><TT>");
faWriteNext(stdout, seq->name, seq->dna, seq->size);
printf("</TT></PRE>");
dnaSeqFree(&seq);
}


void printRnaSpecs(struct trackDb *tdb, char *acc)
/* Print auxiliarry info on RNA. */
{
struct dyString *dy = newDyString(1024);
struct sqlConnection *conn = hgAllocConn();
struct sqlConnection *conn2= hgAllocConn();
struct sqlResult *sr;
char **row;
char rgdEstId[512];
char query[256];
char *type,*direction,*source,*orgFullName,*library,*clone,*sex,*tissue,
    *development,*cell,*cds,*description, *author,*geneName,
    *date,*productName;
boolean isMgcTrack = startsWith("mgc", tdb->tableName);
int imageId = (isMgcTrack ? getImageId(conn, acc) : 0);
int seqSize,fileSize;
long fileOffset;
char *ext_file;	
boolean hasVersion = hHasField("mrna", "version");
boolean haveGbSeq = sqlTableExists(conn, "gbSeq");
char *seqTbl = haveGbSeq ? "gbSeq" : "seq";
char *version = NULL;
struct trackDb *tdbRgdEst;

/* This sort of query and having to keep things in sync between
 * the first clause of the select, the from clause, the where
 * clause, and the results in the row ... is really tedious.
 * One of my main motivations for going to a more object
 * based rather than pure relational approach in general,
 * and writing 'autoSql' to help support this.  However
 * the pure relational approach wins for pure search speed,
 * and these RNA fields are searched.  So it looks like
 * the code below stays.  Be really careful when you modify
 * it.
 *
 * Uses the gbSeq table if available, otherwise use seq for older databases. 
 */
dyStringAppend(dy,
               "select mrna.type,mrna.direction,"
               "source.name,organism.name,library.name,mrnaClone.name,"
               "sex.name,tissue.name,development.name,cell.name,cds.name,"
               "description.name,author.name,geneName.name,productName.name,");
if (haveGbSeq)
    dyStringAppend(dy,
                   "gbSeq.size,mrna.moddate,gbSeq.gbExtFile,gbSeq.file_offset,gbSeq.file_size ");
else
    dyStringAppend(dy,
		   "seq.size,seq.gb_date,seq.extFile,seq.file_offset,seq.file_size ");

/* If the mrna table has a "version" column then will show it */
if (hasVersion) 
    {
    dyStringAppend(dy,
                   ", mrna.version ");    
    } 

dyStringPrintf(dy,
               " from mrna,%s,source,organism,library,mrnaClone,sex,tissue,"
               "development,cell,cds,description,author,geneName,productName "
               " where mrna.acc = '%s' and mrna.id = %s.id ",
               seqTbl, acc, seqTbl);
dyStringAppend(dy,
               "and mrna.source = source.id and mrna.organism = organism.id "
               "and mrna.library = library.id and mrna.mrnaClone = mrnaClone.id "
               "and mrna.sex = sex.id and mrna.tissue = tissue.id "
               "and mrna.development = development.id and mrna.cell = cell.id "
               "and mrna.cds = cds.id and mrna.description = description.id "
               "and mrna.author = author.id and mrna.geneName = geneName.id "
               "and mrna.productName = productName.id");

sr = sqlMustGetResult(conn, dy->string);
row = sqlNextRow(sr);
if (row != NULL)
    {
    type=row[0];direction=row[1];source=row[2];orgFullName=row[3];library=row[4];clone=row[5];
    sex=row[6];tissue=row[7];development=row[8];cell=row[9];cds=row[10];description=row[11];
    author=row[12];geneName=row[13];productName=row[14];
    seqSize = sqlUnsigned(row[15]);
    date = row[16];
    ext_file = row[17];
    fileOffset=sqlUnsigned(row[18]);
    fileSize=sqlUnsigned(row[19]);

    if (hasVersion) 
        {
        version = row[20];
        }


    /* Now we have all the info out of the database and into nicely named
     * local variables.  There's still a few hoops to jump through to 
     * format this prettily on the web with hyperlinks to NCBI. */
    printf("<H2>Information on %s%s <A HREF=\"", 
           (isMgcTrack ? "MGC " : ""), type);
    printEntrezNucleotideUrl(stdout, acc);
    printf("\" TARGET=_blank>%s</A></H2>\n", acc);

    if (isMgcTrack && (imageId > 0))
        printMgcRnaSpecs(tdb, acc, imageId);
    printf("<B>Description:</B> %s<BR>\n", description);

    medlineLinkedLine("Gene", geneName, geneName);
    medlineProductLinkedLine("Product", productName);
    dyStringClear(dy);
    gbToEntrezAuthor(author, dy);
    medlineLinkedLine("Author", author, dy->string);
    printf("<B>Organism:</B> ");
    printf("<A href=\"http://www.ncbi.nlm.nih.gov/Taxonomy/Browser/wwwtax.cgi?mode=Undef&name=%s&lvl=0&srchmode=1\" TARGET=_blank>", 
	   cgiEncode(orgFullName));
    printf("%s</A><BR>\n", orgFullName);
    printf("<B>Tissue:</B> %s<BR>\n", tissue);
    printf("<B>Development stage:</B> %s<BR>\n", development);
    printf("<B>Cell type:</B> %s<BR>\n", cell);
    printf("<B>Sex:</B> %s<BR>\n", sex);
    printf("<B>Library:</B> %s<BR>\n", library);
    printf("<B>Clone:</B> %s<BR>\n", clone);
    if (direction[0] != '0') printf("<B>Read direction:</B> %s'<BR>\n", direction);
    printf("<B>CDS:</B> %s<BR>\n", cds);
    printf("<B>Date:</B> %s<BR>\n", date);
    if (hasVersion) 
        {
        printf("<B>Version:</B> %s<BR>\n", version);
        }
    if (sameWord(type, "mrna") && startsWith("Human", organism))
	{
	printGeneLynxAcc(acc);
	}
    /* print RGD EST Report link if it is Rat genome and it has a link to RGD */
    if (sameWord(organism, "Rat"))
	{
	if (hTableExists("rgdEstLink"))
	    {
	    snprintf(query, sizeof(query),
            	"select id from %s.rgdEstLink where name = '%s';",  database, acc);
	    if (sqlQuickQuery(conn2, query, rgdEstId, sizeof(rgdEstId)) != NULL)
		{
		tdbRgdEst = hashFindVal(trackHash, "rgdEst");
        	printf("<B>RGD EST Report: ");
	        printf("<A HREF=\"%s%s\" target=_blank>", tdbRgdEst->url, rgdEstId);
        	printf("RGD:%s</B></A><BR>\n", rgdEstId);
		}
	    }
	}
    printStanSource(acc, type);
    if (hGenBankHaveSeq(acc, NULL))
        {
        printf("<B>%s sequence:</B> ", type); 
        hgcAnchorSomewhere("htcDisplayMrna", acc, tdb->tableName, seqName);
        printf("%s</A><BR>\n", acc); 
        }
    }
else
    {
    warn("Couldn't find %s in mrna table", acc);
    }

sqlFreeResult(&sr);
freeDyString(&dy);
hgFreeConn(&conn);
hgFreeConn(&conn2);
}

void printAlignments(struct psl *pslList, 
		     int startFirst, char *hgcCommand, char *typeName, char *itemIn)
/* Print list of mRNA alignments. */
{
struct psl *psl;
int aliCount = slCount(pslList);
boolean same;
char otherString[512];

if (aliCount > 1)
    printf("The alignment you clicked on is first in the table below.<BR>\n");

printf("<PRE><TT>");
if (startsWith("chr", pslList->tName))
    printf(" SIZE IDENTITY CHROMOSOME  STRAND    START     END              QUERY      START  END  TOTAL\n");
else
    printf(" SIZE IDENTITY  SCAFFOLD   STRAND    START     END              QUERY      START  END  TOTAL\n");
printf("--------------------------------------------------------------------------------------------\n");
for (same = 1; same >= 0; same -= 1)
    {
    for (psl = pslList; psl != NULL; psl = psl->next)
	{
	if (same ^ (psl->tStart != startFirst))
	    {
	    sprintf(otherString, "%d&aliTrack=%s", psl->tStart, typeName);
	    hgcAnchorSomewhere(hgcCommand, itemIn, otherString, psl->tName);
	    printf("%5d  %5.1f%%  %9s     %s %9d %9d  %20s %5d %5d %5d</A>",
		   psl->match + psl->misMatch + psl->repMatch,
		   100.0 - pslCalcMilliBad(psl, TRUE) * 0.1,
		   skipChr(psl->tName), psl->strand, psl->tStart + 1, psl->tEnd,
		   psl->qName, psl->qStart+1, psl->qEnd, psl->qSize);
	    printf("\n");
	    }
	}
    }
printf("</TT></PRE>");
}

struct psl *getAlignments(struct sqlConnection *conn, char *table, char *acc)
/* get the list of alignments for the specified acc */
{
struct sqlResult *sr = NULL;
char **row;
struct psl *psl, *pslList = NULL;
boolean hasBin;
char splitTable[64];
char query[256];
hFindSplitTable(seqName, table, splitTable, &hasBin);
safef(query, sizeof(query), "select * from %s where qName = '%s'", splitTable, acc);
sr = sqlGetResult(conn, query);
while ((row = sqlNextRow(sr)) != NULL)
    {
    psl = pslLoad(row+hasBin);
    slAddHead(&pslList, psl);
    }
sqlFreeResult(&sr);
slReverse(&pslList);
return pslList;
}

struct psl *loadPslRangeT(char *table, char *qName, char *tName, int tStart, int tEnd)
/* Load a list of psls given qName tName tStart tEnd */
{
struct sqlResult *sr = NULL;
char **row;
struct psl *psl = NULL, *pslList = NULL;
boolean hasBin;
char splitTable[64];
char query[256];
struct sqlConnection *conn = hAllocConn();

hFindSplitTable(seqName, table, splitTable, &hasBin);
safef(query, sizeof(query), "select * from %s where qName = '%s' and tName = '%s' and tEnd > %d and tStart < %d", splitTable, qName, tName, tStart, tEnd);
sr = sqlGetResult(conn, query);
while ((row = sqlNextRow(sr)) != NULL)
    {
    psl = pslLoad(row+hasBin);
    slAddHead(&pslList, psl);
    }
sqlFreeResult(&sr);
slReverse(&pslList);
hFreeConn(&conn);
return pslList;
}

void doHgRna(struct trackDb *tdb, char *acc)
/* Click on an individual RNA. */
{
char *track = tdb->tableName;
char query[256];
struct sqlConnection *conn = hAllocConn();
struct sqlResult *sr = NULL;
char **row;
char *type;
char *table;
int start = cartInt(cart, "o");
struct psl *pslList = NULL;

if (sameString("xenoMrna", track) || sameString("xenoBestMrna", track) || sameString("xenoEst", track) || sameString("sim4", track) )
    {
    char temp[256];
    sprintf(temp, "non-%s RNA", organism);
    type = temp;
    table = track;
    }
else if (stringIn("est", track) || stringIn("Est", track) ||
         (stringIn("mgc", track) && stringIn("Picks", track)))
    {
    type = "EST";
    table = "all_est";
    }
else if (startsWith("psu", track))
    {
    type = "Pseudo & Real Genes";
    table = "psu";
    }
else if (sameWord("xenoBlastzMrna", track) )
    {
    type = "Blastz to foreign mRNA";
    table = "xenoBlastzMrna";
    }
else if (startsWith("mrnaBlastz",track  ))
    {
    type = "mRNA";
    table = track;
    }
else if (startsWith("pseudoMrna",track) || startsWith("pseudoGeneLink",track))
    {
    type = "mRNA";
    table = "pseudoMrna";
    }
else if (startsWith("celeraMrna",track))
    {
    type = "mRNA";
    table = "celeraMrna";
    }
else 
    {
    type = "mRNA";
    table = "all_mrna";
    }

/* Print non-sequence info. */
cartWebStart(cart, acc);

printRnaSpecs(tdb, acc);

/* Get alignment info. */
pslList = getAlignments(conn, table, acc);
if (pslList == NULL)
    {
    /* this was not actually a click on an aligned item -- we just
     * want to display RNA info, so leave here */
    hFreeConn(&conn);
    htmlHorizontalLine();
    printf("mRNA %s alignment does not meet minimum alignment criteria on this assembly.", acc);
    return;
    }
htmlHorizontalLine();
printf("<H3>%s/Genomic Alignments</H3>", type);
if (sameString(tdb->tableName, "mrnaBlastz"))
    slSort(&pslList, pslCmpScoreDesc);

printAlignments(pslList, start, "htcCdnaAli", table, acc);

printTrackHtml(tdb);
hFreeConn(&conn);
}

void printPslFormat(struct sqlConnection *conn, struct trackDb *tdb, char *item, int start, char *subType) 
/* Handles click in affyU95 or affyU133 tracks */
{
struct psl* pslList = getAlignments(conn, tdb->tableName, item);
struct psl* psl;
char sep = '\n';
char lastSep = '\n';
char *face = "Times"; /* specifies font face to use */
char *fsize = "+1"; /* specifies font size */

/* check if there is an alignment available for this sequence.  This checks
 * both genbank sequences and other sequences in the seq table.  If so,
 * set it up so they can click through to the alignment. */
if (hGenBankHaveSeq(item, NULL))
    {
    printf("<H3>%s/Genomic Alignments</H3>", item);
    printAlignments(pslList, start, "htcCdnaAli", tdb->tableName, item);
    }
else
    {
    /* print out the psls */
    printf("<PRE><TT>");
    printf("<FONT FACE = \"%s\" SIZE = \"%s\">\n", face, fsize);

    for (psl = pslList;  psl != NULL; psl = psl->next)
       {
       pslOutFormat(psl, stdout, '\n', '\n');
       }
    printf("</FONT></TT></PRE>\n");
    }
pslFreeList(&pslList);
}

void doAffy(struct trackDb *tdb, char *item, char *itemForUrl) 
/* Display information for Affy tracks*/

{
char *dupe, *type, *words[16];
char title[256];
int wordCount;
int start = cartInt(cart, "o");
struct sqlConnection *conn = hAllocConn();

if (itemForUrl == NULL)
    itemForUrl = item;
dupe = cloneString(tdb->type);
genericHeader(tdb, item);
wordCount = chopLine(dupe, words);
printCustomUrl(tdb, itemForUrl, item == itemForUrl);

if (wordCount > 0)
    {
    type = words[0];

    if (sameString(type, "psl"))
        {
	char *subType = ".";
	if (wordCount > 1)
	    subType = words[1];
        printPslFormat(conn, tdb, item, start, subType);
	}
    }
printTrackHtml(tdb);
freez(&dupe);
hFreeConn(&conn);
}

void doRikenRna(struct trackDb *tdb, char *item)
/* Put up Riken RNA stuff. */
{
char query[512];
struct sqlResult *sr;
char **row;
struct sqlConnection *conn = sqlConnect("mgsc");

genericHeader(tdb, item);
sprintf(query, "select * from rikenMrna where qName = '%s'", item);
sr = sqlGetResult(conn, query);
printf("<PRE><TT>\n");
printf("#match\tmisMatches\trepMatches\tnCount\tqNumInsert\tqBaseInsert\ttNumInsert\tBaseInsert\tstrand\tqName\tqSize\tqStart\tqEnd\ttName\ttSize\ttStart\ttEnd\tblockCount\tblockSizes\tqStarts\ttStarts\n");
while ((row = sqlNextRow(sr)) != NULL)
    {
    struct psl *psl = pslLoad(row+1);
    pslTabOut(psl, stdout);
    }
printf("</TT></PRE>\n");
sqlDisconnect(&conn);

printTrackHtml(tdb);
}

void doUserPsl(char *track, char *item)
/* Process click on user-defined alignment. */
{
int start = cartInt(cart, "o");
struct lineFile *lf;
struct psl *pslList = NULL, *psl;
char *pslName, *faName, *qName;
char *encItem = cgiEncode(item);
enum gfType qt, tt;
char *words[4];
int wordCount;

cartWebStart(cart, "BLAT Search Alignments");
printf("<H2>BLAT Search Alignments</H2>\n");
printf("<H3>Click over a line to see detailed letter by letter display</H3>");
parseSs(item, &pslName, &faName, &qName);
pslxFileOpen(pslName, &qt, &tt, &lf);
while ((psl = pslNext(lf)) != NULL)
    {
    if (sameString(psl->qName, qName))
        {
	slAddHead(&pslList, psl);
	}
    else
        {
	pslFree(&psl);
	}
    }
slReverse(&pslList);
lineFileClose(&lf);
printAlignments(pslList, start, "htcUserAli", "user", encItem);
pslFreeList(&pslList);
}

void doHgGold(struct trackDb *tdb, char *fragName)
/* Click on a fragment of golden path. */
{
char *track = tdb->tableName;
struct sqlConnection *conn = hAllocConn();
struct sqlConnection *conn2 = hAllocConn();
struct sqlConnection *conn3 = hAllocConn();
char query[256];
struct sqlResult *sr;
char **row;
char query2[256];
struct sqlResult *sr2;
char **row2;
char query3[256];
struct sqlResult *sr3;
char **row3;
struct agpFrag frag;
int start = cartInt(cart, "o");
boolean hasBin;
char splitTable[64];
char *chp;
char *accession1, *accession2, *spanner, *evaluation, *variation, *varEvidence, 
    *contact, *remark, *comment;
char *secondAcc, *secondAccVer;
char *tmpString;
int first;

cartWebStart(cart, fragName);
hFindSplitTable(seqName, track, splitTable, &hasBin);
sprintf(query, "select * from %s where frag = '%s' and chromStart = %d", 
	splitTable, fragName, start);
sr = sqlMustGetResult(conn, query);
row = sqlNextRow(sr);
agpFragStaticLoad(row+hasBin, &frag);

printf("<B>Clone Fragment ID:</B> %s<BR>\n", frag.frag);
printf("<B>Clone Fragment Type:</B> %s<BR>\n", frag.type);
printf("<B>Clone Bases:</B> %d-%d<BR>\n", frag.fragStart+1, frag.fragEnd);
printPos(frag.chrom, frag.chromStart, frag.chromEnd, frag.strand, FALSE, NULL);

if (hTableExists("certificate"))
    {
    first = 1;
    again:
    tmpString = strdup(frag.frag);
    chp = strstr(tmpString, ".");
    if (chp != NULL) *chp = '\0';

    if (first)
	{
    	sprintf(query2,"select * from certificate where accession1='%s';", tmpString);
	}
    else
	{
    	sprintf(query2,"select * from certificate where accession2='%s';", tmpString);
	}
    sr2 = sqlMustGetResult(conn2, query2);
    row2 = sqlNextRow(sr2);
    while (row2 != NULL)
	{
	printf("<HR>");
        accession1 	= row2[0];
        accession2 	= row2[1];
        spanner		= row2[2];
        evaluation      = row2[3];
        variation 	= row2[4];
        varEvidence 	= row2[5];
        contact  	= row2[6];
        remark 		= row2[7];
        comment  	= row2[8];
	
	if (first)
	    {
	    secondAcc = accession2;
	    }
	else
	    {
	    secondAcc = accession1;
	    }

	sprintf(query3, "select frag from %s where frag like '%s.%c';",
        	splitTable, secondAcc, '%');
	sr3 = sqlMustGetResult(conn3, query3);
	row3 = sqlNextRow(sr3);
	if (row3 != NULL)
	    {
	    secondAccVer = row3[0]; 
	    }
	else
	    {
	    secondAccVer = secondAcc;
	    }
	
	printf("<H3>Non-standard Join Certificate: </H3>\n");

	printf("The join between %s and %s is not standard due to a ", frag.frag, secondAccVer);
	printf("sub-optimal sequence alignment between the overlapping regions of the ");
	printf("clones.  The following details are provided by the ");
	printf("sequencing center to support the joining of these two clones:<BR><BR>");

	printf("<B>Joined with Fragment: </B> %s<BR>\n", secondAccVer);

	if (strcmp(spanner, "") != 0) printf("<B>Spanner: </B> %s<BR>\n", spanner);
	//if (strcmp(evaluation, "") != 0) printf("<B>Evaluation: </B> %s<BR>\n", evaluation);
	if (strcmp(variation, "") != 0) printf("<B>Variation: </B> %s<BR>\n", variation);
	if (strcmp(varEvidence, "")!= 0) printf("<B>Variation Evidence: </B> %s<BR>\n", varEvidence);
	if (strcmp(remark, "") != 0) printf("<B>Remark: </B> %s<BR>\n", remark);
	if (strcmp(comment, "") != 0) printf("<B>Comment: </B> %s<BR>\n", comment);
	if (strcmp(contact, "") != 0) 
	    printf("<B>Contact: </B> <A HREF=\"mailto:%s\">%s</A><BR>", contact, contact);

	sqlFreeResult(&sr3);
	row2 = sqlNextRow(sr2);
	}
    sqlFreeResult(&sr2);
    
    if (first)
	{
	first = 0;
	goto again;
	}
    }
sqlFreeResult(&sr);
hFreeConn(&conn);
hFreeConn(&conn2);
hFreeConn(&conn3);
printTrackHtml(tdb);
}

void doHgGap(struct trackDb *tdb, char *gapType)
/* Print a teeny bit of info about a gap. */
{
char *track = tdb->tableName;
struct sqlConnection *conn = hAllocConn();
char query[256];
struct sqlResult *sr;
char **row;
struct agpGap gap;
int start = cartInt(cart, "o");
boolean hasBin;
char splitTable[64];

cartWebStart(cart, "Gap in Sequence");
hFindSplitTable(seqName, track, splitTable, &hasBin);
sprintf(query, "select * from %s where chromStart = %d", 
	splitTable, start);
sr = sqlMustGetResult(conn, query);
row = sqlNextRow(sr);
if (row == NULL)
    errAbort("Couldn't find gap at %s:%d", seqName, start);
agpGapStaticLoad(row+hasBin, &gap);

printf("<B>Gap Type:</B> %s<BR>\n", gap.type);
printf("<B>Bridged:</B> %s<BR>\n", gap.bridge);
printPos(gap.chrom, gap.chromStart, gap.chromEnd, NULL, FALSE, NULL);
printTrackHtml(tdb);

sqlFreeResult(&sr);
hFreeConn(&conn);
}


void selectOneRow(struct sqlConnection *conn, char *table, char *query, 
		  struct sqlResult **retSr, char ***retRow)
/* Do query and return one row offset by bin as needed. */
{
char fullTable[64];
boolean hasBin;
struct sqlResult *sr;
char **row;
if (!hFindSplitTable(seqName, table, fullTable, &hasBin))
    errAbort("Table %s doesn't exist in database", table);
*retSr = sqlGetResult(conn, query);
if ((row = sqlNextRow(*retSr)) == NULL)
    errAbort("No match to query '%s'", query);
*retRow = row + hasBin;
}


void doHgContig(struct trackDb *tdb, char *ctgName)
/* Click on a contig. */
{
char *track = tdb->tableName;
struct sqlConnection *conn = hAllocConn();
char query[256];
struct sqlResult *sr;
char **row;
struct ctgPos *ctg;
struct ctgPos2 *ctg2 = NULL;
int cloneCount;

genericHeader(tdb, ctgName);
printf("<B>Name:</B> %s<BR>\n", ctgName);
sprintf(query, "select * from %s where contig = '%s'", track, ctgName);
selectOneRow(conn, track, query, &sr, &row);

if (sameString("ctgPos2", track)) 
    {
    ctg2 = ctgPos2Load(row);
    printf("<B>Type:</B> %s<BR>\n", ctg2->type);
    ctg = (struct ctgPos*)ctg2;
    }
else 
    ctg = ctgPosLoad(row);

sqlFreeResult(&sr);
if (hTableExists("clonePos"))
    {
    sprintf(query, 
	    "select count(*) from clonePos where chrom = '%s' and chromEnd >= %d and chromStart <= %d",
	    ctg->chrom, ctg->chromStart, ctg->chromEnd);
    cloneCount = sqlQuickNum(conn, query);
    printf("<B>Total Clones:</B> %d<BR>\n", cloneCount);
    }
printPos(ctg->chrom, ctg->chromStart, ctg->chromEnd, NULL, TRUE, ctg->contig);
printTrackHtml(tdb);

hFreeConn(&conn);
}

char *cloneStageName(char *stage)
/* Expand P/D/F. */
{
switch (stage[0])
    {
    case 'P':
	return "predraft (less than 4x coverage shotgun)";
    case 'D':
	return "draft (at least 4x coverage shotgun)";
    case 'F':
	return "finished";
    default:
	return "unknown";
    }
}

void doHgCover(struct trackDb *tdb, char *cloneName)
/* Respond to click on clone. */
{
char *track = tdb->tableName;
struct sqlConnection *conn = hAllocConn();
char query[256];
struct sqlResult *sr;
char **row;
struct clonePos *clone;
int fragCount;

cartWebStart(cart, cloneName);
sprintf(query, "select * from %s where name = '%s'", track, cloneName);
selectOneRow(conn, track, query, &sr, &row);
clone = clonePosLoad(row);
sqlFreeResult(&sr);

sprintf(query, 
	"select count(*) from %s_gl where end >= %d and start <= %d and frag like '%s%%'",
	clone->chrom, clone->chromStart, clone->chromEnd, clone->name);
fragCount = sqlQuickNum(conn, query);

printf("<H2>Information on <A HREF=\"");
printEntrezNucleotideUrl(stdout, cloneName);
printf("\" TARGET=_blank>%s</A></H2>\n", cloneName);
printf("<B>GenBank: <A HREF=\"");
printEntrezNucleotideUrl(stdout, cloneName);
printf("\" TARGET=_blank>%s</A></B> <BR>\n", cloneName);
printf("<B>Status:</B> %s<BR>\n", cloneStageName(clone->stage));
printf("<B>Fragments:</B> %d<BR>\n", fragCount);
printf("<B>Size:</B> %d bases<BR>\n", clone->seqSize);
printf("<B>Chromosome:</B> %s<BR>\n", skipChr(clone->chrom));
printf("<BR>\n");

hFreeConn(&conn);
printTrackHtml(tdb);
}

void doHgClone(struct trackDb *tdb, char *fragName)
/* Handle click on a clone. */
{
char cloneName[128];
fragToCloneVerName(fragName, cloneName);
doHgCover(tdb, cloneName);
}

void doBactigPos(struct trackDb *tdb, char *bactigName)
/* Click on a bactig. */
{
struct bactigPos *bactig;
struct sqlConnection *conn = hAllocConn();
struct sqlResult *sr;
char **row;
char *track = tdb->tableName;
char query[256];
char goldTable[16];
char ctgStartStr[16];
int ctgStart;

genericHeader(tdb, bactigName);
sprintf(query, "select * from %s where name = '%s'", track, bactigName);
selectOneRow(conn, track, query, &sr, &row);
bactig = bactigPosLoad(row);
sqlFreeResult(&sr);
printf("<B>Name:</B> %s<BR>\n", bactigName);

snprintf(goldTable, sizeof(goldTable), "%s_gold", seqName);

puts("<B>First contig:</B>");
if (hTableExists(goldTable))
    {
    snprintf(query, sizeof(query),
	     "select chromStart from %s where frag = \"%s\"",
	     goldTable, bactig->startContig);
    ctgStart = sqlQuickNum(conn, query);
    ctgStart -= 1;
    snprintf(ctgStartStr, sizeof(ctgStartStr), "%d", ctgStart);
    hgcAnchor("gold", bactig->startContig, ctgStartStr);
    }
printf("%s</A><BR>\n", bactig->startContig);

puts("<B>Last contig:</B>");
if (hTableExists(goldTable))
    {
    snprintf(query, sizeof(query),
	     "select chromStart from %s where frag = \"%s\"",
	     goldTable, bactig->endContig);
    ctgStart = sqlQuickNum(conn, query);
    ctgStart -= 1;
    snprintf(ctgStartStr, sizeof(ctgStartStr), "%d", ctgStart);
    hgcAnchor("gold", bactig->endContig, ctgStartStr);
    }
printf("%s</A><BR>\n", bactig->endContig);

printPos(bactig->chrom, bactig->chromStart, bactig->chromEnd, NULL, FALSE,NULL);
printTrackHtml(tdb);

hFreeConn(&conn);
}


int showGfAlignment(struct psl *psl, bioSeq *qSeq, FILE *f, 
		    enum gfType qType, int qStart, int qEnd, char *qName)
/* Show protein/DNA alignment or translated DNA alignment. */
{
int blockCount;
int tStart = psl->tStart;
int tEnd = psl->tEnd;
char tName[256];
struct dnaSeq *tSeq;

/* protein psl's have a tEnd that isn't quite right */
if ((psl->strand[1] == '+') && (qType == gftProt))
    tEnd = psl->tStarts[psl->blockCount - 1] + psl->blockSizes[psl->blockCount - 1] * 3;

tSeq = hDnaFromSeq(seqName, tStart, tEnd, dnaLower);

freez(&tSeq->name);
tSeq->name = cloneString(psl->tName);
safef(tName, sizeof(tName), "%s.%s", organism, psl->tName);
blockCount = pslShowAlignment(psl, qType == gftProt, 
	qName, qSeq, qStart, qEnd, 
	tName, tSeq, tStart, tEnd, f);
freeDnaSeq(&tSeq);
return blockCount;
}

int showDnaAlignment(struct psl *psl, struct dnaSeq *rnaSeq, FILE *body, int cdsS, int cdsE)
/* Show alignment for accession. */
{
struct dnaSeq *dnaSeq;
DNA *rna;
int dnaSize,rnaSize;
boolean isRc = FALSE;
struct ffAli *ffAli, *ff;
int tStart, tEnd, tRcAdjustedStart;
int lastEnd = 0;
int blockCount;
char title[256];


/* Get RNA and DNA sequence.  */
rna = rnaSeq->dna;
rnaSize = rnaSeq->size;
tStart = psl->tStart - 100;
if (tStart < 0) tStart = 0;
tEnd  = psl->tEnd + 100;
if (tEnd > psl->tSize) tEnd = psl->tSize;
dnaSeq = hDnaFromSeq(seqName, tStart, tEnd, dnaMixed);
freez(&dnaSeq->name);
dnaSeq->name = cloneString(psl->tName);

/* Write body heading info. */
fprintf(body, "<H2>Alignment of %s and %s:%d-%d</H2>\n", psl->qName, psl->tName, psl->tStart+1, psl->tEnd);
fprintf(body, "Click on links in the frame to left to navigate through alignment.\n");

/* Convert psl alignment to ffAli. */
tRcAdjustedStart = tStart;
if (psl->strand[0] == '-')
    {
    isRc = TRUE;
    reverseComplement(dnaSeq->dna, dnaSeq->size);
    pslRcBoth(psl);
    tRcAdjustedStart = psl->tSize - tEnd;
    /*if (cdsE != 0)
        {
        cdsS = psl->tSize - cdsS;
        cdsE = psl->tSize - cdsE;
        }*/
    }
ffAli = pslToFfAli(psl, rnaSeq, dnaSeq, tRcAdjustedStart);

blockCount = ffShAliPart(body, ffAli, psl->qName, rna, rnaSize, 0, 
			 dnaSeq->name, dnaSeq->dna, dnaSeq->size, tStart, 
			 8, FALSE, isRc, FALSE, TRUE, TRUE, TRUE, TRUE, cdsS, cdsE);
return blockCount;
}

void showSomeAlignment(struct psl *psl, bioSeq *oSeq, 
		       enum gfType qType, int qStart, int qEnd, char *qName, int cdsS, int cdsE)
/* Display protein or DNA alignment in a frame. */
{
int blockCount;
struct tempName indexTn, bodyTn;
FILE *index, *body;
char title[256];
int i;

makeTempName(&indexTn, "index", ".html");
makeTempName(&bodyTn, "body", ".html");

/* Writing body of alignment. */
body = mustOpen(bodyTn.forCgi, "w");
htmStart(body, psl->qName);
if (qType == gftRna || qType == gftDna)
    blockCount = showDnaAlignment(psl, oSeq, body, cdsS, cdsE);
else 
    blockCount = showGfAlignment(psl, oSeq, body, qType, qStart, qEnd, qName);
htmEnd(body);
fclose(body);
chmod(bodyTn.forCgi, 0666);

/* Write index. */
index = mustOpen(indexTn.forCgi, "w");
if (qName == NULL)
    qName = psl->qName;
htmStart(index, qName);
fprintf(index, "<H3>Alignment of %s</H3>", qName);
fprintf(index, "<A HREF=\"%s#cDNA\" TARGET=\"body\">%s</A><BR>\n", bodyTn.forCgi, qName);
fprintf(index, "<A HREF=\"%s#genomic\" TARGET=\"body\">%s.%s</A><BR>\n", bodyTn.forCgi, hOrganism(hGetDb()), psl->tName);
for (i=1; i<=blockCount; ++i)
    {
    fprintf(index, "<A HREF=\"%s#%d\" TARGET=\"body\">block%d</A><BR>\n",
	    bodyTn.forCgi, i, i);
    }
fprintf(index, "<A HREF=\"%s#ali\" TARGET=\"body\">together</A><BR>\n", bodyTn.forCgi);
fclose(index);
chmod(indexTn.forCgi, 0666);

/* Write (to stdout) the main html page containing just the frame info. */
puts("<FRAMESET COLS = \"13%,87% \" >");
printf("  <FRAME SRC=\"%s\" NAME=\"index\">\n", indexTn.forCgi);
printf("  <FRAME SRC=\"%s\" NAME=\"body\">\n", bodyTn.forCgi);
puts("<NOFRAMES><BODY></BODY></NOFRAMES>");
puts("</FRAMESET>");
puts("</HTML>\n");
exit(0);	/* Avoid cartHtmlEnd. */
}


void htcCdnaAli(char *acc)
/* Show alignment for accession. */
{
char query[256];
char table[64];
char accTmp[64];
struct sqlConnection *conn;
struct sqlResult *sr;
char **row;
struct psl *psl;
struct dnaSeq *rnaSeq;
char *type;
int start;
unsigned int cdsStart = 0, cdsEnd = 0;
boolean hasBin;

/* Print start of HTML. */
writeFramesetType();
puts("<HTML>");
printf("<HEAD>\n<TITLE>%s vs Genomic</TITLE>\n</HEAD>\n\n", acc);

/* Get some environment vars. */
type = cartString(cart, "aliTrack");
start = cartInt(cart, "o");

/* Get cds start and stop, if available */
conn = hAllocConn();
if (sqlTableExists(conn, "mrna"))
    {
    sprintf(query, "select cds from mrna where acc = '%s'", acc);
    sr = sqlGetResult(conn, query); 
    if ((row = sqlNextRow(sr)) != NULL)
	{
        sprintf(query, "select name from cds where id = '%d'", atoi(row[0]));
	sqlFreeResult(&sr);
	sr = sqlGetResult(conn, query);
	if ((row = sqlNextRow(sr)) != NULL)
	    genbankParseCds(row[0], &cdsStart, &cdsEnd);
	}
    sqlFreeResult(&sr);
    }

/* Look up alignments in database */
hFindSplitTable(seqName, type, table, &hasBin);
sprintf(query, "select * from %s where qName = '%s' and tStart=%d",
	table, acc, start);
sr = sqlGetResult(conn, query);
if ((row = sqlNextRow(sr)) == NULL)
    errAbort("Couldn't find alignment for %s at %d", acc, start);
psl = pslLoad(row+hasBin);
sqlFreeResult(&sr);

/* get bz rna snapshot for blastz alignments */
if (sameString("mrnaBlastz", type))
    {
    sprintf(accTmp,"bz-%s",acc);
    rnaSeq = hRnaSeq(accTmp);
    }
else if (sameString("HInvGeneMrna", type))
    {
    /* get RNA accession for the gene id in the alignment */
    sprintf(query, "select mrnaAcc from HInv where geneId='%s'", acc);
    rnaSeq = hRnaSeq(sqlQuickString(conn, query));
    }
else
    rnaSeq = hRnaSeq(acc);

if (startsWith("xeno", type))
    showSomeAlignment(psl, rnaSeq, gftDnaX, 0, rnaSeq->size, NULL, cdsStart, cdsEnd);
else
    showSomeAlignment(psl, rnaSeq, gftDna, 0, rnaSeq->size, NULL, cdsStart, cdsEnd);
hFreeConn(&conn);
}

void htcChainAli(char *item)
/* Draw detailed alignment representation of a chain. */
{
struct chain *chain;
struct psl *fatPsl, *psl = NULL;
int id = atoi(item);
char *track = cartString(cart, "o");
char *type = trackTypeInfo(track);
char *typeWords[2];
char *otherDb = NULL, *org = NULL, *otherOrg = NULL;
struct dnaSeq *qSeq = NULL;
char name[128];

/* Figure out other database. */
if (chopLine(type, typeWords) < ArraySize(typeWords))
    errAbort("type line for %s is short in trackDb", track);
otherDb = typeWords[1];
if (! sameWord(otherDb, "seq"))
    {
    otherOrg = hOrganism(otherDb);
    }
org = hOrganism(database);

/* Load up subset of chain and convert it to part of psl
 * that just fits inside of window. */
chain = chainLoadIdRange(database, track, seqName, winStart, winEnd, id);
if (chain->blockList == NULL)
    {
    printf("None of chain is actually in the window");
    return;
    }
fatPsl = chainToPsl(chain);

chainFree(&chain);

psl = pslTrimToTargetRange(fatPsl, winStart, winEnd);
pslFree(&fatPsl);

if (sameWord(otherDb, "seq"))
    {
    qSeq = hExtSeqPart(psl->qName, psl->qStart, psl->qEnd);
    sprintf(name, "%s", psl->qName);
    }
else
    {
    qSeq = loadGenomePart(otherDb, psl->qName, psl->qStart, psl->qEnd);
    sprintf(name, "%s.%s", otherOrg, psl->qName);
    }
writeFramesetType();
puts("<HTML>");
printf("<HEAD>\n<TITLE>%s %s vs %s %s </TITLE>\n</HEAD>\n\n", 

       (otherOrg == NULL ? "" : otherOrg), psl->qName, org, psl->tName );
showSomeAlignment(psl, qSeq, gftDnaX, psl->qStart, psl->qEnd, name, 0, 0);
}

void htcChainTransAli(char *item)
/* Draw detailed alignment representation of a chain with translated protein */
{
struct chain *chain;
struct psl *fatPsl, *psl = NULL;
int id = atoi(item);
char *track = cartString(cart, "o");
char *type = trackTypeInfo(track);
char *typeWords[2];
char *otherDb = NULL, *org = NULL, *otherOrg = NULL;
struct dnaSeq *qSeq = NULL;
char name[128];
int cdsStart = cgiInt("qs");
int cdsEnd = cgiInt("qe");

/* Figure out other database. */
if (chopLine(type, typeWords) < ArraySize(typeWords))
    errAbort("type line for %s is short in trackDb", track);
otherDb = typeWords[1];
if (! sameWord(otherDb, "seq"))
    {
    otherOrg = hOrganism(otherDb);
    }
org = hOrganism(database);

/* Load up subset of chain and convert it to part of psl
 * that just fits inside of window. */
chain = chainLoadIdRange(database, track, seqName, winStart, winEnd, id);
if (chain->blockList == NULL)
    {
    printf("None of chain is actually in the window");
    return;
    }
fatPsl = chainToPsl(chain);

chainFree(&chain);

psl = pslTrimToTargetRange(fatPsl, winStart, winEnd);
pslFree(&fatPsl);

if (sameWord(otherDb, "seq"))
    {
    qSeq = hExtSeq(psl->qName);
    sprintf(name, "%s", psl->qName);
    }
else
    {
    qSeq = loadGenomePart(otherDb, psl->qName, psl->qStart, psl->qEnd);
    sprintf(name, "%s.%s", otherOrg, psl->qName);
    }
writeFramesetType();
puts("<HTML>");
printf("<HEAD>\n<TITLE>%s %s vs %s %s </TITLE>\n</HEAD>\n\n", 
       (otherOrg == NULL ? "" : otherOrg), psl->qName, org, psl->tName );
//showSomeAlignment(psl, qSeq, gftDnaX, psl->qStart, psl->qEnd, name, 0, 0);
showSomeAlignment(psl, qSeq, gftDnaX, psl->qStart, psl->qEnd, name, cdsStart, cdsEnd);
}

void htcUserAli(char *fileNames)
/* Show alignment for accession. */
{
char *pslName, *faName, *qName;
struct lineFile *lf;
bioSeq *oSeqList = NULL, *oSeq = NULL;
struct psl *psl;
int start;
enum gfType tt, qt;
boolean isProt;

/* Print start of HTML. */
writeFramesetType();
puts("<HTML>");
printf("<HEAD>\n<TITLE>User Sequence vs Genomic</TITLE>\n</HEAD>\n\n");

start = cartInt(cart, "o");
parseSs(fileNames, &pslName, &faName, &qName);
pslxFileOpen(pslName, &qt, &tt, &lf);
isProt = (qt == gftProt);
while ((psl = pslNext(lf)) != NULL)
    {
    if (sameString(psl->tName, seqName) && psl->tStart == start && sameString(psl->qName, qName))
        break;
    pslFree(&psl);
    }
lineFileClose(&lf);
if (psl == NULL)
    errAbort("Couldn't find alignment at %s:%d", seqName, start);
oSeqList = faReadAllSeq(faName, !isProt);
for (oSeq = oSeqList; oSeq != NULL; oSeq = oSeq->next)
    {
    if (sameString(oSeq->name, qName))
	break;
    }
if (oSeq == NULL)  errAbort("%s is in %s but not in %s. Internal error.", qName, pslName, faName);
showSomeAlignment(psl, oSeq, qt, 0, oSeq->size, NULL, 0, 0);
}

void htcProteinAli(char *readName, char *table)
/* Show protein to translated dna alignment for accession. */
{
struct lineFile *lf;
struct psl *psl;
int start;
enum gfType tt = gftDnaX, qt = gftProt;
boolean isProt = 1;
struct sqlResult *sr;
struct sqlConnection *conn = hAllocConn();
struct dnaSeq *seq;
char query[256], **row;
char fullTable[64];
boolean hasBin;
char buffer[256];
int addp = 0;

/* Print start of HTML. */
writeFramesetType();
puts("<HTML>");
printf("<HEAD>\n<TITLE>Protein Sequence vs Genomic</TITLE>\n</HEAD>\n\n");

addp = cartUsualInt(cart, "addp",0);
start = cartInt(cart, "o");
hFindSplitTable(seqName, table, fullTable, &hasBin);
sprintf(query, "select * from %s where qName = '%s' and tName = '%s' and tStart=%d",
	fullTable, readName, seqName, start);
sr = sqlGetResult(conn, query);
if ((row = sqlNextRow(sr)) == NULL)
    errAbort("Couldn't find alignment for %s at %d", readName, start);
psl = pslLoad(row+hasBin);
sqlFreeResult(&sr);
hFreeConn(&conn);
if (addp == 1)
    {
    char *ptr;
    sprintf(buffer, "%s",readName);
    if (sameString("blastDm1FB",table))
	{
	psl->qName = cloneString(buffer);
	ptr = &buffer[strlen(buffer)];
	*ptr++ = 'p';
	*ptr = 0;
	}
    else if ((ptr = strchr(buffer, '.')) != NULL)
	{
	*ptr = 0;
	*ptr++ = 'p';
	*ptr = 0;
	psl->qName = cloneString(buffer);
	}
    seq = hPepSeq(buffer);
    }
else
    seq = hPepSeq(readName);
showSomeAlignment(psl, seq, qt, 0, seq->size, NULL, 0, 0);
}

void htcBlatXeno(char *readName, char *table)
/* Show alignment for accession. */
{
char *pslName, *faName, *qName;
struct lineFile *lf;
bioSeq *oSeqList = NULL, *oSeq = NULL;
struct psl *psl;
int start;
enum gfType tt, qt;
boolean isProt;
struct sqlResult *sr;
struct sqlConnection *conn = hAllocConn();
struct dnaSeq *seq;
char query[256], **row;
char fullTable[64];
boolean hasBin;

/* Print start of HTML. */
writeFramesetType();
puts("<HTML>");
printf("<HEAD>\n<TITLE>Sequence %s</TITLE>\n</HEAD>\n\n", readName);

start = cartInt(cart, "o");
hFindSplitTable(seqName, table, fullTable, &hasBin);
sprintf(query, "select * from %s where qName = '%s' and tName = '%s' and tStart=%d",
	fullTable, readName, seqName, start);
sr = sqlGetResult(conn, query);
if ((row = sqlNextRow(sr)) == NULL)
    errAbort("Couldn't find alignment for %s at %d", readName, start);
psl = pslLoad(row+hasBin);
sqlFreeResult(&sr);
hFreeConn(&conn);
seq = hExtSeq(readName);
showSomeAlignment(psl, seq, gftDnaX, 0, seq->size, NULL, 0, 0);
}

void writeMatches(FILE *f, char *a, char *b, int count)
/* Write a | where a and b agree, a ' ' elsewhere. */
{
int i;
for (i=0; i<count; ++i)
    {
    if (a[i] == b[i])
        fputc('|', f);
    else
        fputc(' ', f);
    }
}

void fetchAndShowWaba(char *table, char *name)
/* Fetch and display waba alignment. */
{
struct sqlConnection *conn = hAllocConn();
struct sqlResult *sr;
char **row;
char query[256];
int start = cartInt(cart, "o");
struct wabAli *wa = NULL;
int qOffset;
char strand = '+';

sprintf(query, "select * from %s where query = '%s' and chrom = '%s' and chromStart = %d",
	table, name, seqName, start);
sr = sqlGetResult(conn, query);
if ((row = sqlNextRow(sr)) == NULL)
    errAbort("Sorry, couldn't find alignment of %s at %d of %s in database",
	     name, start, seqName);
wa = wabAliLoad(row);
printf("<PRE><TT>");
qOffset = wa->qStart;
if (wa->strand[0] == '-')
    {
    strand = '-';
    qOffset = wa->qEnd;
    }
xenShowAli(wa->qSym, wa->tSym, wa->hSym, wa->symCount, stdout,
	   qOffset, wa->chromStart, strand, '+', 60);
printf("</TT></PRE>");

wabAliFree(&wa);
hFreeConn(&conn);
}

void doHgTet(struct trackDb *tdb, char *name)
/* Do thing with tet track. */
{
cartWebStart(cart, "Fish Alignment");
printf("Alignment between fish sequence %s (above) and human chromosome %s (below)\n",
       name, skipChr(seqName));
fetchAndShowWaba("waba_tet", name);
}


void doHgCbr(struct trackDb *tdb, char *name)
/* Do thing with cbr track. */
{
cartWebStart(cart, "Worm Alignment");
printf("Alignment between C briggsae sequence %s (above) and C elegans chromosome %s (below)\n",
       name, skipChr(seqName));
fetchAndShowWaba("wabaCbr", name);
}

void doHgRepeat(struct trackDb *tdb, char *repeat)
/* Do click on a repeat track. */
{
char *track = tdb->tableName;
int offset = cartInt(cart, "o");
cartWebStart(cart, "Repeat");
if (offset >= 0)
    {
    struct sqlConnection *conn = hAllocConn();
 
    struct sqlResult *sr;
    char **row;
    struct rmskOut *ro;
    char query[256];
    char table[64];
    boolean hasBin;
    int start = cartInt(cart, "o");

    hFindSplitTable(seqName, track, table, &hasBin);
    sprintf(query, "select * from %s where  repName = '%s' and genoName = '%s' and genoStart = %d",
	    table, repeat, seqName, start);
    sr = sqlGetResult(conn, query);
    printf("<H3>RepeatMasker Information</H3>\n");
    while ((row = sqlNextRow(sr)) != NULL)
	{
	ro = rmskOutLoad(row+hasBin);
	printf("<B>Name:</B> %s<BR>\n", ro->repName);
	printf("<B>Family:</B> %s<BR>\n", ro->repFamily);
	printf("<B>Class:</B> %s<BR>\n", ro->repClass);
	printf("<B>SW Score:</B> %d<BR>\n", ro->swScore);
	printf("<B>Divergence:</B> %3.1f%%<BR>\n", 0.1 * ro->milliDiv);
	printf("<B>Deletions:</B>  %3.1f%%<BR>\n", 0.1 * ro->milliDel);
	printf("<B>Insertions:</B> %3.1f%%<BR>\n", 0.1 * ro->milliIns);
	printf("<B>Begin in repeat:</B> %d<BR>\n", ro->repStart);
	printf("<B>End in repeat:</B> %d<BR>\n", ro->repEnd);
	printf("<B>Left in repeat:</B> %d<BR>\n", ro->repLeft);
	printPos(seqName, ro->genoStart, ro->genoEnd, ro->strand, TRUE,
		 ro->repName);
	}
    hFreeConn(&conn);
    }
else
    {
    if (sameString(repeat, "SINE"))
	printf("This track contains the short interspersed nuclear element (SINE) class of repeats, which includes ALUs.\n");
    else if (sameString(repeat, "LINE"))
        printf("This track contains the long interspersed nuclear element (LINE) class of repeats.\n");
    else if (sameString(repeat, "LTR"))
        printf("This track contains the class of long terminal repeats (LTRs), which includes retroposons.\n");
    else
        printf("This track contains the %s class of repeats.\n", repeat);
    printf("Click on an individual repeat element within the track for more information about that item.<BR>\n");
    }
printTrackHtml(tdb);
}

void doHgIsochore(struct trackDb *tdb, char *item)
/* do click on isochore track. */
{
char *track = tdb->tableName;
cartWebStart(cart, "Isochore Info");
printf("<H2>Isochore Information</H2>\n");
if (cgiVarExists("o"))
    {
    struct isochores *iso;
    struct sqlConnection *conn = hAllocConn();
    struct sqlResult *sr;
    char **row;
    char query[256];
    int start = cartInt(cart, "o");
    sprintf(query, "select * from %s where  name = '%s' and chrom = '%s' and chromStart = %d",
	    track, item, seqName, start);
    sr = sqlGetResult(conn, query);
    while ((row = sqlNextRow(sr)) != NULL)
	{
	iso = isochoresLoad(row);
	printf("<B>Type:</B> %s<BR>\n", iso->name);
	printf("<B>GC Content:</B> %3.1f%%<BR>\n", 0.1*iso->gcPpt);
	printf("<B>Chromosome:</B> %s<BR>\n", skipChr(iso->chrom));
	printf("<B>Begin in chromosome:</B> %d<BR>\n", iso->chromStart);
	printf("<B>End in chromosome:</B> %d<BR>\n", iso->chromEnd);
	printf("<B>Size:</B> %d<BR>\n", iso->chromEnd - iso->chromStart);
	printf("<BR>\n");
	isochoresFree(&iso);
	}
    hFreeConn(&conn);
    }
printTrackHtml(tdb);
}

void doSimpleRepeat(struct trackDb *tdb, char *item)
/* Print info on simple repeat. */
{
char *track = tdb->tableName;
cartWebStart(cart, "Simple Repeat Info");
printf("<H2>Simple Tandem Repeat Information</H2>\n");
if (cgiVarExists("o"))
    {
    struct simpleRepeat *rep;
    struct sqlConnection *conn = hAllocConn();
    struct sqlResult *sr;
    char **row;
    char query[256];
    int start = cartInt(cart, "o");
    int rowOffset = hOffsetPastBin(seqName, track);
    sprintf(query, "select * from %s where  name = '%s' and chrom = '%s' and chromStart = %d",
	    track, item, seqName, start);
    sr = sqlGetResult(conn, query);
    while ((row = sqlNextRow(sr)) != NULL)
	{
	rep = simpleRepeatLoad(row+rowOffset);
	printf("<B>Period:</B> %d<BR>\n", rep->period);
	printf("<B>Copies:</B> %4.1f<BR>\n", rep->copyNum);
	printf("<B>Consensus size:</B> %d<BR>\n", rep->consensusSize);
	printf("<B>Match Percentage:</B> %d%%<BR>\n", rep->perMatch);
	printf("<B>Insert/Delete Percentage:</B> %d%%<BR>\n", rep->perIndel);
	printf("<B>Score:</B> %d<BR>\n", rep->score);
	printf("<B>Entropy:</B> %4.3f<BR>\n", rep->entropy);
	printf("<B>Sequence:</B> %s<BR>\n", rep->sequence);
	printPos(seqName, rep->chromStart, rep->chromEnd, NULL, TRUE,
		 rep->name);
	printf("<BR>\n");
	simpleRepeatFree(&rep);
	}
    hFreeConn(&conn);
    }
else
    {
    puts("<P>Click directly on a repeat for specific information on that repeat</P>");
    }
printTrackHtml(tdb);
}

void hgSoftPromoter(char *track, char *item)
/* Print info on Softberry promoter. */
{
cartWebStart(cart, "Softberry TSSW Promoter");
printf("<H2>Softberry TSSW Promoter Prediction %s</H2>", item);

if (cgiVarExists("o"))
    {
    struct softPromoter *pro;
    struct sqlConnection *conn = hAllocConn();
    struct sqlResult *sr;
    char **row;
    char query[256];
    int start = cartInt(cart, "o");
    int rowOffset = hOffsetPastBin(seqName, track);
    sprintf(query, "select * from %s where  name = '%s' and chrom = '%s' and chromStart = %d",
	    track, item, seqName, start);
    sr = sqlGetResult(conn, query);
    while ((row = sqlNextRow(sr)) != NULL)
	{
	pro = softPromoterLoad(row+rowOffset);
	bedPrintPos((struct bed *)pro, 3);
	printf("<B>Short Name:</B> %s<BR>\n", pro->name);
	printf("<B>Full Name:</B> %s<BR>\n", pro->origName);
	printf("<B>Type:</B> %s<BR>\n", pro->type);
	printf("<B>Score:</B> %f<BR>\n", pro->origScore);
	printf("<B>Block Info:</B> %s<BR>\n", pro->blockString);
	printf("<BR>\n");
	htmlHorizontalLine();
	printCappedSequence(pro->chromStart, pro->chromEnd, 100);
	softPromoterFree(&pro);
	htmlHorizontalLine();
	}
    hFreeConn(&conn);
    }
printf("<P>This track was kindly provided by Victor Solovyev (EOS Biotechnology Inc.) on behalf of ");
printf("<A HREF=\"http://www.softberry.com\" TARGET=_blank>Softberry Inc.</A> ");
puts("using the TSSW program. "
     "Commercial use of these predictions is restricted to viewing in "
     "this browser.  Please contact Softberry Inc. to make arrangements "
     "for further commercial access.  Further information from Softberry on"
     "this track appears below.</P>"

     "<P>\"Promoters were predicted by Softberry promoter prediction program TSSW in "
     "regions up to 3000 from known starts of coding regions (ATG codon) or known "
     "mapped 5'-mRNA ends. We found that limiting promoter search to  such regions "
     "drastically reduces false positive predictions. Also, we have very strong "
     "thresholds for prediction of TATA-less promoters to minimize false positive "
     "predictions. </P>"
     " "
     "<P>\"Our promoter prediction software accurately predicts about 50% promoters "
     "accurately with a small average deviation from true start site. Such accuracy "
     "makes possible experimental work with found promoter candidates. </P>"
     " "
     "<P>\"For 20 experimentally verified promoters on Chromosome 22, TSSW predicted "
     "15, placed 12 of them  within (-150,+150) region from true TSS and 6 (30% of "
     "all promoters) - within -8,+2 region from true TSS.\" </P>");
}

void doCpgIsland(struct trackDb *tdb, char *item)
/* Print info on CpG Island. */
{
char *table = tdb->tableName;
cartWebStart(cart, "CpG Island Info");
printf("<H2>CpG Island Info</H2>\n");
if (cgiVarExists("o"))
    {
    struct cpgIsland *island;
    struct cpgIslandExt *islandExt = NULL;
    struct sqlConnection *conn = hAllocConn();
    struct sqlResult *sr;
    char **row;
    char query[256];
    int start = cartInt(cart, "o");
    int rowOffset = hOffsetPastBin(seqName, table);
    sprintf(query, "select * from %s where  name = '%s' and chrom = '%s' and chromStart = %d",
	    table, item, seqName, start);
    sr = sqlGetResult(conn, query);
    while ((row = sqlNextRow(sr)) != NULL)
	{
	if (sameString("cpgIslandExt", table))
	    {
	    islandExt = cpgIslandExtLoad(row+rowOffset);
	    island = (struct cpgIsland *)islandExt;
	    }
	else
	    island = cpgIslandLoad(row+rowOffset);
	bedPrintPos((struct bed *)island, 3);
	printf("<B>Size:</B> %d<BR>\n", island->chromEnd - island->chromStart);
	printf("<B>CpG count:</B> %d<BR>\n", island->cpgNum);
	printf("<B>C count plus G count:</B> %d<BR>\n", island->gcNum);
	printf("<B>Percentage CpG:</B> %1.1f%%<BR>\n", island->perCpg);
	printf("<B>Percentage C or G:</B> %1.1f%%<BR>\n", island->perGc);
	if (islandExt != NULL)
	    printf("<B>Ratio of observed to expected CpG:</B> %1.2f<BR>\n",
		   islandExt->obsExp);
	printf("<BR>\n");
	cpgIslandFree(&island);
	}
    hFreeConn(&conn);
    }
else
    {
    puts("<P>Click directly on a CpG island for specific information on that island</P>");
    }
printTrackHtml(tdb);
}

void printProbRow(char *label, float *p, int pCount)
/* Print one row of a probability profile. */
{
int i;
printf("%s ", label);
for (i=0; i < pCount; ++i)
    printf("%5.2f ", p[i]);
printf("\n");
}

#ifdef NEVER
char *motifConsensus(struct dnaMotif *motif)
/* Return consensus sequence for motif.  freeMem
 * result when done. */
{
int i, size = motif->columnCount;
char *consensus = needMem(size+1);
char c;
float best;
for (i=0; i<size; ++i)
    {
    c = 'a';
    best = motif->aProb[i];
    if (motif->cProb[i] > best)
	{
	best = motif->cProb[i];
	c = 'c';
	}
    if (motif->gProb[i] > best)
	{
	best = motif->gProb[i];
	c = 'g';
	}
    if (motif->tProb[i] > best)
	{
	best = motif->tProb[i];
	c = 't';
	}
    consensus[i] = c;
    }
return consensus;
}
#endif /* NEVER */

void printSpacedDna(char *dna, int size)
/* Print string with spaces between each letter. */
{
int i;
printf("  ");
for (i=0; i<size; ++i)
    printf("  %c   ", dna[i]);
}

void printConsensus(struct dnaMotif *motif)
/* Print motif - use bold caps for strong letters, then
 * caps, then small letters, then .'s */
{
int i, size = motif->columnCount;
char c;
float best;
printf("  ");
for (i=0; i<size; ++i)
    {
    c = 'a';
    best = motif->aProb[i];
    if (motif->cProb[i] > best)
	{
	best = motif->cProb[i];
	c = 'c';
	}
    if (motif->gProb[i] > best)
	{
	best = motif->gProb[i];
	c = 'g';
	}
    if (motif->tProb[i] > best)
	{
	best = motif->tProb[i];
	c = 't';
	}
    printf("  ");
    if (best >= 0.90)
	printf("<B>%c</B>", toupper(c));
    else if (best >= 0.75)
        printf("%c", toupper(c));
    else if (best >= 0.50)
        printf("%c", tolower(c));
    else if (best >= 0.40)
        printf("<FONT COLOR=\"#A0A0A0\">%c</FONT>", tolower(c));
    else
        printf("<FONT COLOR=\"#A0A0A0\">.</FONT>");
    printf("   ");
    }
}

void doTriangle(struct trackDb *tdb, char *item, char *motifTable)
/* Display detailed info on a regulatory triangle item. */
{
struct sqlConnection *conn = hAllocConn();
int start = cartInt(cart, "o");
char query[256];
struct dnaSeq *seq = NULL;
char *table = tdb->tableName;
int rowOffset = hOffsetPastBin(seqName, table);
struct sqlResult *sr;
char **row;
struct bed *hit = NULL;
struct dnaMotif *motif;

cartWebStart(cart, "Regulatory Motif Info");
genericBedClick(conn, tdb, item, start, 6);

webNewSection("Motif:");
sprintf(query, 
	"select * from %s where  name = '%s' and chrom = '%s' and chromStart = %d",
	table, item, seqName, start);
sr = sqlGetResult(conn, query);
row = sqlNextRow(sr);
if (row != NULL)
    hit = bedLoadN(row + rowOffset, 6);
sqlFreeResult(&sr);

printf("<PRE>");
if (hit != NULL)
    {
    int i;
    seq = hDnaFromSeq(hit->chrom, hit->chromStart, hit->chromEnd, dnaLower);
    if (hit->strand[0] == '-')
	reverseComplement(seq->dna, seq->size);
    touppers(seq->dna);
    printSpacedDna(seq->dna, seq->size);
    printf("sequence here\n");
    }

sprintf(query, "name = '%s'", item);
motif = dnaMotifLoadWhere(conn, motifTable, query);
if (motif != NULL)
    {
    printConsensus(motif);
    printf("motif consensus\n");
    printProbRow("A", motif->aProb, motif->columnCount);
    printProbRow("C", motif->cProb, motif->columnCount);
    printProbRow("G", motif->gProb, motif->columnCount);
    printProbRow("T", motif->tProb, motif->columnCount);
    }
printf("</PRE>");

}

void printLines(FILE *f, char *s, int lineSize)
/* Print s, lineSize characters (or less) per line. */
{
int len = strlen(s);
int start, left;
int oneSize;

for (start = 0; start < len; start += lineSize)
    {
    oneSize = len - start;
    if (oneSize > lineSize)
        oneSize = lineSize;
    mustWrite(f, s+start, oneSize);
    fputc('\n', f);
    }
if (start != len)
    fputc('\n', f);
}

void showProteinPrediction(char *pepName, char *table)
/* Fetch and display protein prediction. */
{
/* checks both gbSeq and table */
aaSeq *seq = hGenBankGetPep(pepName, table);
if (seq == NULL)
    {
    warn("Predicted peptide %s is not avaliable", pepName);
    }
else
    {
    printf("<PRE><TT>");
    printf(">%s\n", pepName);
    printLines(stdout, seq->dna, 50);
    printf("</TT></PRE>");
    dnaSeqFree(&seq);
    }
}

boolean isGenieGeneName(char *name)
/* Return TRUE if name is in form to be a genie name. */
{
char *s, *e;
int prefixSize;

e = strchr(name, '.');
if (e == NULL)
    return FALSE;
prefixSize = e - name;
if (prefixSize > 3 || prefixSize == 0)
    return FALSE;
s = e+1;
if (!startsWith("ctg", s))
    return FALSE;
e = strchr(name, '-');
if (e == NULL)
    return FALSE;
return TRUE;
}

char *hugoToGenieName(char *hugoName, char *table)
/* Covert from hugo to genie name. */
{
struct sqlConnection *conn = hAllocConn();
char query[256];
static char buf[256], *name;

sprintf(query, "select transId from %s where name = '%s'", table, hugoName);
name = sqlQuickQuery(conn, query, buf, sizeof(buf));
hFreeConn(&conn);
if (name == NULL)
    errAbort("Database inconsistency: couldn't find gene name %s in knownInfo",
	     hugoName);
return name;
}

void displayProteinPrediction(char *pepName, char *pepSeq)
/* display a protein prediction. */
{
printf("<PRE><TT>");
printf(">%s\n", pepName);
printLines(stdout, pepSeq, 50);
printf("</TT></PRE>");
}

void htcTranslatedProtein(char *pepName)
/* Display translated protein. */
{
char *table = cartString(cart, "o");
/* checks both gbSeq and table */
aaSeq *seq = hGenBankGetPep(pepName, table);
hgcStart("Protein Translation");
if (seq == NULL)
    {
    warn("Predicted peptide %s is not avaliable", pepName);
    }
else
    {
    displayProteinPrediction(pepName, seq->dna);
    dnaSeqFree(&seq);
    }
}

void htcTranslatedPredMRna(struct trackDb *tdb, char *geneName)
/* Translate virtual mRNA defined by genePred to protein and display it. */
{
struct sqlConnection *conn = hAllocConn();
struct genePred *gp = NULL;
char where[256];
char protName[256];
char *prot = NULL;

hgcStart("Protein Translation");

safef(where, sizeof(where), "name = \"%s\"", geneName);
gp = genePredReaderLoadQuery(conn, tdb->tableName, where);
hFreeConn(&conn);
if (gp == NULL)
    errAbort("%s not found in %s when translating to protein",
             geneName, tdb->tableName);
prot = getPredMRnaProtSeq(gp);
safef(protName, sizeof(protName), "%s_prot", geneName);
displayProteinPrediction(protName, prot);

freez(&prot);
genePredFree(&gp);
}

void getCdsInMrna(struct genePred *gp, int *retCdsStart, int *retCdsEnd)
/* Given a gene prediction, figure out the
 * CDS start and end in mRNA coordinates. */
{
int missingStart = 0, missingEnd = 0;
int exonStart, exonEnd, exonSize, exonIx;
int totalSize = 0;

for (exonIx = 0; exonIx < gp->exonCount; ++exonIx)
    {
    exonStart = gp->exonStarts[exonIx];
    exonEnd = gp->exonEnds[exonIx];
    exonSize = exonEnd - exonStart;
    totalSize += exonSize;
    missingStart += exonSize - positiveRangeIntersection(exonStart, exonEnd, gp->cdsStart, exonEnd);
    missingEnd += exonSize - positiveRangeIntersection(exonStart, exonEnd, exonStart, gp->cdsEnd);
    }
*retCdsStart = missingStart;
*retCdsEnd = totalSize - missingEnd;
}

int genePredCdnaSize(struct genePred *gp)
/* Return total size of all exons. */
{
int totalSize = 0;
int exonIx;

for (exonIx = 0; exonIx < gp->exonCount; ++exonIx)
    {
    totalSize += (gp->exonEnds[exonIx] - gp->exonStarts[exonIx]);
    }
return totalSize;
}

struct dnaSeq *getCdnaSeq(struct genePred *gp)
/* Load in cDNA sequence associated with gene prediction. */
{
int txStart = gp->txStart;
struct dnaSeq *genoSeq = hDnaFromSeq(gp->chrom, txStart, gp->txEnd,  dnaLower);
struct dnaSeq *cdnaSeq;
int cdnaSize = genePredCdnaSize(gp);
int cdnaOffset = 0, exonStart, exonSize, exonIx;

AllocVar(cdnaSeq);
cdnaSeq->dna = needMem(cdnaSize+1);
cdnaSeq->size = cdnaSize;
for (exonIx = 0; exonIx < gp->exonCount; ++exonIx)
    {
    exonStart = gp->exonStarts[exonIx];
    exonSize = gp->exonEnds[exonIx] - exonStart;
    memcpy(cdnaSeq->dna + cdnaOffset, genoSeq->dna + (exonStart - txStart), exonSize);
    cdnaOffset += exonSize;
    }
assert(cdnaOffset == cdnaSeq->size);
freeDnaSeq(&genoSeq);
return cdnaSeq;
}

struct dnaSeq *getCdsSeq(struct genePred *gp)
/* Load in genomic CDS sequence associated with gene prediction. */
{
struct dnaSeq *genoSeq = hDnaFromSeq(gp->chrom, gp->cdsStart, gp->cdsEnd,  dnaLower);
struct dnaSeq *cdsSeq;
int cdsSize = genePredCodingBases(gp);
int cdsOffset = 0, exonStart, exonEnd, exonSize, exonIx;

AllocVar(cdsSeq);
cdsSeq->dna = needMem(cdsSize+1);
cdsSeq->size = cdsSize;
for (exonIx = 0; exonIx < gp->exonCount; ++exonIx)
    {
    genePredCdsExon(gp, exonIx, &exonStart, &exonEnd);
    exonSize = (exonEnd - exonStart);
    if (exonSize > 0)
        {
        memcpy(cdsSeq->dna + cdsOffset, genoSeq->dna + (exonStart - gp->cdsStart), exonSize);
        cdsOffset += exonSize;
        }
    }
assert(cdsOffset == cdsSeq->size);
freeDnaSeq(&genoSeq);
if (gp->strand[0] == '-')
    reverseComplement(cdsSeq->dna, cdsSeq->size);
return cdsSeq;
}

char *getPredMRnaProtSeq(struct genePred *gp)
/* Get the predicted mRNA from the genome and translate it to a
 * protein. free returned string. */
{
struct dnaSeq *cdsDna = getCdsSeq(gp);
int protBufSize = (cdsDna->size/3)+4;
char *prot = needMem(protBufSize);
int offset = 0;

/* get frame offset, if available and needed */
if (gp->exonFrames != NULL) 
{
    if (gp->strand[0] == '+' && gp->cdsStartStat != cdsComplete)
        offset = (3 - gp->exonFrames[0]) % 3;
    else if (gp->strand[0] == '-' && gp->cdsEndStat != cdsComplete)
        offset = (3 - gp->exonFrames[gp->exonCount-1]) % 3;
}
/* NOTE: this fix will not handle the case in which frame is shifted
 * internally or at multiple exons, as when frame-shift gaps occur in
 * an alignment of an mRNA to the genome.  Going to have to come back
 * and address that later... (acs) */

dnaTranslateSome(cdsDna->dna+offset, prot, protBufSize);
dnaSeqFree(&cdsDna);
return prot;
}

void htcGeneMrna(char *geneName)
/* Display cDNA predicted from genome */
{
char *table = cartString(cart, "o");
char query[512];
struct sqlConnection *conn = hAllocConn();
struct sqlResult *sr;
char **row;
struct genePred *gp;
struct dnaSeq *seq;
int cdsStart, cdsEnd;
int rowOffset = hOffsetPastBin(seqName, table);

hgcStart("DNA Near Gene");
safef(query, sizeof(query), "select * from %s where name = '%s'", table, geneName);
sr = sqlGetResult(conn, query);
while ((row = sqlNextRow(sr)) != NULL)
    {
    gp = genePredLoad(row+rowOffset);
    seq = getCdnaSeq(gp);
    getCdsInMrna(gp, &cdsStart, &cdsEnd);
    toUpperN(seq->dna + cdsStart, cdsEnd - cdsStart);
    if (gp->strand[0] == '-')
	{
        reverseComplement(seq->dna, seq->size);
	}
    printf("<PRE><TT>");
    printf(">%s\n", geneName);
    faWriteNext(stdout, NULL, seq->dna, seq->size);
    printf("</TT></PRE>");
    genePredFree(&gp);
    freeDnaSeq(&seq);
    }
sqlFreeResult(&sr);
hFreeConn(&conn);
}

void htcRefMrna(char *geneName)
/* Display mRNA associated with a refSeq gene. */
{
/* check both gbSeq and refMrna */
struct dnaSeq *seq = hGenBankGetMrna(geneName, "refMrna");
if (seq == NULL)
    errAbort("RefSeq mRNA sequence %s not found", geneName);

hgcStart("RefSeq mRNA");
printf("<PRE><TT>");
faWriteNext(stdout, seq->name, seq->dna, seq->size);
printf("</TT></PRE>");
dnaSeqFree(&seq);
}

void htcKnownGeneMrna(char *geneName)
/* Display mRNA associated with a knownGene gene. */
{
/* check both gbSeq and knowGeneMrna */
struct dnaSeq *seq = hGenBankGetMrna(geneName, "knownGeneMrna");
if (seq == NULL)
    errAbort("Known gene mRNA sequence %s not found", geneName);

hgcStart("Known Gene mRNA");
printf("<PRE><TT>");
faWriteNext(stdout, seq->name, seq->dna, seq->size);
printf("</TT></PRE>");
dnaSeqFree(&seq);
}

void cartContinueRadio(char *var, char *val, char *defaultVal)
/* Put up radio button, checking it if it matches val */
{
char *oldVal = cartUsualString(cart, var, defaultVal);
cgiMakeRadioButton(var, val, sameString(oldVal, val));
}

void htcGeneInGenome(char *geneName)
/* Put up page that lets user display genomic sequence
 * associated with gene. */
{
char *tbl = cgiString("o");
char hgTextTbl[128];

cartWebStart(cart, "Genomic Sequence Near Gene");
printf("<H2>Get Genomic Sequence Near Gene</H2>");

snprintf(hgTextTbl, sizeof(hgTextTbl), "chr1_%s", tbl);
if (hTableExists(hgTextTbl))
    snprintf(hgTextTbl, sizeof(hgTextTbl), "%s.chrN_%s", database, tbl);
else
    snprintf(hgTextTbl, sizeof(hgTextTbl), "%s.%s", database, tbl);
puts("<P>"
     "Note: if you would prefer to get DNA for more than one feature of "
     "this track at a time, try the ");
printf("<A HREF=\"%s?%s&db=%s&position=%s:%d-%d&table0=%s&phase=table&tbPosOrKeys=pos&tbTrack=\" TARGET=_BLANK>",
       hgTextName(), cartSidUrlString(cart), database,
       seqName, winStart+1, winEnd, hgTextTbl);
puts("Table Browser</A>: "
     "perform an Advanced Query and select FASTA as the output format.");

printf("<FORM ACTION=\"%s\">\n\n", hgcPath());
cartSaveSession(cart);
cgiMakeHiddenVar("g", "htcDnaNearGene");
cgiContinueHiddenVar("i");
printf("\n");
cgiContinueHiddenVar("db");
printf("\n");

cgiContinueHiddenVar("c");
printf("\n");
cgiContinueHiddenVar("l");
printf("\n");
cgiContinueHiddenVar("r");
printf("\n");
cgiContinueHiddenVar("o");
printf("\n");

hgSeqOptions(cart, tbl);
cgiMakeButton("submit", "submit");
printf("</FORM>");
}

void htcGeneAlignment(char *geneName)
/* Put up page that lets user display genomic sequence
 * associated with gene. */
{
cartWebStart(cart, "Aligned Annotated Genomic Sequence ");
printf("<H2>Align a gene prediction to another species or the same species and view codons and translated proteins.</H2>");
printf("<FORM ACTION=\"%s\">\n\n", hgcPath());
cartSaveSession(cart);
cgiMakeHiddenVar("g", "htcDnaNearGene");
cgiContinueHiddenVar("i");
printf("\n");
cgiContinueHiddenVar("db");
printf("\n");
cgiContinueHiddenVar("c");
printf("\n");
cgiContinueHiddenVar("l");
printf("\n");
cgiContinueHiddenVar("r");
printf("\n");
cgiContinueHiddenVar("o");
printf("\n");
hgSeqOptions(cart, cgiString("o"));
cgiMakeButton("submit", "submit");
printf("</FORM>");
}

void toUpperExons(int startOffset, struct dnaSeq *seq, struct genePred *gp)
/* Upper case bits of DNA sequence that are exons according to gp. */
{
int s, e, size;
int exonIx;
int seqStart = startOffset, seqEnd = startOffset + seq->size;

if (seqStart < gp->txStart)
    seqStart = gp->txStart;
if (seqEnd > gp->txEnd)
    seqEnd = gp->txEnd;
    
for (exonIx = 0; exonIx < gp->exonCount; ++exonIx)
    {
    s = gp->exonStarts[exonIx];
    e = gp->exonEnds[exonIx];
    if (s < seqStart) s = seqStart;
    if (e > seqEnd) e = seqEnd;
    if ((size = e - s) > 0)
	{
	s -= startOffset;
	if (s < 0 ||  s + size > seq->size)
	    errAbort("Out of range! %d-%d not in %d-%d", s, s+size, 0, size);
	toUpperN(seq->dna + s, size);
	}
    }
}

void htcDnaNearGene(char *geneName)
/* Fetch DNA near a gene. */
{
char *table    = cartString(cart, "o");
char constraints[256];
int itemCount;

snprintf(constraints, sizeof(constraints), "name = '%s'", geneName);
puts("<PRE>");
itemCount = hgSeqItemsInRange(table, seqName, winStart, winEnd, constraints);
if (itemCount == 0)
    printf("\n# No results returned from query.\n\n");
puts("</PRE>");
}

void doKnownGene(struct trackDb *tdb, char *geneName)
/* Handle click on known gene track. */
{
char *track = tdb->tableName;
char *transName = geneName;
struct knownMore *km = NULL;
boolean anyMore = FALSE;
boolean upgraded = FALSE;
char *knownTable = "knownInfo";
boolean knownMoreExists = FALSE;

cartWebStart(cart, "RefSeq Gene");
printf("<H2>RefSeq Gene %s</H2>\n", geneName);
if (hTableExists("knownMore"))
    {
    knownMoreExists = TRUE;
    knownTable = "knownMore";
    }
if (!isGenieGeneName(geneName))
    transName = hugoToGenieName(geneName, knownTable);
else
    geneName = NULL;
    
if (knownMoreExists)
    {
    char query[256];
    struct sqlResult *sr;
    char **row;
    struct sqlConnection *conn = hAllocConn();

    upgraded = TRUE;
    sprintf(query, "select * from knownMore where transId = '%s'", transName);
    sr = sqlGetResult(conn, query);
    if ((row = sqlNextRow(sr)) != NULL)
	{
	km = knownMoreLoad(row);
	}
    sqlFreeResult(&sr);

    hFreeConn(&conn);
    }

if (km != NULL)
    {
    geneName = km->name;
    if (km->hugoName != NULL && km->hugoName[0] != 0)
	medlineLinkedLine("Name", km->hugoName, km->hugoName);
    if (km->aliases[0] != 0)
	printf("<B>Aliases:</B> %s<BR>\n", km->aliases);
    if (km->omimId != 0)
	{
	printf("<B>OMIM:</B> <A HREF=\"");
	printEntrezOMIMUrl(stdout, km->omimId);
	printf("\" TARGET=_blank>%d</A><BR>\n", km->omimId);
	}
    if (km->locusLinkId != 0)
        {
	printf("<B>LocusLink:</B> ");
	printf("<A HREF = \"http://www.ncbi.nlm.nih.gov/LocusLink/LocRpt.cgi?l=%d\" TARGET=_blank>",
	       km->locusLinkId);
	printf("%d</A><BR>\n", km->locusLinkId);
	}
    anyMore = TRUE;
    }
if (geneName != NULL) 
    {
    medlineLinkedLine("Symbol", geneName, geneName);
    printGeneLynxName(geneName);
    printGeneCards(geneName);
    anyMore = TRUE;
    }

if (anyMore)
    htmlHorizontalLine();

geneShowCommon(transName, tdb, "genieKnownPep");
puts(
     "<P>Known genes are derived from the "
     "<A HREF = \"http://www.ncbi.nlm.nih.gov/LocusLink/\" TARGET=_blank>"
     "RefSeq</A> mRNA database supplemented by other mRNAs with annotated coding regions.  "
     "These mRNAs were mapped to the draft "
     "human genome using <A HREF = \"http://www.cse.ucsc.edu/~kent\" TARGET=_blank>"
     "Jim Kent's</A> PatSpace software, and further processed by "
     "<A HREF = \"http://www.affymetrix.com\" TARGET=_blank>Affymetrix</A> to cope "
     "with sequencing errors in the draft.</P>\n");
if (!upgraded)
    {
    puts(
	 "<P>The treatment of known genes in the browser is quite "
	 "preliminary.  We hope to provide links into OMIM and LocusLink "
	 "in the near future.</P>");
    }
puts(
     "<P>Additional information may be available by clicking on the "
     "mRNA associated with this gene in the main browser window.</P>");
}

void doViralProt(struct trackDb *tdb, char *geneName)
/* Handle click on known viral protein track. */
{
struct sqlConnection *conn = hAllocConn();
int start = cartInt(cart, "o");
char *track = tdb->tableName;
char *transName = geneName;
struct knownMore *km = NULL;
boolean anyMore = FALSE;
boolean upgraded = FALSE;
char *knownTable = "knownInfo";
boolean knownMoreExists = FALSE;
struct psl *pslList = NULL;

cartWebStart(cart, "Viral Gene");
printf("<H2>Viral Gene %s</H2>\n", geneName);
printCustomUrl(tdb, geneName, TRUE);

pslList = getAlignments(conn, "chr1_viralProt", geneName);
htmlHorizontalLine();
printf("<H3>Protein Alignments</H3>");
printAlignments(pslList, start, "htcProteinAli", "chr1_viralProt", geneName);
printTrackHtml(tdb);
}

void doPslDetailed(struct trackDb *tdb, char *item)
/* Fairly generic PSL handler -- print out some more details about the 
 * alignment. */
{
int start = cartInt(cart, "o");
int total = 0, i = 0;
char *track = tdb->tableName;
struct psl *pslList = NULL;
struct sqlConnection *conn = hAllocConn();

genericHeader(tdb, item);
printCustomUrl(tdb, item, TRUE);

puts("<P>");
puts("<B>Alignment Summary:</B><BR>\n");
pslList = getAlignments(conn, track, item);
printAlignments(pslList, start, "htcCdnaAli", track, item);

puts("<P>");
total = 0;
for (i=0;  i < pslList -> blockCount;  i++)
    {
    total += pslList->blockSizes[i];
    }
printf("%d block(s) covering %d bases<BR>\n"
       "%d matching bases<BR>\n"
       "%d mismatching bases<BR>\n"
       "%d N bases<BR>\n"
       "%d bases inserted in %s<BR>\n"
       "%d bases inserted in %s<BR>\n"
       "score: %d<BR>\n",
       pslList->blockCount, total,
       pslList->match,
       pslList->misMatch,
       pslList->nCount,
       pslList->tBaseInsert, hOrganism(hGetDb()),
       pslList->qBaseInsert, item,
       pslScore(pslList));

printTrackHtml(tdb);
hFreeConn(&conn);
}

void doSPGene(struct trackDb *tdb, char *mrnaName)
/* Process click on a known gene. */
{
struct sqlConnection *conn  = hAllocConn();
struct sqlConnection *conn2 = hAllocConn();
struct sqlConnection *goConn;
struct sqlResult *sr;
char **row;
char query[256];

char cond_str[128];
char *refSeqName = NULL;
char *descID;
char *mrnaDesc;
char *proteinID;
char *proteinDesc;
char *pdbID;
char *freezeName;
char *mgiID;
struct refLink *rl;
char *seqType;
boolean dnaBased;
char *proteinAC;
char *pfamAC, *pfamID, *pfamDesc;
char *atlasUrl;
char *mapID, *locusID, *mapDescription;
char *geneID;
char *geneSymbol;
char cart_name[255];
char *cgapID, *biocMapID, *biocMapDesc, *biocMapName;
char *goID, *goTermName, *goEvidence;
char goAspectChar[10];
int  iGoAsp;
char *diseaseDesc;
boolean hasGO, hasPathway, hasMedical;
boolean showGeneSymbol;

showGeneSymbol = FALSE;

if (hTableExists("kgXref"))
    {
    sprintf(cond_str, "kgID='%s'", mrnaName);
    geneSymbol = sqlGetField(conn, database, "kgXref", "geneSymbol", cond_str);
    if (geneSymbol == NULL) 
	{
	geneSymbol = mrnaName;
	}
    else
	{
	showGeneSymbol = TRUE;
	}
    }
else
    {
    geneSymbol = mrnaName;
    }

if (showGeneSymbol)
    {
    sprintf(cart_name, "Known Gene: %s", geneSymbol);
    }
else
    {
    sprintf(cart_name, "Known Gene");
    }
cartWebStart(cart, cart_name);

dnaBased = FALSE;
if (hTableExists("knownGeneLink"))
    {
    sprintf(cond_str, "name='%s' and seqType='g'", mrnaName);
    seqType = sqlGetField(conn, database, "knownGeneLink", "seqType", cond_str);

    if (seqType != NULL)
        {
        dnaBased = TRUE;
        refSeqName = strdup(mrnaName);
        sprintf(cond_str, "name='%s'", refSeqName);
        proteinAC = sqlGetField(conn, database, "knownGeneLink", "proteinID", cond_str);
        }
    }

// Display mRNA or DNA info and NCBI link
if (dnaBased && refSeqName != NULL)
    {
    printf("This gene is based on RefSeq %s, which is derived from a DNA sequence.", refSeqName);
    printf("  Please follow the link below for further details.<br>\n");

    printf("<UL><LI>");
    printf("<B>NCBI: </B> <A HREF=\"");
    printEntrezNucleotideUrl(stdout, refSeqName);
    printf("\" TARGET=_blank>%s</A><BR>\n", refSeqName);
    printf("</UL>");
    }
else
    {
    printf("<B>mRNA:</B> ");
    sprintf(cond_str, "acc='%s'", mrnaName);
    descID = sqlGetField(conn, database, "mrna", "description", cond_str);
    sprintf(cond_str, "id=%s", descID);
    mrnaDesc = sqlGetField(conn, database, "description", "name", cond_str);
    if (mrnaDesc != NULL) printf("%s\n", mrnaDesc);

    printf("<UL><LI>");
    printf("<B>NCBI: </B> <A HREF=\"");
    printEntrezNucleotideUrl(stdout, mrnaName);
    printf("\" TARGET=_blank>%s</A><BR>\n", mrnaName);
    printf("</UL>");
    }

// Display protein description and links
printf("<B>Protein:</B> ");

sprintf(cond_str, "name='%s'", mrnaName);
proteinID = sqlGetField(conn, database, "knownGene", "proteinID", cond_str);
if (proteinID == NULL)
    {
    errAbort("Couldn't find corresponding protein for mRNA %s.", mrnaName);
    }

sprintf(cond_str, "displayID='%s'", proteinID);
proteinAC = sqlGetField(conn, protDbName, "spXref3", "accession", cond_str);
sprintf(cond_str, "displayID='%s'", proteinID);
proteinDesc = sqlGetField(conn, protDbName, "spXref3", "description", cond_str);
if (proteinDesc != NULL) printf("%s\n", proteinDesc);
sprintf(cond_str, "sp='%s'", proteinID);
pdbID= sqlGetField(conn, protDbName, "pdbSP", "pdb", cond_str);

printf("<UL>");

if (pdbID != NULL)
    {
    printf("<LI><B>PDB: </B>");
    sprintf(query, "select pdb from %s.pdbSP where sp = '%s'", 
	    protDbName, proteinID);
    sr = sqlGetResult(conn, query);
    while ((row = sqlNextRow(sr)) != NULL)
    	{
    	pdbID  = row[0];
	printf("<A HREF=\"http://www.rcsb.org/pdb/cgi/explore.cgi?pdbId=%s\"", pdbID);
	printf("TARGET=_blank>%s</A>&nbsp\n", pdbID);
    	}
    printf("<BR>");
    sqlFreeResult(&sr);
    }

printf("<LI><B>SWISS-PROT/TrEMBL: </B>");
printf("<A HREF=\"http://www.expasy.org/cgi-bin/niceprot.pl?%s\" TARGET=_blank>%s</A>\n", 
       proteinAC, proteinID);

// print more protein links if there are other proteins correspond to this mRNA
sprintf(query, "select dupProteinID from %s.dupSpMrna where mrnaID = '%s'", database, mrnaName);
sr = sqlGetResult(conn, query);
row = sqlNextRow(sr);
if (row != NULL) printf(", ");
while (row != NULL)    
    {
    //spID  = row[0];
    printf("<A HREF=\"http://www.expasy.org/cgi-bin/niceprot.pl?%s\" TARGET=_blank>%s</A>\n", 
	   row[0], row[0]);
    row = sqlNextRow(sr);
    if (row != NULL) printf(", ");
    }
sqlFreeResult(&sr);
printf("<BR>");

// show Pfam links
if (hTableExistsDb(protDbName, "pfamXref"))
    {
    sprintf(cond_str, "swissDisplayID='%s'", proteinID);
    pfamAC = sqlGetField(conn, protDbName, "pfamXref", "pfamAC", cond_str);

    if (pfamAC != NULL)
    	{
        printf("<LI><B>Pfam-A Domains: </B><BR>");
    	sprintf(query, "select pfamAC from %s.pfamXref where swissDisplayID = '%s'", 
		protDbName, proteinID);
    	sr = sqlGetResult(conn, query);
    	while ((row = sqlNextRow(sr)) != NULL)
    	    {
    	    pfamAC  = row[0];
            sprintf(cond_str, "pfamAC='%s'", pfamAC);
            pfamID = sqlGetField(conn2, protDbName, "pfamDesc", "pfamID", cond_str);
	    printf("&nbsp&nbsp&nbsp");
	    printf("<A HREF=\"http://www.sanger.ac.uk/cgi-bin/Pfam/swisspfamget.pl?name=%s\"", 
		   proteinID);
	    printf("TARGET=_blank>%s</A>", pfamAC);
	    printf("&nbsp(%s)&nbsp", pfamID);
    	    sprintf(cond_str, "pfamAC='%s'", pfamAC);
            pfamDesc= sqlGetField(conn2, protDbName, "pfamDesc", "description", cond_str);
	    printf(" %s<BR>\n", pfamDesc);
    	    }
    	sqlFreeResult(&sr);
    	}
    }

//The following is disabled until UCSC Proteome Browser relased to public
goto skipPB;

// display link to UCSC Proteome Browser
printf("<LI><B>UCSC Proteome Browser: </B>");
printf("<A HREF=\"http:/cgi-bin/pb10?");
printf("proteinDB=SWISS&proteinID=%s&mrnaID=%s\" ", proteinID, mrnaName);
printf(" target=_blank>");
printf(" %s</A>", proteinID);

// display additional entries if they exist
sprintf(query, "select dupProteinID from %s.dupSpMrna where mrnaID = '%s'", database, mrnaName);
sr = sqlGetResult(conn, query);
row = sqlNextRow(sr);
if (row != NULL) printf(", ");
while (row != NULL)    
    {
    printf("<A HREF=\"http:/cgi-bin/pb10?");
    printf("proteinDB=SWISS&proteinID=%s&mrnaID=%s\" ", row[0], mrnaName);
    printf(" target=_blank>");
    printf(" %s</A>", row[0]);
    row = sqlNextRow(sr);
    if (row != NULL) printf(", ");
    }
sqlFreeResult(&sr);

skipPB:
printf("</UL>");

// Display Gene Sorter link
if (sqlTableExists(conn, "knownCanonical"))
    {
    printf("<B>UCSC Gene Sorter:</B> ");
    printf("<A HREF=\"/cgi-bin/hgNear?near_search=%s\"", mrnaName);
    printf("TARGET=_blank>%s</A>&nbsp\n", geneSymbol);fflush(stdout);
    printf("<BR><BR>");
    }

#ifdef NEVER /* go database has no goObjTerm... */
// Show GO links if any exists
hasGO = FALSE;
goConn = sqlMayConnect("go");

if (goConn != NULL)
    {
    goAspectChar[0] = 'F';
    goAspectChar[1] = 'P';
    goAspectChar[2] = 'C';

    // loop for 3 GO aspects 
    for (iGoAsp = 0; iGoAsp<3; iGoAsp++)
	{
	sprintf(query, 
		"select goID, termName from go.goObjTerm where dbObjectSymbol = '%s' and aspect='%c'",
		proteinID, goAspectChar[iGoAsp]);
	sr = sqlGetResult(goConn, query);
	row = sqlNextRow(sr);
	if (row != NULL)
	    {
	    if (!hasGO)
		{
		printf("<B>Gene Ontology</B><UL>");
		hasGO = TRUE;
		}
	    if (goAspectChar[iGoAsp] == 'F') printf("<LI><B>Molecular Function:</B></LI><UL>");
	    if (goAspectChar[iGoAsp] == 'P') printf("<LI><B>Biological Process:</B></LI><UL>");
	    if (goAspectChar[iGoAsp] == 'C') printf("<LI><B>Cellular Component:</B></LI><UL>");
	    while (row != NULL)
		{
		goID 	   = row[0];
		goTermName = row[1];

		printf("<LI><A HREF = \"");
		printf("http://godatabase.org/cgi-bin/go.cgi?view=details&depth=1&query=%s", goID);
		printf("\" TARGET=_blank>%s</A> %s</LI>\n", goID, goTermName);
		row = sqlNextRow(sr);
		}
	    printf("</UL>");
	    sqlFreeResult(&sr);
	    }
	}
    fflush(stdout);
    if (hasGO) printf("</UL>");
    }
#endif /* NEVER */

// Show Pathway links if any exists
hasPathway = FALSE;
cgapID     = NULL;

//Process BioCarta Pathway link data
if (sqlTableExists(conn, "cgapBiocPathway"))
    {
    sprintf(cond_str, "alias='%s'", geneSymbol);
    cgapID = sqlGetField(conn2, database, "cgapAlias", "cgapID", cond_str);

    if (cgapID != NULL)
	{
    	sprintf(query, "select mapID from %s.cgapBiocPathway where cgapID = '%s'", database, cgapID);
    	sr = sqlGetResult(conn, query);
    	row = sqlNextRow(sr);
    	if (row != NULL)
	    {
	    if (!hasPathway)
	        {
	        printf("<B>Pathways</B><UL>");
	        hasPathway = TRUE;
	    	}
	    }
    	while (row != NULL)
	    {
	    biocMapID = row[0];
	    printf("<LI><B>BioCarta:&nbsp</B>");
	    sprintf(cond_str, "mapID=%c%s%c", '\'', biocMapID, '\'');
	    mapDescription = sqlGetField(conn2, database, "cgapBiocDesc", "description",cond_str);
	    printf("<A HREF = \"");
	    printf("http://cgap.nci.nih.gov/Pathways/BioCarta/%s", biocMapID);
	    printf("\" TARGET=_blank>%s</A> %s </LI>\n", biocMapID, mapDescription);
	    row = sqlNextRow(sr);
	    }
        sqlFreeResult(&sr);
	}
    }

//Process KEGG Pathway link data
if (sqlTableExists(conn, "keggPathway"))
    {
    sprintf(query, "select * from %s.keggPathway where kgID = '%s'", database, mrnaName);
    sr = sqlGetResult(conn, query);
    row = sqlNextRow(sr);
    if (row != NULL)
	{
	if (!hasPathway)
	    {
	    printf("<B>Pathways</B><UL>");
	    hasPathway = TRUE;
	    }
        while (row != NULL)
            {
            locusID = row[1];
	    mapID   = row[2];
	    printf("<LI><B>KEGG:&nbsp</B>");
	    sprintf(cond_str, "mapID=%c%s%c", '\'', mapID, '\'');
	    mapDescription = sqlGetField(conn2, database, "keggMapDesc", "description", cond_str);
	    printf("<A HREF = \"");
	    printf("http://www.genome.ad.jp/dbget-bin/show_pathway?%s+%s", mapID, locusID);
	    printf("\" TARGET=_blank>%s</A> %s </LI>\n",mapID, mapDescription);
            row = sqlNextRow(sr);
	    }
	}
    sqlFreeResult(&sr);
    }

// Process SRI BioCyc link data
if (sqlTableExists(conn, "bioCycPathway"))
    {
    sprintf(query, "select * from %s.bioCycPathway where kgID = '%s'", database, mrnaName);
    sr = sqlGetResult(conn, query);
    row = sqlNextRow(sr);
    if (row != NULL)
	{
	if (!hasPathway)
	    {
	    printf("<BR><B>Pathways</B><UL>");
	    hasPathway = TRUE;
	    }
        while (row != NULL)
            {
            geneID = row[1];
	    mapID   = row[2];
	    printf("<LI><B>BioCyc:&nbsp</B>");
	    sprintf(cond_str, "mapID=%c%s%c", '\'', mapID, '\'');
	    mapDescription = sqlGetField(conn2, database, "bioCycMapDesc", "description", cond_str);
	    printf("<A HREF = \"");
	    printf("http://biocyc.org:1555/HUMAN/new-image?type=PATHWAY&object=%s&detail-level=2",
		   mapID);
	    printf("\" TARGET=_blank>%s</A> %s </LI>\n",mapID, mapDescription);
            row = sqlNextRow(sr);
	    }
	}
    sqlFreeResult(&sr);
    }

if (hasPathway)
    {
    printf("</UL>\n");
    }

// Process medical related links here
hasMedical = FALSE;

// Process SWISS-PROT disease data

// borrow char array query here
sprintf(query, "%s.%s", protDbName, "spDisease");
if (sqlTableExists(conn, query))
    {
    sprintf(query,"select diseaseDesc from %s.spDisease where displayID='%s'",protDbName,proteinID);
    sr = sqlGetResult(conn, query);
    row = sqlNextRow(sr);
    if (row != NULL)
	{
    	if (!hasMedical)
   	    {
    	    printf("<B>Medical-Related Info:</B><UL>");
    	    hasMedical = TRUE;
    	    }
        printf("<LI><B>Diseases:</B><UL>");
        while (row != NULL)
            {
            diseaseDesc = row[0];
	    mapID   = row[2];
	    printf("<LI>%s</LI>", diseaseDesc);
            row = sqlNextRow(sr);
	    }
	printf("</UL>");
	}
    sqlFreeResult(&sr);
    }

// Process OMIM link
sprintf(query, "select refseq from %s.mrnaRefseq where mrna = '%s'",  database, mrnaName);
sr = sqlGetResult(conn, query);
row = sqlNextRow(sr);
if (row != NULL)
    {
    if (dnaBased)
     	{
        refSeqName = strdup(mrnaName);
        }
    else
        {
        refSeqName = strdup(row[0]);
        }
    sprintf(query, "select * from refLink where mrnaAcc = '%s'", refSeqName);

    sqlFreeResult(&sr);
    sr = sqlGetResult(conn, query);
    if ((row = sqlNextRow(sr)) != NULL)
        {
       	rl = refLinkLoad(row);
       	sqlFreeResult(&sr);
       	if (rl->omimId != 0)
    	    {
	    if (!hasMedical)
	   	{
    	    	printf("<B>Medical-Related Info:</B><UL>");
	    	hasMedical = TRUE;
	    	}
	    printf("<LI><B>OMIM:</B> <A HREF=\"");
            printEntrezOMIMUrl(stdout, rl->omimId);
            printf("\" TARGET=_blank>%d</A></LI>\n", rl->omimId);
            }
	}
    }

// Process NCI Cancer Genome Anatomy gene
// cgapID should already be obtained earlier
if (cgapID != NULL)
    {
    if (!hasMedical)
   	{
    	printf("<B>Medical-Related Info:</B><UL>");
    	hasMedical = TRUE;
    	}
    printf("<LI><B>NCI Cancer Genome Anatomy:&nbsp</B>");
    printf("<A HREF = \"");
    printf("http://cgap.nci.nih.gov/Genes/GeneInfo?ORG=");

    // select appropriate two letters used by CGAP for organism
    if (sameWord(organism, "Human"))
	{
	printf("Hs");
	}
    else
	{
    	if (sameWord(organism, "Mouse"))
	    {
	    printf("Mm");
	    }
	else
	    {
	    errAbort("Our current database table for NCI CGAP does not cover oganism %s.\n", organism); 
	    }
	}
    printf("&CID=%s\" TARGET=_blank>%s</A> </LI>\n", cgapID, cgapID);
    }

// process links to Atlas of Genetics and Cytogenetics in Oncology and Haematology 
if (sqlTableExists(conn, "atlasOncoGene"))
    {
    sprintf(cond_str, "locusSymbol=%c%s%c", '\'', geneSymbol, '\'');
    atlasUrl = sqlGetField(conn, database, "atlasOncoGene", "url", cond_str);
    if (atlasUrl != NULL)
	{
	if (!hasMedical)
	    {
    	    printf("<B>Medical-Related Info:</B><UL>");
	    hasMedical = TRUE;
	    }

    	printf("<LI><B>Atlas of Genetics and Cytogenetics in Oncology and Haematology:&nbsp</B>");
	printf("<A HREF = \"%s%s\" TARGET=_blank>%s</A><BR></LI>\n", 
	   "http://www.infobiogen.fr/services/chromcancer/", atlasUrl, geneSymbol);fflush(stdout);
    	}
    }

if (hasMedical)
    {
    printf("</UL>\n");
    }

// Display RefSeq related info, if there is a corresponding RefSeq

    sprintf(query, "select refseq from %s.mrnaRefseq where mrna = '%s'",  database, mrnaName);
    sr = sqlGetResult(conn, query);
    row = sqlNextRow(sr);
    if ((row == NULL) && (!dnaBased))
	{
	printf("<B>RefSeq:</B>"); 
	printf(" No corresponding RefSeq entry found for %s.<br>\n", mrnaName);
	fflush(stdout);
	}
    else
	{
	if (dnaBased)
	    {
	    refSeqName = strdup(mrnaName);
	    }
	else
	    {
	    refSeqName = strdup(row[0]);
	    }
	sprintf(query, "select * from refLink where mrnaAcc = '%s'", refSeqName);

	sqlFreeResult(&sr);
	sr = sqlGetResult(conn, query);
	if ((row = sqlNextRow(sr)) == NULL) 
	    {
	    sqlFreeResult(&sr);
	    printf("<B>RefSeq:</B>"); 
	    printf(" A corresponding Reference Sequence ");
	    printf("<A HREF=\"");
	    printEntrezNucleotideUrl(stdout, refSeqName);
	    printf("\" TARGET=_blank>%s</A>", refSeqName);
	    printf(" is not found in our database for "); 
	    freezeName = hFreezeFromDb(database);
	    if(freezeName == NULL) freezeName = "Unknown";
	    printf("%s %s Freeze.<BR>\n",hOrganism(database),freezeName); 
	    fflush(stdout);
	    }
	else
	    {
	    rl = refLinkLoad(row);
	    sqlFreeResult(&sr);
    
	    htmlHorizontalLine();
	    printf("<B>RefSeq:</B> <A HREF=\"");
	    printEntrezNucleotideUrl(stdout, rl->mrnaAcc);
	    printf("\" TARGET=_blank>%s</A>", rl->mrnaAcc);

	    /* If refSeqStatus is available, report it: */
	    if (hTableExists("refSeqStatus"))
		{
		sprintf(query, "select status from refSeqStatus where mrnaAcc = '%s'",
			refSeqName);
		sr = sqlGetResult(conn, query);
		if ((row = sqlNextRow(sr)) != NULL)
		    {
		    printf("&nbsp;&nbsp; Status: <B>%s</B>", row[0]);
		    }
		sqlFreeResult(&sr);
		}
	    printf("<BR>");

	    printf("<B>Gene ID: %s<BR></B>\n", rl->name);
   
	    if (rl->locusLinkId != 0)
		{
		printf("<B>LocusLink:</B> ");
		printf("<A HREF = \"http://www.ncbi.nlm.nih.gov/LocusLink/LocRpt.cgi?");
		printf("l=%d\" TARGET=_blank>", rl->locusLinkId);
		printf("%d</A><BR>\n", rl->locusLinkId);
		if ((strstr(hgGetDb(), "mm") != NULL) && hTableExists("MGIid"))
		    {
		    sprintf(query, "select MGIid from MGIid where LLid = '%d';",
			    rl->locusLinkId);

		    sr = sqlGetResult(conn, query);
		    if ((row = sqlNextRow(sr)) != NULL)
			{
			printf("<B>Mouse Genome Informatics:</B> ");
			mgiID = strdup(row[0]);
			printf("<A HREF=\"http://www.informatics.jax.org/searches/accession_report.cgi?");
			printf("id=%s\" TARGET=_BLANK>%s</A><BR>\n",
			       mgiID, mgiID);
			}
		    else
			{
			// per Carol from Jackson Lab 4/12/02, JAX do not always agree
			// with Locuslink on seq to gene association.
			// Thus, not finding a MGIid even if a LocusLink ID
			// exists is always a possibility.
			}
		    sqlFreeResult(&sr);
		    }
		}
	    medlineLinkedLine("PubMed on Gene", rl->name, rl->name);
	    if (rl->product[0] != 0)
    		medlineProductLinkedLine("PubMed on Product", rl->product);
	    printf("\n");
	    printGeneLynxName(rl->name);
	    printf("\n");
	    printGeneCards(rl->name);
	    if (hTableExists("jaxOrtholog"))
		{
		struct jaxOrtholog jo;
		sprintf(query, "select * from jaxOrtholog where humanSymbol='%s'", rl->name);
		sr = sqlGetResult(conn, query);
		while ((row = sqlNextRow(sr)) != NULL)
		    {
		    jaxOrthologStaticLoad(row, &jo);
		    printf("<B>MGI Mouse Ortholog:</B> ");
		    printf("<A HREF=\"http://www.informatics.jax.org/searches/accession_report.cgi?");
		    printf("id=%s\" target=_BLANK>", jo.mgiId);
		    printf("%s</A><BR>\n", jo.mouseSymbol);
		    }
		sqlFreeResult(&sr);
		}

	    if (startsWith("hg", hGetDb()))
		{
		printf("\n");
		printf("<B>AceView:</B> ");
		printf("<A HREF = \"http://www.ncbi.nih.gov/IEB/Research/Acembly/av.cgi?");
		printf("db=human&l=%s\" TARGET=_blank>", rl->name);
		printf("%s</A><BR>\n", rl->name);
		}
	    printStanSource(rl->mrnaAcc, "mrna");
	    }
	htmlHorizontalLine();
	if (dnaBased)
	    {
	    geneShowPosAndLinksDNARefseq(mrnaName,mrnaName,tdb,"knownGenePep","htcTranslatedProtein",
					 "htcKnownGeneMrna", "htcGeneInGenome", "mRNA Sequence");
	    }
	else
	    {
	    geneShowPosAndLinks(mrnaName, mrnaName, tdb, "knownGenePep", "htcTranslatedProtein",
				"htcKnownGeneMrna", "htcGeneInGenome", "mRNA Sequence");
	    }
	}
    printTrackHtml(tdb);
    hFreeConn(&conn);
    hFreeConn(&conn2);
}

void printEnsemblCustomUrl(struct trackDb *tdb, char *itemName, boolean encode)
/* Print Ensembl Gene URL. */
{
struct trackDb *tdbSf;
char *shortItemName;
char *url = tdb->url;
char *chp;
if (url != NULL && url[0] != 0)
    {
    char supfamURL[512];
    char *genomeStr = "";
    char *genomeStrEnsembl = "";

    struct sqlConnection *conn = hAllocConn();
    char cond_str[256];
    char *proteinID;
    char *geneID;
    char *ans;
    char *ensPep;

    char *chp;

    /* shortItemName is the name without the "." + version */ 
    shortItemName = strdup(itemName);
    chp = strstr(shortItemName, ".");
    if (chp != NULL) *chp = '\0';

    genomeStrEnsembl = ensOrgNameFromScientificName(scientificName);
    if (genomeStrEnsembl == NULL)
	{
	warn("Organism %s not found!", organism); fflush(stdout);
	return;
	}

    if (stringIn("pre.ensembl.org", url))
	printCustomUrl(tdb, itemName, TRUE);
    else
	{
	printf("<B>Ensembl Gene Link: </B>");
	printf("<A HREF=\"http://www.ensembl.org/%s/geneview?transcript=%s\" "
	       "target=_blank>", 
	       genomeStrEnsembl,shortItemName);
	printf("%s</A><br>", itemName);
	}

    if (hTableExists("superfamily"))
	{
    	sprintf(cond_str, "transcript_name='%s'", shortItemName);    
	
        /* This is necessary, Ensembl kept changing their gene_xref table definition and content.*/
    	proteinID = NULL;

	if (hTableExists("ensemblXref3"))
    	    {
    	    /* use ensemblXref3 for Ensembl data release after ensembl34d */
    	    safef(cond_str, sizeof(cond_str), "transcript='%s'", shortItemName);
    	    ensPep = sqlGetField(conn, database, "ensemblXref3", "protein", cond_str);
	    if (ensPep != NULL) proteinID = ensPep;
	    }

	if (hTableExists("ensTranscript") && (proteinID == NULL))
	    {
	    proteinID = sqlGetField(conn, database, "ensTranscript", "translation_name", cond_str);
  	    }
	else
	    {
    	    if (hTableExists("ensemblXref2"))
	    	{
	    	proteinID = sqlGetField(conn, database, "ensemblXref2","translation_name", cond_str);
  	    	}
	    else
		{
		if (hTableExists("ensemblXref"))
	    	    {
	    	    proteinID=sqlGetField(conn,database,"ensemblXref","translation_name",cond_str);
  	    	    }
		}
	    }

	if (proteinID != NULL)
	    { 
            printf("<B>Ensembl Protein: </B>");
            printf("<A HREF=\"http://www.ensembl.org/%s/protview?peptide=%s\" target=_blank>", 
		   genomeStrEnsembl,proteinID);
            printf("%s</A><BR>\n", proteinID);
	    }

    	/* get genomeStr to be used in Superfamily URL */ 
    	if (sameWord(organism, "human"))
	    {
	    genomeStr = "hs";
	    }
    	else
	    {
    	    if (sameWord(organism, "mouse"))
	    	{
		genomeStr = "mm";
	    	}
            else
                {
	        if (sameWord(organism, "rat"))
                    {
                    genomeStr = "rn";
                    }
                else
                    {
                    warn("Organism %s not found!", organism);
                    return;
                    }
                }
            }
    	sprintf(cond_str, "name='%s'", shortItemName);    
    	ans = sqlGetField(conn, database, "superfamily", "name", cond_str);
    	if (ans != NULL)
	    {
            printf("<B>Superfamily Link: </B>");
	    tdbSf = hashFindVal(trackHash, "superfamily");;
            safef(supfamURL, sizeof(supfamURL), "<A HREF=\"%s%s;seqid=%s\" target=_blank>", 
	    	  tdbSf->url, genomeStr, proteinID);
            printf("%s", supfamURL);
            printf("%s</A><BR><BR>\n", proteinID);
            }
    	}
    free(shortItemName);
    }
}

void doEnsemblGene(struct trackDb *tdb, char *item, char *itemForUrl)
/* Put up Ensembl Gene track info. */
{
char *dupe, *type, *words[16];
char title[256];
int wordCount;
int start = cartInt(cart, "o");
struct sqlConnection *conn = hAllocConn();

if (itemForUrl == NULL)
    itemForUrl = item;
dupe = cloneString(tdb->type);
genericHeader(tdb, item);
wordCount = chopLine(dupe, words);
printEnsemblCustomUrl(tdb, itemForUrl, item == itemForUrl);
if (wordCount > 0)
    {
    type = words[0];
    if (sameString(type, "genePred"))
        {
	char *pepTable = NULL, *mrnaTable = NULL;
	if (wordCount > 1)
	    pepTable = words[1];
	if (wordCount > 2)
	    mrnaTable = words[2];
	genericGenePredClick(conn, tdb, item, start, pepTable, mrnaTable);
	}
    }
printTrackHtml(tdb);
freez(&dupe);
hFreeConn(&conn);
}

void printSuperfamilyCustomUrl(struct trackDb *tdb, char *itemName, boolean encode)
/* Print Superfamily URL. */
{
char *url = tdb->url;
if (url != NULL && url[0] != 0)
    {
    char supfamURL[1024];
    char cond_str[256];
    char *proteinID;
    char *genomeStr;

    struct sqlConnection *conn = hAllocConn();
    char query[256];
    struct sqlResult *sr;
    char **row;

    printf("The corresponding protein %s has the following Superfamily domain(s):", itemName);
    printf("<UL>\n");
    
    sprintf(query,
            "select description from sfDescription where proteinID='%s';",
            itemName);
    sr = sqlMustGetResult(conn, query);
    row = sqlNextRow(sr);
    while (row != NULL)
        {
        printf("<li>%s", row[0]);
        row = sqlNextRow(sr);
        }
    hFreeConn(&conn);
    sqlFreeResult(&sr);
    
    printf("</UL>"); 

    if (sameWord(organism, "human"))
	{
        genomeStr = "hs";
	}
    else
	{
    	if (sameWord(organism, "mouse"))
	    {
	    genomeStr = "mm";
	    }
	else
	    {
	    if (sameWord(organism, "rat"))
            	{
                genomeStr = "rn";
                }
            else
                {
                warn("Organism %s not found!", organism);
                return;
		}
	    }
	}

    printf("<B>Superfamily Link: </B>");
    sprintf(supfamURL, "<A HREF=\"%s%s;seqid=%s\" target=_blank>", 
	    url, genomeStr, itemName);
    printf("%s", supfamURL);
    printf("%s</A><BR><BR>\n", itemName);
    }
}

void doSuperfamily(struct trackDb *tdb, char *item, char *itemForUrl)
/* Put up Superfamily track info. */
{
if (itemForUrl == NULL)
    itemForUrl = item;

genericHeader(tdb, item);

printSuperfamilyCustomUrl(tdb, itemForUrl, item == itemForUrl);

printTrackHtml(tdb);
}

void printRgdQtlCustomUrl(struct trackDb *tdb, char *itemName, boolean encode)
/* Print RGD QTL URL. */
{
char *url = tdb->url;
char *qtlId;

if (url != NULL && url[0] != 0)
    {
    struct sqlConnection *conn = hAllocConn();
    char query[256];
    struct sqlResult *sr;
    char **row;
    char *chrom, *chromStart, *chromEnd;

    printf("<H3>Rat QTL %s: ", itemName);
    sprintf(query, "select description from rgdQtlLink where name='%s';", itemName);
    sr = sqlMustGetResult(conn, query);
    row = sqlNextRow(sr);
    if (row != NULL)
        {
        printf("%s", row[0]);
        }
    sqlFreeResult(&sr);
    printf("</H3>\n");
 
    sprintf(query, "select id from rgdQtlLink where name='%s';", itemName);
    sr = sqlMustGetResult(conn, query);
    row = sqlNextRow(sr);
    if (row != NULL)
        {
	qtlId = row[0];
        printf("<B>RGD QTL Report: ");
        printf("<A HREF=\"%s%s\" target=_blank>", url, qtlId);
        printf("RGD:%s</B></A>\n", qtlId);
        } 
    sqlFreeResult(&sr);
   
    sprintf(query, "select chrom, chromStart, chromEnd from rgdQtl where name='%s';", itemName);
    sr = sqlMustGetResult(conn, query);
    row = sqlNextRow(sr);
    if (row != NULL)
        {
	chrom      = row[0];
        chromStart = row[1];
	chromEnd   = row[2];
	printf("<HR>");
	printPosOnChrom(chrom, atoi(chromStart), atoi(chromEnd), NULL, FALSE, itemName);
        } 
    sqlFreeResult(&sr);
   
    hFreeConn(&conn);
    }
}

void doRgdQtl(struct trackDb *tdb, char *item, char *itemForUrl)
/* Put up Superfamily track info. */
{
if (itemForUrl == NULL)
    itemForUrl = item;

genericHeader(tdb, item);
printRgdQtlCustomUrl(tdb, itemForUrl, item == itemForUrl);
printTrackHtml(tdb);
}

void printRgdSslpCustomUrl(struct trackDb *tdb, char *itemName, boolean encode)
/* Print RGD QTL URL. */
{
char *url = tdb->url;
char *sslpId;
char *chrom, *chromStart, *chromEnd;

if (url != NULL && url[0] != 0)
    {
    struct sqlConnection *conn = hAllocConn();
    char query[256];
    struct sqlResult *sr;
    char **row;

    sprintf(query, "select id from rgdSslpLink where name='%s';", itemName);
    sr = sqlMustGetResult(conn, query);
    row = sqlNextRow(sr);
    if (row != NULL)
        {
	sslpId = row[0];
        printf("<H2>Rat SSLP: %s</H2>", itemName);
        printf("<B>RGD SSLP Report: ");
        printf("<A HREF=\"%s%s\" target=_blank>", url, sslpId);
        printf("RGD:%s</B></A>\n", sslpId);
        } 
    sqlFreeResult(&sr);
   
    sprintf(query, "select chrom, chromStart, chromEnd from rgdSslp where name='%s';", itemName);
    sr = sqlMustGetResult(conn, query);
    row = sqlNextRow(sr);
    if (row != NULL)
        {
        chrom      = row[0];
        chromStart = row[1];
        chromEnd   = row[2];
        printf("<HR>");
        printPosOnChrom(chrom, atoi(chromStart), atoi(chromEnd), NULL, FALSE, itemName);
        }
    sqlFreeResult(&sr);
 
    hFreeConn(&conn);
    }
}

void doRgdSslp(struct trackDb *tdb, char *item, char *itemForUrl)
/* Put up Superfamily track info. */
{
if (itemForUrl == NULL)
    itemForUrl = item;

genericHeader(tdb, item);
printRgdSslpCustomUrl(tdb, itemForUrl, item == itemForUrl);
printTrackHtml(tdb);
}

static boolean isBDGPName(char *name)
/* Return TRUE if name is from BDGP (matching {CG,TE,CR}0123{,4}{,-R?})  */
{
int len = strlen(name);
boolean isBDGP = FALSE;
if (startsWith("CG", name) || startsWith("TE", name) || startsWith("CR", name))
    {
    int numNum = 0;
    int i;
    for (i=2;  i < len;  i++)
	{
	if (isdigit(name[i]))
	    numNum++;
	else
	    break;
	}
    if ((numNum >= 4) && (numNum <= 5))
	{
	if (i == len)
	    isBDGP = TRUE;
	else if ((i == len-3) &&
		 (name[i] == '-') && (name[i+1] == 'R') && isalpha(name[i+2]))
	    isBDGP = TRUE;
	}
    }
return(isBDGP);
}

void doRgdGene(struct trackDb *tdb, char *rnaName)
/* Process click on a RGD gene. */
{
char *track = tdb->tableName;
struct sqlConnection *conn = hAllocConn();
struct sqlResult *sr;
char **row;
char query[256];
char *mgiID;
char *sqlRnaName = rnaName;
struct refLink *rl;
char *rgdId;
struct genePred *gp;
int start = cartInt(cart, "o");

/* Make sure to escape single quotes for DB parseability */
if (strchr(rnaName, '\''))
    {
    sqlRnaName = replaceChars(rnaName, "'", "''");
    }

cartWebStart(cart, tdb->longLabel);

sprintf(query, "select * from refLink where mrnaAcc = '%s'", sqlRnaName);
sr = sqlGetResult(conn, query);
if ((row = sqlNextRow(sr)) == NULL)
    errAbort("Couldn't find %s in refLink table - database inconsistency.", rnaName);
rl = refLinkLoad(row);
sqlFreeResult(&sr);
printf("<H2>Gene %s</H2>\n", rl->name);
    
sprintf(query, "select id from rgdGeneLink where refSeq = '%s'", sqlRnaName);

sr = sqlGetResult(conn, query);
if ((row = sqlNextRow(sr)) == NULL)
    errAbort("Couldn't find %s in rgdGeneLink table - database inconsistency.", rnaName);
rgdId = cloneString(row[0]);
sqlFreeResult(&sr);

printf("<B>RGD Gene Report: </B> <A HREF=\"");
printf("%s%s", tdb->url, rgdId);
printf("\" TARGET=_blank>RGD:%s</A><BR>", rgdId);

printf("<B>NCBI RefSeq: </B> <A HREF=\"");
printEntrezNucleotideUrl(stdout, rl->mrnaAcc);
printf("\" TARGET=_blank>%s</A>", rl->mrnaAcc);

/* If refSeqStatus is available, report it: */
if (hTableExists("refSeqStatus"))
    {
    sprintf(query, "select status from refSeqStatus where mrnaAcc = '%s'",
	    sqlRnaName);
    sr = sqlGetResult(conn, query);
    if ((row = sqlNextRow(sr)) != NULL)
        {
	printf("&nbsp;&nbsp; Status: <B>%s</B>", row[0]);
	}
    sqlFreeResult(&sr);
    }
puts("<BR>");

if (rl->omimId != 0)
    {
    printf("<B>OMIM:</B> <A HREF=\"");
    printEntrezOMIMUrl(stdout, rl->omimId);
    printf("\" TARGET=_blank>%d</A><BR>\n", rl->omimId);
    }
if (rl->locusLinkId != 0)
    {
    printf("<B>LocusLink:</B> ");
    printf("<A HREF = \"http://www.ncbi.nlm.nih.gov/LocusLink/LocRpt.cgi?l=%d\" TARGET=_blank>",
	   rl->locusLinkId);
    printf("%d</A><BR>\n", rl->locusLinkId);
    } 
printStanSource(rl->mrnaAcc, "mrna");

htmlHorizontalLine();

/* print alignments that track was based on */
{
char *aliTbl = (sameString(track, "rgdGene") ? "refSeqAli" : "xenoRGDAli");
struct psl *pslList = getAlignments(conn, aliTbl, rl->mrnaAcc);
printf("<H3>mRNA/Genomic Alignments</H3>");
printAlignments(pslList, start, "htcCdnaAli", aliTbl, rl->mrnaAcc);
}

htmlHorizontalLine();

geneShowPosAndLinks(rl->mrnaAcc, rl->protAcc, tdb, "refPep", "htcTranslatedProtein",
		    "htcRefMrna", "htcGeneInGenome", "mRNA Sequence");

printTrackHtml(tdb);
hFreeConn(&conn);
}

char *refSeqCdsCompleteness(struct sqlConnection *conn, char *sqlRnaName)
/* get description of RefSeq CDS completeness or NULL if not available */
{
/* table mapping names to descriptions */
static char *cmplMap[][2] = 
    {
    {"Unknown", "completeness unknown"},
    {"Complete5End", "5' complete"},
    {"Complete3End", "3' complete"},
    {"FullLength", "full length"},
    {"IncompleteBothEnds", "5' and 3' incomplete"},
    {"Incomplete5End", "5' incomplete"},
    {"Incomplete3End", "3' incomplete"},
    {"Partial", "partial"},
    {NULL, NULL}
    };
if (sqlTableExists(conn, "refSeqSummary"))
    {
    char query[256], buf[64], *cmpl;
    int i;
    safef(query, sizeof(query),
          "select completeness from refSeqSummary where mrnaAcc = '%s'",
          sqlRnaName);
    cmpl = sqlQuickQuery(conn, query, buf, sizeof(buf));
    if (cmpl != NULL)
        {
        for (i = 0; cmplMap[i][0] != NULL; i++)
            {
            if (sameString(cmpl, cmplMap[i][0]))
                return cmplMap[i][1];
            }
        }
    }
return NULL;
}
char *refSeqSummary(struct sqlConnection *conn, char *sqlRnaName)
/* RefSeq summary or NULL if not available; free result */
{
char * summary = NULL;
if (sqlTableExists(conn, "refSeqSummary"))
    {
    char query[256];
    safef(query, sizeof(query),
          "select summary from refSeqSummary where mrnaAcc = '%s'",
          sqlRnaName);
    summary = sqlQuickString(conn, query);
    }
return summary;
}

char *geneExtraImage(char *geneFileBase)
/* check if there is a geneExtra image for the specified gene, if so return
 * the relative URL in a static buffer, or NULL if it doesn't exist */
{
static char *imgExt[] = {"png", "gif", "jpg", NULL};
static char path[256];
int i;

for (i = 0; imgExt[i] != NULL; i++)
    {
    safef(path, sizeof(path), "../htdocs/geneExtra/%s.%s", geneFileBase, imgExt[i]);
    if (access(path, R_OK) == 0)
        {
        safef(path, sizeof(path), "../geneExtra/%s.%s", geneFileBase, imgExt[i]);
        return path;
        }
    }
return NULL;
}

void addGeneExtra(char *geneName)
/* create html table columns with geneExtra data, see hgdocs/geneExtra/README
 * for details */
{
char geneFileBase[256], *imgPath, textPath[256];

/* lower-case gene name used as key */
safef(geneFileBase, sizeof(geneFileBase), "%s", geneName);
tolowers(geneFileBase);

/* add image column, if exists */
imgPath = geneExtraImage(geneFileBase);

if (imgPath != NULL)
    printf("<td><img src=\"%s\">", imgPath);

/* add text column, if exists */
safef(textPath, sizeof(textPath), "../htdocs/geneExtra/%s.txt", geneFileBase);
if (access(textPath, R_OK) == 0)
    {
    FILE *fh = mustOpen(textPath, "r");
    printf("<td valign=\"center\">");
    copyOpenFile(fh, stdout);
    fclose(fh);
    }
}

void prRefGeneInfo(struct sqlConnection *conn, char *rnaName,
                   char *sqlRnaName, struct refLink *rl)
/* print basic details information and links for a RefGene */
{
struct sqlResult *sr;
char **row;
char query[256];
char *cdsCmpl = NULL;

printf("<td valign=top nowrap>\n");
printf("<H2>RefSeq Gene %s</H2>\n", rl->name);
printf("<B>RefSeq:</B> <A HREF=\"");
printEntrezNucleotideUrl(stdout, rl->mrnaAcc);
printf("\" TARGET=_blank>%s</A>", rl->mrnaAcc);

/* If refSeqStatus is available, report it: */
if (hTableExists("refSeqStatus"))
    {
    safef(query, sizeof(query), "select status from refSeqStatus where mrnaAcc = '%s'",
          sqlRnaName);
    sr = sqlGetResult(conn, query);
    if ((row = sqlNextRow(sr)) != NULL)
        {
	printf("&nbsp;&nbsp; Status: <B>%s</B>", row[0]);
	}
    sqlFreeResult(&sr);
    }
puts("<BR>");
cdsCmpl = refSeqCdsCompleteness(conn, sqlRnaName);
if (cdsCmpl != NULL)
    {
    printf("<B>CDS:</B> %s<BR>", cdsCmpl);
    }
if (rl->omimId != 0)
    {
    printf("<B>OMIM:</B> <A HREF=\"");
    printEntrezOMIMUrl(stdout, rl->omimId);
    printf("\" TARGET=_blank>%d</A><BR>\n", rl->omimId);
    }
if (rl->locusLinkId != 0)
    {
    printf("<B>LocusLink:</B> ");
    printf("<A HREF = \"http://www.ncbi.nlm.nih.gov/LocusLink/LocRpt.cgi?l=%d\" TARGET=_blank>",
	   rl->locusLinkId);
    printf("%d</A><BR>\n", rl->locusLinkId);
    printf("<B>Entrez Gene:</B> ");
    printf("<A HREF=\"http://www.ncbi.nlm.nih.gov/entrez/query.fcgi?db=gene&cmd=Retrieve&dopt=Graphics&list_uids=%d\" TARGET=_blank>",
    	rl->locusLinkId);
    printf("%d</A><BR>\n", rl->locusLinkId);

    if ( (strstr(hgGetDb(), "mm") != NULL) && hTableExists("MGIid"))
    	{
        char *mgiID;
	safef(query, sizeof(query), "select MGIid from MGIid where LLid = '%d';",
		rl->locusLinkId);

	sr = sqlGetResult(conn, query);
	if ((row = sqlNextRow(sr)) != NULL)
	    {
	    printf("<B>Mouse Genome Informatics:</B> ");
	    mgiID = strdup(row[0]);
		
	    printf("<A HREF=\"http://www.informatics.jax.org/searches/accession_report.cgi?id=%s\" TARGET=_BLANK>%s</A><BR>\n",mgiID, mgiID);
	    }
	else
	    {
	    // per Carol from Jackson Lab 4/12/02, JAX do not always agree
	    // with Locuslink on seq to gene association.
	    // Thus, not finding a MGIid even if a LocusLink ID
	    // exists is always a possibility.
	    }
	sqlFreeResult(&sr);
	}
    } 
if (!startsWith("Worm", organism))
    {
    if (startsWith("dm", database))
	{
	// PubMed never seems to have BDGP gene IDs... so if that's all 
	// that's given for a name/product, ignore name / truncate product.
	char *cgp = strstr(rl->product, "CG");
	if (cgp != NULL)
	    {
	    char *cgWord = firstWordInLine(cloneString(cgp));
	    char *dashp = strchr(cgWord, '-');
	    if (dashp != NULL)
		*dashp = 0;
	    if (isBDGPName(cgWord))
		*cgp = 0;
	    }
	if (! isBDGPName(rl->name))
	    medlineLinkedLine("PubMed on Gene", rl->name, rl->name);
	if (rl->product[0] != 0)
	    medlineProductLinkedLine("PubMed on Product", rl->product);
	}
    else
	{
	medlineLinkedLine("PubMed on Gene", rl->name, rl->name);
	if (rl->product[0] != 0)
	    medlineProductLinkedLine("PubMed on Product", rl->product);
	}
    printf("\n");
    if (startsWith("Human", organism)) 
        {
        printGeneLynxName(rl->name);
	printf("\n");
        }
    printGeneCards(rl->name);
    }
if (hTableExists("jaxOrtholog"))
    {
    struct jaxOrtholog jo;
    char * sqlRlName = rl->name;

    /* Make sure to escape single quotes for DB parseability */
    if (strchr(rl->name, '\''))
        {
        sqlRlName = replaceChars(rl->name, "'", "''");
        }
    safef(query, sizeof(query), "select * from jaxOrtholog where humanSymbol='%s'", sqlRlName);
    sr = sqlGetResult(conn, query);
    while ((row = sqlNextRow(sr)) != NULL)
        {
	jaxOrthologStaticLoad(row, &jo);
	printf("<B>MGI Mouse Ortholog:</B> ");
	printf("<A HREF=\"http://www.informatics.jax.org/searches/accession_report.cgi?id=%s\" target=_BLANK>", jo.mgiId);
	printf("%s</A><BR>\n", jo.mouseSymbol);
	}
    sqlFreeResult(&sr);
    }
if (startsWith("hg", hGetDb()))
    {
    printf("\n");
    printf("<B>AceView:</B> ");
    printf("<A HREF = \"http://www.ncbi.nih.gov/IEB/Research/Acembly/av.cgi?db=human&l=%s\" TARGET=_blank>",
	   rl->name);
    printf("%s</A><BR>\n", rl->name);
    }
printStanSource(rl->mrnaAcc, "mrna");
}

void doRefGene(struct trackDb *tdb, char *rnaName)
/* Process click on a known RefSeq gene. */
{
struct sqlConnection *conn = hAllocConn();
struct sqlResult *sr;
char **row;
char query[256];
char *sqlRnaName = rnaName;
char *summary = NULL;
struct refLink *rl;
int start = cartInt(cart, "o");

/* Make sure to escape single quotes for DB parseability */
if (strchr(rnaName, '\''))
    {
    sqlRnaName = replaceChars(rnaName, "'", "''");
    }
/* get refLink entry */
safef(query, sizeof(query), "select * from refLink where mrnaAcc = '%s'", sqlRnaName);
sr = sqlGetResult(conn, query);
if ((row = sqlNextRow(sr)) == NULL)
    errAbort("Couldn't find %s in refLink table - database inconsistency.", rnaName);
rl = refLinkLoad(row);
sqlFreeResult(&sr);

/* print the first section with info  */
cartWebStart(cart, "RefSeq Gene");
printf("<table border=0>\n<tr>\n");
prRefGeneInfo(conn, rnaName, sqlRnaName, rl);
addGeneExtra(rl->name);  /* adds columns if extra info is available */
printf("</tr>\n</table>\n");

/* optional summary text */
summary = refSeqSummary(conn, sqlRnaName);
if (summary != NULL)
    {
    htmlHorizontalLine();
    printf("<H3>Summary of %s</H3>\n", rl->name);
    printf("<P>%s</P>\n", summary);
    freeMem(summary);
    }
htmlHorizontalLine();

/* print alignments that track was based on */
{
char *aliTbl = (sameString(tdb->tableName, "refGene") ? "refSeqAli" : "xenoRefSeqAli");
struct psl *pslList = getAlignments(conn, aliTbl, rl->mrnaAcc);
printf("<H3>mRNA/Genomic Alignments</H3>");
printAlignments(pslList, start, "htcCdnaAli", aliTbl, rl->mrnaAcc);
}

htmlHorizontalLine();

geneShowPosAndLinks(rl->mrnaAcc, rl->protAcc, tdb, "refPep", "htcTranslatedProtein",
		    "htcRefMrna", "htcGeneInGenome", "mRNA Sequence");

printTrackHtml(tdb);
hFreeConn(&conn);
}

void doMgcGenes(struct trackDb *tdb, char *acc)
/* Process click on a mgcGenes track. */
{
struct sqlConnection *conn = hAllocConn();
int start = cartInt(cart, "o");
struct psl *pslList = NULL;

/* Print non-sequence info. */
cartWebStart(cart, acc);

printRnaSpecs(tdb, acc);
htmlHorizontalLine();
geneShowPosAndLinks(acc, acc, tdb, NULL, NULL,
                    "htcGeneMrna", "htcGeneInGenome", "mRNA Sequence");

/* print alignments that track was based on */
pslList = getAlignments(conn, "all_mrna", acc);
htmlHorizontalLine();
printf("<H3>mRNA/Genomic Alignments</H3>");
printAlignments(pslList, start, "htcCdnaAli", "all_mrna", acc);

printTrackHtml(tdb);
hFreeConn(&conn);
}

void doHInvGenes(struct trackDb *tdb, char *item)
/* Process click on H-Invitational genes track. */
{
char *track = tdb->tableName;
struct sqlConnection *conn = hAllocConn();
char query[256];
struct sqlResult *sr;
char **row;
int start = cartInt(cart, "o");
struct psl *pslList = NULL;
struct HInv *hinv;

/* Print non-sequence info. */
genericHeader(tdb, item);

safef(query, sizeof(query), "select * from HInv where geneId = '%s'", item);
sr = sqlGetResult(conn, query);
while ((row = sqlNextRow(sr)) != NULL)
    {
    hinv = HInvLoad(row);
    if (hinv != NULL)
	{
        printf("<B> Gene ID: </B> <A HREF=\"http://www.jbirc.aist.go.jp/hinv/soup/pub_Detail.pl?acc_id=%s\" TARGET=_blank> %s <BR></A>", 
                hinv->mrnaAcc, hinv->geneId );
        printf("<B> Cluster ID: </B> <A HREF=\"http://www.jbirc.aist.go.jp/hinv/soup/pub_Locus.pl?locus_id=%s\" TARGET=_blank> %s <BR></A>", 
                hinv->clusterId, hinv->clusterId );
        printf("<B> CDNA Accession: </B> <A HREF=\"http://getentry.ddbj.nig.ac.jp/cgi-bin/get_entry.pl?%s\" TARGET=_blank> %s <BR></A>", 
                hinv->mrnaAcc, hinv->mrnaAcc );
        }
    }
htmlHorizontalLine();

/* print alignments that track was based on */
pslList = getAlignments(conn, "HInvGeneMrna", item);
puts("<H3>mRNA/Genomic Alignments</H3>");
printAlignments(pslList, start, "htcCdnaAli", "HInvGeneMrna", item);

printTrackHtml(tdb);
hFreeConn(&conn);
}

char *getGi(char *ncbiFaHead)
/* Get GI number from NCBI FA format header. */
{
char *s;
static char gi[64];

if (!startsWith("gi|", ncbiFaHead))
    return NULL;
ncbiFaHead += 3;
strncpy(gi, ncbiFaHead, sizeof(gi));
s = strchr(gi, '|');
if (s != NULL) 
    *s = 0;
return trimSpaces(gi);
}

void showSAM_T02(char *itemName)
    {
    char query2[256];
    struct sqlResult *sr2, *sr5;
    char **row2;
    struct sqlConnection *conn2 = hAllocConn();
    char cond_str[256];
    char *predFN;
    char *homologID;
    char *SCOPdomain;
    char *chain;
    char goodSCOPdomain[40];
    int  first = 1;
    float  eValue;
    char *chp;
    int homologCount;
    int gotPDBFile;

    printf("<B>Protein Structure Analysis and Prediction by ");
    printf("<A HREF=\"http://www.soe.ucsc.edu/research/compbio/SAM_T02/sam-t02-faq.html\"");
    printf(" TARGET=_blank>SAM-T02</A></B><BR><BR>\n");
    
    printf("<B>Multiple Alignment:</B> ");
    //printf("<A HREF=\"http://www.soe.ucsc.edu/~karplus/SARS/%s/summary.html#alignment", 
    printf("<A HREF=\"/SARS/%s/summary.html#alignment", 
	    itemName);
    printf("\" TARGET=_blank>%s</A><BR>\n", itemName);

    printf("<B>Secondary Structure Predictions:</B> ");
    //printf("<A HREF=\"http://www.soe.ucsc.edu/~karplus/SARS/%s/summary.html#secondary-structure", 
    printf("<A HREF=\"/SARS/%s/summary.html#secondary-structure", 
	    itemName);
    printf("\" TARGET=_blank>%s</A><BR>\n", itemName);

    printf("<B>3D Structure Prediction (PDB file):</B> ");
    gotPDBFile = 0;    
    sprintf(cond_str, "proteinID='%s' and evalue <1.0e-5;", itemName);
    if (sqlGetField(conn2, database, "protHomolog", "proteinID", cond_str) != NULL)
	{
	sprintf(cond_str, "proteinID='%s'", itemName);
	predFN = sqlGetField(conn2, database, "protPredFile", "predFileName", cond_str);
    	if (predFN != NULL)
	    {
            printf("<A HREF=\"/SARS/%s/", itemName);
            //printf("%s.t2k.undertaker-align.pdb\">%s</A><BR>\n", itemName,itemName);
            printf("%s\">%s</A><BR>\n", predFN,itemName);
            gotPDBFile = 1;
	    }
	}
    if (!gotPDBFile)
	{
	printf("No high confidence level structure prediction available for this sequence.");
	printf("<BR>\n");
	}
    printf("<B>3D Structure of Close Homologs:</B> ");
    homologCount = 0;
    strcpy(goodSCOPdomain, "dummy");
    
    conn2= hAllocConn();
    sprintf(query2,
    "select homologID,eValue,SCOPdomain,chain from sc1.protHomolog where proteinID='%s' and evalue <= 0.01;",
	    itemName);
    sr2 = sqlMustGetResult(conn2, query2);
    row2 = sqlNextRow(sr2);
    if (row2 != NULL)
	{
	while (row2 != NULL)
	    {
	    homologID = row2[0];
	    sscanf(row2[1], "%e", &eValue);
	    SCOPdomain = row2[2];
	    chp = SCOPdomain+strlen(SCOPdomain)-1;
	    while (*chp != '.') chp--;
	    *chp = '\0';
	    chain = row2[3];
	    if (eValue <= 1.0e-10) 
		{
		strcpy(goodSCOPdomain, SCOPdomain);
		}
	    else
		{
		if (strcmp(goodSCOPdomain,SCOPdomain) != 0)
			{
			goto skip;
			}
		else
			{
			if (eValue > 0.1) goto skip;
			}
		}
	    if (first)
		{
		first = 0;
		}
	    else
		{
		printf(", ");
		}

    	    printf("<A HREF=\"http://www.rcsb.org/pdb/cgi/explore.cgi?job=graphics&pdbId=%s", 
		   homologID);
    	    if (strlen(chain) >= 1) 
		{
   	        printf("\"TARGET=_blank>%s(chain %s)</A>", homologID, chain);
		}
	    else
		{
   	        printf("\"TARGET=_blank>%s</A>", homologID);
		}
	    homologCount++;

	    skip:
	    row2 = sqlNextRow(sr2);
	    }
	}
    hFreeConn(&conn2);
    sqlFreeResult(&sr2);
    if (homologCount == 0)
	{
	printf("None<BR>\n");
	}	
    
    printf("<BR><B>Details:</B> ");
    printf("<A HREF=\"/SARS/%s/summary.html", itemName);
    printf("\" TARGET=_blank>%s</A><BR>\n", itemName);
   
    htmlHorizontalLine();
    }

void showHomologies(char *geneName, char *table)
/* Show homology info. */
{
struct sqlConnection *conn = hAllocConn();
char query[256];
struct sqlResult *sr;
char **row;
boolean isFirst = TRUE, gotAny = FALSE;
char *gi;
struct softberryHom hom;

if (sqlTableExists(conn, table))
    {
    sprintf(query, "select * from %s where name = '%s'", table, geneName);
    sr = sqlGetResult(conn, query);
    while ((row = sqlNextRow(sr)) != NULL)
	{
	softberryHomStaticLoad(row, &hom);
	if ((gi = getGi(hom.giString)) == NULL)
	    continue;
	if (isFirst)
	    {
	    htmlHorizontalLine();
	    printf("<H3>Protein Homologies:</H3>\n");
	    isFirst = FALSE;
	    gotAny = TRUE;
	    }
	printf("<A HREF=\"");
	sprintf(query, "%s", gi);
	printEntrezProteinUrl(stdout, query);
	printf("\" TARGET=_blank>%s</A> %s<BR>", hom.giString, hom.description);
	}
    }
if (gotAny)
    htmlHorizontalLine();
hFreeConn(&conn);
}

void showPseudoHomologies(char *geneName, char *table)
/* Show homology info. */
{
struct sqlConnection *conn = hAllocConn();
char query[256];
struct sqlResult *sr;
char **row;
boolean isFirst = TRUE, gotAny = FALSE;
char *gi;
struct borkPseudoHom hom;
char *parts[10];
int partCount;
char *clone;
char *organism;

if (sqlTableExists(conn, table))
    {
    sprintf(query, "select * from %s where name = '%s'", table, geneName);
    sr = sqlGetResult(conn, query);
    while ((row = sqlNextRow(sr)) != NULL)
	{
	borkPseudoHomStaticLoad(row, &hom);
//	if ((gi = getGi(hom.giString)) == NULL)
//	    continue;
	if (isFirst)
	    {
	    htmlHorizontalLine();
	    printf("<H3>Aligning Protein :</H3>\n");
	    isFirst = FALSE;
	    gotAny = TRUE;
	    }
	clone = cloneStringZ(hom.protRef,80);
	partCount = chopString(hom.protRef, "_", parts, ArraySize(parts));
	if (partCount > 1)
	    {
	    printf("<A HREF=");
	    sprintf(query, "%s", parts[1]);
	    printSwissProtProteinUrl(stdout, query);
	    printf(" TARGET=_blank>Jump to SwissProt %s </A> " ,geneName);
	    }
	printf(" %s <BR><BR>Alignment Information:<BR><BR>%s<BR>", clone, hom.description);
	}
    }
if (gotAny)
    htmlHorizontalLine();
hFreeConn(&conn);
}
void pseudoPrintPosHeader(struct bed *bed)
/*    print header of pseudogene record */ 
{
char *tbl = cgiUsualString("table", cgiString("g"));

printf("<p>");
printf("<B>%s PseudoGene:</B> %s:%d-%d   %d bp<BR>\n", hOrganism(database),  bed->chrom, bed->chromStart, bed->chromEnd, bed->chromEnd-bed->chromStart);
printf("Strand: %c",bed->strand[0]);
printf("<p>");
}
void pseudoPrintPos(struct psl *pseudoList, struct pseudoGeneLink *pg, char *alignTable, int start, char *acc)
/*    print details of pseudogene record */ 
{
char *tbl = cgiUsualString("table", cgiString("g"));
char chainStr[32];
char query[256];
struct dyString *dy = newDyString(1024);
char pfamDesc[128], *pdb;
char chainTable[64];
char chainTable_chrom[64];
struct sqlResult *sr;
char **row;
struct sqlConnection *conn = hAllocConn();
int first = 0;

safef(chainTable,sizeof(chainTable), "selfChain");
if (!hTableExists(chainTable) )
    safef(chainTable,sizeof(chainTable), "chainSelf");
//else
//    {
//    char *org = hOrganism(pg->assembly);
//    org[0] = tolower(org[0]);
//    safef(chainTable,sizeof(chainTable), "%sChain", org);
//    }
printf("<B>Description:</B> Retrogenes are processed mRNAs that are inserted back into the genome. Most are pseudogenes, and some are functional genes or anti-sense transcripts that may impede mRNA translation.<p>\n");
printf("<B>Syntenic&nbsp;in&nbsp;mouse: </B>%d&nbsp;%%<br>\n",pg->overlapDiag);
printf("<B>PolyA&nbsp;tail:</B>&nbsp;%d&nbsp;bp \n",pg->polyA);
printf("&nbsp;(%d&nbsp;bp&nbsp;from&nbsp;end&nbsp;of&nbsp;retrogene)<br>\n",pg->polyAstart);
printf("<B>Exons&nbsp;Inserted:</B>&nbsp;%d&nbsp;out&nbsp;of&nbsp;%d&nbsp;<br>\n",pg->exonCover,pg->exonCount);
printf("<B>Bases&nbsp;matching:</B>&nbsp;%d&nbsp;\n", pg->matches);
printf("(%d&nbsp;%% of gene)<br>\n",pg->coverage);
if (sameString(pg->type, "expressed"))
    {
    printf("<b>Type of RetroGene:&nbsp;</b>%s<p>\n",pg->type);
    }
else
    {
    printf("<b>Type of Parent:&nbsp;</b>%s<p>\n",pg->type);
    }
if (pseudoList != NULL)
    {
    printf("<H4>RetroGene/Gene Alignment</H4>");
    printAlignments(pseudoList, start, "htcCdnaAli", alignTable, acc);
    }
printf("<H4>Annotation for Gene locus that spawned RetroGene</H4>");


printf("<ul>");
if (!sameString(pg->refSeq,"noRefSeq"))
    {
    printf("<LI><B>RefSeq:</B> %s \n", pg->refSeq);
    linkToOtherBrowserExtra(database, pg->gChrom, pg->rStart, pg->rEnd, "refGene=pack");
    printf("%s:%d-%d \n", pg->gChrom, pg->rStart, pg->rEnd);
    printf("</A></LI>");
    }

if (!sameString(pg->kgName,"noKg"))
    {
    printf("<LI><B>KnownGene:</B> " );
    printf("<A TARGET=\"_blank\" ");
    printf("HREF=\"../cgi-bin/hgGene?%s&%s=%s&%s=%s&%s=%s&%s=%d&%s=%d\" ",
                cartSidUrlString(cart),
                "db", database,
                "hgg_gene", pg->kgName,
                "hgg_chrom", pg->gChrom,
                "hgg_start", pg->kStart,
                "hgg_end", pg->kEnd);
    printf(">%s</A>  ",pg->kgName);
    linkToOtherBrowserExtra(database, pg->gChrom, pg->kStart, pg->kEnd, "knownGene=pack");
    printf("%s:%d-%d \n", pg->gChrom, pg->kStart, pg->kEnd);
    printf("</A></LI>");
    if (hTableExists("knownGene"))
        {
        char *description;
        safef(query, sizeof(query), 
                "select proteinId from knownGene where name = '%s'", pg->kgName);
        description = sqlQuickString(conn, query);
        if (description != NULL)
            {
            printf("<LI><B>SwissProt ID: </B> " );
            printf("<A TARGET=\"_blank\" HREF=");
            printSwissProtProteinUrl(stdout, description);
            printf(">%s</A>",description);
            freez(&description);
            printf("</LI>" );
            }
        }
    }
else
    {
    /* display mrna */
    printf("<LI><B>mRna:</B> %s \n", pg->name);
    linkToOtherBrowserExtra(database, pg->gChrom, pg->gStart, pg->gEnd, "all_mrna=pack");
    printf("%s:%d-%d \n", pg->gChrom, pg->gStart, pg->gEnd);
    printf("</A></LI>");
    }
if (!sameString(pg->mgc,"noMgc"))
    {
    printf("<LI><B>MGC Gene:</B> %s \n", pg->mgc);
    linkToOtherBrowserExtra(database, pg->gChrom, pg->mStart, pg->mEnd, "mgcGenes=pack");
    printf("%s:%d-%d \n", pg->gChrom, pg->mStart, pg->mEnd);
    printf("</A></LI>");
    }

printf("</ul>");
/* display pfam domains */

printf("<p>");
pdb = hPdbFromGdb(hGetDb());
safef(pfamDesc, 128, "%s.pfamDesc", pdb);
if (hTableExists("knownToPfam") && hTableExists(pfamDesc))
    {
    safef(query, sizeof(query), 
            "select description from knownToPfam kp, %s p where pfamAC = value and kp.name = '%s'", 
            pfamDesc, pg->kgName);
    sr = sqlGetResult(conn, query);
    while ((row = sqlNextRow(sr)) != NULL)
        {
        char *description = row[0];
        if (description == NULL)
            description = cloneString("n/a");
        printf("<B>Pfam Domain:</B> %s <p>", description);
        }
    sqlFreeResult(&sr);
    }

if (hTableExists("all_mrna"))
    {
    struct psl *pslList = loadPslRangeT("all_mrna", pg->name, pg->gChrom, pg->gStart, pg->gEnd);
    if (pslList != NULL)
        {
        printAlignments(pslList, pslList->tStart, "htcCdnaAli", "all_mrna", pg->name);
        htmlHorizontalLine();
        safef(chainTable_chrom,sizeof(chainTable_chrom), "%s_chainSelf",pg->chrom);
        if (hTableExists(chainTable_chrom) )
            {
                /* lookup chain */
            dyStringPrintf(dy,
                "select id, score, qStart, qEnd, qStrand, qSize from %s_%s where ", 
                pg->chrom, chainTable);
            hAddBinToQuery(pg->chromStart, pg->chromEnd, dy);
            if (sameString(pg->gStrand,pg->strand))
                dyStringPrintf(dy,
                    "tEnd > %d and tStart < %d and qName = '%s' and qEnd > %d and qStart < %d and qStrand = '+' ",
                    pg->chromStart, pg->chromEnd, pg->gChrom, pg->gStart, pg->gEnd);
            else
                {
                dyStringPrintf(dy,
                    "tEnd > %d and tStart < %d and qName = '%s' and qEnd > %d and qStart < %d and qStrand = '-'",
                    pg->chromStart, pg->chromEnd, pg->gChrom, hChromSize(pg->gChrom)-(pg->gEnd), 
                    hChromSize(pg->gChrom)-(pg->gStart));
                }
            dyStringAppend(dy, " order by qStart");
            sr = sqlGetResult(conn, dy->string);
            while ((row = sqlNextRow(sr)) != NULL)
                {
                int chainId, score;
                unsigned int qStart, qEnd, qSize;
                char qStrand;
                if (first == 0)
                    {
                    printf("<H4>Gene/PseudoGene Alignment (multiple records are a result of breaks in the human Self Chaining)</H4>\n");
                    printf("Shows removed introns, frameshifts and in frame stops.\n");
                    first = 1;
                    }
                chainId = sqlUnsigned(row[0]);
                score = sqlUnsigned(row[1]);
                qStart = sqlUnsigned(row[2]);
                qEnd = sqlUnsigned(row[3]);
                qStrand =row[4][0];
                qSize = sqlUnsigned(row[5]);
                if (qStrand == '-')
                    {
                    unsigned int tmp = qSize - qEnd;
                    qEnd = qSize - qStart;
                    qStart = tmp;
                    }
                //if (pg->chainId == 0) pg->chainId = chainId;
                puts("<ul><LI>\n");
                hgcAnchorPseudoGene(pg->kgName, "knownGene", pg->chrom, "startcodon", pg->chromStart, pg->chromEnd, 
                        pg->gChrom, pg->kStart, pg->kEnd, chainId, database);
                printf("Annotated alignment</a> using self chain.\n");
                printf("Score: %d \n", score);
                puts("</LI>\n");
                printf("<ul>Raw alignment: ");
                hgcAnchorTranslatedChain(chainId, chainTable, pg->chrom, pg->gStart, pg->gEnd);
                printf("%s:%d-%d </A></ul> </ul>\n", pg->gChrom,qStart,qEnd);
                }
            sqlFreeResult(&sr);
            }
        }
    }
printf("<p>RetroGene&nbsp;Score:&nbsp;%d \n",pg->axtScore);
printf("Alignment&nbsp;Score:&nbsp;%d&nbsp;<br>\n",pg->score);
printf("Heuristic&nbsp;Score:&nbsp;%d \n",pg->oldScore);
printf("AdaBoost&nbsp;Confidence:</B>&nbsp;%4.3f&nbsp;\n",pg->posConf);
}

void doPseudoPsl(struct trackDb *tdb, char *acc)
/* Click on an pseudogene based on mrna alignment. */
{
char *track = tdb->tableName;
struct sqlConnection *conn = hAllocConn();
struct sqlResult *sr = NULL;
char **row;
char *type;
char where[256];
boolean hasBin;
struct pseudoGeneLink *pg;
int start = cartInt(cart, "o");
int end = cartInt(cart, "t");
int winStart = cartInt(cart, "l");
int winEnd = cartInt(cart, "r");
char *chrom = cartString(cart, "c");
struct psl *pslList = NULL, *psl = NULL;
char *alignTable = cgiUsualString("table", cgiString("g"));
int rowOffset = 0;

/* Get alignment info. */
if (sameString(alignTable,"pseudoGeneLink2"))
    alignTable = cloneString("mrnaBlastz");
if (startsWith("pseudoGeneLink",alignTable))
    alignTable = cloneString("pseudoMrna");
if (hTableExists(alignTable) )
    pslList = loadPslRangeT(alignTable, acc, chrom, winStart, winEnd);
else
    errAbort("Table %s not found.\n",alignTable);
slSort(&pslList, pslCmpScoreDesc);

/* print header */
genericHeader(tdb, acc);
/* Print non-sequence info. */
cartWebStart(cart, acc);


safef(where, sizeof(where), "name = '%s'", acc);
sr = hRangeQuery(conn, track, chrom, start, end, where, &rowOffset);
while ((row = sqlNextRow(sr)) != NULL)
    {
    pg = pseudoGeneLinkLoad(row+rowOffset);
    if (pg != NULL)
        {
        pseudoPrintPos(pslList, pg, alignTable, start, acc);
        }
    }
printTrackHtml(tdb);

sqlFreeResult(&sr);
hFreeConn(&conn);
}



void doSoftberryPred(struct trackDb *tdb, char *geneName)
/* Handle click on Softberry gene track. */
{
genericHeader(tdb, geneName);
showHomologies(geneName, "softberryHom");
if (sameWord(database, "sc1"))showSAM_T02(geneName);
geneShowCommon(geneName, tdb, "softberryPep");
printTrackHtml(tdb);
}

void doPseudoPred(struct trackDb *tdb, char *geneName)
/* Handle click on Softberry gene track. */
{
genericHeader(tdb, geneName);
showPseudoHomologies(geneName, "borkPseudoHom");
geneShowCommon(geneName, tdb, "borkPseudoPep");
printTrackHtml(tdb);
}

void showOrthology(char *geneName, char *table, struct sqlConnection *connMm)
/* Show mouse Orthlogous info. */
{
char query[256];
struct sqlResult *sr;
char **row;
boolean isFirst = TRUE, gotAny = FALSE;
char *gi;
struct softberryHom hom;


if (sqlTableExists(connMm, table))
    {
    sprintf(query, "select * from %s where name = '%s'", table, geneName);
    sr = sqlGetResult(connMm, query);
    while ((row = sqlNextRow(sr)) != NULL)
	{
	softberryHomStaticLoad(row, &hom);
	if ((gi = getGi(hom.giString)) == NULL)
	    continue;
	if (isFirst)
	    {
	    htmlHorizontalLine();
	    printf("<H3>Protein Homologies:</H3>\n");
	    isFirst = FALSE;
	    gotAny = TRUE;
	    }
	printf("<A HREF=\"");
	sprintf(query, "%s[gi]", gi);
	printEntrezProteinUrl(stdout, query);
	printf("\" TARGET=_blank>%s</A> %s<BR>", hom.giString, hom.description);
	}
    }
if (gotAny)
    htmlHorizontalLine();
sqlFreeResult(&sr);
}

void doMouseOrtho(struct trackDb *tdb, char *geneName)
/* Handle click on MouseOrtho gene track. */
{
struct sqlConnection *connMm = sqlConnect(mousedb);
genericHeader(tdb, geneName);
showOrthology(geneName, "softberryHom",connMm);
tdb = hashFindVal(trackHash, "softberryGene");
geneShowMouse(geneName, tdb, "softberryPep", connMm);
printTrackHtml(tdb);
sqlDisconnect(&connMm);
}

void showSangerExtra(char *geneName, char *extraTable)
/* Show info from sanger22extra table if it exists. */
{
if (hTableExists(extraTable))
    {
    struct sanger22extra se;
    char query[256];
    struct sqlConnection *conn = hAllocConn();
    struct sqlResult *sr;
    char **row;

    sprintf(query, "select * from %s where name = '%s'", extraTable, geneName);
    sr = sqlGetResult(conn, query);
    while ((row = sqlNextRow(sr)) != NULL)
        {
	sanger22extraStaticLoad(row, &se);
	printf("<B>Name:</B>  %s<BR>\n", se.name);
	if (!sameString(se.name, se.locus))
	    printf("<B>Locus:</B> %s<BR>\n", se.locus);
	printf("<B>Description:</B> %s<BR>\n", se.description);
	printf("<B>Gene type:</B> %s<BR>\n", se.geneType);
	if (se.cdsType[0] != 0 && !sameString(se.geneType, se.cdsType))
	    printf("<B>CDS type:</B> %s<BR>\n", se.cdsType);
	}
    sqlFreeResult(&sr);
    hFreeConn(&conn);
    }
}

void doSangerGene(struct trackDb *tdb, char *geneName, char *pepTable, char *mrnaTable, char *extraTable)
/* Handle click on Sanger gene track. */
{
genericHeader(tdb, geneName);
showSangerExtra(geneName, extraTable);
geneShowCommon(geneName, tdb, pepTable);
printTrackHtml(tdb);
}


void doVegaGene(struct trackDb *tdb, char *geneName)
/* Handle click on Vega gene track. */
{
struct vegaInfo *vi = NULL;

if (hTableExists("vegaInfo"))
    {
    char query[256];
    struct sqlConnection *conn = hAllocConn();
    struct sqlResult *sr;
    char **row;

    safef(query, sizeof(query),
	  "select * from vegaInfo where transcriptId = '%s'", geneName);
    sr = sqlGetResult(conn, query);
    if ((row = sqlNextRow(sr)) != NULL)
        {
	AllocVar(vi);
	vegaInfoStaticLoad(row, vi);
	}
    sqlFreeResult(&sr);
    hFreeConn(&conn);
    }

genericHeader(tdb, geneName);
// printCustomUrl(tdb, ((vi != NULL) ? vi->otterId : geneName), TRUE);
if (vi != NULL)
    {
    printf("<B>VEGA Gene Name:</B> %s<BR>\n", vi->geneId);
    printf("<B>VEGA Gene Type:</B> %s<BR>\n", vi->method);
    printf("<B>VEGA Gene Description:</B> %s<BR>\n", vi->geneDesc);
    }
geneShowCommon(geneName, tdb, "vegaPep");
printTrackHtml(tdb);
}


void doBDGPGene(struct trackDb *tdb, char *geneName)
/* Show Berkeley Drosophila Genome Project gene info. */
{
struct bdgpGeneInfo *bgi = NULL;
struct flyBaseSwissProt *fbsp = NULL;
char *geneTable = tdb->tableName;
char *truncName = cloneString(geneName);
char *ptr = strchr(truncName, '-');
char infoTable[128];
char pepTable[128];
char query[512];

if (ptr != NULL)
    *ptr = 0;
safef(infoTable, sizeof(infoTable), "%sInfo", geneTable);

genericHeader(tdb, geneName);

if (hTableExists(infoTable))
    {
    struct sqlConnection *conn = hAllocConn();
    struct sqlResult *sr;
    char **row;
    safef(query, sizeof(query),
	  "select * from %s where bdgpName = \"%s\";",
	  infoTable, truncName);
    sr = sqlGetResult(conn, query);
    if ((row = sqlNextRow(sr)) != NULL)
	{
	bgi = bdgpGeneInfoLoad(row);
	if (hTableExists("flyBaseSwissProt"))
	    {
	    safef(query, sizeof(query),
		  "select * from flyBaseSwissProt where flyBaseId = \"%s\"",
		  bgi->flyBaseId);
	    sqlFreeResult(&sr);
	    sr = sqlGetResult(conn, query);
	    if ((row = sqlNextRow(sr)) != NULL)
		fbsp = flyBaseSwissProtLoad(row);
	    }
	}
    sqlFreeResult(&sr);
    hFreeConn(&conn);
    }
if (bgi != NULL)
    {
    if (!sameString(bgi->symbol, geneName))
	{
	printf("<B>Gene symbol:</B> %s<BR>\n", bgi->symbol);
	}
    if (fbsp != NULL)
	{
	printf("<B>SwissProt:</B> <A HREF=");
	printSwissProtProteinUrl(stdout, fbsp->swissProtId);
	printf(" TARGET=_BLANK>%s</A> (%s) %s<BR>\n",
	       fbsp->swissProtId, fbsp->spSymbol, fbsp->spGeneName);
	}
    printf("<B>FlyBase:</B> <A HREF=");
    printFlyBaseUrl(stdout, bgi->flyBaseId);
    printf(" TARGET=_BLANK>%s</A><BR>\n", bgi->flyBaseId);
    printf("<B>BDGP:</B> <A HREF=");
    printBDGPUrl(stdout, truncName);
    printf(" TARGET=_BLANK>%s</A><BR>\n", truncName);
    }
printCustomUrl(tdb, geneName, FALSE);
showGenePos(geneName, tdb);
if (bgi != NULL)
    {
    if (bgi->go != NULL && bgi->go[0] != 0)
	{
	struct sqlConnection *goConn = sqlMayConnect("go");
	char *goTerm = NULL;
	char *words[10];
	char buf[512];
	int wordCount = chopCommas(bgi->go, words);
	int i;
	puts("<B>Gene Ontology terms from BDGP:</B> <BR>");
	for (i=0;  i < wordCount && words[i][0] != 0;  i++)
	    {
	    if (i > 0 && sameWord(words[i], words[i-1]))
		continue;
	    goTerm = "";
	    if (goConn != NULL)
		{
		safef(query, sizeof(query),
		      "select name from term where acc = 'GO:%s';",
		      words[i]);
		goTerm = sqlQuickQuery(goConn, query, buf, sizeof(buf));
		if (goTerm == NULL)
		    goTerm = "";
		}
	    printf("&nbsp;&nbsp;&nbsp;GO:%s: %s<BR>\n",
		   words[i], goTerm);
	    }
	sqlDisconnect(&goConn);
	}
    if (bgi->cytorange != NULL && bgi->cytorange[0] != 0)
	{
	printf("<B>Cytorange:</B> %s<BR>", bgi->cytorange);
	}
    }
printf("<H3>Links to sequence:</H3>\n");
printf("<UL>\n");

safef(pepTable, sizeof(pepTable), "%sPep", geneTable);
if (hGenBankHaveSeq(geneName, pepTable))
    {
    puts("<LI>\n");
    hgcAnchorSomewhere("htcTranslatedProtein", geneName, pepTable,
		       seqName);
    printf("Predicted Protein</A> \n"); 
    puts("</LI>\n");
    }

puts("<LI>\n");
hgcAnchorSomewhere("htcGeneMrna", geneName, geneTable, seqName);
printf("%s</A> may be different from the genomic sequence.\n", 
       "Predicted mRNA");
puts("</LI>\n");

puts("<LI>\n");
hgcAnchorSomewhere("htcGeneInGenome", geneName, geneTable, seqName);
printf("Genomic Sequence</A> from assembly\n");
puts("</LI>\n");

if (hTableExists("axtInfo"))
    {
    puts("<LI>\n");
    hgcAnchorGenePsl(geneName, geneTable, seqName, "startcodon");
    printf("Comparative Sequence</A> Annotated codons and translated protein with alignment to another species <BR>\n");
    puts("</LI>\n");
    }
printf("</UL>\n");
printTrackHtml(tdb);
}

void doBGIGene(struct trackDb *tdb, char *geneName)
/* Show Beijing Genomics Institute gene annotation info. */
{
struct bgiGeneInfo *bgi = NULL;
struct flyBaseSwissProt *fbsp = NULL;
char *geneTable = tdb->tableName;
char infoTable[128];
char pepTable[128];
char query[512];

safef(infoTable, sizeof(infoTable), "%sInfo", geneTable);

genericHeader(tdb, geneName);

if (hTableExists(infoTable))
    {
    struct sqlConnection *conn = hAllocConn();
    struct sqlResult *sr;
    char **row;
    safef(query, sizeof(query),
	  "select * from %s where name = \"%s\";", infoTable, geneName);
    sr = sqlGetResult(conn, query);
    if ((row = sqlNextRow(sr)) != NULL)
	{
	bgi = bgiGeneInfoLoad(row);
	}
    sqlFreeResult(&sr);
    hFreeConn(&conn);
    }
printCustomUrl(tdb, geneName, FALSE);
showGenePos(geneName, tdb);
if (bgi != NULL)
    {
    printf("<B>Annotation source:</B> %s<BR>\n", bgi->source);
    if (bgi->go != NULL && bgi->go[0] != 0 && !sameString(bgi->go, "None"))
	{
	struct sqlConnection *goConn = sqlMayConnect("go");
	char *goTerm = NULL;
	char *words[16];
	char buf[512];
	int wordCount = chopCommas(bgi->go, words);
	int i;
	puts("<B>Gene Ontology terms from BGI:</B> <BR>");
	for (i=0;  i < wordCount && words[i][0] != 0;  i++)
	    {
	    if (i > 0 && sameWord(words[i], words[i-1]))
		continue;
	    goTerm = "";
	    if (goConn != NULL)
		{
		safef(query, sizeof(query),
		      "select name from term where acc = 'GO:%s';",
		      words[i]);
		goTerm = sqlQuickQuery(goConn, query, buf, sizeof(buf));
		if (goTerm == NULL)
		    goTerm = "";
		}
	    printf("&nbsp;&nbsp;&nbsp;GO:%s: %s<BR>\n",
		   words[i], goTerm);
	    }
	sqlDisconnect(&goConn);
	}
    if (bgi->ipr != NULL && bgi->ipr[0] != 0 && !sameString(bgi->ipr, "None"))
	{
	char *words[16];
	int wordCount = chopByChar(bgi->ipr, ';', words, ArraySize(words));
	int i;
	printf("<B>Interpro terms from BGI:</B> <BR>\n");
	for (i=0;  i < wordCount && words[i][0] != 0;  i++)
	    {
	    printf("&nbsp;&nbsp;&nbsp;%s<BR>\n", words[i]);
	    }
	}
    if (hTableExists("bgiGeneSnp") && hTableExists("bgiSnp"))
	{
	struct sqlConnection *conn = hAllocConn();
	struct sqlConnection *conn2 = hAllocConn();
	struct sqlResult *sr;
	struct sqlResult *sr2;
	struct bgiSnp snp;
	struct bgiGeneSnp gs;
	char **row;
	int rowOffset = hOffsetPastBin(seqName, "bgiSnp");
	boolean init = FALSE;
	safef(query, sizeof(query),
	      "select * from bgiGeneSnp where geneName = '%s'", geneName);
	sr = sqlGetResult(conn, query);
	while ((row = sqlNextRow(sr)) != NULL)
	    {
	    if (! init)
		{
		printf("<B>BGI SNPs associated with gene %s:</B> <BR>\n",
		       geneName);
		init = TRUE;
		}
	    bgiGeneSnpStaticLoad(row, &gs);
	    safef(query, sizeof(query),
		  "select * from bgiSnp where name = '%s'", gs.snpName);
	    sr2 = sqlGetResult(conn2, query);
	    if ((row = sqlNextRow(sr2)) != NULL)
		{
		bgiSnpStaticLoad(row+rowOffset, &snp);
		printf("&nbsp;&nbsp;&nbsp;<A HREF=%s?%s&g=bgiSnp&i=%s&db=%s&c=%s&o=%d&t=%d>%s</A>: %s",
		       hgcName(), cartSidUrlString(cart), gs.snpName, database,
		       seqName, snp.chromStart, snp.chromEnd, gs.snpName,
		       gs.geneAssoc);
		if (gs.effect[0] != 0)
		    printf(", %s", gs.effect);
		if (gs.phase[0] != 0)
		    printf(", phase %c", gs.phase[0]);
		if (gs.siftComment[0] != 0)
		    printf(", SIFT comment: %s", gs.siftComment);
		puts("<BR>");
		}
	    sqlFreeResult(&sr2);
	    }
	sqlFreeResult(&sr);
	hFreeConn(&conn);
	hFreeConn(&conn2);
	}
    }
printf("<H3>Links to sequence:</H3>\n");
printf("<UL>\n");

safef(pepTable, sizeof(pepTable), "%sPep", geneTable);
if (hGenBankHaveSeq(geneName, pepTable))
    {
    puts("<LI>\n");
    hgcAnchorSomewhere("htcTranslatedProtein", geneName, pepTable,
		       seqName);
    printf("Predicted Protein</A> \n"); 
    puts("</LI>\n");
    }

puts("<LI>\n");
hgcAnchorSomewhere("htcGeneMrna", geneName, geneTable, seqName);
printf("%s</A> may be different from the genomic sequence.\n", 
       "Predicted mRNA");
puts("</LI>\n");

puts("<LI>\n");
hgcAnchorSomewhere("htcGeneInGenome", geneName, geneTable, seqName);
printf("Genomic Sequence</A> from assembly\n");
puts("</LI>\n");

if (hTableExists("axtInfo"))
    {
    puts("<LI>\n");
    hgcAnchorGenePsl(geneName, geneTable, seqName, "startcodon");
    printf("Comparative Sequence</A> Annotated codons and translated protein with alignment to another species <BR>\n");
    puts("</LI>\n");
    }
printf("</UL>\n");
printTrackHtml(tdb);
}


void doBGISnp(struct trackDb *tdb, char *itemName)
/* Put up info on a Beijing Genomics Institute SNP. */
{
char *table = tdb->tableName;
struct bgiSnp snp;
struct sqlConnection *conn = hAllocConn();
struct sqlResult *sr;
char **row;
char query[256];
int rowOffset = hOffsetPastBin(seqName, table);

genericHeader(tdb, itemName);

safef(query, sizeof(query),
      "select * from %s where name = '%s'", table, itemName);
sr = sqlGetResult(conn, query);
while ((row = sqlNextRow(sr)) != NULL)
    {
    bgiSnpStaticLoad(row+rowOffset, &snp);
    bedPrintPos((struct bed *)&snp, 3);
    printf("<B>SNP Type:</B> %s<BR>\n",
	   (snp.snpType[0] == 'S') ? "Substitution" : 
	   (snp.snpType[0] == 'I') ? "Insertion" : "Deletion");
    printf("<B>SNP Sequence:</B> %s<BR>\n", snp.snpSeq);
    printf("<B>SNP in Broiler?:</B> %s<BR>\n", snp.inBroiler);
    printf("<B>SNP in Layer?:</B> %s<BR>\n", snp.inLayer);
    printf("<B>SNP in Silkie?:</B> %s<BR>\n", snp.inSilkie);
    if (hTableExists("bgiGeneSnp") && hTableExists("bgiGene"))
	{
	struct genePred *bg;
	struct sqlConnection *conn2 = hAllocConn();
	struct sqlConnection *conn3 = hAllocConn();
	struct sqlResult *sr2, *sr3;
	struct bgiGeneSnp gs;
	safef(query, sizeof(query),
	      "select * from bgiGeneSnp where snpName = '%s'", snp.name);
	sr2 = sqlGetResult(conn2, query);
	while ((row = sqlNextRow(sr2)) != NULL)
	    {
	    bgiGeneSnpStaticLoad(row, &gs);
	    safef(query, sizeof(query),
		  "select * from bgiGene where name = '%s'", gs.geneName);
	    sr3 = sqlGetResult(conn3, query);
	    while ((row = sqlNextRow(sr3)) != NULL)
		{
		bg = genePredLoad(row);
		printf("<B>Associated gene:</B> <A HREF=%s?%s&g=bgiGene&i=%s&c=%s&db=%s&o=%d&t=%d&l=%d&r=%d>%s</A>: %s",
		       hgcName(), cartSidUrlString(cart), gs.geneName,
		       seqName, database, bg->txStart, bg->txEnd,
		       bg->txStart, bg->txEnd, gs.geneName, gs.geneAssoc);
		if (gs.effect[0] != 0)
		    printf(" %s", gs.effect);
		if (gs.phase[0] != 0)
		    printf(" phase %c", gs.phase[0]);
		if (gs.siftComment[0] != 0)
		    printf(", SIFT comment: %s", gs.siftComment);
		puts("<BR>");
		}
	    sqlFreeResult(&sr3);
	    }
	hFreeConn(&conn3);
	sqlFreeResult(&sr2);
	hFreeConn(&conn2);
	}
    printf("<B>Quality Scores:</B> %d in reference, %d in read<BR>\n", 
	   snp.qualChr, snp.qualReads);
    printf("<B>Left Primer Sequence:</B> %s<BR>\n", snp.primerL);
    printf("<B>Right Primer Sequence:</B> %s<BR>\n", snp.primerR);
    if (snp.snpType[0] != 'S')
	printf("<B>Indel Confidence</B>: %c<BR>\n", snp.questionM[0]);
    if (snp.extra[0] != 0)
	printf("<B>Comment:</B> %s<BR>\n", snp.extra);
    }
printTrackHtml(tdb);
sqlFreeResult(&sr);
hFreeConn(&conn);
}


void parseChromPointPos(char *pos, char *retChrom, int *retPos)
/* Parse out chrN:123 into chrN and 123. */
{
char *s, *e;
int len;
e = strchr(pos, ':');
if (e == NULL)
    errAbort("No : in chromosome point position %s", pos);
len = e - pos;
memcpy(retChrom, pos, len);
retChrom[len] = 0;
s = e+1;
*retPos = atoi(s);
}

void doGenomicDups(struct trackDb *tdb, char *dupName)
/* Handle click on genomic dup track. */
{
char *track = tdb->tableName;
struct genomicDups dup;
char query[512];
struct sqlConnection *conn = hAllocConn();
struct sqlResult *sr;
char **row;
char oChrom[64];
int oStart;

cartWebStart(cart, "Genomic Duplications");
printf("<H2>Genomic Duplication Region</H2>\n");
if (cgiVarExists("o"))
    {
    int start = cartInt(cart, "o");
    int rowOffset = hOffsetPastBin(seqName, track);
    parseChromPointPos(dupName, oChrom, &oStart);

    sprintf(query, "select * from %s where chrom = '%s' and chromStart = %d "
	    "and otherChrom = '%s' and otherStart = %d",
	    track, seqName, start, oChrom, oStart);
    sr = sqlGetResult(conn, query);
    while (row = sqlNextRow(sr))
	{
	genomicDupsStaticLoad(row+rowOffset, &dup);
	printf("<B>Region Position:</B> <A HREF=\"/cgi-bin/hgTracks?db=%s&position=%s%%3A%d-%d\">",
	       hGetDb(), dup.chrom, dup.chromStart, dup.chromEnd);
	printf("%s:%d-%d</A><BR>\n", dup.chrom, dup.chromStart, dup.chromEnd);
	printf("<B>Other Position:</B> <A HREF=\"/cgi-bin/hgTracks?db=%s&position=%s%%3A%d-%d\" TARGET=_blank>",
	       hGetDb(), dup.otherChrom, dup.otherStart, dup.otherEnd);
	printf("%s:%d-%d</A><BR>\n", dup.otherChrom, dup.otherStart, dup.otherEnd);
	printf("<B>Relative orientation:</B> %s<BR>\n", dup.strand);
	printf("<B>Percent identity:</B> %3.1f%%<BR>\n", 0.1*dup.score);
	printf("<B>Size:</B> %d<BR>\n", dup.alignB);
	printf("<B>Bases matching:</B> %d<BR>\n", dup.matchB);
	printf("<B>Bases not matching:</B> %d<BR>\n", dup.mismatchB);
	htmlHorizontalLine();
	}
    }
else
    {
    puts("<P>Click directly on a repeat for specific information on that repeat</P>");
    }
printTrackHtml(tdb);
hFreeConn(&conn);
}

void htcExtSeq(char *item)
/* Print out DNA from some external but indexed .fa file. */
{
struct dnaSeq *seq;
hgcStart(item);
seq = hExtSeq(item);
printf("<PRE><TT>");
faWriteNext(stdout, item, seq->dna, seq->size);
printf("</TT></PRE>");
freeDnaSeq(&seq);
}

void doBlatMouse(struct trackDb *tdb, char *itemName)
/* Handle click on blatMouse track. */
{
char *track = tdb->tableName;
char query[256];
struct sqlConnection *conn = hAllocConn();
struct sqlResult *sr = NULL;
char **row;
int start = cartInt(cart, "o");
struct psl *pslList = NULL, *psl;
struct dnaSeq *seq;
char *tiNum = strrchr(itemName, '|');
boolean hasBin;
char table[64];

/* Print heading info including link to NCBI. */
if (tiNum != NULL) 
    ++tiNum;
cartWebStart(cart, itemName);
printf("<H1>Information on Mouse %s %s</H1>", 
       (tiNum == NULL ? "Contig" : "Read"), itemName);

/* Print links to NCBI and to sequence. */
if (tiNum != NULL)
    {
    printf("Link to ");
    printf("<A HREF=\"http://www.ncbi.nlm.nih.gov/Traces/trace.cgi?val=%s\" TARGET=_blank>", tiNum);
    printf("NCBI Trace Repository for %s\n</A><BR>\n", itemName);
    }
printf("Get ");
printf("<A HREF=\"%s&g=htcExtSeq&c=%s&l=%d&r=%d&i=%s\">",
       hgcPathAndSettings(), seqName, winStart, winEnd, itemName);
printf("Mouse DNA</A><BR>\n");

/* Print info about mate pair. */
if (tiNum != NULL && sqlTableExists(conn, "mouseTraceInfo"))
    {
    char buf[256];
    char *templateId;
    boolean gotMate = FALSE;
    sprintf(query, "select templateId from mouseTraceInfo where ti = '%s'", itemName);
    templateId = sqlQuickQuery(conn, query, buf, sizeof(buf));
    if (templateId != NULL)
        {
	sprintf(query, "select ti from mouseTraceInfo where templateId = '%s'", templateId);
	sr = sqlGetResult(conn, query);
	while ((row = sqlNextRow(sr)) != NULL)
	    {
	    char *ti = row[0];
	    if (!sameString(ti, itemName))
	        {
		printf("Get ");
		printf("<A HREF=\"%s&g=htcExtSeq&c=%s&l=%d&r=%d&i=%s\">",
		       hgcPathAndSettings(), seqName, winStart, winEnd, ti);
		printf("DNA for read on other end of plasmid</A><BR>\n");
		gotMate = TRUE;
		}
	    }
	sqlFreeResult(&sr);
	}
    if (!gotMate)
	printf("No read from other end of plasmid in database.<BR>\n");
    }

/* Get alignment info and print. */
printf("<H2>Alignments</H2>\n");
hFindSplitTable(seqName, track, table, &hasBin);
sprintf(query, "select * from %s where qName = '%s'", table, itemName);
sr = sqlGetResult(conn, query);
while ((row = sqlNextRow(sr)) != NULL)
    {
    psl = pslLoad(row+hasBin);
    slAddHead(&pslList, psl);
    }
sqlFreeResult(&sr);
slReverse(&pslList);
printAlignments(pslList, start, "htcBlatXeno", track, itemName);
printTrackHtml(tdb);
}

boolean parseRange(char *range, char **retSeq, int *retStart, int *retEnd)
/* Parse seq:start-end into components. */
{
char *s, *e;
s = strchr(range, ':');
if (s == NULL)
    return FALSE;
*s++ = 0;
e = strchr(s, '-');
if (e == NULL)
    return FALSE;
*e++ = 0;
if (!isdigit(s[0]) || !isdigit(e[0]))
    return FALSE;
*retSeq = range;
*retStart = atoi(s);
*retEnd = atoi(e);
return TRUE;
}

void mustParseRange(char *range, char **retSeq, int *retStart, int *retEnd)
/* Parse seq:start-end or die. */
{
if (!parseRange(range, retSeq, retStart, retEnd))
    errAbort("Malformed range %s", range);
}

struct psl *loadPslAt(char *track, char *qName, int qStart, int qEnd, char *tName, int tStart, int tEnd)
/* Load a specific psl */
{
struct dyString *dy = newDyString(1024);
struct sqlConnection *conn = hAllocConn();
char table[64];
boolean hasBin;
struct sqlResult *sr;
char **row;
struct psl *psl;

hFindSplitTable(tName, track, table, &hasBin);
dyStringPrintf(dy, "select * from %s ", table);
dyStringPrintf(dy, "where qStart = %d ", qStart);
dyStringPrintf(dy, "and qEnd = %d ", qEnd);
dyStringPrintf(dy, "and qName = '%s' ", qName);
dyStringPrintf(dy, "and tStart = %d ", tStart);
dyStringPrintf(dy, "and tEnd = %d ", tEnd);
dyStringPrintf(dy, "and tName = '%s'", tName);
sr = sqlGetResult(conn, dy->string);
row = sqlNextRow(sr);
if (row == NULL)
    errAbort("Couldn't loadPslAt %s:%d-%d", tName, tStart, tEnd);
psl = pslLoad(row + hasBin);
sqlFreeResult(&sr);
freeDyString(&dy);
hFreeConn(&conn);
return psl;
}

struct psl *loadPslFromRangePair(char *track, char *rangePair)
/* Load a specific psl given 'qName:qStart-qEnd tName:tStart-tEnd' in rangePair. */
{
char *qRange, *tRange;
char *qName, *tName;
int qStart, qEnd, tStart, tEnd;
qRange = nextWord(&rangePair);
tRange = nextWord(&rangePair);
if (tRange == NULL)
    errAbort("Expecting two ranges in loadPslFromRangePair");
mustParseRange(qRange, &qName, &qStart, &qEnd);
mustParseRange(tRange, &tName, &tStart, &tEnd);
return loadPslAt(track, qName, qStart, qEnd, tName, tStart, tEnd);
}

void longXenoPsl1Given(struct trackDb *tdb, char *item, 
		       char *otherOrg, char *otherChromTable, char *otherDb, struct psl *psl, char *pslTableName )
/* Put up cross-species alignment when the second species
 * sequence is in a nib file, AND psl record is given. */
{
int hgsid = cartSessionId(cart);
struct psl *trimmedPsl = NULL;
char otherString[256];
char *cgiItem = cgiEncode(item);
char *thisOrg = hOrganism(database);

cartWebStart(cart, tdb->longLabel);


printf("<B>%s position:</B> <a target=\"_blank\" href=\"/cgi-bin/hgTracks?db=%s&position=%s%%3A%d-%d\">%s:%d-%d</a><BR>\n",
       otherOrg, otherDb, psl->qName, psl->qStart+1, psl->qEnd, 
       psl->qName, psl->qStart+1, psl->qEnd);

/*superceded by above code*/
//    printf("<B>%s position:</B> %s:%d-%d<BR>\n", otherOrg,
//	    psl->qName, psl->qStart+1, psl->qEnd);


printf("<B>%s size:</B> %d<BR>\n", otherOrg, psl->qEnd - psl->qStart);

printf("<B>%s position:</B> %s:%d-%d<BR>\n", thisOrg,
       psl->tName, psl->tStart+1, psl->tEnd);


printf("<B>%s size:</B> %d<BR>\n", thisOrg, psl->tEnd - psl->tStart);
printf("<B>Identical Bases:</B> %d<BR>\n", psl->match + psl->repMatch);
printf("<B>Number of Gapless Aligning Blocks:</B> %d<BR>\n", psl->blockCount );
printf("<B>Percent identity within gapless aligning blocks:</B> %3.1f%%<BR>\n", 0.1*(1000 - pslCalcMilliBad(psl, FALSE)));
printf("<B>Strand:</B> %s<BR>\n",psl->strand);
printf("<B>Browser window position:</B> %s:%d-%d<BR>\n", seqName, winStart+1, winEnd);
printf("<B>Browser window size:</B> %d<BR>\n", winEnd - winStart);
sprintf(otherString, "%d&pslTable=%s&otherOrg=%s&otherChromTable=%s&otherDb=%s", psl->tStart, 
	pslTableName, otherOrg, otherChromTable, otherDb);

if (pslTrimToTargetRange(psl, winStart, winEnd) != NULL)
    {
    hgcAnchorSomewhere("htcLongXenoPsl2", cgiItem, otherString, psl->tName);
    printf("<BR>View details of parts of alignment within browser window</A>.<BR>\n");
    }
freez(&cgiItem);
}

/* 
   Multipurpose function to show alignments in details pages where applicable
*/
void longXenoPsl1(struct trackDb *tdb, char *item, 
		  char *otherOrg, char *otherChromTable, char *otherDb)
/* Put up cross-species alignment when the second species
 * sequence is in a nib file. */
{
struct psl *psl = NULL, *trimmedPsl = NULL;
char otherString[256];
char *cgiItem = cgiEncode(item);
char *thisOrg = hOrganism(database);

cartWebStart(cart, tdb->longLabel);
psl = loadPslFromRangePair(tdb->tableName, item);
printf("<B>%s position:</B> <a target=\"_blank\" href=\"/cgi-bin/hgTracks?db=%s&position=%s%%3A%d-%d\">%s:%d-%d</a><BR>\n",
       otherOrg, otherDb, psl->qName, psl->qStart+1, psl->qEnd, 
       psl->qName, psl->qStart+1, psl->qEnd);
printf("<B>%s size:</B> %d<BR>\n", otherOrg, psl->qEnd - psl->qStart);
printf("<B>%s position:</B> %s:%d-%d<BR>\n", thisOrg,
       psl->tName, psl->tStart+1, psl->tEnd);
printf("<B>%s size:</B> %d<BR>\n", thisOrg,
       psl->tEnd - psl->tStart);
printf("<B>Identical Bases:</B> %d<BR>\n", psl->match + psl->repMatch);
printf("<B>Number of Gapless Aligning Blocks:</B> %d<BR>\n", psl->blockCount );
printf("<B>Percent identity within gapless aligning blocks:</B> %3.1f%%<BR>\n", 0.1*(1000 - pslCalcMilliBad(psl, FALSE)));
printf("<B>Strand:</B> %s<BR>\n",psl->strand);
printf("<B>Browser window position:</B> %s:%d-%d<BR>\n", seqName, winStart+1, winEnd);
printf("<B>Browser window size:</B> %d<BR>\n", winEnd - winStart);
sprintf(otherString, "%d&pslTable=%s&otherOrg=%s&otherChromTable=%s&otherDb=%s", psl->tStart, 
	tdb->tableName, otherOrg, otherChromTable, otherDb);
//joni
if (pslTrimToTargetRange(psl, winStart, winEnd) != NULL)
    {
    hgcAnchorSomewhere("htcLongXenoPsl2", cgiItem, otherString, psl->tName);
    printf("<BR>View details of parts of alignment within browser window</A>.<BR>\n");
    }

if (containsStringNoCase(otherDb, "zoo"))
    {
    printf("<P><A HREF='/cgi-bin/hgTracks?db=%s'>Go to the browser view of the %s</A><BR>\n", otherDb, otherOrg);
    }

printTrackHtml(tdb);
freez(&cgiItem);
}

/* 
   Multipurpose function to show alignments in details pages where applicable
   Show the URL from trackDb as well. 
   Only used for the Chimp tracks right now.
*/
void longXenoPsl1Chimp(struct trackDb *tdb, char *item, 
		       char *otherOrg, char *otherChromTable, char *otherDb)
/* Put up cross-species alignment when the second species
 * sequence is in a nib file. */
{
struct psl *psl = NULL, *trimmedPsl = NULL;
char otherString[256];
char *cgiItem = cgiEncode(item);
char *thisOrg = hOrganism(database);

cartWebStart(cart, tdb->longLabel);
psl = loadPslFromRangePair(tdb->tableName, item);
printf("<B>%s position:</B> %s:%d-%d<BR>\n", otherOrg,
       psl->qName, psl->qStart+1, psl->qEnd);
printf("<B>%s size:</B> %d<BR>\n", otherOrg, psl->qEnd - psl->qStart);
printf("<B>%s position:</B> %s:%d-%d<BR>\n", thisOrg,
       psl->tName, psl->tStart+1, psl->tEnd);
printf("<B>%s size:</B> %d<BR>\n", thisOrg,
       psl->tEnd - psl->tStart);
printf("<B>Identical Bases:</B> %d<BR>\n", psl->match + psl->repMatch);
printf("<B>Number of Gapless Aligning Blocks:</B> %d<BR>\n", psl->blockCount );
printf("<B>Percent identity within gapless aligning blocks:</B> %3.1f%%<BR>\n", 0.1*(1000 - pslCalcMilliBad(psl, FALSE)));
printf("<B>Strand:</B> %s<BR>\n",psl->strand);
printf("<B>Browser window position:</B> %s:%d-%d<BR>\n", seqName, winStart+1, winEnd);
printf("<B>Browser window size:</B> %d<BR>\n", winEnd - winStart);
sprintf(otherString, "%d&pslTable=%s&otherOrg=%s&otherChromTable=%s&otherDb=%s", psl->tStart, 
	tdb->tableName, otherOrg, otherChromTable, otherDb);

printCustomUrl(tdb, item, TRUE);
printTrackHtml(tdb);
freez(&cgiItem);
}

void longXenoPsl1zoo2(struct trackDb *tdb, char *item, 
		      char *otherOrg, char *otherChromTable)
/* Put up cross-species alignment when the second species
 * sequence is in a nib file. */
{
struct psl *psl = NULL, *trimmedPsl = NULL;
char otherString[256];
char anotherString[256];
char *cgiItem = cgiEncode(item);
char *thisOrg = hOrganism(database);

cartWebStart(cart, tdb->longLabel);
psl = loadPslFromRangePair(tdb->tableName, item);
printf("<B>%s position:</B> %s:%d-%d<BR>\n", otherOrg,
       psl->qName, psl->qStart+1, psl->qEnd);
printf("<B>%s size:</B> %d<BR>\n", otherOrg, psl->qEnd - psl->qStart);
printf("<B>%s position:</B> %s:%d-%d<BR>\n", thisOrg,
       psl->tName, psl->tStart+1, psl->tEnd);
printf("<B>%s size:</B> %d<BR>\n", thisOrg,
       psl->tEnd - psl->tStart);
printf("<B>Identical Bases:</B> %d<BR>\n", psl->match + psl->repMatch);
printf("<B>Number of Gapless Aligning Blocks:</B> %d<BR>\n", psl->blockCount );
printf("<B>Strand:</B> %s<BR>\n",psl->strand);
printf("<B>Percent identity within gapless aligning blocks:</B> %3.1f%%<BR>\n", 0.1*(1000 - pslCalcMilliBad(psl, FALSE)));
printf("<B>Browser window position:</B> %s:%d-%d<BR>\n", seqName, winStart, winEnd);
printf("<B>Browser window size:</B> %d<BR>\n", winEnd - winStart);

sprintf(anotherString, "%s",otherOrg);
toUpperN(anotherString,1);
printf("Link to <a href=\"http://hgwdev-tcbruen.cse.ucsc.edu/cgi-bin/hgTracks?db=zoo%s1&position=chr1:%d-%d\">%s database</a><BR>\n",anotherString,psl->qStart,psl->qEnd,otherOrg);


sprintf(otherString, "%d&pslTable=%s&otherOrg=%s&otherChromTable=%s", psl->tStart, 
	tdb->tableName, otherOrg, otherChromTable);
if (pslTrimToTargetRange(psl, winStart, winEnd) != NULL)
    {
    hgcAnchorSomewhere("htcLongXenoPsl2", cgiItem, otherString, psl->tName);
    printf("<BR>View details of parts of alignment within browser window</A>.<BR>\n");
    }
printTrackHtml(tdb);
freez(&cgiItem);
}

void doAlignmentOtherDb(struct trackDb *tdb, char *item)
/* Put up cross-species alignment when the second species
 * is another db, indicated by the 3rd word of tdb->type. */
{
char *otherOrg;
char *otherDb;
char *typeLine = cloneString(tdb->type);
char *words[8];
int wordCount = chopLine(typeLine, words);
if (words[0] == NULL || words[1] == NULL || words[2] == NULL ||
    ! (sameString(words[0], "psl") &&
       sameString(words[1], "xeno")))
    errAbort("doAlignmentOtherDb: trackDb type must be \"psl xeno XXX\" where XXX is the name of the other database.");
otherDb = words[2];
otherOrg = hOrganism(otherDb);
longXenoPsl1(tdb, item, otherOrg, "chromInfo", otherDb);
}


void doMultAlignZoo(struct trackDb *tdb, char *item, char *otherName )
/* Put up cross-species alignment when the second species
 * sequence is in a nib file. */
{
char chromStr[64];
//errAbort("(%s)\n", item );


// Check to see if name is one of zoo names
if (!(strcmp(otherName,"human") 
      && strcmp(otherName,"chimp") 
      && strcmp(otherName,"baboon") 
      && strcmp(otherName,"cow")
      && strcmp(otherName,"pig")
      && strcmp(otherName,"cat")
      && strcmp(otherName,"dog")
      && strcmp(otherName,"mouse")
      && strcmp(otherName,"rat")
      && strcmp(otherName,"chicken")
      && strcmp(otherName,"fugu")
      && strcmp(otherName,"tetra")
      && strcmp(otherName,"zebrafish")))
    {
    sprintf( chromStr, "%sChrom" , otherName );
    longXenoPsl1zoo2(tdb, item, otherName, chromStr );
    }

}


struct chain *getChainFromRange(char *chainTable, char *chrom, int chromStart, int chromEnd)
/* get a list of chains for a range */
{
char chainTable_chrom[256];
struct dyString *dy = newDyString(128);
struct chain *chainList = NULL;
struct sqlConnection *conn = hAllocConn();
safef(chainTable_chrom, 256, "%s_%s",chrom, chainTable);


if (hTableExists(chainTable_chrom) )
    {
    /* lookup chain if not stored */
    char **row;
    struct sqlResult *sr = NULL;
        dyStringPrintf(dy,
        "select id, score, qStart, qEnd, qStrand, qSize from %s where ", 
        chainTable_chrom);
    hAddBinToQuery(chromStart, chromEnd, dy);
    dyStringPrintf(dy, "tEnd > %d and tStart < %d ", chromStart,chromEnd);
    dyStringAppend(dy, " order by qStart");
    sr = sqlGetResult(conn, dy->string);

    while ((row = sqlNextRow(sr)) != NULL)
        {
        int chainId = 0, score;
        unsigned int qStart, qEnd, qSize;
        struct chain *chain = NULL;
        char qStrand;
        chainId = sqlUnsigned(row[0]);
        score = sqlUnsigned(row[1]);
        qStart = sqlUnsigned(row[2]);
        qEnd = sqlUnsigned(row[3]);
        qStrand =row[4][0];
        qSize = sqlUnsigned(row[5]);
        if (qStrand == '-')
            {
            unsigned int tmp = qSize - qEnd;
            qEnd = qSize - qStart;
            qStart = tmp;
            }
        chain = NULL;
        if (chainId != 0)
            {
            chain = chainLoadIdRange(hGetDb(), chainTable, chrom, chromStart, chromEnd, chainId);
            if (chain != NULL)
                slAddHead(&chainList, chain);
            }
        }
    sqlFreeResult(&sr);
    }
return chainList;
}

void htcGenePsl(char *htcCommand, char *item)
/* Interface for selecting & displaying alignments from axtInfo 
 * for an item from a genePred table. */
{
struct genePred *gp = NULL;
struct axtInfo *aiList = NULL, *ai;
struct axt *axtList = NULL, *axt , *prev = NULL;
struct sqlConnection *conn = hAllocConn();
struct sqlConnection *conn2 = NULL;
struct sqlResult *sr;
char **row;
char *track = cartString(cart, "o");
char *chrom = cartString(cart, "c");
char *name = cartOptionalString(cart, "i");
char *alignment = cgiOptionalString("alignment");
char *species = NULL;
char *db2 = cartString(cart, "db2");
int left = cgiInt("l");
int right = cgiInt("r");
char table[64];
char query[512];
char where[512];
char nibFile[512];
char qNibFile[512];
char chainTable[512];
char indexFile[512];
struct chain *chain = NULL;
struct hash *nibHash = hashNew(0);
struct dnaSeq *qSeq = NULL, *tSeq = NULL;
struct nibInfo *qNib = NULL, *tNib = NULL;
struct chain *subChain = NULL, *toFree = NULL;
int qs,qe;
boolean hasBin; 
boolean alignmentOK;
struct lineFile *ixF = NULL, *lf = NULL;
off_t offset = 0;
char *line = NULL;
int prevOffset = 0;

cartWebStart(cart, "Alignment of %s in %s to %s using %s.",
	     name, hOrganism(database), hOrganism(db2), alignment);
hSetDb2(db2);

// get genePred including optional frame info
hFindSplitTable(chrom, track, table, &hasBin);
snprintf(where, sizeof(where),
	 "name = '%s' and chrom = '%s' and txStart < %d and txEnd > %d",
	 name, chrom, right, left);
gp = genePredReaderLoadQuery(conn, table, where);
if (gp == NULL)
    errAbort("Could not locate gene prediction (db=%s, table=%s, name=%s, in range %s:%d-%d)",
	     database, table, name, chrom, left+1, right);
/* if there is no reading frame, default to txStart,End, not a great solution */
if (gp->cdsStart == 0)
    gp->cdsStart = gp->txStart;
if (gp->cdsEnd == 0)
    gp->cdsEnd = gp->txEnd;


puts("<FORM ACTION=\"/cgi-bin/hgc\" NAME=\"orgForm\" METHOD=\"GET\">");
cartSaveSession(cart);
cgiContinueHiddenVar("g");
cgiContinueHiddenVar("i");
cgiContinueHiddenVar("o");
cgiContinueHiddenVar("c");
cgiContinueHiddenVar("l");
cgiContinueHiddenVar("r");
puts("\n<TABLE><tr>");
puts("<td align=center valign=baseline>genome/version</td>");
puts("<td align=center valign=baseline>alignment</td>");
puts("</tr>");
puts("<tr>");
puts("<td align=center>\n");
printOrgAssemblyListAxtInfo("db2", onChangeAssemblyText);
puts("</td>\n");
puts("<td align=center>\n");
printAlignmentListHtml(db2, "alignment", alignment);
printf("</td>\n");
printf("<td align=center>");
cgiMakeButton("Submit", "Submit");
printf("</td>\n");
puts("</tr></TABLE>");
puts("</FORM>");
// Make sure alignment is not just a leftover from previous db2.
if (gp->chrom != NULL)
    aiList = hGetAxtAlignmentsChrom(db2, gp->chrom);
if (alignment != NULL)
    {
    alignmentOK = FALSE;
    for (ai=aiList;  ai != NULL;  ai=ai->next)
	{
	if (sameString(ai->alignment, alignment))
	    {
	    alignmentOK = TRUE;
	    break;
	    }
	}
    if (! alignmentOK)
        {
        species = NULL;
	alignment = NULL;
        }
    }
if ((alignment == NULL) && (aiList != NULL))
    {
    alignment = aiList->alignment;
    species = aiList->species;
    }
if (species == NULL)
    species = aiList->species;
sprintf(query, "select fileName from chromInfo where chrom = '%s'",  gp->chrom);
if (sqlQuickQuery(conn, query, nibFile, sizeof(nibFile)) == NULL)
    errAbort("Sequence %s isn't in chromInfo", chrom);
species[0] = (char)toupper(species[0]);
safef(indexFile, 512, "%s.ix", aiList->fileName);
ixF = lineFileMayOpen(indexFile, TRUE);
if (ixF == NULL)
    printf("<b>Warning - Axt Index File missing, page may be slow.</b><br>");
else
    {
    while (lineFileNext(ixF, &line, NULL))
        {
        int refCount = 3;
        char *words[3];
        int wordCount = chopLine(line, words);
        int start = atoi(words[0]);
        if (wordCount != refCount)
            lineFileExpectWords(ixF, refCount, wordCount);
        offset = atoi(words[2]);
        if (start > 0 && start > gp->txStart && offset > 0)
            {
            offset = prevOffset;
            break;
            }
        else 
            {
            prevOffset = offset;
            offset = 0;
            }
        }
    }
lineFileClose(&ixF);
lf = lineFileOpen(aiList->fileName, TRUE);
lineFileSeek(lf, offset, SEEK_SET);
axtList = getAxtListForGene(gp, nibFile, hGetDb(), db2, lf);
puts("<PRE><TT>");
axtOneGeneOut(axtList, LINESIZE, stdout , gp, nibFile);
puts("</TT></PRE>");
axtInfoFreeList(&aiList);
hFreeConn(&conn);
webEnd();
}

void htcPseudoGene(char *htcCommand, char *item)
/* Interface for selecting & displaying alignments from axtInfo 
 * for an item from a genePred table. */
{
struct genePred *gp = NULL;
struct axtInfo *aiList = NULL, *ai;
struct axt *axtList = NULL;
//struct sqlConnection *conn = hAllocConn();
struct sqlResult *sr;
char **row;
char *track = cartString(cart, "o");
char *chrom = cartString(cart, "c");
char *name = cartOptionalString(cart, "i");
char *alignment = cgiOptionalString("alignment");
char *db2 = cartString(cart, "db2");
int tStart = cgiInt("l");
int tEnd = cgiInt("r");
char *qChrom = cgiOptionalString("qc");
int chainId = cgiInt("ci");
int qStart = cgiInt("qs");
int qEnd = cgiInt("qe");
char table[64];
char query[512];
char nibFile[512];
char qNibFile[512];
char qNibDir[512];
char tNibDir[512];
char path[512];
boolean hasBin; 
boolean alignmentOK;
struct sqlConnection *conn = hAllocConn();
struct sqlConnection *conn2;
struct hash *qChromHash = hashNew(0);
struct cnFill *fill;
struct chain *chain, *subChain, *chainToFree;
struct dnaSeq *tChrom = NULL;


cartWebStart(cart, "Alignment of %s in %s to pseudogene in %s",
	     name, hOrganism(db2), hOrganism(database));
hSetDb2(db2); 
conn2 = hAllocConn2();

// get nibFile for pseudoGene
sprintf(query, "select fileName from chromInfo where chrom = '%s'",  chrom);
if (sqlQuickQuery(conn, query, nibFile, sizeof(nibFile)) == NULL)
    errAbort("Sequence %s isn't in chromInfo", chrom);

// get nibFile for Gene in other species
sprintf(query, "select fileName from chromInfo where chrom = '%s'" ,qChrom);
if (sqlQuickQuery(conn2, query, qNibFile, sizeof(qNibFile)) == NULL)
    errAbort("Sequence chr1 isn't in chromInfo");
// get gp
//hFindSplitTable(chrom, track, table, &hasBin);
if (!hFindSplitTableDb(db2, qChrom, track, table, &hasBin))
    errAbort("htcPseudoGene: table %s not found.\n",track);
else if (sameString(track, "mrna"))
    {
    struct psl *psl = NULL ;
    safef(query, sizeof(query),
             "select * from %s where qName = '%s' and tName = '%s' and tStart = %d ",
             table, name, qChrom, qStart
             );
    sr = sqlGetResult(conn2, query);
    if ((row = sqlNextRow(sr)) != NULL)
        {
        psl = pslLoad(row+hasBin);
        if (psl != NULL)
            gp = genePredFromPsl(psl, psl->tStart, psl->tEnd, 10);
        }
    sqlFreeResult(&sr);
    }
else if (table != NULL)
    {
    safef(query, sizeof(query),
             "select * from %s where name = '%s' and chrom = '%s' ",
             //and txStart < %d and txEnd > %d",
             table, name, qChrom
             //, qEnd, qStart
             );
    sr = sqlGetResult(conn2, query);
    if ((row = sqlNextRow(sr)) != NULL)
        {
        gp = genePredLoad(row + hasBin);
        }
    sqlFreeResult(&sr);
    }
if (gp == NULL)
    errAbort("htcPseudoGene: Could not locate gene prediction (db=%s, table=%s, name=%s, in range %s:%d-%d) %s",
             db2, table, name, qChrom, qStart+1, qEnd, query);

/* extract nib directory from nibfile */
if (strrchr(nibFile,'/') != NULL)
    strncpy(tNibDir, nibFile, strlen(nibFile)-strlen(strrchr(nibFile,'/')));
else
    errAbort("Cannot find nib directory for %s\n",nibFile);
tNibDir[strlen(nibFile)-strlen(strrchr(nibFile,'/'))] = '\0';

if (strrchr(qNibFile,'/') != NULL)
    strncpy(qNibDir, qNibFile, strlen(qNibFile)-strlen(strrchr(qNibFile,'/')));
else
    errAbort("Cannot find nib directory for %s\n",qNibFile);
qNibDir[strlen(qNibFile)-strlen(strrchr(qNibFile,'/'))] = '\0';

sprintf(path, "%s/%s.nib", tNibDir, chrom);

/*
if (tChrom->size != net->size)
    errAbort("Size mismatch on %s.  Net/nib out of sync or possibly nib dirs swapped?",
        tChrom->name);
*/


/* load chain */
if (sameString(database,db2))
    {
    strcpy(track, "selfChain");
    if (!hTableExists("chr1_selfChain"))
        strcpy(track, "chainSelf");
    }
else
    {
    sprintf(track, "%sChain",hOrganism(db2));
    }
track[0] = tolower(track[0]);
if (chainId > 0 )
    {
    chain = chainDbLoad(conn, database, track, chrom, chainId);

    /* get list of axts for a chain */
    AllocVar(fill);
    fill->qName = cloneString(qChrom);
    fill->tSize = tEnd-tStart;
    fill->tStart = tStart;
    fill->chainId = chainId;
    fill->qSize = gp->txEnd - gp->txStart;
    fill->qStart = max(qStart, gp->txStart);
    fill->children = NULL;
    fill->next = NULL;
    fill->qStrand = chain->qStrand;

    tChrom = nibLoadPartMasked(NIB_MASK_MIXED, nibFile, 
            fill->tStart, fill->tSize);
    axtList = netFillToAxt(fill, tChrom, hChromSize(chrom), qChromHash, qNibDir, chain, TRUE);
    /* make sure list is in correct order */
    if (axtList != NULL)
        if (axtList->next != NULL)
            if ((gp->strand[0] == '+' && axtList->tStart > axtList->next->tStart) 
                || (gp->strand[0] == '-' && axtList->tStart < axtList->next->tStart) )
                slReverse(&axtList);


    /* fill in gaps between axt blocks */
    /* allows display of aligned coding regions */
    axtFillGap(&axtList,qNibDir, gp->strand[0]);

    if (gp->strand[0] == '-')
        axtListReverse(&axtList, database);
    if (axtList != NULL) 
        if (axtList->next != NULL)
            if ((axtList->next->tStart < axtList->tStart && gp->strand[0] == '+') ||
                (axtList->next->tStart > axtList->tStart && (gp->strand[0] == '-')))
                slReverse(&axtList);

    /* output fancy formatted alignment */
    puts("<PRE><TT>");
    axtOneGeneOut(axtList, LINESIZE, stdout , gp, qNibFile);
    puts("</TT></PRE>");
    }

axtInfoFreeList(&aiList);
webEnd();
hFreeConn2(&conn2);
}

void htcLongXenoPsl2(char *htcCommand, char *item)
/* Display alignment - loading sequence from nib file. */
{
char *pslTable = cgiString("pslTable");
char *otherChromTable = cgiString("otherChromTable");
char *otherOrg = cgiString("otherOrg");
char *otherDb = cgiString("otherDb");
struct psl *psl = loadPslFromRangePair(pslTable,  item);
char *qChrom;
char *ptr;
char name[128];
struct dnaSeq *qSeq = NULL;

/* In hg10 tables, psl->qName can be org.chrom.  Strip it down to just 
 * the chrom: */
qChrom = psl->qName;
if ((ptr = strchr(qChrom, '.')) != NULL)
    qChrom = ptr+1;

/* Make sure that otherOrg's chrom size matches psl's qSize */
hSetDb2(otherDb);
if (hChromSize2(qChrom) != psl->qSize)
    errAbort("Alignment's query size for %s is %d, but the size of %s in database %s is %d.  Incorrect database in trackDb.type?",
	     qChrom, psl->qSize, qChrom, otherDb, hChromSize2(qChrom));

psl = pslTrimToTargetRange(psl, winStart, winEnd);

qSeq = loadGenomePart(otherDb, qChrom, psl->qStart, psl->qEnd);
snprintf(name, sizeof(name), "%s.%s", otherOrg, qChrom);
writeFramesetType();
puts("<HTML>");
printf("<HEAD>\n<TITLE>%s %dk</TITLE>\n</HEAD>\n\n", name, psl->qStart/1000);
showSomeAlignment(psl, qSeq, gftDnaX, psl->qStart, psl->qEnd, name, 0, 0);
}

void doAlignCompGeno(struct trackDb *tdb, char *itemName, char *otherGenome)
    /* Handle click on blat or blastz track in a generic fashion */
    /* otherGenome is the text to display for genome name on details page */
{
char *track = tdb->tableName;
char query[256];
struct sqlConnection *conn = hAllocConn();
struct sqlResult *sr = NULL;
char **row;
int start = cartInt(cart, "o");
struct psl *pslList = NULL, *psl;
struct dnaSeq *seq;
boolean hasBin;
char table[64];

char *typeLine = cloneString(tdb->type);
char *words[8];
int wordCount = chopLine(typeLine, words);
if (wordCount == 3)
    {
    if (sameString(words[0], "psl") &&
        sameString(words[1], "xeno"))
            {
            /* words[2] will contain other db */
            doAlignmentOtherDb(tdb, itemName);
            freeMem(typeLine);
            return;
            }
    }
freeMem(typeLine);
cartWebStart(cart, itemName);
printf("<H1>Information on %s Sequence %s</H1>", otherGenome, itemName);

printf("Get ");
printf("<A HREF=\"%s&g=htcExtSeq&c=%s&l=%d&r=%d&i=%s\">",
               hgcPathAndSettings(), seqName, winStart, winEnd, itemName);
printf("%s DNA</A><BR>\n", otherGenome);

/* Get alignment info and print. */
printf("<H2>Alignments</H2>\n");
hFindSplitTable(seqName, track, table, &hasBin);

/* if this is a non-split table then query with tName */
if (startsWith(track, table))
    safef(query, sizeof(query), "select * from %s where qName = '%s' and tName = '%s'", table, itemName,seqName);
else
    safef(query, sizeof(query), "select * from %s where qName = '%s'", table, itemName);
sr = sqlGetResult(conn, query);
while ((row = sqlNextRow(sr)) != NULL)
    {
    psl = pslLoad(row+hasBin);
    slAddHead(&pslList, psl);
    }
sqlFreeResult(&sr);
slReverse(&pslList);
printAlignments(pslList, start, "htcBlatXeno", track, itemName);
printTrackHtml(tdb);
}

void doTSS(struct trackDb *tdb, char *itemName)
/* Handle click on DBTSS track. */
{
char *track = tdb->tableName;
char query[256];
struct sqlConnection *conn = hAllocConn();
struct sqlResult *sr = NULL;
char **row = NULL;
int start = cartInt(cart, "o");
struct psl *pslList = NULL, *psl = NULL;
struct dnaSeq *seq = NULL;
boolean hasBin = TRUE;
char *table = "refFullAli"; /* Table with the pertinent PSL data */

cartWebStart(cart, itemName);
printf("<H1>Information on DBTSS Sequence %s</H1>", itemName);
printf("Get ");
printf("<A HREF=\"%s&g=htcExtSeq&c=%s&l=%d&r=%d&i=%s\">",
       hgcPathAndSettings(), seqName, winStart, winEnd, itemName);
printf("Sequence</A><BR>\n");

/* Get alignment info and print. */
printf("<H2>Alignments</H2>\n");
sprintf(query, "select * from %s where qName = '%s'", table, itemName);
sr = sqlGetResult(conn, query);
while ((row = sqlNextRow(sr)) != NULL)
    {
    psl = pslLoad(row + hasBin);
    slAddHead(&pslList, psl);
    }

sqlFreeResult(&sr);
slReverse(&pslList);
printAlignments(pslList, start, "htcCdnaAli", track, itemName);
printTrackHtml(tdb);
}

void doEst3(char *itemName)
/* Handle click on EST 3' end track. */
{
struct est3 el;
int start = cartInt(cart, "o");
struct sqlConnection *conn = hAllocConn();
struct sqlResult *sr;
char **row;
char query[256];
int rowOffset;

cartWebStart(cart, "EST 3' Ends");
printf("<H2>EST 3' Ends</H2>\n");

rowOffset = hOffsetPastBin(seqName, "est3");
sprintf(query, "select * from est3 where chrom = '%s' and chromStart = %d",
	seqName, start);
sr = sqlGetResult(conn, query);
while ((row = sqlNextRow(sr)) != NULL)
    {
    est3StaticLoad(row+rowOffset, &el);
    printf("<B>EST 3' End Count:</B> %d<BR>\n", el.estCount);
    bedPrintPos((struct bed *)&el, 3);
    printf("<B>strand:</B> %s<BR>\n", el.strand);
    htmlHorizontalLine();
    }

puts("<P>This track shows where clusters of EST 3' ends hit the "
     "genome.  In many cases these represent the 3' ends of genes. "
     "This data was kindly provided by Lukas Wagner and Greg Schuler "
     "at NCBI.  Additional filtering was applied by Jim Kent.</P>");
sqlFreeResult(&sr);
hFreeConn(&conn);
}

void doRnaGene(struct trackDb *tdb, char *itemName)
/* Handle click on EST 3' end track. */
{
char *track = tdb->tableName;
struct rnaGene rna;
int start = cartInt(cart, "o");
struct sqlConnection *conn = hAllocConn();
struct sqlResult *sr;
char **row;
char query[256];
int rowOffset;

genericHeader(tdb, itemName);
rowOffset = hOffsetPastBin(seqName, track);
sprintf(query, "select * from %s where chrom = '%s' and chromStart = %d and name = '%s'",
	track, seqName, start, itemName);
sr = sqlGetResult(conn, query);
while ((row = sqlNextRow(sr)) != NULL)
    {
    rnaGeneStaticLoad(row + rowOffset, &rna);
    printf("<B>name:</B> %s<BR>\n", rna.name);
    printf("<B>type:</B> %s<BR>\n", rna.type);
    printf("<B>score:</B> %2.1f<BR>\n", rna.fullScore);
    printf("<B>is pseudo-gene:</B> %s<BR>\n", (rna.isPsuedo ? "yes" : "no"));
    printf("<B>program predicted with:</B> %s<BR>\n", rna.source);
    printf("<B>strand:</B> %s<BR>\n", rna.strand);
    bedPrintPos((struct bed *)&rna, 3);
    htmlHorizontalLine();
    }
puts(tdb->html);
sqlFreeResult(&sr);
hFreeConn(&conn);
}

void doStsMarker(struct trackDb *tdb, char *marker)
/* Respond to click on an STS marker. */
{
char *table = tdb->tableName;
char query[256];
char title[256];
struct sqlConnection *conn = hAllocConn();
boolean stsInfo2Exists = sqlTableExists(conn, "stsInfo2");
boolean stsInfoExists = sqlTableExists(conn, "stsInfo");
boolean stsMapExists = sqlTableExists(conn, "stsMap");
struct sqlConnection *conn1 = hAllocConn();
struct sqlResult *sr = NULL, *sr1 = NULL;
char **row, **row1;
int start = cartInt(cart, "o");
int end = cartInt(cart, "t");
struct stsMap stsRow;
struct stsInfo *infoRow = NULL;
struct stsInfo2 *info2Row = NULL;
char band[32], stsid[20];
int i;
struct psl *pslList = NULL, *psl;
int pslStart;
char *sqlMarker = marker;
boolean hasBin;

/* Make sure to escpae single quotes for DB parseability */
if (strchr(marker, '\''))
    {
    sqlMarker = replaceChars(marker, "'", "''");
    }

/* Print out non-sequence info */
sprintf(title, "STS Marker %s", marker);
cartWebStart(cart, title);

/* Find the instance of the object in the bed table */ 
sprintf(query, "SELECT * FROM %s WHERE name = '%s' "
               "AND chrom = '%s' AND chromStart = %d "
               "AND chromEnd = %d",
	table, sqlMarker, seqName, start, end);  
sr = sqlMustGetResult(conn, query);
row = sqlNextRow(sr);
hasBin = hOffsetPastBin(seqName, table);
if (row != NULL)
    {
    if (stsMapExists)
	{
	stsMapStaticLoad(row+hasBin, &stsRow);
	}
    else
        /* Load and convert from original bed format */ 
	{
	struct stsMarker oldStsRow;
	stsMarkerStaticLoad(row+hasBin, &oldStsRow);
	stsMapFromStsMarker(&oldStsRow, &stsRow);
	}
    if (stsInfo2Exists)
        {
	/* Find the instance of the object in the stsInfo2 table */ 
	sqlFreeResult(&sr);
	sprintf(query, "SELECT * FROM stsInfo2 WHERE identNo = '%d'", stsRow.identNo);
	sr = sqlMustGetResult(conn, query);
	row = sqlNextRow(sr);
	if (row != NULL)
	    {
	    info2Row = stsInfo2Load(row);
	    infoRow = stsInfoLoad(row);
	    }
	}
    else if (stsInfoExists)
        {
	/* Find the instance of the object in the stsInfo table */ 
	sqlFreeResult(&sr);
	sprintf(query, "SELECT * FROM stsInfo WHERE identNo = '%d'", stsRow.identNo);
	sr = sqlMustGetResult(conn, query);
	row = sqlNextRow(sr);
	if (row != NULL)
	    {
	    infoRow = stsInfoLoad(row);
	    }
	}
    if (((stsInfo2Exists) || (stsInfoExists)) && (row != NULL)) 
	{
	printf("<TABLE>\n");
	printf("<TR><TH ALIGN=left>Chromosome:</TH><TD>%s</TD></TR>\n", seqName);
	printf("<TR><TH ALIGN=left>Start:</TH><TD>%d</TD></TR>\n",start+1);
	printf("<TR><TH ALIGN=left>End:</TH><TD>%d</TD></TR>\n",end);
	if (hChromBand(seqName, start, band))
	    printf("<TR><TH ALIGN=left>Band:</TH><TD>%s</TD></TR>\n",band);
	printf("</TABLE>\n");
	htmlHorizontalLine();

	/* Print out marker name and links to UniSTS, Genebank, GDB */
	if (infoRow->nameCount > 0)
	    {
	    printf("<TABLE>\n");
	    printf("<TR><TH>Other names:</TH><TD>%s",infoRow->otherNames[0]);
	    for (i = 1; i < infoRow->nameCount; i++) 
		{
		printf(", %s",infoRow->otherNames[i]);
		}
	    printf("</TD></TR>\n</TABLE>\n");
	    htmlHorizontalLine();
	    }
	printf("<TABLE>\n");
	printf("<TR><TH ALIGN=left>UCSC STS id:</TH><TD>%d</TD></TR>\n", stsRow.identNo);
	printf("<TR><TH ALIGN=left>UniSTS id:</TH><TD><A HREF=");
	printUnistsUrl(stdout, infoRow->dbSTSid);
	printf(" TARGET=_BLANK>%d</A></TD></TR>\n", infoRow->dbSTSid);
	if (infoRow->otherDbstsCount > 0) 
	    {
	    printf("<TR><TH ALIGN=left>Related UniSTS ids:</TH>");
	    for (i = 0; i < infoRow->otherDbstsCount; i++) 
		{
		printf("<TD><A HREF=");
		printUnistsUrl(stdout, infoRow->otherDbSTS[i]);
		printf(" TARGET=_BLANK>%d</A></TD>", infoRow->otherDbSTS[i]);
		}
	    printf("</TR>\n");
	    } 
	if (infoRow->gbCount > 0) 
	    {
	    printf("<TR><TH ALIGN=left>Genbank:</TH>");
	    for (i = 0; i < infoRow->gbCount; i++) 
		{
		printf("<TD><A HREF=\"");
		printEntrezNucleotideUrl(stdout, infoRow->genbank[i]);
		printf("\" TARGET=_BLANK>%s</A></TD>", infoRow->genbank[i]);
		}
	    printf("</TR>\n");
	    } 
	if (infoRow->gdbCount > 0) 
	    {
	    printf("<TR><TH ALIGN=left>GDB:</TH>");
	    for (i = 0; i < infoRow->gdbCount; i++) 
		{
		printf("<TD><A HREF=");
		printGdbUrl(stdout, infoRow->gdb[i]);
		printf(" TARGET=_BLANK>%s</A></TD>", infoRow->gdb[i]);
		}
	    printf("</TR>\n");
	    } 
	printf("<TR><TH ALIGN=left>Organism:</TH><TD>%s</TD></TR>\n",infoRow->organism);
	printf("</TABLE>\n");
	htmlHorizontalLine();
	/* Print out primer information */
	if (!sameString(infoRow->leftPrimer,""))
	    {
	    printf("<TABLE>\n");
	    printf("<TR><TH ALIGN=left>Left Primer:</TH><TD>%s</TD></TR>\n",infoRow->leftPrimer);
	    printf("<TR><TH ALIGN=left>Right Primer:</TH><TD>%s</TD></TR>\n",infoRow->rightPrimer);
	    printf("<TR><TH ALIGN=left>Distance:</TH><TD>%s bps</TD></TR>\n",infoRow->distance);
	    printf("</TABLE>\n");
	    htmlHorizontalLine();
	    }
	/* Print out information from STS maps for this marker */
	if ((!sameString(infoRow->genethonName,"")) 
	    || (!sameString(infoRow->marshfieldName,""))
	    || (stsInfo2Exists && info2Row != NULL && (!sameString(info2Row->decodeName,""))))
	    {
	    printf("<H3>Genetic Map Positions</H3>\n");  
	    printf("<TABLE>\n");
	    printf("<TH>&nbsp</TH><TH ALIGN=left WIDTH=150>Name</TH><TH ALIGN=left WIDTH=150>Chromosome</TH><TH ALIGN=left WIDTH=150>Position</TH></TR>\n");
	    if (!sameString(infoRow->genethonName,"")) 
		{
		printf("<TH ALIGN=left>Genethon:</TH><TD WIDTH=150>%s</TD><TD WIDTH=150>%s</TD><TD WIDTH=150>%.2f</TD></TR>\n",
		       infoRow->genethonName, infoRow->genethonChr, infoRow->genethonPos);
		}
	    if (!sameString(infoRow->marshfieldName,""))
		{
		printf("<TH ALIGN=left>Marshfield:</TH><TD WIDTH=150>%s</TD><TD WIDTH=150>%s</TD><TD WIDTH=150>%.2f</TD></TR>\n",
		       infoRow->marshfieldName, infoRow->marshfieldChr,
		       infoRow->marshfieldPos);
		}
	    if ((stsInfo2Exists) && (!sameString(info2Row->decodeName,"")))
		{
		printf("<TH ALIGN=left>deCODE:</TH><TD WIDTH=150>%s</TD><TD WIDTH=150>%s</TD><TD WIDTH=150>%.2f</TD></TR>\n",
		       info2Row->decodeName, info2Row->decodeChr,
		       info2Row->decodePos);
		}
	    printf("</TABLE><P>\n");
	    }
	if (!sameString(infoRow->wiyacName,"")) 
	    {
	    printf("<H3>Whitehead YAC Map Position</H3>\n");  
	    printf("<TABLE>\n");
	    printf("<TH>&nbsp</TH><TH ALIGN=left WIDTH=150>Name</TH><TH ALIGN=left WIDTH=150>Chromosome</TH><TH ALIGN=left WIDTH=150>Position</TH></TR>\n");
	    printf("<TH ALIGN=left>WI YAC:</TH><TD WIDTH=150>%s</TD><TD WIDTH=150>%s</TD><TD WIDTH=150>%.2f</TD></TR>\n",
		   infoRow->wiyacName, infoRow->wiyacChr, infoRow->wiyacPos);
	    printf("</TABLE><P>\n");
	    }
	if ((!sameString(infoRow->wirhName,"")) 
	    || (!sameString(infoRow->gm99gb4Name,""))
	    || (!sameString(infoRow->gm99g3Name,""))
	    || (!sameString(infoRow->tngName,"")))
	    {
	    printf("<H3>RH Map Positions</H3>\n");  
	    printf("<TABLE>\n");
	    if ((!sameString(infoRow->wirhName,"")) 
		|| (!sameString(infoRow->gm99gb4Name,""))
		|| (!sameString(infoRow->gm99g3Name,"")))
		{
		printf("<TH>&nbsp</TH><TH ALIGN=left WIDTH=150>Name</TH><TH ALIGN=left WIDTH=150>Chromosome</TH><TH ALIGN=left WIDTH=150>Position (LOD)</TH></TR>\n");
		}
	    else
		{
		printf("<TH>&nbsp</TH><TH ALIGN=left WIDTH=150>Name</TH><TH ALIGN=left WIDTH=150>Chromosome</TH><TH ALIGN=left WIDTH=150>Position</TH></TR>\n");
		}
	    if (!sameString(infoRow->gm99gb4Name,""))
		{
		printf("<TH ALIGN=left>GM99 Gb4:</TH><TD WIDTH=150>%s</TD><TD WIDTH=150>%s</TD><TD WIDTH=150>%.2f (%.2f)</TD></TR>\n",
		       infoRow->gm99gb4Name, infoRow->gm99gb4Chr, infoRow->gm99gb4Pos,
		       infoRow->gm99gb4LOD);
		}
	    if (!sameString(infoRow->gm99g3Name,""))
		{
		printf("<TH ALIGN=left>GM99 G3:</TH><TD WIDTH=150>%s</TD><TD WIDTH=150>%s</TD><TD WIDTH=150>%.2f (%.2f)</TD></TR>\n",
		       infoRow->gm99g3Name, infoRow->gm99g3Chr, infoRow->gm99g3Pos,
		       infoRow->gm99g3LOD);
		}
	    if (!sameString(infoRow->wirhName,""))
		{
		printf("<TH ALIGN=left>WI RH:</TH><TD WIDTH=150>%s</TD><TD WIDTH=150>%s</TD><TD WIDTH=150>%.2f (%.2f)</TD></TR>\n",
		       infoRow->wirhName, infoRow->wirhChr, infoRow->wirhPos,
		       infoRow->wirhLOD);
		}
	    if (!sameString(infoRow->tngName,""))
		{
		printf("<TH ALIGN=left>Stanford TNG:</TH><TD WIDTH=150>%s</TD><TD WIDTH=150>%s</TD><TD WIDTH=150>%.2f</TD></TR>\n",
		       infoRow->tngName, infoRow->tngChr, infoRow->tngPos);
		}
	    printf("</TABLE><P>\n");
	    }
	/* Print out alignment information - full sequence */
	webNewSection("Genomic Alignments:");
	sprintf(query, "SELECT * FROM all_sts_seq WHERE qName = '%d'", 
		infoRow->identNo);  
	sr1 = sqlGetResult(conn1, query);
	hasBin = hOffsetPastBin(seqName, "all_sts_seq");
	i = 0;
	pslStart = 0;
	while ((row = sqlNextRow(sr1)) != NULL)
	    {  
	    psl = pslLoad(row+hasBin);
	    if ((sameString(psl->tName, seqName)) 
		&& (abs(psl->tStart - start) < 1000))
		{
		pslStart = psl->tStart;
		}
	    slAddHead(&pslList, psl);
	    i++;
	    }
	slReverse(&pslList);
	if (i > 0) 
	    {
	    printf("<H3>Full sequence:</H3>\n");
	    sprintf(stsid,"%d",infoRow->identNo);
	    printAlignments(pslList, pslStart, "htcCdnaAli", "all_sts_seq", stsid);
	    sqlFreeResult(&sr1);
	    htmlHorizontalLine();
	    }
	slFreeList(&pslList);
	/* Print out alignment information - primers */
	sprintf(stsid,"dbSTS_%d",infoRow->dbSTSid);
	sprintf(query, "SELECT * FROM all_sts_primer WHERE qName = '%s'", 
		stsid);  
	hasBin = hOffsetPastBin(seqName, "all_sts_primer");
	sr1 = sqlGetResult(conn1, query);
	i = 0;
	pslStart = 0;
	while ((row = sqlNextRow(sr1)) != NULL)
	    {  
	    psl = pslLoad(row+hasBin);
	    if ((sameString(psl->tName, seqName)) 
		&& (abs(psl->tStart - start) < 1000))
		{
		pslStart = psl->tStart;
		}
	    slAddHead(&pslList, psl);
	    i++;
	    }
	slReverse(&pslList);
	if (i > 0) 
	    {
	    printf("<H3>Primers:</H3>\n");
	    printAlignments(pslList, pslStart, "htcCdnaAli", "all_sts_primer", stsid);
	    sqlFreeResult(&sr1);
	    }
	slFreeList(&pslList);
	
	stsInfoFree(&infoRow);
	
	}
    else
	{
	/* printf("<H2>STS Marker %s</H2>\n", marker);
	   htmlHorizontalLine(); */
	printf("<TABLE>\n");
	printf("<TR><TH ALIGN=left>Chromosome:</TH><TD>%s</TD></TR>\n", seqName);
	printf("<TR><TH ALIGN=left>Position:</TH><TD>%d</TD></TR>\n", (stsRow.chromStart+stsRow.chromEnd)>>1);
	printf("<TR><TH ALIGN=left>UCSC STS id:</TH><TD>%d</TD></TR>\n", stsRow.identNo);
	if (!sameString(stsRow.ctgAcc, "-"))
	    printf("<TR><TH ALIGN=left>Clone placed on:</TH><TD>%s</TD></TR>\n", stsRow.ctgAcc);
	if (!sameString(stsRow.otherAcc, "-"))
	    printf("<TR><TH ALIGN=left>Other clones hit:</TH><TD>%s</TD></TR>\n", stsRow.otherAcc);
	if (!sameString(stsRow.genethonChrom, "0"))
	    printf("<TR><TH ALIGN=left>Genethon:</TH><TD>chr%s</TD><TD>%.2f</TD></TR>\n", stsRow.genethonChrom, stsRow.genethonPos);
	if (!sameString(stsRow.marshfieldChrom, "0"))
	    printf("<TR><TH ALIGN=left>Marshfield:</TH><TD>chr%s</TD><TD>%.2f</TD></TR>\n", stsRow.marshfieldChrom, stsRow.marshfieldPos);
	if (!sameString(stsRow.gm99Gb4Chrom, "0"))
	    printf("<TR><TH ALIGN=left>GeneMap99 GB4:</TH><TD>chr%s</TD><TD>%.2f</TD></TR>\n", stsRow.gm99Gb4Chrom, stsRow.gm99Gb4Pos);
	if (!sameString(stsRow.shgcG3Chrom, "0"))
	    printf("<TR><TH ALIGN=left>GeneMap99 G3:</TH><TD>chr%s</TD><TD>%.2f</TD></TR>\n", stsRow.shgcG3Chrom, stsRow.shgcG3Pos);
	if (!sameString(stsRow.wiYacChrom, "0"))
	    printf("<TR><TH ALIGN=left>Whitehead YAC:</TH><TD>chr%s</TD><TD>%.2f</TD></TR>\n", stsRow.wiYacChrom, stsRow.wiYacPos);
	if (!sameString(stsRow.wiRhChrom, "0"))
	    printf("<TR><TH ALIGN=left>Whitehead RH:</TH><TD>chr%s</TD><TD>%.2f</TD></TR>\n", stsRow.wiRhChrom, stsRow.wiRhPos);
	if (!sameString(stsRow.shgcTngChrom, "0"))
	    printf("<TR><TH ALIGN=left>Stanford TNG:</TH><TD>chr%s</TD><TD>%.2f</TD></TR>\n", stsRow.shgcTngChrom, stsRow.shgcTngPos);
	if (!sameString(stsRow.fishChrom, "0"))
	    {
	    printf("<TR><TH ALIGN=left>FISH:</TH><TD>%s.%s - %s.%s</TD></TR>\n", stsRow.fishChrom, 
		   stsRow.beginBand, stsRow.fishChrom, stsRow.endBand);
	    }
	printf("</TABLE>\n");
	htmlHorizontalLine();
	if (stsRow.score == 1000)
	    {
	    printf("<H3>This is the only location found for %s</H3>\n",marker);
	    }
	else
	    {
	    sqlFreeResult(&sr);
	    printf("<H4>Other locations found for %s in the genome:</H4>\n", marker);
	    printf("<TABLE>\n");
	    sprintf(query, "SELECT * FROM %s WHERE name = '%s' "
                           "AND (chrom != '%s' OR chromStart != %d OR chromEnd != %d)",
		    table, marker, seqName, start, end); 
	    sr = sqlGetResult(conn,query);
	    hasBin = hOffsetPastBin(seqName, table);
	    while ((row = sqlNextRow(sr)) != NULL)
		{
		if (stsMapExists)
		    {
		    stsMapStaticLoad(row+hasBin, &stsRow);
		    }
		else
		    /* Load and convert from original bed format */ 
		    {
		    struct stsMarker oldStsRow;
		    stsMarkerStaticLoad(row+hasBin, &oldStsRow);
		    stsMapFromStsMarker(&oldStsRow, &stsRow);
		    }
		printf("<TR><TD>%s:</TD><TD>%d</TD></TR>\n",
		       stsRow.chrom, (stsRow.chromStart+stsRow.chromEnd)>>1);
		}
	    printf("</TABLE>\n"); 
	    }
	htmlHorizontalLine();
	}
    }
webNewSection("Notes:");
puts(tdb->html);
sqlFreeResult(&sr);
hFreeConn(&conn);
hFreeConn(&conn1);
}

void doStsMapMouse(struct trackDb *tdb, char *marker)
/* Respond to click on an STS marker. */
{
char *table = tdb->tableName;
char title[256];
char query[256];
struct sqlConnection *conn = hAllocConn();
struct sqlConnection *conn1 = hAllocConn();
struct sqlResult *sr = NULL, *sr1 = NULL;
char **row, **row1;
int start = cartInt(cart, "o");
int end = cartInt(cart, "t");
int hgsid = cartSessionId(cart);
struct stsMapMouse stsRow;
struct stsInfoMouse *infoRow;
char stsid[20];
int i;
struct psl *pslList = NULL, *psl;
int pslStart;

/* Print out non-sequence info */
sprintf(title, "STS Marker %s", marker);
cartWebStart(cart, title);

/* Find the instance of the object in the bed table */ 
sprintf(query, "SELECT * FROM %s WHERE name = '%s' "
               "AND chrom = '%s' AND chromStart = %d "
               "AND chromEnd = %d",
	table, marker, seqName, start, end);  
sr = sqlMustGetResult(conn, query);
row = sqlNextRow(sr);
if (row != NULL)
    {
    stsMapMouseStaticLoad(row, &stsRow);
    /* Find the instance of the object in the stsInfo table */ 
    sqlFreeResult(&sr);
    sprintf(query, "SELECT * FROM stsInfoMouse WHERE identNo = '%d'", stsRow.identNo);
    sr = sqlMustGetResult(conn, query);
    row = sqlNextRow(sr);
    if (row != NULL)
	{
	infoRow = stsInfoMouseLoad(row);
	printf("<TABLE>\n");
	printf("<TR><TH ALIGN=left>Chromosome:</TH><TD>%s</TD></TR>\n", seqName);
	printf("<TR><TH ALIGN=left>Start:</TH><TD>%d</TD></TR>\n",start+1);
	printf("<TR><TH ALIGN=left>End:</TH><TD>%d</TD></TR>\n",end);
	printf("</TABLE>\n");
	htmlHorizontalLine();
	printf("<TABLE>\n");
/*	printf("<TR><TH ALIGN=left>MGI Marker ID:</TH><TD>MGI:%d</TD></TR>\n", infoRow->MGIMarkerID);*/
	printf("<TR><TH ALIGN=left>MGI Marker ID:</TH><TD><B>MGI:</B>");	
	printf("<A HREF = \"http://www.informatics.jax.org/searches/accession_report.cgi?id=MGI:%d\" TARGET=_blank>%d</A></TD></TR>\n", infoRow->MGIMarkerID, infoRow->MGIMarkerID);
	/*printf("<TR><TH ALIGN=left>MGI Probe ID:</TH><TD>MGI:%d</TD></TR>\n", infoRow->MGIPrimerID);*/
	printf("<TR><TH ALIGN=left>MGI Probe ID:</TH><TD><B>MGI:</B>");	
	printf("<A HREF = \"http://www.informatics.jax.org/searches/accession_report.cgi?id=MGI:%d\" TARGET=_blank>%d</A></TD></TR>\n", infoRow->MGIPrimerID, infoRow->MGIPrimerID);
	printf("</TABLE>\n");
	htmlHorizontalLine();
	/* Print out primer information */
	printf("<TABLE>\n");
	printf("<TR><TH ALIGN=left>Left Primer:</TH><TD>%s</TD></TR>\n",infoRow->primer1);
	printf("<TR><TH ALIGN=left>Right Primer:</TH><TD>%s</TD></TR>\n",infoRow->primer2);
	printf("<TR><TH ALIGN=left>Distance:</TH><TD>%s bps</TD></TR>\n",infoRow->distance);
	printf("</TABLE>\n");
	htmlHorizontalLine();
	/* Print out information from genetic maps for this marker */
	printf("<H3>Genetic Map Position</H3>\n");  
	printf("<TABLE>\n");
	printf("<TH>&nbsp</TH><TH ALIGN=left WIDTH=150>Name</TH><TH ALIGN=left WIDTH=150>Chromosome</TH><TH ALIGN=left WIDTH=150>Position</TH></TR>\n");
	printf("<TH ALIGN=left>&nbsp</TH><TD WIDTH=150>%s</TD><TD WIDTH=150>%s</TD><TD WIDTH=150>%.2f</TD></TR>\n",
	       infoRow->stsMarkerName, infoRow->Chr, infoRow->geneticPos);  
	printf("</TABLE><P>\n");

	/* Print out alignment information - full sequence */
	webNewSection("Genomic Alignments:");
	sprintf(stsid,"%d",infoRow->MGIPrimerID);
	sprintf(query, "SELECT * FROM all_sts_primer WHERE  qName = '%s' AND  tStart = '%d' AND tEnd = '%d'",stsid, start, end); 
	sr1 = sqlGetResult(conn1, query);
	i = 0;
	pslStart = 0;
	while ((row = sqlNextRow(sr1)) != NULL)
	    {  
	    psl = pslLoad(row);
	    if ((sameString(psl->tName, seqName)) 
		&& (abs(psl->tStart - start) < 1000))
		{
		pslStart = psl->tStart;
		}
	    slAddHead(&pslList, psl);
	    i++;
	    }
	slReverse(&pslList);
	if (i > 0) 
	    {
	    printf("<H3>Primers:</H3>\n");
	    printAlignments(pslList, pslStart, "htcCdnaAli", "all_sts_primer", stsid);
	    sqlFreeResult(&sr1);
	    }
	slFreeList(&pslList);
	stsInfoMouseFree(&infoRow);
	}
    htmlHorizontalLine();

    if (stsRow.score == 1000)
	{
	printf("<H3>This is the only location found for %s</H3>\n",marker);
	}
    else
	{
	sqlFreeResult(&sr);
	printf("<H4>Other locations found for %s in the genome:</H4>\n", marker);
	printf("<TABLE>\n");
	sprintf(query, "SELECT * FROM %s WHERE name = '%s' "
                       "AND (chrom != '%s' OR chromStart != %d OR chromEnd != %d)",
		table, marker, seqName, start, end); 
	sr = sqlGetResult(conn,query);
	while ((row = sqlNextRow(sr)) != NULL)
	    {
	    stsMapMouseStaticLoad(row, &stsRow);
		
		
	    printf("<TR><TD>%s:</TD><TD><A HREF = \"../cgi-bin/hgc?hgsid=%d&o=%u&t=%d&g=stsMapMouse&i=%s&c=%s\" target=_blank>%d</A></TD></TR>\n",
		   stsRow.chrom, hgsid, stsRow.chromStart,stsRow.chromEnd, stsRow.name, stsRow.chrom,(stsRow.chromStart+stsRow.chromEnd)>>1);
	    }
	printf("</TABLE>\n");
	}
    }
webNewSection("Notes:");
puts(tdb->html);
sqlFreeResult(&sr);
hFreeConn(&conn);
hFreeConn(&conn1);
}



void doStsMapMouseNew(struct trackDb *tdb, char *marker)
/* Respond to click on an STS marker. */
{
char *table = tdb->tableName;
char title[256];
char query[256];
char query1[256];
struct sqlConnection *conn = hAllocConn();
struct sqlConnection *conn1 = hAllocConn();
struct sqlResult *sr = NULL, *sr1 = NULL, *sr2 = NULL;
char **row, **row1;
int start = cartInt(cart, "o");
int end = cartInt(cart, "t");
int hgsid = cartSessionId(cart);
struct stsMapMouseNew stsRow;
struct stsInfoMouseNew *infoRow;
char stsid[20];
char stsPrimer[40];
char stsClone[45];
int i;
struct psl *pslList = NULL, *psl;
int pslStart;
 char sChar='%';

/* Print out non-sequence info */

sprintf(title, "STS Marker %s\n", marker);
/* sprintf(title, "STS Marker <A HREF=\"http://www.informatics.jax.org/searches/marker_report.cgi?string\%%3AmousemarkerID=%s\" TARGET=_BLANK>%s</A>\n", marker, marker); */
cartWebStart(cart, title);

/* Find the instance of the object in the bed table */ 
sprintf(query, "SELECT * FROM %s WHERE name = '%s' "
                "AND chrom = '%s' AND chromStart = %d "
                "AND chromEnd = %d",
	        table, marker, seqName, start, end);
sr = sqlMustGetResult(conn, query);
row = sqlNextRow(sr);
if (row != NULL)
    {
    stsMapMouseNewStaticLoad(row, &stsRow);
    /* Find the instance of the object in the stsInfo table */ 
    sqlFreeResult(&sr);
    sprintf(query, "SELECT * FROM stsInfoMouseNew WHERE identNo = '%d'", stsRow.identNo);
    sr = sqlMustGetResult(conn, query);
    row = sqlNextRow(sr);
    if (row != NULL)
	{
	infoRow = stsInfoMouseNewLoad(row);
	printf("<TABLE>\n");
	printf("<TR><TH ALIGN=left>Chromosome:</TH><TD>%s</TD></TR>\n", seqName);
	printf("<TR><TH ALIGN=left>Start:</TH><TD>%d</TD></TR>\n",start+1);
	printf("<TR><TH ALIGN=left>End:</TH><TD>%d</TD></TR>\n",end);
	printf("</TABLE>\n");
	htmlHorizontalLine();
	printf("<TABLE>\n");
	printf("<TR><TH ALIGN=left>UCSC STS Marker ID:</TH><TD>%d</TD></TR>\n", infoRow->identNo);
	if( infoRow->UiStsId != 0)
	    {
	    printf("<TR><TH ALIGN=left>UniSts Marker ID:</TH><TD><A HREF=\"http://www.ncbi.nlm.nih.gov/genome/sts/sts.cgi?uid=%d\" TARGET=_BLANK>%d</A></TD></TR>\n", infoRow->UiStsId, infoRow->UiStsId);
	    }
	if( infoRow->MGIId != 0)
	    {
	      printf("<TR><TH ALIGN=left>MGI Marker ID:</TH><TD><B><A HREF=\"http://www.informatics.jax.org/searches/marker_report.cgi?accID=MGI%c3A%d\" TARGET=_BLANK>%d</A></TD></TR>\n",sChar,infoRow->MGIId,infoRow->MGIId ); 
	    }
	if( strcmp(infoRow->MGIName, "") )
	    {
	    printf("<TR><TH ALIGN=left>MGI Marker Name:</TH><TD>%s</TD></TR>\n", infoRow->MGIName);
	    }
	printf("</TABLE>\n");
	htmlHorizontalLine();
	/* Print out primer information */
	printf("<TABLE>\n");
	printf("<TR><TH ALIGN=left>Left Primer:</TH><TD>%s</TD></TR>\n",infoRow->primer1);
	printf("<TR><TH ALIGN=left>Right Primer:</TH><TD>%s</TD></TR>\n",infoRow->primer2);
	printf("<TR><TH ALIGN=left>Distance:</TH><TD>%s bps</TD></TR>\n",infoRow->distance);
	printf("</TABLE>\n");
	htmlHorizontalLine();
	/* Print out information from genetic maps for this marker */
	if(strcmp(infoRow->wigName, "") || strcmp(infoRow->mgiName, "") || strcmp(infoRow->rhName, ""))
	  {
	    printf("<H3>Map Position</H3>\n");  
	    printf("<TABLE>\n");
	  }
	if(strcmp(infoRow->wigName, ""))
	    {
	    printf("<TR><TH>&nbsp</TH><TH ALIGN=left WIDTH=150>Name</TH><TH ALIGN=left WIDTH=150>Chromosome</TH><TH ALIGN=left WIDTH=150>Position</TH></TR>\n");
	    printf("<TR><TH ALIGN=left>&nbsp</TH><TD WIDTH=150>%s</TD><TD WIDTH=150>%s</TD><TD WIDTH=150>%.2f</TD></TR>\n",
	       infoRow->wigName, infoRow->wigChr, infoRow->wigGeneticPos); 
	    }
	if(strcmp(infoRow->mgiName, ""))
	    {
	    printf("<TR><TH>&nbsp</TH><TH ALIGN=left WIDTH=150>Name</TH><TH ALIGN=left WIDTH=150>Chromosome</TH><TH ALIGN=left WIDTH=150>Position</TH></TR>\n");
	    printf("<TR><TH ALIGN=left>&nbsp</TH><TD WIDTH=150>%s</TD><TD WIDTH=150>%s</TD><TD WIDTH=150>%.2f</TD></TR>\n",
	       infoRow->mgiName, infoRow->mgiChr, infoRow->mgiGeneticPos); 
	    }
	if(strcmp(infoRow->rhName, ""))
	    {
	    printf("<TR><TH>&nbsp</TH><TH ALIGN=left WIDTH=150>Name</TH><TH ALIGN=left WIDTH=150>Chromosome</TH><TH ALIGN=left WIDTH=150>Position</TH><TH ALIGN=left WIDTH=150>Score</TH?</TR>\n");
	    printf("<TR><TH ALIGN=left>&nbsp</TH><TD WIDTH=150>%s</TD><TD WIDTH=150>%s</TD><TD WIDTH=150>%.2f</TD><TD WIDTH=150>%.2f</TD></TR>\n",
	       infoRow->rhName, infoRow->rhChr, infoRow->rhGeneticPos, infoRow->RHLOD); 
	    }
	printf("</TABLE><P>\n");

	/* Print out alignment information - full sequence */
	webNewSection("Genomic Alignments:");
	sprintf(stsid,"%d",infoRow->identNo);
	sprintf(stsPrimer, "%d_%s", infoRow->identNo, infoRow->name);
	sprintf(stsClone, "%d_%s_clone", infoRow->identNo, infoRow->name);

	/* find sts in primer alignment info */
	sprintf(query, "SELECT * FROM all_sts_primer WHERE  qName = '%s' AND  tStart = '%d' AND tEnd = '%d'",stsPrimer, start, end); 
	sr1 = sqlGetResult(conn1, query);
	i = 0;
	pslStart = 0;
	while ((row = sqlNextRow(sr1)) != NULL )
	  {  
	    psl = pslLoad(row);
	    fflush(stdout);
	    if ((sameString(psl->tName, seqName)) 
		&& (abs(psl->tStart - start) < 1000))
	      {
		pslStart = psl->tStart;
	      }
	    slAddHead(&pslList, psl);
	    i++;
	  }
	slReverse(&pslList);
	if (i > 0) 
	  {
	    printf("<H3>Primers:</H3>\n");
	    printAlignments(pslList, pslStart, "htcCdnaAli", "all_sts_primer", stsPrimer);
	    sqlFreeResult(&sr1);
	  }
	slFreeList(&pslList);
	stsInfoMouseNewFree(&infoRow);
       
	/* Find sts in clone sequece alignment info */
        sprintf(query1, "SELECT * FROM all_sts_primer WHERE  qName = '%s' AND  tStart = '%d' AND tEnd = '%d'",stsClone, start, end);
	sr2 = sqlGetResult(conn1, query1);
	i = 0;
	pslStart = 0;
	while ((row = sqlNextRow(sr2)) != NULL )
	  {  
	    psl = pslLoad(row);
	    fflush(stdout);
	    if ((sameString(psl->tName, seqName)) 
		&& (abs(psl->tStart - start) < 1000))
	      {
		pslStart = psl->tStart;
	      }
	    slAddHead(&pslList, psl);
	    i++;
	  }
	slReverse(&pslList);
	if (i > 0) 
	  {
	    printf("<H3>Clone:</H3>\n");
	    printAlignments(pslList, pslStart, "htcCdnaAli", "all_sts_primer", stsClone);
	    sqlFreeResult(&sr1);
	  }
	slFreeList(&pslList);
	stsInfoMouseNewFree(&infoRow);
	}

	htmlHorizontalLine();

	if (stsRow.score == 1000)
	    {
	    printf("<H3>This is the only location found for %s</H3>\n",marker);
            }
        else
	    {
	    sqlFreeResult(&sr);
            printf("<H4>Other locations found for %s in the genome:</H4>\n", marker);
            printf("<TABLE>\n");
	    sprintf(query, "SELECT * FROM %s WHERE name = '%s' "
		"AND (chrom != '%s' OR chromStart != %d OR chromEnd != %d)",
	            table, marker, seqName, start, end); 
            sr = sqlGetResult(conn,query);
            while ((row = sqlNextRow(sr)) != NULL)
		{
		stsMapMouseNewStaticLoad(row, &stsRow);
		printf("<TR><TD>%s:</TD><TD><A HREF = \"../cgi-bin/hgc?hgsid=%d&o=%u&t=%d&g=stsMapMouseNew&i=%s&c=%s\" target=_blank>%d</A></TD></TR>\n",
		       stsRow.chrom, hgsid, stsRow.chromStart,stsRow.chromEnd, stsRow.name, stsRow.chrom,(stsRow.chromStart+stsRow.chromEnd)>>1);
		}
	    printf("</TABLE>\n");
	    }
    }
webNewSection("Notes:");
puts(tdb->html);
sqlFreeResult(&sr);
hFreeConn(&conn);
hFreeConn(&conn1);
}




void doStsMapRat(struct trackDb *tdb, char *marker)
/* Respond to click on an STS marker. */
{
char *table = tdb->tableName;
char title[256];
char query[256];
char query1[256];
struct sqlConnection *conn = hAllocConn();
struct sqlConnection *conn1 = hAllocConn();
struct sqlResult *sr = NULL, *sr1 = NULL, *sr2 = NULL;
char **row, **row1;
int start = cartInt(cart, "o");
int end = cartInt(cart, "t");
int hgsid = cartSessionId(cart);
struct stsMapRat stsRow;
struct stsInfoRat *infoRow;
char stsid[20];
char stsPrimer[40];
char stsClone[45];
int i;
struct psl *pslList = NULL, *psl;
int pslStart;

/* Print out non-sequence info */
sprintf(title, "STS Marker %s", marker);
cartWebStart(cart, title);

/* Find the instance of the object in the bed table */ 
sprintf(query, "SELECT * FROM %s WHERE name = '%s' "
               "AND chrom = '%s' AND chromStart = %d "
               "AND chromEnd = %d",
	table, marker, seqName, start, end);
sr = sqlMustGetResult(conn, query);
row = sqlNextRow(sr);
if (row != NULL)
    {
    stsMapRatStaticLoad(row, &stsRow);
    /* Find the instance of the object in the stsInfo table */ 
    sqlFreeResult(&sr);
    sprintf(query, "SELECT * FROM stsInfoRat WHERE identNo = '%d'", stsRow.identNo);
    sr = sqlMustGetResult(conn, query);
    row = sqlNextRow(sr);
    if (row != NULL)
	{
	infoRow = stsInfoRatLoad(row);
	printf("<TABLE>\n");
	printf("<TR><TH ALIGN=left>Chromosome:</TH><TD>%s</TD></TR>\n", seqName);
	printf("<TR><TH ALIGN=left>Start:</TH><TD>%d</TD></TR>\n",start+1);
	printf("<TR><TH ALIGN=left>End:</TH><TD>%d</TD></TR>\n",end);
	printf("</TABLE>\n");
	htmlHorizontalLine();
	printf("<TABLE>\n");
	printf("<TR><TH ALIGN=left>UCSC STS Marker ID:</TH><TD>%d</TD></TR>\n", infoRow->identNo);
	if( infoRow->UiStsId != 0)
	    {
	    printf("<TR><TH ALIGN=left>UniSts Marker ID:</TH><TD><A HREF=\"http://www.ncbi.nlm.nih.gov/genome/sts/sts.cgi?uid=%d\" TARGET=_BLANK>%d</A></TD></TR>\n", infoRow->UiStsId, infoRow->UiStsId);
	    }
	if( infoRow->RGDId != 0)
	    {
	      printf("<TR><TH ALIGN=left>RGD Marker ID:</TH><TD><B><A HREF=\"http://rgd.mcw.edu/tools/query/query.cgi?id=%d\" TARGET=_BLANK>%d</A></TD></TR>\n",infoRow->RGDId,infoRow->RGDId ); 
	    }
	if( strcmp(infoRow->RGDName, "") )
	    {
	    printf("<TR><TH ALIGN=left>RGD Marker Name:</TH><TD>%s</TD></TR>\n", infoRow->RGDName);
	    }
	printf("</TABLE>\n");
	htmlHorizontalLine();
	/* Print out primer information */
	printf("<TABLE>\n");
	printf("<TR><TH ALIGN=left>Left Primer:</TH><TD>%s</TD></TR>\n",infoRow->primer1);
	printf("<TR><TH ALIGN=left>Right Primer:</TH><TD>%s</TD></TR>\n",infoRow->primer2);
	printf("<TR><TH ALIGN=left>Distance:</TH><TD>%s bps</TD></TR>\n",infoRow->distance);
	printf("</TABLE>\n");
	htmlHorizontalLine();
	/* Print out information from genetic maps for this marker */
	if(strcmp(infoRow->fhhName, "") || strcmp(infoRow->shrspName, "") || strcmp(infoRow->rhName, ""))
	    {
	    printf("<H3>Map Position</H3>\n");  
	    printf("<TABLE>\n");
	    }
	if(strcmp(infoRow->fhhName, ""))
	    {
	    printf("<TR><TH>&nbsp</TH><TH ALIGN=left WIDTH=150>Name</TH><TH ALIGN=left WIDTH=150>Chromosome</TH><TH ALIGN=left WIDTH=150>Position</TH></TR>\n");
	    printf("<TR><TH ALIGN=left>&nbsp</TH><TD WIDTH=150>%s</TD><TD WIDTH=150>%s</TD><TD WIDTH=150>%.2f</TD></TR>\n",
		   infoRow->fhhName, infoRow->fhhChr, infoRow->fhhGeneticPos); 
	    }
	if(strcmp(infoRow->shrspName, ""))
	    {
	    printf("<TR><TH>&nbsp</TH><TH ALIGN=left WIDTH=150>Name</TH><TH ALIGN=left WIDTH=150>Chromosome</TH><TH ALIGN=left WIDTH=150>Position</TH></TR>\n");
	    printf("<TR><TH ALIGN=left>&nbsp</TH><TD WIDTH=150>%s</TD><TD WIDTH=150>%s</TD><TD WIDTH=150>%.2f</TD></TR>\n",
		   infoRow->shrspName, infoRow->shrspChr, infoRow->shrspGeneticPos); 
	    }
	if(strcmp(infoRow->rhName, ""))
	    {
	    printf("<TR><TH>&nbsp</TH><TH ALIGN=left WIDTH=150>Name</TH><TH ALIGN=left WIDTH=150>Chromosome</TH><TH ALIGN=left WIDTH=150>Position</TH><TH ALIGN=left WIDTH=150>Score</TH?</TR>\n");
	    printf("<TR><TH ALIGN=left>&nbsp</TH><TD WIDTH=150>%s</TD><TD WIDTH=150>%s</TD><TD WIDTH=150>%.2f</TD><TD WIDTH=150>%.2f</TD></TR>\n",
		   infoRow->rhName, infoRow->rhChr, infoRow->rhGeneticPos, infoRow->RHLOD); 
	    }
	printf("</TABLE><P>\n");

	/* Print out alignment information - full sequence */
	webNewSection("Genomic Alignments:");
	sprintf(stsid,"%d",infoRow->identNo);
	sprintf(stsPrimer, "%d_%s", infoRow->identNo, infoRow->name);
	sprintf(stsClone, "%d_%s_clone", infoRow->identNo, infoRow->name);

	/* find sts in primer alignment info */
	sprintf(query, "SELECT * FROM all_sts_primer WHERE  qName = '%s' AND  tStart = '%d' AND tEnd = '%d'",stsPrimer, start, end); 
	sr1 = sqlGetResult(conn1, query);
	i = 0;
	pslStart = 0;
	while ((row = sqlNextRow(sr1)) != NULL )
	    {  
	    psl = pslLoad(row);
	    fflush(stdout);
	    if ((sameString(psl->tName, seqName)) 
		&& (abs(psl->tStart - start) < 1000))
		{
		pslStart = psl->tStart;
		}
	    slAddHead(&pslList, psl);
	    i++;
	    }
	slReverse(&pslList);
	if (i > 0) 
	    {
	    printf("<H3>Primers:</H3>\n");
	    printAlignments(pslList, pslStart, "htcCdnaAli", "all_sts_primer", stsPrimer);
	    sqlFreeResult(&sr1);
	    }
	slFreeList(&pslList);
	stsInfoRatFree(&infoRow);
       
	/* Find sts in clone sequece alignment info */
        sprintf(query1, "SELECT * FROM all_sts_primer WHERE  qName = '%s' AND  tStart = '%d' AND tEnd = '%d'",stsClone, start, end);
	sr2 = sqlGetResult(conn1, query1);
	i = 0;
	pslStart = 0;
	while ((row = sqlNextRow(sr2)) != NULL )
	    {  
	    psl = pslLoad(row);
	    fflush(stdout);
	    if ((sameString(psl->tName, seqName)) 
		&& (abs(psl->tStart - start) < 1000))
		{
		pslStart = psl->tStart;
		}
	    slAddHead(&pslList, psl);
	    i++;
	    }
	slReverse(&pslList);
	if (i > 0) 
	    {
	    printf("<H3>Clone:</H3>\n");
	    printAlignments(pslList, pslStart, "htcCdnaAli", "all_sts_primer", stsClone);
	    sqlFreeResult(&sr1);
	    }
	slFreeList(&pslList);
	stsInfoRatFree(&infoRow);
	}

    htmlHorizontalLine();

    if (stsRow.score == 1000)
	{
	printf("<H3>This is the only location found for %s</H3>\n",marker);
	}
    else
	{
	sqlFreeResult(&sr);
	printf("<H4>Other locations found for %s in the genome:</H4>\n", marker);
	printf("<TABLE>\n");
	sprintf(query, "SELECT * FROM %s WHERE name = '%s' "
                       "AND (chrom != '%s' OR chromStart != %d OR chromEnd != %d)",
		table, marker, seqName, start, end); 
	sr = sqlGetResult(conn,query);
	while ((row = sqlNextRow(sr)) != NULL)
	    {
	    stsMapRatStaticLoad(row, &stsRow);
	    printf("<TR><TD>%s:</TD><TD><A HREF = \"../cgi-bin/hgc?hgsid=%d&o=%u&t=%d&g=stsMapRat&i=%s&c=%s\" target=_blank>%d</A></TD></TR>\n",
		   stsRow.chrom, hgsid, stsRow.chromStart,stsRow.chromEnd, stsRow.name, stsRow.chrom,(stsRow.chromStart+stsRow.chromEnd)>>1);
	    }
	printf("</TABLE>\n");
	}
    }
webNewSection("Notes:");
puts(tdb->html);
sqlFreeResult(&sr);
hFreeConn(&conn);
hFreeConn(&conn1);
}





void doFishClones(struct trackDb *tdb, char *clone)
/* Handle click on the FISH clones track */
{
char query[256];
struct sqlConnection *conn = hAllocConn();
struct sqlResult *sr = NULL;
char **row;
int start = cartInt(cart, "o");
int end = cartInt(cart, "t");
struct fishClones *fc;
char sband[32], eband[32];
int i;

/* Print out non-sequence info */
cartWebStart(cart, clone);


/* Find the instance of the object in the bed table */ 
sprintf(query, "SELECT * FROM fishClones WHERE name = '%s' "
               "AND chrom = '%s' AND chromStart = %d "
                "AND chromEnd = %d",
	clone, seqName, start, end);  
sr = sqlMustGetResult(conn, query);
row = sqlNextRow(sr);
if (row != NULL)
    {
    boolean gotS, gotB;
    fc = fishClonesLoad(row);
    /* Print out general sequence positional information */
    printf("<H2><A HREF=");
    printCloneRegUrl(stdout, clone);
    printf(" TARGET=_BLANK>%s</A></H2>\n", clone);
    htmlHorizontalLine();
    printf("<TABLE>\n");
    printf("<TR><TH ALIGN=left>Chromosome:</TH><TD>%s</TD></TR>\n", seqName);
    printf("<TR><TH ALIGN=left>Start:</TH><TD>%d</TD></TR>\n",start+1);
    printf("<TR><TH ALIGN=left>End:</TH><TD>%d</TD></TR>\n",end);
    gotS = hChromBand(seqName, start, sband);
    gotB = hChromBand(seqName, end, eband);
    if (gotS && gotB)
	{
	if (sameString(sband,eband)) 
	    {
	    printf("<TR><TH ALIGN=left>Band:</TH><TD>%s</TD></TR>\n",sband);
	    }
	else
	    {
	    printf("<TR><TH ALIGN=left>Bands:</TH><TD>%s - %s</TD></TR>\n",sband, eband);
	    }
	}
    printf("</TABLE>\n");
    htmlHorizontalLine();

    /* Print out information about the clone */
    printf("<H4>Placement of %s on draft sequence was determined using the location of %s</H4>\n",
	   clone, fc->placeType);
    printf("<TABLE>\n");
    if (fc->accCount > 0)
        {
	printf("<TR><TH>Genbank Accession:</TH>");
	for (i = 0; i < fc->accCount; i++) 
	    {
	    printf("<TD><A HREF=\"");
	    printEntrezNucleotideUrl(stdout, fc->accNames[i]);
	    printf("\" TARGET=_BLANK>%s</A></TD>", fc->accNames[i]);	  
	    }
	printf("</TR>\n");
	}
    if (fc->stsCount > 0) 
        {
	printf("<TR><TH ALIGN=left>STS Markers within clone:</TH>");
	for (i = 0; i < fc->stsCount; i++) 
	    {
	    printf("<TD>%s</TD>", fc->stsNames[i]);
	    }
	printf("</TR>\n");
	} 
    if (fc->beCount > 0) 
        {
	printf("<TR><TH ALIGN=left>BAC end sequence:</TH>");
	for (i = 0; i < fc->beCount; i++) 
	    {
	    printf("<TD><A HREF=\"");
	    printEntrezNucleotideUrl(stdout, fc->beNames[i]);
	    printf("\" TARGET=_BLANK>%s</A></TD>", fc->beNames[i]);
	    }
	printf("</TR>\n");
	} 
    printf("</TABLE>\n");

    /* Print out FISH placement information */
    webNewSection("FISH Placements");
    /*printf("<H3>Placements of %s by FISH</H3>\n", clone);*/
    printf("<TABLE>\n");
    printf("<TR><TH ALIGN=left WIDTH=100>Lab</TH><TH>Band Position</TH></TR>\n");
    for (i = 0; i < fc->placeCount; i++) 
        {
	if (sameString(fc->bandStarts[i],fc->bandEnds[i]))
	    {
	    printf("<TR><TD WIDTH=100 ALIGN=left>%s</TD><TD ALIGN=center>%s</TD></TR>",
		   fc->labs[i], fc->bandStarts[i]);
	    }
	else
	    {
	    printf("<TR><TD WIDTH=100 ALIGN=center>%s</TD><TD ALIGN=center>%s - %s</TD></TR>",
		   fc->labs[i], fc->bandStarts[i], fc->bandEnds[i]);
	    }
	}

    }
printf("</TABLE>\n"); 
webNewSection("Notes:");
puts(tdb->html);
sqlFreeResult(&sr);
hFreeConn(&conn);
}

void doRecombRate(struct trackDb *tdb)
/* Handle click on the Recombination Rate track */
{
char query[256];
struct sqlConnection *conn = hAllocConn();
struct sqlResult *sr = NULL;
char **row;
int start = cartInt(cart, "o");
int end = cartInt(cart, "t");
struct recombRate *rr;
char sband[32], eband[32];
int i;

/* Print out non-sequence info */
cartWebStart(cart, "Recombination Rates");


/* Find the instance of the object in the bed table */ 
sprintf(query, "SELECT * FROM recombRate WHERE "
               "chrom = '%s' AND chromStart = %d "
               "AND chromEnd = %d",
	seqName, start, end);  
sr = sqlMustGetResult(conn, query);
row = sqlNextRow(sr);
if (row != NULL)
    {
    boolean gotS, gotB;
    rr = recombRateLoad(row);
    /* Print out general sequence positional information */
    printf("<TABLE>\n");
    printf("<TR><TH ALIGN=left>Chromosome:</TH><TD>%s</TD></TR>\n", seqName);
    printf("<TR><TH ALIGN=left>Start:</TH><TD>%d</TD></TR>\n",start+1);
    printf("<TR><TH ALIGN=left>End:</TH><TD>%d</TD></TR>\n",end);
    gotS = hChromBand(seqName, start, sband);
    gotB = hChromBand(seqName, end, eband);
    if (gotS && gotB)
	{
	if (sameString(sband,eband)) 
	    {
	    printf("<TR><TH ALIGN=left>Band:</TH><TD>%s</TD></TR>\n",sband);
	    }
	else
	    {
	    printf("<TR><TH ALIGN=left>Bands:</TH><TD>%s - %s</TD></TR>\n",sband, eband);
	    }
	}
    printf("<TR><TH ALIGN=left>deCODE Sex-Averaged Rate:</TH><TD>%3.1f cM/Mb</TD></TR>\n", rr->decodeAvg);
    printf("<TR><TH ALIGN=left>deCODE Female Rate:</TH><TD>%3.1f cM/Mb</TD></TR>\n", rr->decodeFemale);
    printf("<TR><TH ALIGN=left>deCODE Male Rate:</TH><TD>%3.1f cM/Mb</TD></TR>\n", rr->decodeMale);
    printf("<TR><TH ALIGN=left>Marshfield Sex-Averaged Rate:</TH><TD>%3.1f cM/Mb</TD></TR>\n", rr->marshfieldAvg);
    printf("<TR><TH ALIGN=left>Marshfield Female Rate:</TH><TD>%3.1f cM/Mb</TD></TR>\n", rr->marshfieldFemale);
    printf("<TR><TH ALIGN=left>Marshfield Male Rate:</TH><TD>%3.1f cM/Mb</TD></TR>\n", rr->marshfieldMale);
    printf("<TR><TH ALIGN=left>Genethon Sex-Averaged Rate:</TH><TD>%3.1f cM/Mb</TD></TR>\n", rr->genethonAvg);
    printf("<TR><TH ALIGN=left>Genethon Female Rate:</TH><TD>%3.1f cM/Mb</TD></TR>\n", rr->genethonFemale);
    printf("<TR><TH ALIGN=left>Genethon Male Rate:</TH><TD>%3.1f cM/Mb</TD></TR>\n", rr->genethonMale);
    printf("</TABLE>\n");
    freeMem(rr);
    }
webNewSection("Notes:");
puts(tdb->html);
sqlFreeResult(&sr);
hFreeConn(&conn);
}

void doRecombRateRat(struct trackDb *tdb)
/* Handle click on the rat Recombination Rate track */
{
char query[256];
struct sqlConnection *conn = hAllocConn();
struct sqlResult *sr = NULL;
char **row;
int start = cartInt(cart, "o");
int end = cartInt(cart, "t");
struct recombRateRat *rr;
char sband[32], eband[32];
int i;

/* Print out non-sequence info */
cartWebStart(cart, "Recombination Rates");


/* Find the instance of the object in the bed table */ 
sprintf(query, "SELECT * FROM recombRateRat WHERE "
               "chrom = '%s' AND chromStart = %d "
               "AND chromEnd = %d",
	seqName, start, end);  
sr = sqlMustGetResult(conn, query);
row = sqlNextRow(sr);
if (row != NULL)
    {
    boolean gotS, gotB;
    rr = recombRateRatLoad(row);
    /* Print out general sequence positional information */
    printf("<TABLE>\n");
    printf("<TR><TH ALIGN=left>Chromosome:</TH><TD>%s</TD></TR>\n", seqName);
    printf("<TR><TH ALIGN=left>Start:</TH><TD>%d</TD></TR>\n",start+1);
    printf("<TR><TH ALIGN=left>End:</TH><TD>%d</TD></TR>\n",end);
    gotS = hChromBand(seqName, start, sband);
    gotB = hChromBand(seqName, end, eband);
    if (gotS && gotB)
	{
	if (sameString(sband,eband)) 
	    {
	    printf("<TR><TH ALIGN=left>Band:</TH><TD>%s</TD></TR>\n",sband);
	    }
	else
	    {
	    printf("<TR><TH ALIGN=left>Bands:</TH><TD>%s - %s</TD></TR>\n",sband, eband);
	    }
	}
    printf("<TR><TH ALIGN=left>SHRSPxBN Sex-Averaged Rate:</TH><TD>%3.1f cM/Mb</TD></TR>\n", rr->shrspAvg);
    printf("<TR><TH ALIGN=left>FHHxACI Sex-Averaged Rate:</TH><TD>%3.1f cM/Mb</TD></TR>\n", rr->fhhAvg);
    printf("</TABLE>\n");
    freeMem(rr);
    }
webNewSection("Notes:");
puts(tdb->html);
sqlFreeResult(&sr);
hFreeConn(&conn);
}

void doRecombRateMouse(struct trackDb *tdb)
/* Handle click on the mouse Recombination Rate track */
{
char query[256];
struct sqlConnection *conn = hAllocConn();
struct sqlResult *sr = NULL;
char **row;
int start = cartInt(cart, "o");
int end = cartInt(cart, "t");
struct recombRateMouse *rr;
char sband[32], eband[32];
int i;

/* Print out non-sequence info */
cartWebStart(cart, "Recombination Rates");


/* Find the instance of the object in the bed table */ 
sprintf(query, "SELECT * FROM recombRateMouse WHERE "
               "chrom = '%s' AND chromStart = %d "
               "AND chromEnd = %d",
	seqName, start, end);  
sr = sqlMustGetResult(conn, query);
row = sqlNextRow(sr);
if (row != NULL)
    {
    boolean gotS, gotB;
    rr = recombRateMouseLoad(row);
    /* Print out general sequence positional information */
    printf("<TABLE>\n");
    printf("<TR><TH ALIGN=left>Chromosome:</TH><TD>%s</TD></TR>\n", seqName);
    printf("<TR><TH ALIGN=left>Start:</TH><TD>%d</TD></TR>\n",start+1);
    printf("<TR><TH ALIGN=left>End:</TH><TD>%d</TD></TR>\n",end);
    gotS = hChromBand(seqName, start, sband);
    gotB = hChromBand(seqName, end, eband);
    if (gotS && gotB)
	{
	if (sameString(sband,eband)) 
	    {
	    printf("<TR><TH ALIGN=left>Band:</TH><TD>%s</TD></TR>\n",sband);
	    }
	else
	    {
	    printf("<TR><TH ALIGN=left>Bands:</TH><TD>%s - %s</TD></TR>\n",sband, eband);
	    }
	}
    printf("<TR><TH ALIGN=left>WI Genetic Map Sex-Averaged Rate:</TH><TD>%3.1f cM/Mb</TD></TR>\n", rr->wiAvg);
    printf("<TR><TH ALIGN=left>MGD Genetic Map Sex-Averaged Rate:</TH><TD>%3.1f cM/Mb</TD></TR>\n", rr->mgdAvg);
    printf("</TABLE>\n");
    freeMem(rr);
    }
webNewSection("Notes:");
puts(tdb->html);
sqlFreeResult(&sr);
hFreeConn(&conn);
}

void doGenMapDb(struct trackDb *tdb, char *clone)
/* Handle click on the GenMapDb clones track */
{
char query[256];
struct sqlConnection *conn = hAllocConn();
struct sqlResult *sr = NULL;
char **row;
int start = cartInt(cart, "o");
int end = cartInt(cart, "t");
struct genMapDb *upc;
char sband[32], eband[32];
int i,size;

/* Print out non-sequence info */
cartWebStart(cart, "GenMapDB BAC Clones");

/* Find the instance of the object in the bed table */ 
sprintf(query, "SELECT * FROM genMapDb WHERE name = '%s' "
               "AND chrom = '%s' AND chromStart = %d "
               "AND chromEnd = %d",
	clone, seqName, start, end);  
sr = sqlMustGetResult(conn, query);
row = sqlNextRow(sr);
if (row != NULL)
    {
    boolean gotS, gotB;
    upc = genMapDbLoad(row);
    /* Print out general sequence positional information */
    printf("<H2><A HREF=");
    printGenMapDbUrl(stdout, clone);
    printf(" TARGET=_BLANK>%s</A></H2>\n", clone);
    htmlHorizontalLine();
    printf("<TABLE>\n");
    printf("<TR><TH ALIGN=left>Chromosome:</TH><TD>%s</TD></TR>\n", seqName);
    printf("<TR><TH ALIGN=left>Start:</TH><TD>%d</TD></TR>\n",start+1);
    printf("<TR><TH ALIGN=left>End:</TH><TD>%d</TD></TR>\n",end);
    size = end - start + 1;
    printf("<TR><TH ALIGN=left>Size:</TH><TD>%d</TD></TR>\n",size);
    gotS = hChromBand(seqName, start, sband);
    gotB = hChromBand(seqName, end, eband);
    if (gotS && gotB)
	{
	if (sameString(sband,eband)) 
	    {
	    printf("<TR><TH ALIGN=left>Band:</TH><TD>%s</TD></TR>\n",sband);
	    }
	else
	    {
	    printf("<TR><TH ALIGN=left>Bands:</TH><TD>%s - %s</TD></TR>\n",sband, eband);
	    }
	}
    printf("</TABLE>\n");
    htmlHorizontalLine();
    
    /* Print out information about the clone */
    printf("<H4>Placement of %s on draft sequence was determined using BAC end sequences and/or an STS marker</H4>\n",clone);
    printf("<TABLE>\n");
    if (upc->accT7) 
	{
	printf("<TR><TH ALIGN=left>T7 end sequence:</TH>");
	printf("<TD><A HREF=\"");
	printEntrezNucleotideUrl(stdout, upc->accT7);
	printf("\" TARGET=_BLANK>%s</A></TD>", upc->accT7);
	printf("<TD>%s:</TD><TD ALIGN=right>%d</TD><TD ALIGN=LEFT> - %d</TD>", 
	       seqName, upc->startT7, upc->endT7);
	printf("</TR>\n");
	}
    if (upc->accSP6) 
	{
	printf("<TR><TH ALIGN=left>SP6 end sequence:</TH>");
	printf("<TD><A HREF=\"");
	printEntrezNucleotideUrl(stdout, upc->accSP6);
	printf("\" TARGET=_BLANK>%s</A></TD>", upc->accSP6);
	printf("<TD>%s:</TD><TD ALIGN=right>%d</TD><TD ALIGN=LEFT> - %d</TD>", 
	       seqName, upc->startSP6, upc->endSP6);
	printf("</TR>\n");
	}
    if (upc->stsMarker) 
	{
	printf("<TR><TH ALIGN=left>STS Marker:</TH>");
	printf("<TD><A HREF=\"");
	printEntrezUniSTSUrl(stdout, upc->stsMarker);
	printf("\" TARGET=_BLANK>%s</A></TD>", upc->stsMarker);
	printf("<TD>%s:</TD><TD ALIGN=right>%d</TD><TD ALIGN=LEFT> - %d</TD>", 
	       seqName, upc->stsStart, upc->stsEnd);
	printf("</TR>\n");
	}
    printf("</TABLE>\n");
    }
webNewSection("Notes:");
puts(tdb->html);
sqlFreeResult(&sr);
hFreeConn(&conn);
}

void doMouseOrthoDetail(struct trackDb *tdb, char *itemName)
/* Handle click on mouse synteny track. */
{
char *track = tdb->tableName;
struct mouseSyn el;
int start = cartInt(cart, "o");
struct sqlConnection *conn = hAllocConn();
struct sqlResult *sr;
char **row;
char query[256];
int rowOffset;

cartWebStart(cart, "Mouse Synteny");
printf("<H2>Mouse Synteny</H2>\n");

sprintf(query, "select * from %s where chrom = '%s' and chromStart = %d",
	track, seqName, start);
rowOffset = hOffsetPastBin(seqName, track);
sr = sqlGetResult(conn, query);
while ((row = sqlNextRow(sr)) != NULL)
    {
    htmlHorizontalLine();
    mouseSynStaticLoad(row+rowOffset, &el);
    printf("<B>mouse chromosome:</B> %s<BR>\n", el.name+6);
    printf("<B>human chromosome:</B> %s<BR>\n", skipChr(el.chrom));
    printf("<B>human starting base:</B> %d<BR>\n", el.chromStart);
    printf("<B>human ending base:</B> %d<BR>\n", el.chromEnd);
    printf("<B>size:</B> %d<BR>\n", el.chromEnd - el.chromStart);
    }
sqlFreeResult(&sr);
hFreeConn(&conn);
printTrackHtml(tdb);
}

void doMouseSyn(struct trackDb *tdb, char *itemName)
/* Handle click on mouse synteny track. */
{
char *track = tdb->tableName;
struct mouseSyn el;
int start = cartInt(cart, "o");
struct sqlConnection *conn = hAllocConn();
struct sqlResult *sr;
char **row;
char query[256];
int rowOffset;

cartWebStart(cart, "Mouse Synteny");
printf("<H2>Mouse Synteny</H2>\n");

sprintf(query, "select * from %s where chrom = '%s' and chromStart = %d",
	track, seqName, start);
rowOffset = hOffsetPastBin(seqName, track);
sr = sqlGetResult(conn, query);
while ((row = sqlNextRow(sr)) != NULL)
    {
    htmlHorizontalLine();
    mouseSynStaticLoad(row+rowOffset, &el);
    printf("<B>mouse chromosome:</B> %s<BR>\n", el.name+6);
    printf("<B>human chromosome:</B> %s<BR>\n", skipChr(el.chrom));
    printf("<B>human starting base:</B> %d<BR>\n", el.chromStart);
    printf("<B>human ending base:</B> %d<BR>\n", el.chromEnd);
    printf("<B>size:</B> %d<BR>\n", el.chromEnd - el.chromStart);
    }
sqlFreeResult(&sr);
hFreeConn(&conn);
printTrackHtml(tdb);
}  

void doMouseSynWhd(struct trackDb *tdb, char *itemName)
/* Handle click on Whitehead mouse synteny track. */
{
char *track = tdb->tableName;
struct mouseSynWhd el;
int start = cartInt(cart, "o");
struct sqlConnection *conn = hAllocConn();
struct sqlResult *sr;
char **row;
char query[256];
int rowOffset;

cartWebStart(cart, "Mouse Synteny (Whitehead)");
printf("<H2>Mouse Synteny (Whitehead)</H2>\n");

sprintf(query, "select * from %s where chrom = '%s' and chromStart = %d",
	track, seqName, start);
rowOffset = hOffsetPastBin(seqName, track);
sr = sqlGetResult(conn, query);
while ((row = sqlNextRow(sr)) != NULL)
    {
    htmlHorizontalLine();
    mouseSynWhdStaticLoad(row+rowOffset, &el);
    printf("<B>mouse chromosome:</B> %s<BR>\n", el.name);
    printf("<B>mouse starting base:</B> %d<BR>\n", el.mouseStart+1);
    printf("<B>mouse ending base:</B> %d<BR>\n", el.mouseEnd);
    printf("<B>human chromosome:</B> %s<BR>\n", skipChr(el.chrom));
    printf("<B>human starting base:</B> %d<BR>\n", el.chromStart+1);
    printf("<B>human ending base:</B> %d<BR>\n", el.chromEnd);
    printf("<B>strand:</B> %s<BR>\n", el.strand);
    printf("<B>segment label:</B> %s<BR>\n", el.segLabel);
    printf("<B>size:</B> %d (mouse), %d (human)<BR>\n",
	   (el.mouseEnd - el.mouseStart), (el.chromEnd - el.chromStart));
    }
printTrackHtml(tdb);
sqlFreeResult(&sr);
hFreeConn(&conn);
}  

void doEnsPhusionBlast(struct trackDb *tdb, char *itemName)
/* Handle click on Ensembl Phusion Blast synteny track. */
{
char *track = tdb->tableName;
struct ensPhusionBlast el;
int start = cartInt(cart, "o");
struct sqlConnection *conn = hAllocConn();
struct sqlResult *sr;
char **row;
char *org = hOrganism(database);
char *tbl = cgiUsualString("table", cgiString("g"));
char *elname, *ptr, *xenoDb, *xenoOrg, *xenoChrom;
char query[256];
int rowOffset;

cartWebStart(cart, "%s", tdb->longLabel);
printf("<H2>%s</H2>\n", tdb->longLabel);

sprintf(query, "select * from %s where chrom = '%s' and chromStart = %d",
	track, seqName, start);
rowOffset = hOffsetPastBin(seqName, track);
sr = sqlGetResult(conn, query);
while ((row = sqlNextRow(sr)) != NULL)
    {
    htmlHorizontalLine();
    ensPhusionBlastStaticLoad(row+rowOffset, &el);
    elname = cloneString(el.name);
    if ((ptr = strchr(elname, '.')) != NULL)
	{
	*ptr = 0;
	xenoChrom = ptr+1;
	xenoDb = elname;
	xenoOrg = hOrganism(xenoDb);
	}
    else
	{
	xenoChrom = elname;
	xenoDb = NULL;
	xenoOrg = "Other Organism";
	}
    printf("<B>%s chromosome:</B> %s<BR>\n", xenoOrg, xenoChrom);
    printf("<B>%s starting base:</B> %d<BR>\n", xenoOrg, el.xenoStart+1);
    printf("<B>%s ending base:</B> %d<BR>\n", xenoOrg, el.xenoEnd);
    printf("<B>%s chromosome:</B> %s<BR>\n", org, skipChr(el.chrom));
    printf("<B>%s starting base:</B> %d<BR>\n", org, el.chromStart+1);
    printf("<B>%s ending base:</B> %d<BR>\n", org, el.chromEnd);
    printf("<B>score:</B> %d<BR>\n", el.score);
    printf("<B>strand:</B> %s<BR>\n", el.strand);
    printf("<B>size:</B> %d (%s), %d (%s)<BR>\n",
	   (el.xenoEnd - el.xenoStart), xenoOrg,
	   (el.chromEnd - el.chromStart), org);
    if (xenoDb != NULL)
	{
	printf("<A HREF=\"%s?%s&db=%s&position=%s:%d-%d\" TARGET=_BLANK>%s Genome Browser</A> at %s:%d-%d <BR>\n",
	       hgTracksName(), cartSidUrlString(cart),
	       xenoDb, xenoChrom, el.xenoStart, el.xenoEnd,
	       xenoOrg, xenoChrom, el.xenoStart, el.xenoEnd);

	}
    printf("<A HREF=\"%s&o=%d&g=getDna&i=%s&c=%s&l=%d&r=%d&strand=%s&table=%s\">"
	   "View DNA for this feature</A><BR>\n",  hgcPathAndSettings(),
	   el.chromStart, cgiEncode(el.name),
	   el.chrom, el.chromStart, el.chromEnd, el.strand, tbl);
    freez(&elname);
    }
printTrackHtml(tdb);
sqlFreeResult(&sr);
hFreeConn(&conn);
}

char *validateOrGetRsId(char *name, struct sqlConnection *conn)
/* If necessary, get the rsId from the affy120K or affy10K table, 
   given the affyId.  rsId is more common, affy120K is next, affy10K least.
 * returns "valid" if name is already a valid rsId, 
           new rsId if it is found in the affy tables, or 
           0 if no valid rsId is found */
{
char  *rsId = cloneString(name);
struct affy120KDetails *a120K = NULL;
struct affy10KDetails *a10K = NULL;
char   query[512];

if (strncmp(rsId,"rs",2)) /* is not a valid rsId, so it must be an affyId */
    {
    safef(query, sizeof(query), /* more likely to be affy120K, so check first */
	  "select * from affy120KDetails where affyId = '%s'", name);
    a120K = affy120KDetailsLoadByQuery(conn, query);
    if (a120K != NULL) /* found affy120K record */
	rsId = cloneString(a120K->rsId);
    affy120KDetailsFree(&a120K);
    if (strncmp(rsId,"rs",2)) /* not a valid affy120K snp, might be affy10K */
	{
	safef(query, sizeof(query), 
	      "select * from affy10KDetails where affyId = '%s'", name);
	a10K = affy10KDetailsLoadByQuery(conn, query);
	if (a10K != NULL) /* found affy10K record */
	    rsId = cloneString(a10K->rsId);
	affy10KDetailsFree(&a10K);
	if (strncmp(rsId,"rs",2)) /* not valid affy10K snp */
	    return 0;
	}
    /* not all affy snps have valid rsIds, so return if it is invalid */
    if (strncmp(rsId,"rs",2) || strlen(rsId)<4 || !strcmp(rsId,"rs0")) /* not a valid rsId */
	return 0;
    }
else
    rsId = strdup("valid");
return rsId;
}

char *doDbSnpRs(char *name)
/* print additional SNP details 
 * returns "valid" if name is already a valid rsId, 
           new rsId if it is found in the affy tables, or 
           0 if no valid rsId is found */
{
struct sqlConnection *hgFixed = sqlConnect("hgFixed");
char  *rsId = validateOrGetRsId(name, hgFixed);
struct sqlConnection *conn = hAllocConn();
struct sqlResult *sr;
char **row;
char   query[512];
struct dbSnpRs *snp = NULL;
char  *dbOrg = cloneStringZ(database,2);

toUpperN(dbOrg,1); /* capitalize first letter */
if (rsId) /* a valid rsId exists */
    {
    if (!strcmp(rsId, "valid"))
	safef(query, sizeof(query),
	      "select * "
	      "from   dbSnpRs%s "
	      "where  rsId = '%s'", dbOrg, name);
    else
	safef(query, sizeof(query),
	      "select * "
	      "from   dbSnpRs%s "
	      "where  rsId = '%s'", dbOrg, rsId);
    snp = dbSnpRsLoadByQuery(hgFixed, query);
    if (snp != NULL)
	{
	printf("<BR>\n");
	if(snp->avHetSE>0)
	    {
	    printf("<B><A HREF=\"http://www.ncbi.nlm.nih.gov/SNP/Hetfreq.html\" target=\"_blank\">");
	    printf("Average Heterozygosity</A>:</B> %f<BR>\n",snp->avHet);
	    printf("<B><A HREF=\"http://www.ncbi.nlm.nih.gov/SNP/Hetfreq.html\" target=\"_blank\">");
	    printf("Standard Error of Avg. Het.</A>: </B> %f<BR>\n", snp->avHetSE);
	    }
	else
	    {
	    printf("<B><A HREF=\"http://www.ncbi.nlm.nih.gov/SNP/Hetfreq.html\" target=\"_blank\">");
	    printf("Average Heterozygosity</A>:</B> Not Known<BR>\n");
	    printf("<B><A HREF=\"http://www.ncbi.nlm.nih.gov/SNP/Hetfreq.html\" target=\"_blank\">");
	    printf("Standard Error of Avg. Het.</A>: </B> Not Known<BR>\n");
	    }
/*	printf("<B><A HREF=\"http://www.ncbi.nlm.nih.gov/SNP/snp_legend.cgi?legend=snpFxnColor\" target=\"_blank\">");
	printf("Functional Status</A>:</B> <font face=\"Courier\">%s<BR></font>\n", snp->func); 
*/	printf("<B>Functional Status:</B> <font face=\"Courier\">%s<BR></font>\n", snp->func); 
	printf("<B><A HREF=\"http://www.ncbi.nlm.nih.gov/SNP/snp_legend.cgi?legend=validation\" target=\"_blank\">");
	printf("Validation Status</A>:</B> <font face=\"Courier\">%s<BR></font>\n", snp->valid);
/*	printf("<B>Validation Status:</B> <font face=\"Courier\">%s<BR></font>\n", snp->valid);*/
	printf("<B>Allele1:          </B> <font face=\"Courier\">%s<BR></font>\n", snp->allele1);
	printf("<B>Allele2:          </B> <font face=\"Courier\">%s<BR>\n", snp->allele2);
	printf("<B>Sequence in Assembly</B>:&nbsp;%s<BR>\n", snp->assembly);
	printf("<B>Alternate Sequence</B>:&nbsp;&nbsp;&nbsp;%s<BR></font>\n", snp->alternate);
	}
    dbSnpRsFree(&snp);
    }
sqlDisconnect(&hgFixed);
if (!strcmp(dbOrg,"Hg"))
    {
    safef(query, sizeof(query),
	  "select source, type from snpMap where  name = '%s'", name);
    sr = sqlGetResult(conn, query);
    while ((row = sqlNextRow(sr)) != NULL)
	{
	printf("<B><A HREF=\"#source\">Variant Source</A></B>: &nbsp;%s<BR>\n",row[0]);
	printf("<B><A HREF=\"#type\">Variant Type</A></B>: &nbsp;%s\n",row[1]);
	}
    sqlFreeResult(&sr);
    hFreeConn(&conn);
    }
return rsId;
}

void doSnpLocusLink(struct trackDb *tdb, char *name)
/* print link to Locus Link for this SNP */
{
char *group = tdb->tableName;
struct sqlConnection *conn = hAllocConn();
struct sqlResult *sr;
char **row;
char query[512];
int rowOffset;

safef(query, sizeof(query),
         "select distinct        "
         "       rl.locusLinkID, "
         "       rl.name,        "
         "       kg.name,        "
         "       kg.proteinID    "
         "from   knownGene  kg,  "
         "       refLink    rl,  "
         "       %s         snp, "
	 "       mrnaRefseq mrs  "
         "where  snp.chrom  = kg.chrom       "
	 "  and  kg.name    = mrs.mrna       "
         "  and  mrs.refSeq = rl.mrnaAcc     "
         "  and  kg.txStart < snp.chromStart "
         "  and  kg.txEnd   > snp.chromEnd   "
         "  and  snp.name   = '%s'", group, name);
rowOffset = hOffsetPastBin(seqName, group);
sr = sqlGetResult(conn, query);
while ((row = sqlNextRow(sr)) != NULL)
    {
    printf("<P><A HREF=\"http://www.ncbi.nlm.nih.gov/SNP/snp_ref.cgi?");
    printf("locusId=%s\" TARGET=_blank>LocusLink for ", row[0]);
    printf("%s (%s; %s)</A></P>\n", row[1], row[2], row[3]);
    }
sqlFreeResult(&sr);
hFreeConn(&conn);
}

void doSnp(struct trackDb *tdb, char *itemName)
/* Put up info on a SNP. */
{
char *group = tdb->tableName;
struct snp snp;
struct snpMap snpMap;
int start = cartInt(cart, "o");
struct sqlConnection *conn = hAllocConn();
struct sqlResult *sr;
char **row;
char query[256];
int rowOffset;
char *printId;

cartWebStart(cart, "Simple Nucleotide Polymorphism (SNP)");
printf("<H2>Simple Nucleotide Polymorphism (SNP) %s</H2>\n", itemName);
sprintf(query, 
	"select * "
	"from   %s "
	"where  chrom = '%s' "
	"  and  chromStart = %d "
	"  and  name = '%s'",
        group, seqName, start, itemName);
rowOffset = hOffsetPastBin(seqName, group);
sr = sqlGetResult(conn, query);
if (strcmp(group,"snpMap")) /* snpNih and snpTsc */
    while ((row = sqlNextRow(sr)) != NULL)
	{
	snpStaticLoad(row+rowOffset, &snp);
	bedPrintPos((struct bed *)&snp, 3);
	}
else /* snpMap */
    while ((row = sqlNextRow(sr)) != NULL)
	{
	snpMapStaticLoad(row+rowOffset, &snpMap);
	bedPrintPos((struct bed *)&snpMap, 3);
	}
/* write dbSnpRs details if found. */
printId = doDbSnpRs(itemName);
if (printId)
    {
    printf("<P><A HREF=\"http://www.ncbi.nlm.nih.gov/SNP/snp_ref.cgi?");
    if (!strcmp(printId, "valid"))
	{
	printf("type=rs&rs=%s\" TARGET=_blank>dbSNP link</A></P>\n", itemName);
	doSnpLocusLink(tdb, itemName);
	}
    else
	{
	printf("type=rs&rs=%s\" TARGET=_blank>dbSNP link (%s)</A></P>\n", 
	       printId, printId);
	doSnpLocusLink(tdb, printId);
	}
    }
printTrackHtml(tdb);
sqlFreeResult(&sr);
hFreeConn(&conn);
}

void doAffy120KDetails(struct trackDb *tdb, char *name)
/* print additional SNP details */
{
struct sqlConnection *conn = sqlConnect("hgFixed");
char query[1024];
struct affy120KDetails *snp = NULL;
safef(query, sizeof(query),
         "select  affyId, rsId, baseA, baseB, sequenceA, sequenceB, "
	 "        enzyme, minFreq, hetzyg, avHetSE, "
         "        NA04477, NA04479, NA04846, NA11036, NA11038, NA13056, "
         "        NA17011, NA17012, NA17013, NA17014, NA17015, NA17016, "
         "        NA17101, NA17102, NA17103, NA17104, NA17105, NA17106, "
         "        NA17201, NA17202, NA17203, NA17204, NA17205, NA17206, "
         "        NA17207, NA17208, NA17210, NA17211, NA17212, NA17213, "
         "        PD01, PD02, PD03, PD04, PD05, PD06, PD07, PD08, "
         "        PD09, PD10, PD11, PD12, PD13, PD14, PD15, PD16, "
         "        PD17, PD18, PD19, PD20, PD21, PD22, PD23, PD24  "
         "from    affy120KDetails "
         "where   affyId = %s", name);
snp = affy120KDetailsLoadByQuery(conn, query);
if (snp!=NULL)
    {
    printf("<BR>\n");
    printf("<B>Sample Prep Enzyme:</B> <I>%s</I><BR>\n",snp->enzyme);
    printf("<B>Minimum Allele Frequency:</B> %.3f<BR>\n",snp->minFreq);
    printf("<B>Heterozygosity:</B> %.3f<BR>\n",snp->hetzyg);
    printf("<B>Base A:          </B> <font face=\"Courier\">%s<BR></font>\n",
	   snp->baseA);
    printf("<B>Base B:          </B> <font face=\"Courier\">%s<BR></font>\n",
	   snp->baseB);
    printf("<B>Sequence of Allele A:</B>&nbsp;<font face=\"Courier\">");
    printf("%s</font><BR>\n",snp->sequenceA);
    printf("<B>Sequence of Allele B:</B>&nbsp;<font face=\"Courier\">");
    printf("%s</font><BR>\n",snp->sequenceB);
    if (snp->rsId>0)
	{
	printf("<P><A HREF=\"http://www.ncbi.nlm.nih.gov/SNP/snp_ref.cgi?");
	printf("type=rs&rs=%s\" TARGET=_blank>dbSNP link for %s</A></P>\n",
	       snp->rsId, snp->rsId);
	}
    doSnpLocusLink(tdb, name);
    printf("<BR>Genotypes:<BR>");
    printf("\n<BR><font face=\"Courier\">");
    printf("NA04477:&nbsp;%s&nbsp;&nbsp;", snp->NA04477);
    printf("NA04479:&nbsp;%s&nbsp;&nbsp;", snp->NA04479);
    printf("NA04846:&nbsp;%s&nbsp;&nbsp;", snp->NA04846);
    printf("NA11036:&nbsp;%s&nbsp;&nbsp;", snp->NA11036);
    printf("NA11038:&nbsp;%s&nbsp;&nbsp;", snp->NA11038);
    printf("NA13056:&nbsp;%s&nbsp;&nbsp;", snp->NA13056);
    printf("\n<BR>NA17011:&nbsp;%s&nbsp;&nbsp;", snp->NA17011);
    printf("NA17012:&nbsp;%s&nbsp;&nbsp;", snp->NA17012);
    printf("NA17013:&nbsp;%s&nbsp;&nbsp;", snp->NA17013);
    printf("NA17014:&nbsp;%s&nbsp;&nbsp;", snp->NA17014);
    printf("NA17015:&nbsp;%s&nbsp;&nbsp;", snp->NA17015);
    printf("NA17016:&nbsp;%s&nbsp;&nbsp;", snp->NA17016);
    printf("\n<BR>NA17101:&nbsp;%s&nbsp;&nbsp;", snp->NA17101);
    printf("NA17102:&nbsp;%s&nbsp;&nbsp;", snp->NA17102);
    printf("NA17103:&nbsp;%s&nbsp;&nbsp;", snp->NA17103);
    printf("NA17104:&nbsp;%s&nbsp;&nbsp;", snp->NA17104);
    printf("NA17105:&nbsp;%s&nbsp;&nbsp;", snp->NA17105);
    printf("NA17106:&nbsp;%s&nbsp;&nbsp;", snp->NA17106);
    printf("\n<BR>NA17201:&nbsp;%s&nbsp;&nbsp;", snp->NA17201);
    printf("NA17202:&nbsp;%s&nbsp;&nbsp;", snp->NA17202);
    printf("NA17203:&nbsp;%s&nbsp;&nbsp;", snp->NA17203);
    printf("NA17204:&nbsp;%s&nbsp;&nbsp;", snp->NA17204);
    printf("NA17205:&nbsp;%s&nbsp;&nbsp;", snp->NA17205);
    printf("NA17206:&nbsp;%s&nbsp;&nbsp;", snp->NA17206);
    printf("\n<BR>NA17207:&nbsp;%s&nbsp;&nbsp;", snp->NA17207);
    printf("NA17208:&nbsp;%s&nbsp;&nbsp;", snp->NA17208);
    printf("NA17210:&nbsp;%s&nbsp;&nbsp;", snp->NA17210);
    printf("NA17211:&nbsp;%s&nbsp;&nbsp;", snp->NA17211);
    printf("NA17212:&nbsp;%s&nbsp;&nbsp;", snp->NA17212);
    printf("NA17213:&nbsp;%s&nbsp;&nbsp;", snp->NA17213);
    printf("\n<BR>PD01:&nbsp;&nbsp;&nbsp;&nbsp;%s&nbsp;&nbsp;", snp->PD01);
    printf("PD02:&nbsp;&nbsp;&nbsp;&nbsp;%s&nbsp;&nbsp;", snp->PD02);
    printf("PD03:&nbsp;&nbsp;&nbsp;&nbsp;%s&nbsp;&nbsp;", snp->PD03);
    printf("PD04:&nbsp;&nbsp;&nbsp;&nbsp;%s&nbsp;&nbsp;", snp->PD04);
    printf("PD05:&nbsp;&nbsp;&nbsp;&nbsp;%s&nbsp;&nbsp;", snp->PD05);
    printf("PD06:&nbsp;&nbsp;&nbsp;&nbsp;%s&nbsp;&nbsp;", snp->PD06);
    printf("\n<BR>PD07:&nbsp;&nbsp;&nbsp;&nbsp;%s&nbsp;&nbsp;", snp->PD07);
    printf("PD08:&nbsp;&nbsp;&nbsp;&nbsp;%s&nbsp;&nbsp;", snp->PD08);
    printf("PD09:&nbsp;&nbsp;&nbsp;&nbsp;%s&nbsp;&nbsp;", snp->PD09);
    printf("PD10:&nbsp;&nbsp;&nbsp;&nbsp;%s&nbsp;&nbsp;", snp->PD10);
    printf("PD11:&nbsp;&nbsp;&nbsp;&nbsp;%s&nbsp;&nbsp;", snp->PD11);
    printf("PD12:&nbsp;&nbsp;&nbsp;&nbsp;%s&nbsp;&nbsp;", snp->PD12);
    printf("\n<BR>PD13:&nbsp;&nbsp;&nbsp;&nbsp;%s&nbsp;&nbsp;", snp->PD13);
    printf("PD14:&nbsp;&nbsp;&nbsp;&nbsp;%s&nbsp;&nbsp;", snp->PD14);
    printf("PD15:&nbsp;&nbsp;&nbsp;&nbsp;%s&nbsp;&nbsp;", snp->PD15);
    printf("PD16:&nbsp;&nbsp;&nbsp;&nbsp;%s&nbsp;&nbsp;", snp->PD16);
    printf("PD17:&nbsp;&nbsp;&nbsp;&nbsp;%s&nbsp;&nbsp;", snp->PD17);
    printf("PD18:&nbsp;&nbsp;&nbsp;&nbsp;%s&nbsp;&nbsp;", snp->PD18);
    printf("\n<BR>PD19:&nbsp;&nbsp;&nbsp;&nbsp;%s&nbsp;&nbsp;", snp->PD19);
    printf("PD20:&nbsp;&nbsp;&nbsp;&nbsp;%s&nbsp;&nbsp;", snp->PD20);
    printf("PD21:&nbsp;&nbsp;&nbsp;&nbsp;%s&nbsp;&nbsp;", snp->PD21);
    printf("PD22:&nbsp;&nbsp;&nbsp;&nbsp;%s&nbsp;&nbsp;", snp->PD22);
    printf("PD23:&nbsp;&nbsp;&nbsp;&nbsp;%s&nbsp;&nbsp;", snp->PD23);
    printf("PD24:&nbsp;&nbsp;&nbsp;&nbsp;%s&nbsp;&nbsp;", snp->PD24);
    printf("\n</font>\n");
    }
affy120KDetailsFree(&snp);
sqlDisconnect(&conn);
}

void doAffy120K(struct trackDb *tdb, char *itemName)
/* Put up info on an Affymetrix SNP. */
{
char *group = tdb->tableName;
struct snp snp;
int start = cartInt(cart, "o");
struct sqlConnection *conn = hAllocConn();
struct sqlResult *sr;
char **row;
char query[256];
int rowOffset;

cartWebStart(cart, "Single Nucleotide Polymorphism (SNP)");
printf("<H2>Single Nucleotide Polymorphism (SNP) %s</H2>\n", itemName);
sprintf(query, "select * "
	       "from   affy120K "
	       "where  chrom = '%s' "
	       "  and  chromStart = %d "
	       "  and  name = '%s'",
               seqName, start, itemName);
rowOffset = hOffsetPastBin(seqName, group);
sr = sqlGetResult(conn, query);
while ((row = sqlNextRow(sr)) != NULL)
    {
    snpStaticLoad(row+rowOffset, &snp);
    bedPrintPos((struct bed *)&snp, 3);
    }
doAffy120KDetails(tdb, itemName);
printTrackHtml(tdb);
sqlFreeResult(&sr);
hFreeConn(&conn);
}

void doAffy10KDetails(struct trackDb *tdb, char *name)
/* print additional SNP details */
{
struct sqlConnection *conn = sqlConnect("hgFixed");
char query[1024];
struct affy10KDetails *snp=NULL;

safef(query, sizeof(query),
         "select  affyId, rsId, tscId, baseA, baseB, "
         "sequenceA, sequenceB, enzyme "
/** minFreq, hetzyg, and avHetSE are waiting for additional data from Affy **/
/*	 "        , minFreq, hetzyg, avHetSE "*/
         "from    affy10KDetails "
         "where   affyId = '%s'", name);
snp = affy10KDetailsLoadByQuery(conn, query);
if (snp!=NULL)
    {
    printf("<BR>\n");
    printf("<B>Sample Prep Enzyme:      </B> <I>XbaI</I><BR>\n");
/** minFreq, hetzyg, and avHetSE are waiting for additional data from Affy **/
/*  printf("<B>Minimum Allele Frequency:</B> %.3f<BR>\n",snp->minFreq);*/
/*  printf("<B>Heterozygosity:          </B> %.3f<BR>\n",snp->hetzyg);*/
/*  printf("<B>Average Heterozygosity:  </B> %.3f<BR>\n",snp->avHetSE);*/
    printf("<B>Base A:                  </B> <font face=\"Courier\">");
    printf("%s<BR></font>\n",snp->baseA);
    printf("<B>Base B:                  </B> <font face=\"Courier\">");
    printf("%s<BR></font>\n",snp->baseB);
    printf("<B>Sequence of Allele A:    </B>&nbsp;<font face=\"Courier\">");
    printf("%s</font><BR>\n",snp->sequenceA);
    printf("<B>Sequence of Allele B:    </B>&nbsp;<font face=\"Courier\">");
    printf("%s</font><BR>\n",snp->sequenceB);

    printf("<P><A HREF=\"https://www.affymetrix.com/LinkServlet?probeset=");
    printf("%s", snp->affyId);
    printf("\" TARGET=_blank>Affymetrix NetAffx Analysis Center link for ");
    printf("%s</A></P>\n", snp->affyId);

    if (strncmp(snp->rsId,"unmapped",8))
	{
	printf("<P><A HREF=\"http://www.ncbi.nlm.nih.gov/SNP/snp_ref.cgi?");
	printf("type=rs&rs=%s\" TARGET=_blank>dbSNP link for rs%s</A></P>\n", 
	       snp->rsId, snp->rsId);
	}

    printf("<P><A HREF=\"http://snp.cshl.org/cgi-bin/snp?name=");
    printf("%s\" TARGET=_blank>TSC link for %s</A></P>\n",
	   snp->tscId, snp->tscId);

    doSnpLocusLink(tdb, name);
    }
/* else errAbort("<BR>Error in Query:\n%s<BR>\n",query); */
affy10KDetailsFree(&snp);
sqlDisconnect(&conn);
}

void doAffy10K(struct trackDb *tdb, char *itemName)
/* Put up info on an Affymetrix SNP. */
{
char *group = tdb->tableName;
struct snp snp;
int start = cartInt(cart, "o");
struct sqlConnection *conn = hAllocConn();
struct sqlResult *sr;
char **row;
char query[256];
int rowOffset;

cartWebStart(cart, "Single Nucleotide Polymorphism (SNP)");
printf("<H2>Single Nucleotide Polymorphism (SNP) %s</H2>\n", itemName);
sprintf(query, "select * "
	       "from   affy10K "
	       "where  chrom = '%s' "
	       "  and  chromStart = %d "
	       "  and  name = '%s'",
               seqName, start, itemName);
rowOffset = hOffsetPastBin(seqName, group);
sr = sqlGetResult(conn, query);
while ((row = sqlNextRow(sr)) != NULL)
    {
    snpStaticLoad(row+rowOffset, &snp);
    bedPrintPos((struct bed *)&snp, 3);
    }
doAffy10KDetails(tdb, itemName);
printTrackHtml(tdb);
sqlFreeResult(&sr);
hFreeConn(&conn);
}

void doTigrGeneIndex(struct trackDb *tdb, char *item)
/* Put up info on tigr gene index item. */
{
char *animal = cloneString(item);
char *id = strchr(animal, '_');
char buf[128];

if (id == NULL)
    {
    animal = "human";
    id = item;
    }
else
    *id++ = 0;
if (sameString(animal, "cow"))
    animal = "cattle";
sprintf(buf, "species=%s&tc=%s ", animal, id);
genericClickHandler(tdb, item, buf);
}

void doJaxQTL(struct trackDb *tdb, char *item)
/* Put up info on Quantitative Trait Locus from Jackson Labs. */
{
struct sqlConnection *conn = hAllocConn();
struct sqlResult *sr;
char query[256];
char **row;
int start = cartInt(cart, "o");
struct jaxQTL *jaxQTL;
char band[64];

genericHeader(tdb, item);
sprintf(query, "select * from jaxQTL where name = '%s' and chrom = '%s' and chromStart = %d",
    	item, seqName, start);
sr = sqlGetResult(conn, query);
if ((row = sqlNextRow(sr)) != NULL)
    {
    jaxQTL = jaxQTLLoad(row);
    printCustomUrl(tdb, jaxQTL->mgiID, FALSE);
    printf("<B>QTL:</B> %s<BR>\n", jaxQTL->name);
    printf("<B>Description:</B> %s <BR>\n", jaxQTL->description);
    printf("<B>cM position of marker associated with peak LOD score:</B> %3.1f<BR>\n", jaxQTL->cMscore);
    printf("<B>MIT SSLP marker with highest correlation:</B> %s<BR>",
	   jaxQTL->marker);
    printf("<B>Chromosome:</B> %s<BR>\n", skipChr(seqName));
    if (hChromBand(seqName, start, band))
	printf("<B>Band:</B> %s<BR>\n", band);
    printf("<B>Start of marker in chromosome:</B> %d<BR>\n", start+1);
    }
printTrackHtml(tdb);

sqlFreeResult(&sr);
hFreeConn(&conn);
}

void doEncodeRegion(struct trackDb *tdb, char *item)
/* Print region desription, along with generic info */
{
char *descr;
char *plus = NULL;
char buf[128];
if ((descr = getEncodeRegionDescr(item)) != NULL)
    {
    safef(buf, sizeof(buf), "<B>Description:</B> %s<BR>\n", descr);
    plus = buf;
    }
genericClickHandlerPlus(tdb, item, NULL, plus);
}

char *getEncodeName(char *item)
/* the item is in the format 'ddddddd/nnn' where the first seven 'd' characters
   are the digits of the identifier, and the variable-length 'n' chatacters
   are the name of the object.  Return the name. */
{
char *dupe=cloneString(item);
return dupe+8;
}

char *getEncodeId(char *item)
/* the item is in the format 'ddddddd/nnn' where the first seven 'd' characters
   are the digits of the identifier, and the variable-length 'n' chatacters
   are the name of the object.  Return the ID portion. */
{
char *id = cloneString(item);
id[7]='\0';
return id;
}

void doEncodeErge(struct trackDb *tdb, char *item)
/* Print ENCODE data from dbERGE II */
{
struct sqlConnection *conn = hAllocConn();
char query[1024];
struct encodeErge *ee=NULL;
int start = cartInt(cart, "o");
struct sqlResult *sr;
char *dupe = cloneString(tdb->type);
char *type, *words[16];
int wordCount = chopLine(dupe, words);
char *newLabel = tdb->longLabel + 7; /* removes 'ENCODE ' from label */
char *encodeName = getEncodeName(item);
char *encodeId = getEncodeId(item);

cartWebStart(cart, "ENCODE Region Data: %s", newLabel);
printf("<H2>ENCODE Region <U>%s</U> Data for %s.</H2>\n", newLabel, encodeName);
genericHeader(tdb, encodeName);

genericBedClick(conn, tdb, item, start, 14);
safef(query, sizeof(query),
	 "select   chrom, chromStart, chromEnd, name, score, strand, "
	 "         thickStart, thickEnd, reserved, blockCount, blockSizes, "
	 "         chromStarts, Id, color "
	 "from     %s "
	 "where    name = '%s' and chromStart = %d "
	 "order by Id ", tdb->tableName, item, start);
for (ee = encodeErgeLoadByQuery(conn, query); ee!=NULL; ee=ee->next)
    {
    printf("<BR>\n");
    if (ee->Id>0)
	{
	printf("<BR>Additional information for <A HREF=\"http://dberge.cse.psu.edu/");
	printf("cgi-bin/dberge_query?mode=Submit+query&disp=brow+data&pid=");
	printf("%s\" TARGET=_blank>%s</A>\n is available from <A ", encodeId, encodeName);
	printf("HREF=\"http://globin.cse.psu.edu/dberge/testmenu.html\" ");
	printf("TARGET=_blank>dbERGEII</A>.\n");
	}
    }
printTrackHtml(tdb);
encodeErgeFree(&ee);
hFreeConn(&conn);
}

void doEncodeErgeHssCellLines(struct trackDb *tdb, char *item)
/* Print ENCODE data from dbERGE II */
{
struct sqlConnection *conn = hAllocConn();
char query[1024];
struct encodeErgeHssCellLines *ee=NULL;
int start = cartInt(cart, "o");
struct sqlResult *sr;
char *dupe, *type, *words[16];
int wordCount=0;
char *encodeName = getEncodeName(item);
char *encodeId = getEncodeId(item);
int i;

cartWebStart(cart, "ENCODE Region Data: %s", tdb->longLabel+7);
printf("<H2>ENCODE Region <U>%s</U> Data for %s</H2>\n", tdb->longLabel+7, encodeName);
genericHeader(tdb, item);

dupe = cloneString(tdb->type);
wordCount = chopLine(dupe, words);
genericBedClick(conn, tdb, item, start, atoi(words[1]));
safef(query, sizeof(query),
	 "select   chrom, chromStart, chromEnd, name, score, strand, "
	 "         thickStart, thickEnd, reserved, blockCount, blockSizes, "
	 "         chromStarts, Id, color, allLines "
	 "from     %s "
	 "where    name = '%s' and chromStart = %d "
	 "order by Id ", tdb->tableName, item, start);
for (ee = encodeErgeHssCellLinesLoadByQuery(conn, query); ee!=NULL; ee=ee->next)
    {
    if (ee->Id>0)
	{
	printf("<BR><B>Cell lines:</B> ");
	dupe = cloneString(ee->allLines);
	wordCount = chopCommas(dupe, words);
	for (i=0; i<wordCount-1; i++)
	    {
	    printf("%s, ", words[i]);
	    }
	printf("%s.\n",words[wordCount-1]);
	printf("<BR><BR>Additional information for <A HREF=\"http://dberge.cse.psu.edu/");
	printf("cgi-bin/dberge_query?mode=Submit+query&disp=brow+data&pid=");
	printf("%s\" TARGET=_blank>%s</A>\n is available from <A ", encodeId, encodeName);
	printf("HREF=\"http://globin.cse.psu.edu/dberge/testmenu.html\" ");
	printf("TARGET=_blank>dbERGEII</A>.\n");
	}
    }
printTrackHtml(tdb);
encodeErgeHssCellLinesFree(&ee);
hFreeConn(&conn);
}

void doGbProtAnn(struct trackDb *tdb, char *item)
/* Show extra info for GenBank Protein Annotations track. */
{
struct sqlConnection *conn  = hAllocConn();
struct sqlConnection *conn2 = hAllocConn();
struct sqlResult *sr;
char query[256];
char **row;

char query2[256];
struct sqlResult *sr2, *sr5;
char **row2;

char cond_str[256];
char *predFN;

int start = cartInt(cart, "o");
struct gbProtAnn *gbProtAnn;
char band[64];
char *homologID;
char *SCOPdomain;
char *chain;
char goodSCOPdomain[40];
int  first = 1;
float  eValue;
float ff;
char *chp;
int homologCount;

genericHeader(tdb, item);
sprintf(query, "select * from gbProtAnn where name = '%s' and chrom = '%s' and chromStart = %d",
    	item, seqName, start);
sr = sqlGetResult(conn, query);
if ((row = sqlNextRow(sr)) != NULL)
    {
    gbProtAnn = gbProtAnnLoad(row);
    printCustomUrl(tdb, item, TRUE);
    printf("<B>Product:</B> %s<BR>\n", gbProtAnn->product);
    if (gbProtAnn->note[0] != 0)
	printf("<B>Note:</B> %s <BR>\n", gbProtAnn->note);
    printf("<B>GenBank Protein: </B>");
    printf("<A HREF=\"http://www.ncbi.nlm.nih.gov/entrez/viewer.fcgi?val=%s\"", 
	    gbProtAnn->proteinId);
    printf(" TARGET=_blank>%s</A><BR>\n", gbProtAnn->proteinId);

    htmlHorizontalLine();
    showSAM_T02(gbProtAnn->proteinId);
    
    printPos(seqName, gbProtAnn->chromStart, gbProtAnn->chromEnd, "+", TRUE,
	     gbProtAnn->name);
    }
printTrackHtml(tdb);

sqlFreeResult(&sr);
hFreeConn(&conn);
}

void printOtherLFS(char *clone, char *table, int start, int end)
/* Print out the other locations of this clone */
{
char query[256];
struct sqlConnection *conn = hAllocConn();
struct sqlResult *sr = NULL;
char **row;
struct lfs *lfs;

printf("<H4>Other locations found for %s in the genome:</H4>\n", clone);
printf("<TABLE>\n");
sprintf(query, "SELECT * FROM %s WHERE name = '%s' "
               "AND (chrom != '%s' "
               "OR chromStart != %d OR chromEnd != %d)",
	table, clone, seqName, start, end); 
sr = sqlGetResult(conn,query);
while ((row = sqlNextRow(sr)) != NULL)
    {
    lfs = lfsLoad(row+1);
    printf("<TR><TD>%s:</TD><TD>%d</TD><TD>-</TD><TD>%d</TD></TR>\n",
	   lfs->chrom, lfs->chromStart, lfs->chromEnd);
    lfsFree(&lfs);
    }
printf("</TABLE>\n"); 
sqlFreeResult(&sr);
hgFreeConn(&conn);
}

void doLinkedFeaturesSeries(char *track, char *clone, struct trackDb *tdb)
/* Create detail page for linked features series tracks */ 
{
char query[256];
char title[256];
struct sqlConnection *conn = hAllocConn(), *conn1 = hAllocConn();
struct sqlResult *sr = NULL, *sr1 = NULL, *sr2 = NULL, *srb = NULL;
char **row, **row1, **row2, **rowb;
char *type = NULL, *lfLabel = NULL;
char *table = NULL;
int start = cartInt(cart, "o");
int end = cartInt(cart, "t");
int length = end - start;
int i;
struct lfs *lfs, *lfsList = NULL;
struct psl *pslList = NULL, *psl;
char sband[32], eband[32];
boolean gotS, gotB;
boolean hasBin = hOffsetPastBin(seqName, track);

/* Determine type */
if (sameString("bacEndPairs", track)) 
    {
    sprintf(title, "Location of %s using BAC end sequences", clone);
    lfLabel = "BAC ends";
    table = track;
    }
if (sameString("bacEndSingles", track)) 
     {
     sprintf(title, "Location of %s using BAC end sequences", clone);
     lfLabel = "BAC ends";
     table = track;
     }
if (sameString("bacEndPairsBad", track)) 
    {
    sprintf(title, "Location of %s using BAC end sequences", clone);
    lfLabel = "BAC ends";
    table = track;
    }
if (sameString("bacEndPairsLong", track)) 
    {
    sprintf(title, "Location of %s using BAC end sequences", clone);
    lfLabel = "BAC ends";
    table = track;
    }
if (sameString("fosEndPairs", track)) 
    {
    sprintf(title, "Location of %s using fosmid end sequences", clone);
    lfLabel = "Fosmid ends";
    table = track;
    }
if (sameString("fosEndPairsBad", track)) 
    {
    sprintf(title, "Location of %s using fosmid end sequences", clone);
    lfLabel = "Fosmid ends";
    table = track;
    }
if (sameString("fosEndPairsLong", track)) 
    {
    sprintf(title, "Location of %s using fosmid end sequences", clone);
    lfLabel = "Fosmid ends";
    table = track;
    }
if (sameString("earlyRep", track)) 
    {
    sprintf(title, "Location of %s using cosmid end sequences", clone);
    lfLabel = "Early Replciation Cosmid Ends";
    table = track;
    }
if (sameString("earlyRepBad", track)) 
    {
    sprintf(title, "Location of %s using cosmid end sequences", clone);
    lfLabel = "Early Replication Cosmid Ends";
    table = track;
    }

/* Print out non-sequence info */
cartWebStart(cart, title);

/* Find the instance of the object in the bed table */ 
sprintf(query, "SELECT * FROM %s WHERE name = '%s' "
               "AND chrom = '%s' AND chromStart = %d "
               "AND chromEnd = %d",
	table, clone, seqName, start, end);  
sr = sqlMustGetResult(conn, query);
row = sqlNextRow(sr);
if (row != NULL)
    {
    lfs = lfsLoad(row+hasBin);
    if (sameString("bacEndPairs", track)) 
	{
        if (sameString("Zebrafish", organism) )
            {
            /* query to bacCloneXRef table to get Genbank accession */
            /* and external name for clones in the NCBI Clone Registry */      
            sprintf(query, "SELECT acc FROM bacCloneXRef WHERE extName = '%s'"
                   , clone);  
            srb = sqlMustGetResult(conn1, query);
            rowb = sqlNextRow(srb);
            if (rowb != NULL)
                {
	        printf("<H2><A HREF=");
	        printCloneRegUrl(stdout, clone);
	        printf(" TARGET=_BLANK>%s</A></H2>\n", clone);
                printf("<H3>Genbank Accession: <A HREF=");
                printEntrezNucleotideUrl(stdout, rowb[0]);
                printf(" TARGET=_BLANK>%s</A></H3>\n", rowb[0]);
                }
            else
                {
                printf("<H2>%s</H2>\n", clone);
                }
            }
        else 
            {
	    printf("<H2><A HREF=");
	    printCloneRegUrl(stdout, clone);
	    printf(" TARGET=_BLANK>%s</A></H2>\n", clone);
	    }
        }
    else 
	{
	printf("<B>%s</B>\n", clone);
	}
    /*printf("<H2>%s - %s</H2>\n", type, clone);*/
    printf("<P><HR ALIGN=\"CENTER\"></P>\n<TABLE>\n");
    printf("<TR><TH ALIGN=left>Chromosome:</TH><TD>%s</TD></TR>\n",seqName);
    printf("<TR><TH ALIGN=left>Start:</TH><TD>%d</TD></TR>\n",start+1);
    printf("<TR><TH ALIGN=left>End:</TH><TD>%d</TD></TR>\n",end);
    printf("<TR><TH ALIGN=left>Length:</TH><TD>%d</TD></TR>\n",length);
    printf("<TR><TH ALIGN=left>Strand:</TH><TD>%s</TD></TR>\n", lfs->strand);
    gotS = hChromBand(seqName, start, sband);
    gotB = hChromBand(seqName, end, eband);
    if (gotS && gotB)
	{
	if (sameString(sband,eband)) 
	    {
	    printf("<TR><TH ALIGN=left>Band:</TH><TD>%s</TD></TR>\n",sband);
	    }
	else
	    {
	    printf("<TR><TH ALIGN=left>Bands:</TH><TD>%s - %s</TD></TR>\n",sband, eband);
	    }
	}
    printf("</TABLE>\n");
    printf("<P><HR ALIGN=\"CENTER\"></P>\n");
    if (lfs->score == 1000)
        {
	printf("<H4>This is the only location found for %s</H4>\n",clone);
	}
    else
        {
	printOtherLFS(clone, table, start, end);
	}

    sprintf(title, "Genomic alignments of %s:", lfLabel);
    webNewSection(title);
    
    for (i = 0; i < lfs->lfCount; i++) 
	{
	sqlFreeResult(&sr);
	sprintf(query, "SELECT * FROM %s WHERE qName = '%s'", 
	        lfs->pslTable, lfs->lfNames[i]);  
	sr = sqlMustGetResult(conn, query);
	hasBin = hOffsetPastBin(seqName, lfs->pslTable);
	while ((row1 = sqlNextRow(sr)) != NULL)
	    {
	    psl = pslLoad(row1+hasBin);
	    slAddHead(&pslList, psl);
	    }
	slReverse(&pslList);
        
	if ((!sameString("fosEndPairs", track)) 
	    && (!sameString("earlyRep", track)) 
	    && (!sameString("earlyRepBad", track))) 
	    {
            if (sameWord(organism, "Zebrafish") ) 
                {
                /* query to bacEndAlias table to get Genbank accession */      
                sprintf(query, "SELECT * FROM bacEndAlias WHERE alias = '%s' ",
                        lfs->lfNames[i]);  

                sr2 = sqlMustGetResult(conn, query);
                row2 = sqlNextRow(sr2);
                if (row2 != NULL)
                    {
                    printf("<H3>%s\tAccession: <A HREF=", lfs->lfNames[i]);
                    printEntrezNucleotideUrl(stdout, row2[2]);
                    printf(" TARGET=_BLANK>%s</A></H3>\n", row2[2]);
                    }
                else 
                    {
                    printf("<B>%s</B>\n",lfs->lfNames[i]);
                    }
                sqlFreeResult(&sr2);
                } 
            else
                {
	        printf("<H3><A HREF=");
	        printEntrezNucleotideUrl(stdout, lfs->lfNames[i]);
	        printf(" TARGET=_BLANK>%s</A></H3>\n",lfs->lfNames[i]);
                }
	    }
	else 
	    {
	    printf("<B>%s</B>\n", lfs->lfNames[i]);
	    }
	printAlignments(pslList, lfs->lfStarts[i], "htcCdnaAli", lfs->pslTable, lfs->lfNames[i]);
	htmlHorizontalLine();
	pslFreeList(&pslList);
	}
    }
else
    {
    warn("Couldn't find %s in %s table", clone, table);
    }
sqlFreeResult(&sr);
sqlFreeResult(&sr1);
sqlFreeResult(&sr2);
sqlFreeResult(&srb);
webNewSection("Notes:");
puts(tdb->html);
hgFreeConn(&conn);
hgFreeConn(&conn1);
} 

void fillCghTable(int type, char *tissue, boolean bold)
/* Get the requested records from the database and print out HTML table */
{
char query[256];
char currName[64];
int rowOffset;
struct sqlConnection *conn = hAllocConn();
struct sqlResult *sr = NULL;
char **row;
struct cgh *cghRow;

if (tissue)
    {
    sprintf(query, "type = %d AND tissue = '%s' ORDER BY name, chromStart", type, tissue);
    }
else 
    {
    sprintf(query, "type = %d ORDER BY name, chromStart", type);
    }
     
sr = hRangeQuery(conn, "cgh", seqName, winStart, winEnd, query, &rowOffset);
while (row = sqlNextRow(sr)) 
    {
    cghRow = cghLoad(row);
    if (strcmp(currName,cghRow->name))
	{
	if (bold) 
	    {    
	    printf("</TR>\n<TR>\n<TH>%s</TH>\n",cghRow->name);
	    } 
	else
	    {    
	    printf("</TR>\n<TR>\n<TD>%s</TD>\n",cghRow->name);
	    } 
	strcpy(currName,cghRow->name);
	}
    if (bold)
	{
	printf("<TH ALIGN=right>%.6f</TH>\n",cghRow->score);
	}
    else
	{
	printf("<TD ALIGN=right>%.6f</TD>\n",cghRow->score);
	}
    }
sqlFreeResult(&sr);
}



/*Ewan's stuff */

void doCeleraDupPositive(struct trackDb *tdb, char *dupName)
/* Handle click on celeraDupPositive track. */
{
char *track = tdb->tableName;
struct celeraDupPositive dup;
char query[512];
char title[256];
struct sqlConnection *conn = hAllocConn();
struct sqlResult *sr;
char **row;
sprintf(title, "Segmental Duplication Database");
cartWebStart(cart, title);

printf("<H2>Segmental Duplication Database (SDD)</H2>\n");


if (cgiVarExists("o"))
    {
    int start = cgiInt("o");
    int rowOffset = hOffsetPastBin(seqName, track);



    sprintf(query, "select * from %s where chrom = '%s' and chromStart = %d and name= '%s'",
	    track, seqName, start ,dupName);
    sr = sqlGetResult(conn, query);
    while (row = sqlNextRow(sr))
	{
	celeraDupPositiveStaticLoad(row+rowOffset, &dup);
	printf("<B>Duplication Name:</B> %s<BR>\n",dup.name);
	printf("<B>Position:</B> %s:%d-%d<BR>\n",
	       dup.chrom, dup.chromStart, dup.chromEnd);
	printf("<B>Full Descriptive Name:</B> %s<BR>\n", dup.fullName);

	printf("<B>Fraction BP Match:</B> %3.4f<BR>\n", dup.fracMatch);
	printf("<B>Alignment Length:</B> %3.0f<BR>\n", dup.bpAlign);


	htmlHorizontalLine();
	printf("<A HREF=\"http://humanparalogy.cwru.edu/eichler/celera3/cgi-bin/celera3.pl?search=%s&type=pdf \" Target=%s_PDF><B>Clone Read Depth PDF:</B></A><BR>",dup.name,dup.name);
	printf("<A HREF=\"http://humanparalogy.cwru.edu/eichler/celera3/cgi-bin/celera3.pl?search=%s&type=jpg \" Target=%s_JPG><B>Clone Read Depth JPG:</B></A><BR>",dup.name,dup.name);
	htmlHorizontalLine();
	}
    }
else
    {
    puts("<P>Click directly on a repeat for specific information on that repeat</P>");
    }

puts("This region shows similarity > 90\% and >250 bp of repeatmasked sequence to sequences"
     "in the Segmental Duplication Database (SDD).");
hFreeConn(&conn);
webEnd();
}

void doCeleraCoverage()
/* Handle click on celeraCoverage track. */
{
//char *track = tdb->tableName;
//struct celeraDupPositive dup;
//char query[512];
//struct sqlConnection *conn = hAllocConn();
//struct sqlResult *sr;
//char **row;
char title[256];
sprintf(title, "CoverageSDD");
cartWebStart(cart, title);

printf("<H2>Coverage SDD</H2>\n");

puts("This track represents coverage of clones that were assayed for "
     "duplications with Celera reads. Absent regions were not assessed "
     "by this version of the SDD. ");
webEnd();
}



void parseSuperDupsChromPointPos(char *pos, char *retChrom, int *retPos, int *retID)
/* Parse out NNNN.chrN:123 into NNNN and chrN and 123. */
{
char *idStr, *periodPlaceHolder, *colonPlaceHolder,*chromStr, *posStr;

int idLen;
int chrLen;
periodPlaceHolder = strchr(pos, '.');
if (periodPlaceHolder == NULL)
    errAbort("No . in chromosome point position %s", pos);
idLen = periodPlaceHolder - pos;
idStr=malloc(idLen+1);
memcpy(idStr, pos, idLen);
idStr[idLen] = 0;
*retID=atoi(idStr);
free(idStr);



chromStr=periodPlaceHolder+1;

colonPlaceHolder=strchr(pos,':');
if (colonPlaceHolder == NULL)
    errAbort("No : in chromosome point position %s", pos);
chrLen=colonPlaceHolder-chromStr;



memcpy(retChrom,chromStr,chrLen);
retChrom[chrLen]=0;
posStr=colonPlaceHolder+1;
*retPos= atoi(posStr);

}


void doGenomicSuperDups(struct trackDb *tdb, char *dupName)
/* Handle click on genomic dup track. */
{
char *track = tdb->tableName;
struct genomicSuperDups dup;
char query[512];
struct sqlConnection *conn = hAllocConn();
struct sqlResult *sr;
char **row;
char oChrom[64];

int oStart;
int dupId; /*Holds the duplication id*/
int rowOffset;
char title[256];
char *tbl = cgiUsualString("table", cgiString("g"));
sprintf(title, "Genome Duplications");
cartWebStart(cart, title);

printf("<H2>Genome Duplications</H2>\n");
if (cgiVarExists("o"))
    {
    int start = cgiInt("o");
    rowOffset = hOffsetPastBin(seqName, track);

    parseSuperDupsChromPointPos(dupName,oChrom,&oStart,&dupId);


    safef(query, sizeof(query), "select * from %s where chrom = '%s' and chromStart = %d "
	    "and uid = %d and otherStart = %d",
	    track, seqName, start, dupId, oStart);
    sr = sqlGetResult(conn, query);
    while (row = sqlNextRow(sr))
	{

	genomicSuperDupsStaticLoad(row+rowOffset, &dup);
	printf("<B>Current Position:</B> %s:%d-%d\n &nbsp;&nbsp;&nbsp;",
	       dup.chrom, dup.chromStart+1, dup.chromEnd);
	printf("<A HREF=\"%s&o=%d&t=%d&g=getDna&i=%s&c=%s&l=%d&r=%d&strand=+&db=%s&table=%s\">"
	       "View DNA for this feature</A><BR>\n",
	       hgcPathAndSettings(), dup.chromStart, dup.chromEnd, dup.name,
	       dup.chrom, dup.chromStart, dup.chromEnd, database, tbl);


	printf("<B>Other Position:</B> %s:%d-%d &nbsp;&nbsp;&nbsp;\n",
	       dup.otherChrom, dup.otherStart+1, dup.otherEnd);
	printf("<A HREF=\"%s&o=%d&t=%d&g=getDna&i=%s&c=%s&l=%d&r=%d&strand=%s&db=%s&table=%s\">"
	       "View DNA for this feature</A><BR>\n",
	       hgcPathAndSettings(), dup.otherStart, dup.otherEnd, "",
	       dup.otherChrom, dup.otherStart, dup.otherEnd, dup.strand,
	       database, tbl);

	//printf("<B>Name:</B>%s<BR>\n",dup.name);
	//printf("<B>Score:</B>%d<BR>\n",dup.score);
	printf("<B>Other Position Relative Orientation:</B>%s<BR>\n",dup.strand);
	//printf("<B>Uid:</B>%d<BR>\n",dup.uid);
	printf("<B>Filter Verdict:</B>%s<BR>\n",dup.verdict);
	printf("&nbsp;&nbsp;&nbsp;<B>testResult:</B>%s<BR>\n",dup.testResult);
	printf("&nbsp;&nbsp;&nbsp;<B>chits:</B>%s<BR>\n",dup.chits);
	printf("&nbsp;&nbsp;&nbsp;<B>ccov:</B>%s<BR>\n",dup.ccov);
	printf("&nbsp;&nbsp;&nbsp;<B>posBasesHit:</B>%d<BR>\n",dup.posBasesHit);
	/*printf("<A HREF=/jab/der_oo33/%s TARGET=\"%s:%d-%d\">Optimal Global Alignment</A><BR>\n",dup.alignfile,dup.chrom, dup.chromStart, dup.chromEnd);*/
	printf("<A HREF=http://humanparalogy.cwru.edu/jab/der_oo33/%s TARGET=\"%s:%d-%d\">Optimal Global Alignment</A><BR>\n",dup.alignfile,dup.chrom, dup.chromStart, dup.chromEnd);
	printf("<B>Alignment Length:</B>%d<BR>\n",dup.alignL);
	printf("&nbsp;&nbsp;&nbsp;<B>Indels #:</B>%d<BR>\n",dup.indelN);
	printf("&nbsp;&nbsp;&nbsp;<B>Indels bp:</B>%d<BR>\n",dup.indelS);
	printf("&nbsp;&nbsp;&nbsp;<B>Aligned Bases:</B>%d<BR>\n",dup.alignB);
	printf("&nbsp;&nbsp;&nbsp;&nbsp;&nbsp;&nbsp;<B>Matching bases:</B>%d<BR>\n",dup.matchB);
	printf("&nbsp;&nbsp;&nbsp;&nbsp;&nbsp;&nbsp;<B>Mismatched bases:</B>%d<BR>\n",dup.mismatchB);
	printf("&nbsp;&nbsp;&nbsp;&nbsp;&nbsp;&nbsp;&nbsp;&nbsp;&nbsp;<B>Transitions:</B>%d<BR>\n",dup.transitionsB);
	printf("&nbsp;&nbsp;&nbsp;&nbsp;&nbsp;&nbsp;&nbsp;&nbsp;&nbsp;<B>Transverions:</B>%d<BR>\n",dup.transversionsB);
	printf("&nbsp;&nbsp;&nbsp;<B>Fraction Matching:</B>%3.4f<BR>\n",dup.fracMatch);
	printf("&nbsp;&nbsp;&nbsp;<B>Fraction Matching with Indels:</B>%3.4f<BR>\n",dup.fracMatchIndel);
	printf("&nbsp;&nbsp;&nbsp;<B>Jukes Cantor:</B>%3.4f<BR>\n",dup.jcK);

	}
    }
else
    {
    puts("<P>Click directly on a repeat for specific information on that repeat</P>");
    }

printTrackHtml(tdb);
sqlFreeResult(&sr);
hFreeConn(&conn);
webEnd();
}
/*Ewan's end*/



void doCgh(char *track, char *tissue, struct trackDb *tdb)
/* Create detail page for comparative genomic hybridization track */ 
{
char query[256];
struct sqlConnection *conn = hAllocConn();
struct sqlResult *sr = NULL;
char **row;

/* Print out non-sequence info */
cartWebStart(cart, tissue);

/* Print general range info */
printf("<H2>UCSF Comparative Genomic Hybridizations - %s</H2>\n", tissue);
printf("<P><HR ALIGN=\"CENTER\"></P>\n<TABLE>\n");
printf("<TR><TH ALIGN=left>Chromosome:</TH><TD>%s</TD></TR>\n",seqName);
printf("<TR><TH ALIGN=left>Start window:</TH><TD>%d</TD></TR>\n",winStart);
printf("<TR><TH ALIGN=left>End window:</TH><TD>%d</TD></TR>\n",winEnd);
printf("</TABLE>\n");
printf("<P><HR ALIGN=\"CENTER\"></P>\n");

/* Find the names of all of the clones in this range */
printf("<TABLE>\n");
printf("<TR><TH>Cell Line</TH>");
sprintf(query, "SELECT spot from cgh where chrom = '%s' AND "
               "chromStart <= '%d' AND chromEnd >= '%d' AND "
               "tissue = '%s' AND type = 3 GROUP BY spot ORDER BY chromStart",
	seqName, winEnd, winStart, tissue);
sr = sqlMustGetResult(conn, query);
while (row = sqlNextRow(sr)) {
printf("<TH>Spot %s</TH>",row[0]);
}  
printf("</TR>\n");
sqlFreeResult(&sr);

/* Find the relevant tissues type records in the range */ 
fillCghTable(3, tissue, FALSE);
printf("<TR><TD>&nbsp</TD></TR>\n");

/* Find the relevant tissue average records in the range */
fillCghTable(2, tissue, TRUE);
printf("<TR><TD>&nbsp</TD></TR>\n");

/* Find the all tissue average records in the range */
fillCghTable(1, NULL, TRUE);
printf("<TR><TD>&nbsp</TD></TR>\n");

printf("</TR>\n</TABLE>\n");

hgFreeConn(&conn);
}

void doMcnBreakpoints(char *track, char *name, struct trackDb *tdb)
/* Create detail page for MCN breakpoints track */ 
{
char query[256];
char title[256];
struct sqlConnection *conn = hAllocConn();
struct sqlResult *sr = NULL;
int start = cartInt(cart, "o");
int end = cartInt(cart, "t");
char startBand[32]; 
char endBand[32]; 
char **row;
int rowOffset;
struct mcnBreakpoints *mcnRecord;

/* Print out non-sequence info */
sprintf(title, "MCN Breakpoints - %s",name);
cartWebStart(cart, title);

/* Print general range info */
/*printf("<H2>MCN Breakpoints - %s</H2>\n", name);
  printf("<P><HR ALIGN=\"CENTER\"></P>");*/
printf("<TABLE>\n");
printf("<TR><TH ALIGN=left>Chromosome:</TH><TD>%s</TD></TR>\n",seqName);
printf("<TR><TH ALIGN=left>Begin in Chromosome:</TH><TD>%d</TD></TR>\n",start);
printf("<TR><TH ALIGN=left>End in Chromosome:</TH><TD>%d</TD></TR>\n",end);
if (hChromBand(seqName, start, startBand) && hChromBand(seqName, end - 1, endBand))
    printf("<TR><TH Align=left>Chromosome Band Range:</TH><TD>%s - %s<TD></TR>\n",
	   startBand, endBand);	
printf("</TABLE>\n");

/* Find all of the breakpoints in this range for this name*/
sprintf(query, "SELECT * FROM mcnBreakpoints WHERE chrom = '%s' AND "
               "chromStart = %d and chromEnd = %d AND name = '%s'",
	seqName, start, end, name);
sr = sqlGetResult(conn, query);
while (row = sqlNextRow(sr)) 
    {
    printf("<P><HR ALIGN=\"CENTER\"></P>\n");
    mcnRecord = mcnBreakpointsLoad(row);
    printf("<TABLE>\n");
    printf("<TR><TH ALIGN=left>Case ID:</TH><TD>%s</TD></TR>", mcnRecord->caseId);
    printf("<TR><TH ALIGN=left>Breakpoint ID:</TH><TD>%s</TD></TR>", mcnRecord->bpId);
    printf("<TR><TH ALIGN=left>Trait:</TH><TD>%s</TD><TD>%s</TD></TR>", mcnRecord->trId, mcnRecord->trTxt);
    printf("<TR><TH ALIGN=left>Trait Group:</TH><TD>%s</TD><TD>%s</TD></TR>", mcnRecord->tgId, mcnRecord->tgTxt);
    printf("</TR>\n</TABLE>\n");
    }  
sqlFreeResult(&sr);
hgFreeConn(&conn);
} 

void doMgcMrna(char *track, char *acc)
/* Redirects to genbank record */
{

printf("Content-Type: text/html\n\n<HTML><BODY><SCRIPT>\n");
printf("location.replace('");
printEntrezNucleotideUrl(stdout, acc);
puts("');"); 
printf("</SCRIPT> <NOSCRIPT> No JavaScript support. Click <B><A HREF=\"");
printEntrezNucleotideUrl(stdout, acc);
puts("\" TARGET=_BLANK>continue</A></B> for the requested GenBank report. </NOSCRIPT>");}

void doProbeDetails(struct trackDb *tdb, char *item)
{
struct sqlConnection *conn = hAllocConn();
int start = cartInt(cart, "o");
struct dnaProbe *dp = NULL;
char buff[256];
genericHeader(tdb, item); 
snprintf(buff, sizeof(buff), "select * from dnaProbe where name='%s'",  item);
dp = dnaProbeLoadByQuery(conn, buff);
if(dp != NULL)
    {
    printf("<h3>Probe details:</h3>\n");
    printf("<b>Name:</b> %s  <font size=-2>[dbName genomeVersion strand coordinates]</font><br>\n",dp->name);
    printf("<b>Dna:</b> %s", dp->dna );
    printf("[<a href=\"hgBlat?type=DNA&genome=hg8&sort=&query,score&output=hyperlink&userSeq=%s\">blat (blast like alignment)</a>]<br>", dp->dna);
    printf("<b>Size:</b> %d<br>", dp->size );
    printf("<b>Chrom:</b> %s<br>", dp->chrom );
    printf("<b>ChromStart:</b> %d<br>", dp->start+1 );
    printf("<b>ChromEnd:</b> %d<br>", dp->end );
    printf("<b>Strand:</b> %s<br>", dp->strand );
    printf("<b>3' Dist:</b> %d<br>", dp->tpDist );
    printf("<b>Tm:</b> %f <font size=-2>[scores over 100 are allowed]</font><br>", dp->tm );
    printf("<b>%%GC:</b> %f<br>", dp->pGC );
    printf("<b>Affy:</b> %d <font size=-2>[1 passes, 0 doesn't pass Affy heuristic]</font><br>", dp->affyHeur );
    printf("<b>Sec Struct:</b> %f<br>", dp->secStruct);
    printf("<b>blatScore:</b> %d<br>", dp->blatScore );
    printf("<b>Comparison:</b> %f<br>", dp->comparison);
    }
//printf("<h3>Genomic Details:</h3>\n");
//genericBedClick(conn, tdb, item, start, 1);
printTrackHtml(tdb);
hFreeConn(&conn);
}

void perlegenDetails(struct trackDb *tdb, char *item)
{
char *dupe, *type, *words[16];
char title[256];
int wordCount;
int start = cartInt(cart, "o");
struct sqlConnection *conn = hAllocConn();
char table[64];
boolean hasBin;
struct bed *bed;
char query[512];
struct sqlResult *sr;
char **row;
boolean firstTime = TRUE;
char *itemForUrl = item;
int numSnpsReq = -1;
if(tdb == NULL)
    errAbort("TrackDb entry null for perlegen, item=%s\n", item);

dupe = cloneString(tdb->type);
genericHeader(tdb, item);
wordCount = chopLine(dupe, words);
printCustomUrl(tdb, item, FALSE);
hFindSplitTable(seqName, tdb->tableName, table, &hasBin);
sprintf(query, "select * from %s where name = '%s' and chrom = '%s' and chromStart = %d",
    	table, item, seqName, start);
sr = sqlGetResult(conn, query);

while ((row = sqlNextRow(sr)) != NULL)
    {
    char *name;
    /* set up for first time */
    if (firstTime)
	firstTime = FALSE;
    else
	htmlHorizontalLine();
    bed = bedLoadN(row+hasBin, 12);

    /* chop leading digits off name which should be in x/yyyyyy format */
    name = strstr(bed->name, "/");
    if(name == NULL)
	name = bed->name;
    else
	name++;

    /* determine number of SNPs required from score */ 
    switch(bed->score)
	{
	case 1000:
	    numSnpsReq = 0;
	    break;
	case 650:
	    numSnpsReq = 1;
	    break;
	case 500:
	    numSnpsReq = 2;
	    break;
	case 250:
	    numSnpsReq = 3;
	    break;
	case 50:
	    numSnpsReq = 4;
	    break;
	}
    
    /* finish off report ... */
    printf("<B>Block:</B> %s<BR>\n", name);
    printf("<B>Number of SNPs in block:</B> %d<BR>\n", bed->blockCount);
    printf("<B>Number of SNPs to represent block:</B> %d<BR>\n",numSnpsReq);
    printf("<B>Strand:</B> %s<BR>\n", bed->strand);
    bedPrintPos(bed, 3);
    }
printTrackHtml(tdb);
hFreeConn(&conn);
}

void haplotypeDetails(struct trackDb *tdb, char *item)
{
char *dupe, *type, *words[16];
char title[256];
int wordCount;
int start = cartInt(cart, "o");
struct sqlConnection *conn = hAllocConn();
char table[64];
boolean hasBin;
struct bed *bed;
char query[512];
struct sqlResult *sr;
char **row;
boolean firstTime = TRUE;
char *itemForUrl = item;
int numSnpsReq = -1;
if(tdb == NULL)
    errAbort("TrackDb entry null for haplotype, item=%s\n", item);

dupe = cloneString(tdb->type);
genericHeader(tdb, item);
wordCount = chopLine(dupe, words);
printCustomUrl(tdb, item, TRUE);
hFindSplitTable(seqName, tdb->tableName, table, &hasBin);
sprintf(query, "select * from %s where name = '%s' and chrom = '%s' and chromStart = %d",
    	table, item, seqName, start);
sr = sqlGetResult(conn, query);

while ((row = sqlNextRow(sr)) != NULL)
    {
    /* set up for first time */
    if (firstTime)
	firstTime = FALSE;
    else
	htmlHorizontalLine();
    bed = bedLoadN(row+hasBin, 12);

    /* finish off report ... */
    printf("<B>Block:</B> %s<BR>\n", bed->name);
    printf("<B>Number of SNPs in block:</B> %d<BR>\n", bed->blockCount);
    /*    printf("<B>Number of SNPs to represent block:</B> %d<BR>\n",numSnpsReq);*/
    printf("<B>Strand:</B> %s<BR>\n", bed->strand);
    bedPrintPos(bed, 3);
    }
printTrackHtml(tdb);
hFreeConn(&conn);
}

void mitoDetails(struct trackDb *tdb, char *item)
{
char *dupe, *type, *words[16];
char title[256];
int wordCount;
int start = cartInt(cart, "o");
struct sqlConnection *conn = hAllocConn();
char table[64];
boolean hasBin;
struct bed *bed;
char query[512];
struct sqlResult *sr;
char **row;
boolean firstTime = TRUE;
char *itemForUrl = item;
int numSnpsReq = -1;
if(tdb == NULL)
    errAbort("TrackDb entry null for mitoSnps, item=%s\n", item);

dupe = cloneString(tdb->type);
genericHeader(tdb, item);
wordCount = chopLine(dupe, words);
printCustomUrl(tdb, item, TRUE);
hFindSplitTable(seqName, tdb->tableName, table, &hasBin);
sprintf(query, "select * from %s where name = '%s' and chrom = '%s' and chromStart = %d",
    	table, item, seqName, start);
sr = sqlGetResult(conn, query);

while ((row = sqlNextRow(sr)) != NULL)
    {
    char *name;
    /* set up for first time */
    if (firstTime)
	firstTime = FALSE;
    else
	htmlHorizontalLine();
    bed = bedLoadN(row+hasBin, 12);

    /* chop leading digits off name which should be in xx/yyyyyy format */
    name = strstr(bed->name, "/");
    if(name == NULL)
	name = bed->name;
    else
	name++;

    /* determine number of SNPs required from score */ 
    switch(bed->score)
	{
	case 1000:
	    numSnpsReq = 0;
	    break;
	case 650:
	    numSnpsReq = 1;
	    break;
	case 500:
	    numSnpsReq = 2;
	    break;
	case 250:
	    numSnpsReq = 3;
	    break;
	case 50:
	    numSnpsReq = 4;
	    break;
	}
    
    /* finish off report ... */
    printf("<B>Block:</B> %s<BR>\n", name);
    printf("<B>Number of SNPs in block:</B> %d<BR>\n", bed->blockCount);
    printf("<B>Number of SNPs to represent block:</B> %d<BR>\n",numSnpsReq);
    printf("<B>Strand:</B> %s<BR>\n", bed->strand);
    bedPrintPos(bed, 3);
    }
printTrackHtml(tdb);
hFreeConn(&conn);
}


void ancientRDetails(struct trackDb *tdb, char *item)
{
char *dupe, *type, *words[16];
char title[256];
int wordCount;
int start = cartInt(cart, "o");
struct sqlConnection *conn = hAllocConn();
char table[64];
boolean hasBin;
struct bed *bed = NULL;
char query[512];
struct sqlResult *sr = NULL;
char **row;
boolean firstTime = TRUE;
char *itemForUrl = item;
double ident = -1.0;

struct ancientRref *ar = NULL;

if(tdb == NULL)
    errAbort("TrackDb entry null for ancientR, item=%s\n", item);

dupe = cloneString(tdb->type);
genericHeader(tdb, item);
wordCount = chopLine(dupe, words);
printCustomUrl(tdb, item, TRUE);
hFindSplitTable(seqName, tdb->tableName, table, &hasBin);
sprintf(query, "select * from %s where name = '%s' and chrom = '%s'",
        table, item, seqName );
sr = sqlGetResult(conn, query);

while ((row = sqlNextRow(sr)) != NULL)
    {
    char *name;
    /* set up for first time */
    if (firstTime)
	firstTime = FALSE;
    else
	htmlHorizontalLine();
    bed = bedLoadN(row+hasBin, 12);

    name = bed->name;

    /* get % identity from score */
    ident = ((bed->score + 500.0)/1500.0)*100.0;
    
    /* finish off report ... */
    printf("<h4><i>Joint Alignment</i></h4>");
    printf("<B>ID:</B> %s<BR>\n", name);
    printf("<B>Number of aligned blocks:</B> %d<BR>\n", bed->blockCount);

    if( ident == 50.0 )
        printf("<B>Percent identity of aligned blocks:</B> <= %g%%<BR>\n", ident);
    else
        printf("<B>Percent identity of aligned blocks:</B> %g%%<BR>\n", ident);

    printf("<h4><i>Human Sequence</i></h4>");
    printf("<B>Strand:</B> %s<BR>\n", bed->strand);
    bedPrintPos(bed, 3);

    }

/* look in associated table 'ancientRref' to get human/mouse alignment*/
sprintf(query, "select * from %sref where id = '%s'", table, item );
sr = sqlGetResult( conn, query );
while ((row = sqlNextRow(sr)) != NULL )
    {
    ar = ancientRrefLoad(row);

    printf("<h4><i>Repeat</i></h4>");
    printf("<B>Name:</B> %s<BR>\n", ar->name);
    printf("<B>Class:</B> %s<BR>\n", ar->class);
    printf("<B>Family:</B> %s<BR>\n", ar->family);

    //print the aligned sequences in html on multiple rows
    htmlHorizontalLine();
    printf("<i>human sequence on top, mouse on bottom</i><br><br>" );
    htmlPrintJointAlignment( ar->hseq, ar->mseq, 80,
			     bed->chromStart, bed->chromEnd, bed->strand );
    }

printTrackHtml(tdb);
hFreeConn(&conn);
}

void doGcDetails(struct trackDb *tdb, char *itemName) {
/* Show details for gc percent */
char *group = tdb->tableName;
int start = cartInt(cart, "o");
struct sqlConnection *conn = hAllocConn();
struct sqlResult *sr;
char **row;
char query[256];
struct gcPercent *gc;
boolean hasBin; 
char table[64];

cartWebStart(cart, "Percentage GC in 20,000 Base Windows (GC)");

hFindSplitTable(seqName, group, table, &hasBin);
sprintf(query, "select * from %s where chrom = '%s' and chromStart = %d and name = '%s'",
	table, seqName, start, itemName);

sr = sqlGetResult(conn, query);
while ((row = sqlNextRow(sr)) != NULL)
    {
    gc = gcPercentLoad(row + hasBin);
    printPos(gc->chrom, gc->chromStart, gc->chromEnd, NULL, FALSE, NULL);
    printf("<B>GC Percentage:</B> %3.1f%%<BR>\n", ((float)gc->gcPpt)/10);
    gcPercentFree(&gc);
    }
printTrackHtml(tdb);
sqlFreeResult(&sr);
hFreeConn(&conn);
}

void chuckHtmlStart(char *title) 
/* Prints the header appropriate for the title
 * passed in. Links html to chucks stylesheet for 
 * easier maintaince 
 */
{
printf("<HTML>\n<HEAD>\n");
printf("<LINK REL=STYLESHEET TYPE=\"text/css\" href=\"http://genome-test.cse.ucsc.edu/style/blueStyle.css\" title=\"Chuck Style\">\n");
printf("<title>%s</title>\n</head><body bgcolor=\"#f3f3ff\">",title);
}

void chuckHtmlContactInfo()
/* Writes out Chuck's email so people bother Chuck instead of Jim */
{
puts("<br><br><font size=-2><i>If you have comments and/or suggestions please email "
     "<a href=\"mailto:sugnet@cse.ucsc.edu\">sugnet@cse.ucsc.edu</a>.\n");
}


void abbr(char *s, char *fluff)
/* Cut out fluff from s. */
{
int len;
s = strstr(s, fluff);
if (s != NULL)
    {
    len = strlen(fluff);
    strcpy(s, s+len);
    }
}

void printTableHeaderName(char *name, char *clickName, char *url) 
/* creates a table to display a name vertically,
 * basically creates a column of letters */
{
int i, length;
char *header = cloneString(name);
header = cloneString(header);
subChar(header,'_',' ');
length = strlen(header);
if(url == NULL)
    url = cloneString("");
/* printf("<b>Name:</b> %s\t<b>clickName:</b> %s\n", name,clickName); */
if(strstr(clickName,name)) 
    printf("<table border=0 cellspacing=0 cellpadding=0 bgcolor=\"D9E4F8\">\n");
else
    printf("<table border=0 cellspacing=0 cellpadding=0>\n");
for(i = 0; i < length; i++)
    {
    if(header[i] == ' ') 
	printf("<tr><td align=center>&nbsp</td></tr>\n");
    else
	{
	if(strstr(clickName,name)) 
	    printf("<tr><td align=center bgcolor=\"D9E4F8\">");
	else 
	    printf("<tr><td align=center>");
	
	/* if we have a url, create a reference */
	if(differentString(url,""))
	    printf("<a href=\"%s\" TARGET=_BLANK>%c</a>", url, header[i]);
	else
	    printf("%c", header[i]);

	if(strstr(clickName,name)) 
	    {
	    printf("</font>");
	    }
	printf("</td></tr>");
	}
    printf("\n");
    }
printf("</table>\n");
freez(&header);
}

struct sageExp *loadSageExps(char *tableName, struct bed  *bedist)
/* load the sage experiment data. */
{
char *user = cfgOption("db.user");
char *password = cfgOption("db.password");
struct sqlConnection *sc = NULL;
//struct sqlConnection *sc = sqlConnectRemote("localhost", user, password, "hgFixed");
char query[256];
struct sageExp *seList = NULL, *se=NULL;
char **row;
struct sqlResult *sr = NULL;
char *tmp= cloneString("select * from sageExp order by num");
if(hTableExists(tableName))
    sc = hAllocConn();
else
    sc = sqlConnectRemote("localhost", user, password, "hgFixed");

sprintf(query,"%s",tmp);
sr = sqlGetResult(sc,query);
while((row = sqlNextRow(sr)) != NULL)
    {
    se = sageExpLoad(row);
    slAddHead(&seList,se);
    }
freez(&tmp);
sqlFreeResult(&sr);
if(hTableExists(tableName))
    hFreeConn(&sc);
else
    sqlDisconnect(&sc);
slReverse(&seList);
return seList;
}

struct sage *loadSageData(char *table, struct bed* bedList)
/* load the sage data by constructing a query based on the qNames of the bedList
 */
{
char *user = cfgOption("db.user");
char *password = cfgOption("db.password");
struct sqlConnection *sc = NULL;
struct dyString *query = newDyString(2048);
struct sage *sgList = NULL, *sg=NULL;
struct bed *bed=NULL;
char **row;
int count=0;
struct sqlResult *sr = NULL;
if(hTableExists(table))
    sc = hAllocConn();
else
    sc = sqlConnectRemote("localhost", user, password, "hgFixed");
dyStringPrintf(query, "%s", "select * from sage where ");
for(bed=bedList;bed!=NULL;bed=bed->next)
    {
    if(count++) 
	{
	dyStringPrintf(query," or uni=%d ", atoi(bed->name + 3 ));
	}
    else 
	{
	dyStringPrintf(query," uni=%d ", atoi(bed->name + 3));
	}
    }
sr = sqlGetResult(sc,query->string);
while((row = sqlNextRow(sr)) != NULL)
    {
    sg = sageLoad(row);
    slAddHead(&sgList,sg);
    }
sqlFreeResult(&sr);
if(hTableExists(table))
    hFreeConn(&sc);
else
    sqlDisconnect(&sc);
slReverse(&sgList);
freeDyString(&query);
return sgList;
}

int sageBedWSListIndex(struct bed *bedList, int uni)
/* find the index of a bed by the unigene identifier in a bed list */
{
struct bed *bed;
int count =0;
char buff[128];
sprintf(buff,"Hs.%d",uni);
for(bed = bedList; bed != NULL; bed = bed->next)
    {
    if(sameString(bed->name,buff))
	return count;
    count++;
    }
errAbort("Didn't find the unigene tag %s",buff);
return 0;
}

int sortSageByBedOrder(const void *e1, const void *e2)
/* used by slSort to sort the sage experiment data using the order of the beds */
{
const struct sage *s1 = *((struct sage**)e1);
const struct sage *s2 = *((struct sage**)e2);
return(sageBedWSListIndex(sageExpList,s1->uni) - sageBedWSListIndex(sageExpList,s2->uni));
}

void printSageGraphUrl(struct sage *sgList)
/* print out a url to a cgi script which will graph the results */
{
struct sage *sg = NULL;
if (sgList == NULL)
    return;
printf("Please click ");
printf("<a target=_blank href=\"../cgi-bin/sageVisCGI?");
for(sg = sgList; sg != NULL; sg = sg->next)
    {
    if(sg->next == NULL)
	printf("u=%d", sg->uni);
    else 
	printf("u=%d&", sg->uni);
    
    }
printf("&db=%s",database);
printf("\">here</a>");
printf(" to see the data as a graph.\n");
}

void printSageReference(struct sage *sgList, struct trackDb *tdb)
{
printf("%s", tdb->html);
}

void sagePrintTable(struct bed *bedList, char *itemName, struct trackDb *tdb) 
/* load up the sage experiment data using bed->qNames and display it as a table */
{
struct sageExp *seList = NULL, *se =NULL;
struct sage *sgList=NULL, *sg=NULL;
int featureCount;
int count=0;
seList=loadSageExps("sageExp",bedList);
sgList = loadSageData("sage", bedList);
slSort(&sgList,sortSageByBedOrder);

printSageReference(sgList, tdb);
printSageGraphUrl(sgList);
printf("<BR>\n");
for(sg=sgList; sg != NULL; sg = sg->next)
    {
    char buff[256];
    sprintf(buff,"Hs.%d",sg->uni);
    printStanSource(buff, "unigene");
    }
featureCount= slCount(sgList); 
printf("<basefont size=-1>\n");
printf("<table cellspacing=0 border=1 bordercolor=\"black\">\n");
printf("<tr>\n");
printf("<th align=center>Sage Experiment</th>\n");
printf("<th align=center>Tissue</th>\n");
printf("<th align=center colspan=%d valign=top>Uni-Gene Clusters<br>(<b>Median</b> [Ave &plusmn Stdev])</th>\n",featureCount);
printf("</tr>\n<tr><td>&nbsp</td><td>&nbsp</td>\n");
for(sg = sgList; sg != NULL; sg = sg->next)
    {
    char buff[32];
    char url[256];
    sprintf(buff,"Hs.%d",sg->uni);
    printf("<td valign=top align=center>\n");
    sprintf(url, "http://www.ncbi.nlm.nih.gov/SAGE/SAGEcid.cgi?cid=%d&org=Hs",sg->uni);
    printTableHeaderName(buff, itemName, url);
    printf("</td>");
    }
printf("</tr>\n");
/* for each experiment write out the name and then all of the values */
for(se=seList;se!=NULL;se=se->next)
    {
    char *tmp;
    float mark = (float)10000.0/se->totalCount;
    tmp = strstr(se->exp,"_");
    if(++count%2)
	printf("<tr>\n");
    else 
	printf("<tr bgcolor=\"#bababa\">\n");
    printf("<td align=left>");
    printf("%s</td>\n", tmp ? (tmp+1) : se->exp);

    printf("<td align=left>%s</td>\n", se->tissueType);
    for(sg=sgList; sg!=NULL; sg=sg->next)
	{
	if(sg->aves[se->num] == -1.0) 
	    printf("<td>N/A</td>");
	else 
	    printf("<td>  <b>%4.1f</b> <font size=-2>[%.2f &plusmn %.2f]</font></td>\n",
		   sg->meds[se->num],sg->aves[se->num],sg->stdevs[se->num]);
	}
    printf("</tr>\n");	   
    }
printf("</table>\n");
}


struct bed *bedWScoreLoadByChrom(char *table, char *chrom, int start, int end)
{
struct sqlConnection *conn = hAllocConn();
struct sqlResult *sr = NULL;
struct bed *bedWS, *bedWSList = NULL;
char **row;
char query[256];
struct hTableInfo *hti = hFindTableInfo(seqName, table);
if(hti == NULL)
    errAbort("Can't find table: %s", seqName);
else if(hti && sameString(hti->startField, "tStart"))
    snprintf(query, sizeof(query), "select qName,tStart,tEnd from %s where tName='%s' and tStart < %u and tEnd > %u", 
	     table, seqName, winEnd, winStart);
else if(hti && sameString(hti->startField, "chromStart"))
    snprintf(query, sizeof(query), "select name,chromStart,chromEnd from %s where chrom='%s' and chromStart < %u and chromEnd > %u", 
	     table, seqName, winEnd, winStart);
else
    errAbort("%s doesn't have tStart or chromStart");
sr = sqlGetResult(conn, query);
while((row = sqlNextRow(sr)) != NULL)
    {
    AllocVar(bedWS);
    bedWS->name = cloneString(row[0]);
    bedWS->chromStart = sqlUnsigned(row[1]);
    bedWS->chromEnd = sqlUnsigned(row[2]);
    bedWS->chrom = cloneString(seqName);
    slAddHead(&bedWSList, bedWS);
    }
slReverse(&bedWSList);
sqlFreeResult(&sr);
hFreeConn(&conn);
return bedWSList;
}

/* Lowe Lab additions */

void llDoCodingGenes(struct trackDb *tdb, char *item, 
		     char *pepTable, char *extraTable)
/* Handle click on gene track. */
{
struct minGeneInfo ginfo;
char query[256];
struct sqlResult *sr;
char **row;
char *dupe, *type, *words[16];
char title[256];
int wordCount;
int start = cartInt(cart, "o"), num = 0;
struct sqlConnection *conn = hAllocConn();

dupe = cloneString(tdb->type);
genericHeader(tdb, item);
wordCount = chopLine(dupe, words);
if (wordCount > 1)
    num = atoi(words[1]);
if (num < 3) num = 3;
genericBedClick(conn, tdb, item, start, num);
if (pepTable != NULL && hTableExists(pepTable))
    {
    char *pepNameCol = sameString(pepTable, "gbSeq") ? "acc" : "name";
    conn = hAllocConn();
    // simple query to see if pepName has a record in pepTable:
    safef(query, sizeof(query), "select 0 from %s where %s = '%s'",
	  pepTable, pepNameCol, item);
    sr = sqlGetResult(conn, query);
    if ((row = sqlNextRow(sr)) != NULL)
	{
	hgcAnchorSomewhere("htcTranslatedProtein", item, pepTable, seqName);
	printf("Predicted Protein</A> <BR>\n"); 
	}
    sqlFreeResult(&sr);
    }
if (extraTable != NULL && hTableExists(extraTable)) 
    {
    conn = hAllocConn();
    sprintf(query, "select * from %s where name = '%s'", extraTable, item);
    sr = sqlGetResult(conn, query);
    while ((row = sqlNextRow(sr)) != NULL) 
	{
	minGeneInfoStaticLoad(row, &ginfo);
	printf("<B>Product: </B>%s<BR>\n", ginfo.product);
	printf("<B>Note: </B>%s<BR>\n", ginfo.note);
	}
    sqlFreeResult(&sr);
    }
printTrackHtml(tdb);
hFreeConn(&conn);
}

void doLoweTrnaGene(struct trackDb *tdb, char *trnaName)
/* Handle click Todd Lowe tRNA track. */
{
char *track = tdb->tableName;
struct loweTrnaGene *trna;
char query[512];
struct sqlConnection *conn = hAllocConn();
struct sqlResult *sr;
char *dupe, *type, *words[16];
char **row;
int wordCount;
int rowOffset;
int start = cartInt(cart, "o"), num = 0;

genericHeader(tdb,trnaName);
dupe = cloneString(tdb->type);
wordCount = chopLine(dupe, words);
if (wordCount > 1)
    num = atoi(words[1]);
if (num < 3) num = 3;
genericBedClick(conn, tdb, trnaName, start, num);
rowOffset = hOffsetPastBin(seqName, track);
sprintf(query, "select * from %s where name = '%s'", track, trnaName);
sr = sqlGetResult(conn, query);
if ((row = sqlNextRow(sr)) != NULL)
    {
    trna = loweTrnaGeneLoad(row);
    }
sqlFreeResult(&sr);
hFreeConn(&conn);
if (trna != NULL)
    {
    printf("<B>Amino acid: </B> %s<BR>\n",trna->aa);
    printf("<B>tRNA anti-codon: </B> %s<BR>\n",trna->ac);
    printf("<B>Contains an inton? </B> %s<BR>\n",(trna->ci[0]=='Y'?"Yes":"No"));    
    printf("<B>tRNAScanSE score: </B> %.2f<BR>\n",trna->scan);    
    }
printTrackHtml(tdb);
loweTrnaGeneFree(&trna);
}

void doTigrCmrGene(struct trackDb *tdb, char *tigrName)
/* Handle the TIRG CMR gene track. */
{
char *track = tdb->tableName;
struct tigrCmrGene *tigr;
char query[512];
struct sqlConnection *conn = hAllocConn();
struct sqlResult *sr;
char *dupe, *type, *words[16];
char **row;
int wordCount;
int rowOffset;
int start = cartInt(cart, "o"), num = 0;

genericHeader(tdb,tigrName);
dupe = cloneString(tdb->type);
wordCount = chopLine(dupe, words);
if (wordCount > 1)
    num = atoi(words[1]);
if (num < 3) num = 3;
genericBedClick(conn, tdb, tigrName, start, num);
rowOffset = hOffsetPastBin(seqName, track);
sprintf(query, "select * from %s where name = '%s'", track, tigrName);
sr = sqlGetResult(conn, query);
while ((row = sqlNextRow(sr)) != NULL)
    {
    tigr = tigrCmrGeneLoad(row);
    if (tigr != NULL)
	{
	printf("<B>Primary annotation locus: </B> %s<BR>\n",tigr->primLocus);
	printf("<B>TIGR common name: </B> %s<BR>\n",tigr->tigrCommon);
	printf("<B>Another TIGR gene name: </B> %s<BR>\n",tigr->tigrGene);
	printf("<B>Enzyme comission number: </B> %s<BR>\n",tigr->tigrECN);
	printf("<B>Protein length: </B> %d<BR>\n",tigr->tigrPepLength);
	printf("<B>Main role: </B> %s<BR>\n",tigr->tigrMainRole);
	printf("<B>Subrole: </B> %s<BR>\n",tigr->tigrSubRole);
	printf("<B>SwissProt accession: </B> %s<BR>\n",tigr->swissProt);
	printf("<B>Genbank accession: </B> %s<BR>\n",tigr->genbank);
	printf("<B>Molecular weight: </B> %.2f d<BR>\n",tigr->tigrMw);
	printf("<B>Isoelectric point: </B> %.2f<BR>\n",tigr->tigrPi);
	printf("<B>GC percent: </B> %.2f<BR>\n",tigr->tigrGc);
	// printf("<B>GO term: </B> %s<BR>\n",tigr->goTerm);
	if (tigr->next != NULL)
	    printf("<hr>\n");
	}
    }
sqlFreeResult(&sr);
hFreeConn(&conn);
printTrackHtml(tdb);
tigrCmrGeneFree(&tigr);
}

void doCrudeBlastP(struct trackDb *tdb, char *itemName, char *trackName)
/* For the P.furiosus/P.aerophilum BLASTP tracks. */
{
struct sqlConnection *conn = hAllocConn(), *conn2;
struct sqlResult *sr = NULL;
struct minGeneInfo *mgi = NULL;
struct blastTab *bt = NULL;
char *queryDb = replaceChars(trackName,"BlastP",""), *thisDb = hGetDbName();
char *bothNames = cloneString(itemName), *qname = chopPrefix(itemName);
char **row;
char *queryGenome = cloneString(trackName);
char query[512];
int hit = 1;

genericHeader(tdb,bothNames);

/* Print Target information */

printf("<B>Target protein: </B>%s<br>\n",itemName);
sprintf(query,"select * from gbProtCodeXra where name='%s'",itemName);
sr = sqlGetResult(conn, query);
if ((row = sqlNextRow(sr)) != NULL)
    {
    mgi = minGeneInfoLoad(row);
    if (mgi != NULL)
	{
	printf("<B>Target note: </B>%s<br>\n",mgi->note);
	printf("<B>Target product: </B>%s<br>\n",mgi->product);
	}
    }
sqlFreeResult(&sr);
minGeneInfoFree(&mgi);
hFreeConn(&conn);

/* Print Query information */

conn2 = hAllocOrConnect(queryDb);
printf("<B>Query protein: </B>%s<br>\n",qname);
sprintf(query,"select * from gbProtCodeXra where name='%s'",qname);
sr = sqlGetResult(conn2, query);
if ((row = sqlNextRow(sr)) != NULL)
    {
    mgi = minGeneInfoLoad(row);
    if (mgi != NULL)
	{
	printf("<B>Target note: </B>%s<br>\n",mgi->note);
	printf("<B>Target product: </B>%s<br>\n",mgi->product);
	}
    }
sqlFreeResult(&sr);
minGeneInfoFree(&mgi);
hFreeConn(&conn2);
hSetDb(thisDb);

/* Print all the BLASTP info */

conn = hAllocConn();
sprintf(query,"select * from %sStuff where target='%s' and query='%s'",trackName, itemName,qname);
printf("<br><hr>\n");
sr = sqlGetResult(conn, query);
while ((row = sqlNextRow(sr)) != NULL)
    {
    bt = blastTabLoad(row);
    printf("<u><h3>Hit #%d</h3></u>",hit++);
    printf("<B>Percent Identity: </B>%.2f<BR>\n",bt->identity);
    printf("<B>E-value: </B>%.2E<BR>\n",bt->eValue);
    printf("<B>Bit score: </B>%.2f<BR>\n",bt->bitScore);
    printf("<B>Length of alignment: </B>%d<BR>\n",bt->aliLength);
    printf("<B>Number of mismatches: </B>%d<BR>\n",bt->mismatch);
    printf("<B>Number of gap openings: </B>%d<BR>\n",bt->gapOpen);
    printf("<B>Query Start: </B>%d<BR>\n",bt->qStart+1);
    printf("<B>Query End: </B>%d<BR>\n",bt->qEnd);
    printf("<B>Target Start: </B>%d<BR>\n",bt->tStart+1);
    printf("<B>Target End: </B>%d<BR>\n",bt->tEnd);
    blastTabFree(&bt);
    }
sqlFreeResult(&sr);
hFreeConn(&conn);
freeMem(queryDb);
freeMem(bothNames);
}

void doSageDataDisp(char *tableName, char *itemName, struct trackDb *tdb) 
{
struct bed *sgList = NULL;
char buff[64];
char *s=NULL;
int sgCount=0;
chuckHtmlStart("Sage Data Requested");
printf("<h2>Sage Data for: %s %d-%d</h2>\n", seqName, winStart+1, winEnd);
puts("<table cellpadding=0 cellspacing=0><tr><td>\n");

sgList = bedWScoreLoadByChrom(tableName, seqName, winStart, winEnd);

sgCount = slCount(sgList);
if(sgCount > 50)
    printf("<hr><p>That will create too big of a table, try creating a window with less than 50 elements.<hr>\n");
else 
    {
    sageExpList = sgList;
    sagePrintTable(sgList, itemName, tdb);
    }
printf("</td></tr></table>\n");
/*zeroBytes(buff,64);
  sprintf(buff,"%d",winStart);
  cgiMakeHiddenVar("winStart", buff);
  zeroBytes(buff,64);
  sprintf(buff,"%d",winEnd);
  cgiMakeHiddenVar("winEnd", buff);
  cgiMakeHiddenVar("db",database); 
  printf("<br>\n");*/
chuckHtmlContactInfo();
}

int vgFindRgb(struct vGfx *vg, struct rgbColor *rgb)
/* Find color index corresponding to rgb color. */
{
return vgFindColorIx(vg, rgb->r, rgb->g, rgb->b);
}

void makeGrayShades(struct vGfx *vg)
/* Make eight shades of gray in display. */
{
int i;
for (i=0; i<=maxShade; ++i)
    {
    struct rgbColor rgb;
    int level = 255 - (255*i/maxShade);
    if (level < 0) level = 0;
    rgb.r = rgb.g = rgb.b = level;
    shadesOfGray[i] = vgFindRgb(vg, &rgb);
    }
shadesOfGray[maxShade+1] = MG_RED;
}

void mgMakeColorGradient(struct memGfx *mg, 
			 struct rgbColor *start, struct rgbColor *end,
			 int steps, Color *colorIxs)
/* Make a color gradient that goes smoothly from start
 * to end colors in given number of steps.  Put indices
 * in color table in colorIxs */
{
double scale = 0, invScale;
double invStep;
int i;
int r,g,b;

steps -= 1;	/* Easier to do the calculation in an inclusive way. */
invStep = 1.0/steps;
for (i=0; i<=steps; ++i)
    {
    invScale = 1.0 - scale;
    r = invScale * start->r + scale * end->r;
    g = invScale * start->g + scale * end->g;
    b = invScale * start->b + scale * end->b;
    colorIxs[i] = mgFindColor(mg, r, g, b);
    scale += invStep;
    }
}

void makeRedGreenShades(struct memGfx *mg) 
/* Allocate the  shades of Red, Green and Blue */
{
static struct rgbColor black = {0, 0, 0};
static struct rgbColor red = {255, 0, 0};
mgMakeColorGradient(mg, &black, &red, maxRGBShade+1, shadesOfRed);
exprBedColorsMade = TRUE;
}

char *altGraphXMakeImage(struct trackDb *tdb, struct altGraphX *ag)
/* Create a drawing of splicing pattern. */
{
MgFont *font = mgSmallFont();
int trackTabWidth = 11;
int fontHeight = mgFontLineHeight(font);
struct spaceSaver *ssList = NULL;
struct hash *heightHash = NULL;
int rowCount = 0;
struct tempName gifTn;
int pixWidth = atoi(cartUsualString(cart, "pix", "620" ));
int pixHeight = 0;
struct vGfx *vg;
int lineHeight = 0;
double scale = 0;

scale = (double)pixWidth/(ag->tEnd - ag->tStart);
lineHeight = 2 * fontHeight +1;
altGraphXLayout(ag, ag->tStart, ag->tEnd, scale, 100, &ssList, &heightHash, &rowCount);
pixHeight = rowCount * lineHeight;
makeTempName(&gifTn, "hgc", ".gif");
vg = vgOpenGif(pixWidth, pixHeight, gifTn.forCgi);
makeGrayShades(vg);
vgSetClip(vg, 0, 0, pixWidth, pixHeight);
altGraphXDrawPack(ag, ssList, vg, 0, 0, pixWidth, lineHeight, lineHeight-1,
		  ag->tStart, ag->tEnd, scale, font, MG_BLACK, shadesOfGray, "Dummy", NULL);
vgUnclip(vg);
vgClose(&vg); 
printf(
       "<IMG SRC = \"%s\" BORDER=1 WIDTH=%d HEIGHT=%d><BR>\n",
       gifTn.forHtml, pixWidth, pixHeight);
return cloneString(gifTn.forHtml);
}

char *agXStringForEdge(struct altGraphX *ag, int i)
/* classify an edge as intron or exon */
{
if(ag->vTypes[ag->edgeStarts[i]] == ggSoftStart ||
   ag->vTypes[ag->edgeStarts[i]] == ggHardStart)
    return "exon";
else if (ag->vTypes[ag->edgeStarts[i]] == ggSoftEnd ||
	 ag->vTypes[ag->edgeStarts[i]] == ggHardEnd)
    return "intron";
else
    return "unknown";
}

char *agXStringForType(enum ggVertexType t)
/* convert a type to a string */
{
switch (t)
    {
    case ggSoftStart:
	return "ss";
    case ggHardStart:
	return "hs";
    case ggSoftEnd:
	return "se";
    case ggHardEnd:
	return "he";
    }
return "NA";
}

void printAltGraphXEdges(struct altGraphX *ag)
/* Print out at table showing all of the vertexes and 
   edges of an altGraphX. */
{
int i = 0, j = 0;
printf("<table cellpadding=1 border=1>\n");
printf("</table>\n");
printf("<table cellpadding=0 cellspacing=0>\n");
printf("<tr><th><b>Vertices</b></th><th><b>Edges</b></th></tr>\n");
printf("<tr><td valign=top>\n");
printf("<table cellpadding=1 border=1>\n");
printf("<tr><th><b>Number</b></th><th><b>Type</b></th></tr>\n");
for(i=0; i<ag->vertexCount; i++)
    {
    printf("<tr><td>%d</td><td>%s</td></tr>\n", i, agXStringForType(ag->vTypes[i]));
    }
printf("</table>\n");
printf("</td><td valign=top>\n");
printf("<table cellpadding=1 border=1>\n");
printf("<tr><th><b>Start</b></th><th><b>End</b></th><th><b>Type</b></th><th><b>Evidence</b></th></tr>\n");
for(i=0; i<ag->edgeCount; i++)
    {
    struct evidence *e =  slElementFromIx(ag->evidence, i);
    printf("<tr><td>%d</td><td>%d</td>", 	   ag->edgeStarts[i], ag->edgeEnds[i]);
    printf("<td><a href=\"%s?position=%s:%d-%d&mrna=full&intronEst=full&refGene=full&altGraphX=full\">%s</a></td><td>", 
	   hgTracksName(), 
	   ag->tName, 
	   ag->vPositions[ag->edgeStarts[i]], 
	   ag->vPositions[ag->edgeEnds[i]],
	   agXStringForEdge(ag, i));
    for(j=0; j<e->evCount; j++)
	printf("%s, ", ag->mrnaRefs[e->mrnaIds[j]]);
    printf("</td></tr>\n");
    }
printf("</table>\n");
}

void doAltGraphXDetails(struct trackDb *tdb, char *item)
/* do details page for an altGraphX */
{
int id = atoi(item);
char query[256];
int i,j;
struct altGraphX *ag = NULL;
struct altGraphX *orthoAg = NULL;
char buff[128];
struct sqlConnection *conn = hAllocConn();
char *image = NULL;

/* Load the altGraphX record and start page. */
if(id != 0) 
    {
    snprintf(query, sizeof(query),"select * from %s where id=%d", tdb->tableName, id);
    ag = altGraphXLoadByQuery(conn, query);
    }
else
    {
    snprintf(query, sizeof(query),"select * from %s where tName like '%s' and tStart <= %d and tEnd >= %d", 
	     tdb->tableName, seqName, winEnd, winStart);
    ag = altGraphXLoadByQuery(conn, query);
    }
if(ag == NULL) 
    errAbort("hgc::doAltGraphXDetails() - couldn't find altGraphX with id=%d", id);
genericHeader(tdb, ag->name);
printPosOnChrom(ag->tName, ag->tStart, ag->tEnd, ag->strand, FALSE, NULL);

/* Print a display of the Graph. */
printf("<b>Plots of Alt-Splicing:</b>");
printf("<center>\n");
if(sameString(tdb->tableName, "altGraphXPsb2004")) 
    printf("Common Splicing<br>");
printf("Alt-Splicing drawn to scale.<br>");
image = altGraphXMakeImage(tdb,ag);
freez(&image);
/* Normally just print graph with exons scaled up. For conserved
   track also display orthologous loci. */
if(differentString(tdb->tableName, "altGraphXPsb2004"))
    {
    struct altGraphX *copy = altGraphXClone(ag);
    altGraphXEnlargeExons(copy);
    printf("<br>Alt-Splicing drawn with exons enlarged.<br>\n");
    image = altGraphXMakeImage(tdb,copy);
    freez(&image);
    altGraphXFree(&copy);
    }
else
    {
    struct sqlConnection *orthoConn = NULL;
    struct altGraphX *origAg = NULL;
    hSetDb2("mm3");
    safef(query, sizeof(query), "select * from altGraphX where name='%s'", ag->name);
    origAg = altGraphXLoadByQuery(conn, query);
    puts("<br><center>Human</center>\n");
    altGraphXMakeImage(tdb,origAg);
    orthoConn = hAllocConn2();
    safef(query, sizeof(query), "select orhtoAgName from orthoAgReport where agName='%s'", ag->name);
    sqlQuickQuery(conn, query, buff, sizeof(buff));
    safef(query, sizeof(query), "select * from altGraphX where name='%s'", buff);
    orthoAg = altGraphXLoadByQuery(orthoConn, query);
    if(differentString(orthoAg->strand, origAg->strand))
	{
	altGraphXReverseComplement(orthoAg);
	puts("<br>Mouse (opposite strand)\n");
	}
    else 
	puts("<br>Mouse\n");
    printf("<a HREF=\"%s?db=%s&position=%s:%d-%d&mrna=squish&intronEst=squish&refGene=pack&altGraphX=full&%s\"",
	   hgTracksName(), "mm3", orthoAg->tName, orthoAg->tStart, orthoAg->tEnd, cartSidUrlString(cart));
    printf(" ALT=\"Zoom to browser coordinates of altGraphX\">");
    printf("<font size=-1>[%s.%s:%d-%d]</font></a><br><br>\n", "mm3", 
	   orthoAg->tName, orthoAg->tStart, orthoAg->tEnd);
    altGraphXMakeImage(tdb,orthoAg);
    }
printf("<br><a HREF=\"%s?position=%s:%d-%d&mrna=full&intronEst=full&refGene=full&altGraphX=full&%s\"",
       hgTracksName(), ag->tName, ag->tStart, ag->tEnd, cartSidUrlString(cart));
printf(" ALT=\"Zoom to browser coordinates of Alt-Splice\">");
printf("Jump to browser for %s</a><font size=-1> [%s:%d-%d] </font><br><br>\n", ag->name, ag->tName, ag->tStart, ag->tEnd);
if(cgiVarExists("agxPrintEdges"))
    printAltGraphXEdges(ag);
printf("</center>\n");
printTrackHtml(tdb);
hFreeConn(&conn);
}


struct lineFile *openExtLineFile(unsigned int extFileId)
/* Open line file corresponding to id in extFile table. */
{
char *path = hExtFileName("extFile", extFileId);
struct lineFile *lf = lineFileOpen(path, TRUE);
freeMem(path);
return lf;
}

char *hgcNameAndSettings()
/* Return path to hgc with variables to store UI settings.
 */
{
static struct dyString *dy = NULL;
if (dy == NULL)
    {
    dy = newDyString(128);
    dyStringPrintf(dy, "%s?%s", hgcName(), cartSidUrlString(cart)); 
    } 
return dy->string; 
}

void printSampleWindow( struct psl *thisPsl, int thisWinStart, int
			thisWinEnd, char *winStr, char *otherOrg, char *otherDb, 
			char *pslTableName )
{
char otherString[256];
char pslItem[1024];
char *cgiPslItem;

sprintf( pslItem, "%s:%d-%d %s:%d-%d", thisPsl->qName, thisPsl->qStart, thisPsl->qEnd, thisPsl->tName, thisPsl->tStart, thisPsl->tEnd );
cgiPslItem = cgiEncode(pslItem);
sprintf(otherString, "%d&pslTable=%s&otherOrg=%s&otherChromTable=%s&otherDb=%s", thisPsl->tStart, 
	pslTableName, otherOrg, "chromInfo" , otherDb );
if (pslTrimToTargetRange(thisPsl, thisWinStart, thisWinEnd) != NULL)
    {
    hgcAnchorWindow("htcLongXenoPsl2", cgiPslItem, thisWinStart,
		    thisWinEnd, otherString, thisPsl->tName);
    printf("%s</A>\n", winStr );
    }
}
                                                        

void firstAndLastPosition( int *thisStart, int *thisEnd, struct psl *thisPsl )
/*return the first and last base of a psl record (not just chromStart
 * and chromEnd but the actual blocks.*/
{
*thisStart = thisPsl->tStarts[0];
*thisEnd = thisPsl->tStarts[thisPsl->blockCount - 1];
if( thisPsl->strand[1] == '-' )
    {
    *thisStart = thisPsl->tSize - *thisStart;
    *thisEnd = thisPsl->tSize - *thisEnd;
    }
*thisEnd += thisPsl->blockSizes[thisPsl->blockCount - 1];
}

boolean sampleClickRelevant( struct sample *smp, int i, int left, int right,
			     int humMusWinSize, int thisStart, int thisEnd )
/* Decides if a sample is relevant for the current window and psl
 * record start and end positions */
{

if( smp->chromStart + smp->samplePosition[i] -
    humMusWinSize / 2 + 1< left
    &&  smp->chromStart + smp->samplePosition[i] + humMusWinSize / 2 < left ) 
    return(0);

if( smp->chromStart + smp->samplePosition[i] -
    humMusWinSize / 2  + 1< thisStart 
    && smp->chromStart + smp->samplePosition[i] + humMusWinSize / 2 < thisStart  ) 
    return(0);

if( smp->chromStart + smp->samplePosition[i] -
    humMusWinSize / 2 + 1> right
    && smp->chromStart + smp->samplePosition[i] +
    humMusWinSize / 2  > right )
    return(0);


if( smp->chromStart + smp->samplePosition[i] -
    humMusWinSize / 2 + 1 > thisEnd 
    && smp->chromStart + smp->samplePosition[i] +
    humMusWinSize / 2  > thisEnd  ) 
    return(0);

return(1);
}
 
static double whichNum( double tmp, double min0, double max0, int n)
/*gets range nums. from bin values*/
{
return( (max0 - min0)/(double)n * tmp + min0 );
}

void humMusSampleClick(struct sqlConnection *conn, struct trackDb *tdb,
		       char *item, int start, int smpSize, char *otherOrg, char *otherDb,
		       char *pslTableName, boolean printWindowFlag )
/* Handle click in humMus sample (wiggle) track. */
{
int humMusWinSize = 50;
int flag;
int i;
char table[64];
boolean hasBin;
struct sample *smp;
char query[512];
char istr[1024];
char tempTableName[1024];
struct sqlResult *sr;
char **row;
char **pslRow;
boolean firstTime = TRUE;
struct psl *psl;
struct psl *thisPsl;

char pslItem[1024];
char str[256];
char thisItem[256];
char *cgiItem;
char otherString[256] = "";


struct sqlResult *pslSr;
struct sqlConnection *conn2 = hAllocConn();

int thisStart, thisEnd;

int left = cartIntExp( cart, "l" );
int right = cartIntExp( cart, "r" );


char *winOn = cartUsualString( cart, "win", "F" );
//errAbort( "(%s), (%s)\n", pslTableName, pslTableName );

hFindSplitTable(seqName, tdb->tableName, table, &hasBin);
sprintf(query, "select * from %s where name = '%s' and chrom = '%s'",
	table, item, seqName);

sr = sqlGetResult(conn, query);
while ((row = sqlNextRow(sr)) != NULL)
    {
    if (firstTime)
	firstTime = FALSE;
    else
	htmlHorizontalLine();
    smp = sampleLoad(row+hasBin);

    sprintf( tempTableName, "%s_%s", smp->chrom, pslTableName );
    hFindSplitTable(seqName, pslTableName, table, &hasBin);
    sprintf(query, "select * from %s where tName = '%s' and tEnd >= %d and tStart <= %d" 
	    , table, smp->chrom, smp->chromStart+smp->samplePosition[0]
	    , smp->chromStart+smp->samplePosition[smp->sampleCount-1] );


    pslSr = sqlGetResult(conn2, query);

    if(!sameString(winOn,"T"))
	{
	while(( pslRow = sqlNextRow(pslSr)) != NULL )
	    {
	    thisPsl = pslLoad( pslRow+hasBin );
	    firstAndLastPosition( &thisStart, &thisEnd, thisPsl );

	    snprintf(thisItem, 256, "%s:%d-%d %s:%d-%d", thisPsl->qName,
		     thisPsl->qStart, thisPsl->qEnd, thisPsl->tName,
		     thisPsl->tStart, thisPsl->tEnd );

	    cgiItem = cgiEncode(thisItem);
	    longXenoPsl1Given(tdb, thisItem, otherOrg, "chromInfo",
			      otherDb, thisPsl, pslTableName );

	    sprintf(otherString, "%d&win=T", thisPsl->tStart );
	    hgcAnchorSomewhere( tdb->tableName, cgiEncode(item), otherString, thisPsl->tName );
	    printf("View individual alignment windows\n</a>");
	    printf("<br><br>");
	    }
	}
    else
	{
	cartSetString( cart, "win", "F" );
	printf("<h3>Alignments Windows </h3>\n"
	       "<b>start&nbsp;&nbsp;&nbsp;&nbsp;&nbsp;&nbsp;&nbsp;&nbsp;stop"
	       "&nbsp;&nbsp;&nbsp;&nbsp;&nbsp;&nbsp;&nbsp;&nbsp;L-score</b><br>" );


	while(( pslRow = sqlNextRow(pslSr)) != NULL )
	    {
	    thisPsl = pslLoad( pslRow+hasBin );

	    firstAndLastPosition( &thisStart, &thisEnd, thisPsl );

	    for( i=0; i<smp->sampleCount; i++ )
		{
		if( !sampleClickRelevant( smp, i, left, right, humMusWinSize,
					  thisStart, thisEnd ) )
		    continue;

		snprintf( str, 256, 
			  "%d&nbsp;&nbsp;&nbsp;&nbsp;%d&nbsp;&nbsp;&nbsp;&nbsp;%g<br>",
			  max( smp->chromStart + smp->samplePosition[i] -
			       humMusWinSize / 2 + 1, thisStart + 1),
			  min(smp->chromStart +  smp->samplePosition[i] +
			      humMusWinSize / 2, thisEnd ),
			  whichNum(smp->sampleHeight[i],0.0,8.0,1000) );
		//0 to 8.0 is the fixed total L-score range for
		//all these conservation tracks. Scores outside 
		//this range are truncated.

		printSampleWindow( thisPsl,
				   smp->chromStart + smp->samplePosition[i] -
				   humMusWinSize / 2,
				   smp->chromStart + smp->samplePosition[i] +
				   humMusWinSize / 2,
				   str, otherOrg, otherDb, pslTableName );
		}
	    printf("<br>");
	    }
	}
    }
}

void footPrinterSampleClick(struct sqlConnection *conn, struct trackDb *tdb, 
			    char *item, int start, int smpSize)
/* Handle click in humMus sample (wiggle) track. */
{
int humMusWinSize = 50;
int flag;
int i;
char table[64];
boolean hasBin;
struct sample *smp;
char query[512];
char istr[1024];
char tempTableName[1024];
struct sqlResult *sr;
char **row;
char **pslRow;
boolean firstTime = TRUE;
struct psl *psl;
struct psl *thisPsl;

char pslItem[1024];
char str[256];
char thisItem[256];
char *cgiPslItem;
char filename[10000];

char pslTableName[128] = "blastzBestMouse";

struct sqlResult *pslSr;
struct sqlConnection *conn2 = hAllocConn();

int thisStart, thisEnd;
int offset;
int motifid;

int left = cartIntExp( cart, "l" );
int right = cartIntExp( cart, "r" );

hFindSplitTable(seqName, tdb->tableName, table, &hasBin);
sprintf(query, "select * from %s where name = '%s'",
	table, item);

sr = sqlGetResult(conn, query);
while ((row = sqlNextRow(sr)) != NULL)
    {
    if (firstTime)
	firstTime = FALSE;
    else
	htmlHorizontalLine();
    smp = sampleLoad(row+hasBin);

    sscanf(smp->name,"footPrinter.%d.%d",&offset,&motifid);
    sprintf(filename,"../zoo_blanchem/new_raw2_offset%d.fa.main.html?motifID=%d",offset,motifid);

    sprintf( tempTableName, "%s_%s", smp->chrom, pslTableName );
    hFindSplitTable(seqName, pslTableName, table, &hasBin);
    sprintf(query, "select * from %s where tName = '%s' and tEnd >= %d and tStart <= %d" ,
	    table, smp->chrom, smp->chromStart+smp->samplePosition[0],
	    smp->chromStart+smp->samplePosition[smp->sampleCount-1] );

    printf("Content-Type: text/html\n\n<HTML><BODY><SCRIPT>\n");
    printf("location.replace('%s')\n",filename); 
    printf("</SCRIPT> <NOSCRIPT> No JavaScript support. "
           "Click <b><a href=\"%s\">continue</a></b> for "
	   "the requested GenBank report. </NOSCRIPT>\n", 
	   filename); 
    }

}

void humMusClickHandler(struct trackDb *tdb, char *item,
        char *targetName, char *targetDb, char *targetTable, boolean printWindowFlag )
/* Put up sample track info. */
{
char *dupe, *type, *words[16];
char title[256];
int num;
int wordCount;
int start = cartInt(cart, "o");
struct sqlConnection *conn = hAllocConn();

dupe = cloneString(tdb->type);
genericHeader(tdb, item);
wordCount = chopLine(dupe, words);
if (wordCount > 0)
    {
    type = words[0];

    num = 0;
    if (wordCount > 1)
	num = atoi(words[1]);
    if (num < 3) num = 3;

        //humMusSampleClick(conn, tdb, item, start, num, "Mouse", "mm2", "blastzBestMouse", printWindowFlag );
        humMusSampleClick( conn, tdb, item, start, num, targetName, targetDb, targetTable, printWindowFlag );
        //    "Human", "hg12", "blastzBestHuman_08_30", printWindowFlag );
    }
printTrackHtml(tdb);
freez(&dupe);
hFreeConn(&conn);
}

void footPrinterClickHandler(struct trackDb *tdb, char *item )
/* Put up generic track info. */
{  
char *dupe, *type, *words[16];
char title[256];
int num;
int wordCount;
int start = cartInt(cart, "o");
struct sqlConnection *conn = hAllocConn();
dupe = cloneString(tdb->type);
//genericHeader(tdb, item);
wordCount = chopLine(dupe, words);
if (wordCount > 0)
    {
    type = words[0];

    num = 0;
    if (wordCount > 1)
	num = atoi(words[1]);
    if (num < 3) num = 3;
    footPrinterSampleClick(conn, tdb, item, start, num);
    }
printTrackHtml(tdb);
freez(&dupe);
hFreeConn(&conn);
}


void hgCustom(char *trackId, char *fileItem)
/* Process click on custom track. */
{
char *fileName, *itemName;
struct customTrack *ctList = getCtList();
struct customTrack *ct;
struct bed *bed;
int start = cartInt(cart, "o");
char *url;

cartWebStart(cart, "Custom Track");
fileName = nextWord(&fileItem);
itemName = skipLeadingSpaces(fileItem);
printf("<H2>Custom Track Item %s</H2>\n", itemName);
for (ct = ctList; ct != NULL; ct = ct->next)
    {
    if (sameString(trackId, ct->tdb->tableName))
	break;
    }
if (ct == NULL)
    errAbort("Couldn't find %s in %s", trackId, fileName);
for (bed = ct->bedList; bed != NULL; bed = bed->next)
    {
    if (bed->chromStart == start && sameString(seqName, bed->chrom))
	{
	if (bed->name == NULL || sameString(itemName, bed->name) )
	    {
	    break;
	    }
	}
    }
if (bed == NULL)
    errAbort("Couldn't find %s@%s:%d in %s", itemName, seqName, start, fileName);
printCustomUrl(ct->tdb, itemName, TRUE);
bedPrintPos(bed, ct->fieldCount);
}

void blastProtein(struct trackDb *tdb, char *itemName)
/* Show protein to translated dna alignment for accession. */
{
char startBuf[64], endBuf[64];
int start = cartInt(cart, "o");
boolean same;
struct lineFile *lf;
struct psl *psl = 0;
enum gfType tt = gftDnaX, qt = gftProt;
boolean isProt = 1;
struct sqlResult *sr;
struct sqlConnection *conn = hAllocConn();
struct dnaSeq *seq;
char query[256], **row;
char fullTable[64];
boolean hasBin;
char uiState[64];
struct psl* pslList = getAlignments(conn, tdb->tableName, itemName);
char *useName = itemName;
char *acc = NULL, *prot = NULL;
char *gene = NULL, *pos = NULL;
char buffer[1024];

strcpy(buffer, itemName);
acc = buffer;
if ((pos = strchr(acc, '.')) != NULL)
    {
    *pos++ = 0;
    if ((gene = strchr(pos, '.')) != NULL)
	{
	*gene++ = 0;
	useName = gene;
	if ((prot = strchr(gene, '.')) != NULL)
	    *prot++ = 0;
	}
    }

cartWebStart(cart, "Human Protein %s", useName);
sprintf(uiState, "%s=%u", cartSessionVarName(), cartSessionId(cart));
if (pos != NULL)
    {
    printf("<B>Human position:</B>\n");
    printf("<A TARGET=_BLANK HREF=\"%s?position=%s&db=%s\">",
	hgTracksName(), pos, "hg16");
    printf("%s</A><BR>",pos);
    }
if (acc != NULL)
    {
    printf("<B>Human mRNA:</B> <A HREF=\"");
    printEntrezNucleotideUrl(stdout, acc);
    printf("\" TARGET=_blank>%s</A><BR>\n", acc);
    }
if (prot != NULL)
    {
    printf("<B>SwissProt:</B> ");
    printf("<A HREF=\"http://www.expasy.org/cgi-bin/niceprot.pl?%s\" "
		"TARGET=_blank>%s</A></B>\n",
		prot, prot);
    }
printf("<BR><B>Protein length:</B> %d<BR>\n",pslList->qSize);

slSort(&pslList, pslCmpMatch);
if (slCount(pslList) > 1)
    printf("<P>The alignment you clicked on is first in the table below.<BR>\n");
printf("<TT><PRE>");
printf("                                     QUERY             TARGET\n");
printf("ALIGNMENT PEPTIDE COVERAGE IDENTITY  START END EXTENT  STRAND   LINK TO BROWSER \n");
printf("--------------------------------------------------------------------------------\n");
for (same = 1; same >= 0; same -= 1)
    {
    for (psl = pslList; psl != NULL; psl = psl->next)
	{
	if (same ^ (psl->tStart != start))
	    {
	    printf("<A HREF=\"%s?o=%d&g=htcProteinAli&addp=1&i=%s&c=%s&l=%d&r=%d&db=%s&aliTrack=%s&%s\">", 
		hgcName(), psl->tStart, psl->qName,  psl->tName,
		psl->tStart, psl->tEnd, database,tdb->tableName, uiState);
	    printf("alignment</A> ");
	    printf("<A HREF=\"%s?o=%d&g=htcGetBlastPep&i=%s&c=%s&l=%d&r=%d&db=%s&aliTrack=%s&%s\">", 
		hgcName(), psl->tStart, psl->qName,  psl->tName,
		psl->tStart, psl->tEnd, database,tdb->tableName, uiState);
	    printf("peptide</A> ");
	    printf("%5.1f%%    %5.1f%% %5d %5d %5.1f%%    %c   ",
		100.0 * psl->match / psl->qSize,
		100.0 - pslCalcMilliBad(psl, TRUE) * 0.1,
		psl->qStart+1, psl->qEnd, 
		100.0 * (psl->qEnd - psl->qStart) / psl->qSize, psl->strand[1]);
	    printf("<A HREF=\"%s?position=%s:%d-%d&db=%s&ss=%s+%s&%s\">",
		hgTracksName(), psl->tName, psl->tStart + 1, psl->tEnd, database, 
		tdb->tableName, itemName, uiState);
	    sprintLongWithCommas(startBuf, psl->tStart + 1);
	    sprintLongWithCommas(endBuf, psl->tEnd);
	    printf("%s:%s-%s</A> <BR>",psl->tName,startBuf, endBuf);
	    if (same)
		printf("\n");
	    }
	}
    }
    printf("</PRE></TT>");
    /* Add description */
    printTrackHtml(tdb);
}

static void doSgdOther(struct trackDb *tdb, char *item)
/* Display information about other Sacchromyces Genome Database
 * other (not-coding gene) info. */
{
struct sqlConnection *conn = hAllocConn();
struct dyString *dy = dyStringNew(1024);
if (sqlTableExists(conn, "sgdOtherDescription"))
    {
    /* Print out description and type if available. */
    struct sgdDescription sgd;
    struct sqlResult *sr;
    char query[256], **row;
    safef(query, sizeof(query),
    	"select * from sgdOtherDescription where name = '%s'", item);
    sr = sqlGetResult(conn, query);
    while ((row = sqlNextRow(sr)) != NULL)
        {
	sgdDescriptionStaticLoad(row, &sgd);
	dyStringPrintf(dy, "<B>Description:</B> %s<BR>\n", sgd.description);
	dyStringPrintf(dy, "<B>Type:</B> %s<BR>\n", sgd.type);
	}
    sqlFreeResult(&sr);
    }
hFreeConn(&conn);
genericClickHandlerPlus(tdb, item, NULL, dy->string);
dyStringFree(&dy);
}

static void doSgdClone(struct trackDb *tdb, char *item)
/* Display information about other Sacchromyces Genome Database
 * other (not-coding gene) info. */
{
struct sqlConnection *conn = hAllocConn();
struct dyString *dy = dyStringNew(1024);

if (sqlTableExists(conn, "sgdClone"))
    {
    /* print out url with ATCC number */
    struct sgdClone sgd;
    struct sqlResult *sr;
    char query[256], **row;
    safef(query, sizeof(query),
    	"select * from sgdClone where name = '%s'", item);
    sr = sqlGetResult(conn, query);
    while ((row = sqlNextRow(sr)) != NULL)
	{
	sgdCloneStaticLoad(row+1, &sgd);
	dyStringPrintf(dy, "<B>ATCC catalog number:</B> %s <BR>\n", sgd.atccName);
	}
    sqlFreeResult(&sr);
    }
hFreeConn(&conn);
genericClickHandlerPlus(tdb, item,  NULL, dy->string);
dyStringFree(&dy);
}

static void doSimpleDiff(struct trackDb *tdb, char *otherOrg)
/* Print out simpleDiff info. */
{
struct simpleNucDiff snd;
struct sqlConnection *conn = hAllocConn();
char fullTable[64];
char query[256], **row;
struct sqlResult *sr;
int rowOffset;
int start = cartInt(cart, "o");

genericHeader(tdb, NULL);
if (!hFindSplitTable(seqName, tdb->tableName, fullTable, &rowOffset))
    errAbort("No %s track in database %s", tdb->tableName, database);
safef(query, sizeof(query),
    "select * from %s where chrom = '%s' and chromStart=%d", 
    fullTable, seqName, start);
sr = sqlGetResult(conn, query);
while ((row = sqlNextRow(sr)) != NULL)
    {
    simpleNucDiffStaticLoad(row + rowOffset, &snd);
    printf("<B>%s sequence:</B> %s<BR>\n", hOrganism(database), snd.tSeq);
    printf("<B>%s sequence:</B> %s<BR>\n", otherOrg, snd.qSeq);
    bedPrintPos((struct bed*)&snd, 3);
    printf("<BR>\n");
    }
sqlFreeResult(&sr);
hFreeConn(&conn);
printTrackHtml(tdb);
}

static void doVntr(struct trackDb *tdb, char *item)
/* Perfect microsatellite repeats from VNTR program (Gerome Breen). */
{
struct vntr vntr;
struct sqlConnection *conn = hAllocConn();
struct sqlResult *sr = NULL;
char **row;
char extra[256];
int rowOffset = 0;
int start = cartInt(cart, "o");

genericHeader(tdb, item);
genericBedClick(conn, tdb, item, start, 4);
safef(extra, sizeof(extra), "chromStart = %d", start);
sr = hRangeQuery(conn, tdb->tableName, seqName, winStart, winEnd, extra,
		 &rowOffset);
if ((row = sqlNextRow(sr)) != NULL)
    {
    vntrStaticLoad(row + rowOffset, &vntr);
    printf("<B>Number of perfect repeats:</B> %.02f<BR>\n", vntr.repeatCount);
    printf("<B>Distance to last microsatellite repeat:</B> ");
    if (vntr.distanceToLast == -1)
	printf("n/a (first in chromosome)<BR>\n");
    else
	printf("%d<BR>\n", vntr.distanceToLast);
    printf("<B>Distance to next microsatellite repeat:</B> ");
    if (vntr.distanceToNext == -1)
	printf("n/a (last in chromosome)<BR>\n");
    else
	printf("%d<BR>\n", vntr.distanceToNext);
    if (isNotEmpty(vntr.forwardPrimer) &&
	! sameString("Design_Failed", vntr.forwardPrimer))
	{
	printf("<B>Forward PCR primer:</B> %s<BR>\n", vntr.forwardPrimer);
	printf("<B>Reverse PCR primer:</B> %s<BR>\n", vntr.reversePrimer);
	printf("<B>PCR product length:</B> %s<BR>\n", vntr.pcrLength);
	}
    }
sqlFreeResult(&sr);
hFreeConn(&conn);
printTrackHtml(tdb);
}

static void doZdobnovSynt(struct trackDb *tdb, char *item)
/* Gene homology-based synteny blocks from Zdobnov, Bork et al. */
{
struct sqlConnection *conn = hAllocConn();
struct sqlResult *sr = NULL;
char **row;
char query[256];
int start = cartInt(cart, "o");
char fullTable[64];
boolean hasBin = FALSE;

genericHeader(tdb, item);
genericBedClick(conn, tdb, item, start, 4);
hFindSplitTable(seqName, tdb->tableName, fullTable, &hasBin);
safef(query, sizeof(query), "select * from %s where name = '%s'",
      fullTable, item);
sr = sqlGetResult(conn, query);
if ((row = sqlNextRow(sr)) != NULL)
    {
    struct zdobnovSynt *zd = zdobnovSyntLoad(row + hasBin);
    int l = cgiInt("l");
    int r = cgiInt("r");
    int i = 0;
    puts("<B>Homologous gene names in window:</B>");
    for (i=0;  i < zd->blockCount;  i++)
	{
	int bStart = zd->chromStarts[i] + zd->chromStart;
	int bEnd = bStart + zd->blockSizes[i];
	if (bStart <= r && bEnd >= l)
	    {
	    printf(" %s", zd->geneNames[i]);
	    }
	}
    puts("");
    zdobnovSyntFree(&zd);
    }
else
    errAbort("query returned no results: \"%s\"", query);
sqlFreeResult(&sr);
hFreeConn(&conn);
printTrackHtml(tdb);
}


static void doDeweySynt(struct trackDb *tdb, char *item)
/* Gene homology-based synteny blocks from Dewey, Pachter. */
{
struct sqlConnection *conn = hAllocConn();
struct sqlResult *sr = NULL;
char **row;
int start = cartInt(cart, "o");
char fullTable[64];
boolean hasBin = FALSE;
struct bed *bed = NULL;
char query[512];

genericHeader(tdb, item);
hFindSplitTable(seqName, tdb->tableName, fullTable, &hasBin);
safef(query, sizeof(query),
      "select * from %s where chrom = '%s' and chromStart = %d",
      fullTable, seqName, start);
sr = sqlGetResult(conn, query);
if ((row = sqlNextRow(sr)) != NULL)
    {
    char *words[4];
    int wordCount = 0;
    bed = bedLoad6(row+hasBin);
    bedPrintPos(bed, 4);
    printf("<B>Strand:</B> %s<BR>\n", bed->strand);
    wordCount = chopByChar(bed->name, '.', words, ArraySize(words));
    if (wordCount == 3 && hDbExists(words[1]))
	{
	char *otherOrg = hOrganism(words[1]);
	printf("<A TARGET=\"_blank\" HREF=\"%s?db=%s&position=%s\">",
	       hgTracksName(), words[1], cgiEncode(words[2]));
	printf("Open %s browser</A> at %s.<BR>\n", otherOrg, words[2]);
	}
    bedFree(&bed);
    }
else
    errAbort("query returned no results: \"%s\"", query);
sqlFreeResult(&sr);
hFreeConn(&conn);
printTrackHtml(tdb);
}


void doBed6FloatScore(struct trackDb *tdb, char *item)
/* Handle click in BED 4+ track that's like BED 6 but with floating pt score */
{
struct sqlConnection *conn = hAllocConn();
struct sqlResult *sr = NULL;
char table[64];
boolean hasBin;
struct bed6FloatScore *b6;
struct dyString *query = newDyString(512);
char **row;
boolean firstTime = TRUE;
int start = cartInt(cart, "o");

genericHeader(tdb, item);
printCustomUrl(tdb, item, TRUE);
hFindSplitTable(seqName, tdb->tableName, table, &hasBin);
dyStringPrintf(query, "select * from %s where chrom = '%s' and ",
	       table, seqName);
hAddBinToQuery(winStart, winEnd, query);
dyStringPrintf(query, "name = '%s' and chromStart = %d", item, start);
sr = sqlGetResult(conn, query->string);
while ((row = sqlNextRow(sr)) != NULL)
    {
    if (firstTime)
	firstTime = FALSE;
    else
	htmlHorizontalLine();
    b6 = bed6FloatScoreLoad(row+hasBin);
    bedPrintPos((struct bed *)b6, 4);
    printf("<B>Score:</B> %f<BR>\n", b6->score);
    printf("<B>Strand:</B> %s<BR>\n", b6->strand);
    }
sqlFreeResult(&sr);
hFreeConn(&conn);
printTrackHtml(tdb);
}

void doScaffoldEcores(struct trackDb *tdb, char *item)
/* Creates details page and gets the scaffold co-ordinates for unmapped */
/* genomes for display and to use to create the correct outside link URL */
{
char *dupe, *words[16];
int wordCount;
int start = cartInt(cart, "o");
struct sqlConnection *conn = hAllocConn();
int num;
struct bed *bed = NULL;
char query[512];
struct sqlResult *sr;
char **row;
char *scaffoldName;
int scaffoldStart, scaffoldEnd;
struct dyString *itemUrl = newDyString(128), *d;
char *old = "_";
char *new = "";
char *pat = "fold";                                                                                
dupe = cloneString(tdb->type);
wordCount = chopLine(dupe, words);
/* get bed size */
num = 0;
num = atoi(words[1]);
                                                                                
/* get data for this item */
sprintf(query, "select * from %s where name = '%s' and chromStart = %d", tdb->tableName, item, start);
sr = sqlGetResult(conn, query);
while ((row = sqlNextRow(sr)) != NULL)
    bed = bedLoadNBin(row, num);
                                                                                
genericHeader(tdb, item);
/* convert chromosome co-ordinates to scaffold position and */
/* make into item for URL */
if (hScaffoldPos(bed->chrom, bed->chromStart, bed->chromEnd, &scaffoldName,            &scaffoldStart, &scaffoldEnd) )
   {
   scaffoldStart += 1; 
   dyStringPrintf(itemUrl, "%s:%d-%d", scaffoldName, scaffoldStart,                           scaffoldEnd);
   /* remove underscore in scaffold name and change to "scafN" */
   d = dyStringSub(itemUrl->string, old, new);
   itemUrl = dyStringSub(d->string, pat, new);
   printCustomUrl(tdb, itemUrl->string, TRUE);
   }
                                                                                
genericBedClick(conn, tdb, item, start, num);
printTrackHtml(tdb);
                                                                                
dyStringFree(&itemUrl);
freez(&dupe);
sqlFreeResult(&sr);
hFreeConn(&conn);
}

void doMiddle()
/* Generate body of HTML. */
{
char *track = cartString(cart, "g");
char *item = cartOptionalString(cart, "i");
char title[256];
struct trackDb *tdb;

/*	database and organism are global variables used in many places	*/
database = cartUsualString(cart, "db", hGetDb());
organism = hOrganism(database);
scientificName = hScientificName(database);

hDefaultConnect(); 	/* set up default connection settings */
hSetDb(database);

protDbName = hPdbFromGdb(database);

seqName = cartString(cart, "c");
winStart = cartIntExp(cart, "l");
winEnd = cartIntExp(cart, "r");
trackHash = makeTrackHash(database, seqName);
tdb = hashFindVal(trackHash, track);
if (sameWord(track, "getDna"))
    {
    doGetDna1();
    }
else if (sameWord(track, "htcGetDna2"))
    {
    doGetDna2();
    }
else if (sameWord(track, "htcGetDna3"))
    {
    doGetDna3();
    }
else if (sameWord(track, "htcGetDnaExtended1"))
    {
    doGetDnaExtended1();
    }
else if (sameWord(track, "mrna") || sameWord(track, "mrna2") || 
	 sameWord(track, "all_mrna") ||
	 sameWord(track, "celeraMrna") ||
         sameWord(track, "est") || sameWord(track, "intronEst") || 
         sameWord(track, "xenoMrna") || sameWord(track, "xenoBestMrna") ||
         startsWith("mrnaBlastz",track ) || startsWith("mrnaBad",track ) || 
         sameWord(track, "xenoBlastzMrna") || sameWord(track, "sim4") ||
         sameWord(track, "xenoEst") || sameWord(track, "psu") ||
         sameWord(track, "tightMrna") || sameWord(track, "tightEst") ||
         sameWord(track, "mgcIncompleteMrna") ||
         sameWord(track, "mgcFailedEst") ||
         sameWord(track, "mgcPickedEst") ||
         sameWord(track, "mgcUnpickedEst") 
         )
    {
    doHgRna(tdb, item);
    }
else if (sameWord(track, "affyU95") || sameWord(track, "affyU133") || sameWord(track, "affyU74") || sameWord(track, "affyRAE230") )
    {
    doAffy(tdb, item, NULL);
    }
else if (sameWord(track, "refFullAli"))
    {
    doTSS(tdb, item);
    }
else if (sameWord(track, "rikenMrna"))
    {
    doRikenRna(tdb, item);
    }
else if (sameWord(track, "ctgPos") || sameWord(track, "ctgPos2"))
    {
    doHgContig(tdb, item);
    }
else if (sameWord(track, "clonePos"))
    {
    doHgCover(tdb, item);
    }
else if (sameWord(track, "bactigPos"))
    {
    doBactigPos(tdb, item);
    }
else if (sameWord(track, "hgClone"))
    {
    tdb = hashFindVal(trackHash, "clonePos");
    doHgClone(tdb, item);
    }
else if (sameWord(track, "gold"))
    {
    doHgGold(tdb, item);
    }
else if (sameWord(track, "gap"))
    {
    doHgGap(tdb, item);
    }
else if (sameWord(track, "tet_waba"))
    {
    doHgTet(tdb, item);
    }
else if (sameWord(track, "wabaCbr"))
    {
    doHgCbr(tdb, item);
    }
else if (sameWord(track, "rmsk"))
    {
    doHgRepeat(tdb, item);
    }
else if (sameWord(track, "isochores"))
    {
    doHgIsochore(tdb, item);
    }
else if (sameWord(track, "simpleRepeat"))
    {
    doSimpleRepeat(tdb, item);
    }
else if (startsWith("cpgIsland", track))
    {
    doCpgIsland(tdb, item);
    }
else if (sameWord(track, "knownGene"))
    {
    doSPGene(tdb, item);
    }
else if (sameWord(track, "rgdGene"))
    {
    doRgdGene(tdb, item);
    }
else if (sameWord(track, "rgdEst"))
    {
    doHgRna(tdb, item);
    }
else if (sameWord(track, "rgdSslp"))
    {
    doRgdSslp(tdb, item, NULL);
    }
else if (sameWord(track, "rgdQtl"))
    {
    doRgdQtl(tdb, item, NULL);
    }
else if (sameWord(track, "superfamily"))
    {
    doSuperfamily(tdb, item, NULL);
    }
else if (sameWord(track, "ensGene"))
    {
    doEnsemblGene(tdb, item, NULL);
    }
else if (sameWord(track, "xenoRefGene"))
    {
    doRefGene(tdb, item);
    }
else if (sameWord(track, "refGene"))
    {
    doRefGene(tdb, item);
    }
else if (sameWord(track, "mappedRefSeq"))
    // human refseqs on chimp browser
    {
    doRefGene(tdb, item);
    }
else if (sameWord(track, "mgcGenes"))
    {
    doMgcGenes(tdb, item);
    }
else if (sameWord(track, "genieKnown"))
    {
    doKnownGene(tdb, item);
    }
else if (startsWith("viralProt", track))
    {
    doViralProt(tdb, item);
    }
else if (sameWord("otherSARS", track))
    {
    doPslDetailed(tdb, item);
    }
else if (sameWord(track, "softberryGene"))
    {
    doSoftberryPred(tdb, item);
    }
else if (startsWith("pseudoMrna",track ) || startsWith("pseudoGeneLink",track ))
    {
    doPseudoPsl(tdb, item);
    }
else if (sameWord(track, "borkPseudo"))
    {
    doPseudoPred(tdb, item);
    }
else if (sameWord(track, "borkPseudoBig"))
    {
    doPseudoPred(tdb, item);
    }
else if (sameWord(track, "sanger22"))
    {
    doSangerGene(tdb, item, "sanger22pep", "sanger22mrna", "sanger22extra");
    }
else if (sameWord(track, "sanger20"))
    {
    doSangerGene(tdb, item, "sanger20pep", "sanger20mrna", "sanger20extra");
    }
else if (sameWord(track, "vegaGene") || sameWord(track, "vegaPseudoGene"))
    {
    doVegaGene(tdb, item);
    }
else if (sameWord(track, "genomicDups"))
    {
    doGenomicDups(tdb, item);
    }
else if (sameWord(track, "blatMouse") || sameWord(track, "bestMouse")
	 || sameWord(track, "blastzTest") || sameWord(track, "blastzTest2"))
    {
    doBlatMouse(tdb, item);
    }
else if (startsWith("multAlignWebb", track))
    {
    doMultAlignZoo(tdb, item, &track[13] );
    }
/*
  Generalized code to show strict chain blastz alignments in the zoo browsers
*/
else if (containsStringNoCase(track, "blastzStrictChain")
         && containsStringNoCase(database, "zoo"))
    {
    int len = strlen("blastzStrictChain");
    char *orgName = &track[len];
    char dbName[32] = "zoo";
    strcpy(&dbName[3], orgName);
    len = strlen(orgName);
    strcpy(&dbName[3 + len], "3");
    longXenoPsl1(tdb, item, orgName, "chromInfo", dbName);
    }
 else if (sameWord(track, "blatChimp") ||
         sameWord(track, "chimpBac") ||
         sameWord(track, "bacChimp"))
    { 
    longXenoPsl1Chimp(tdb, item, "Chimpanzee", "chromInfo", database);
    }
else if (sameWord(track, "htcLongXenoPsl2"))
    {
    htcLongXenoPsl2(track, item);
    }
else if (sameWord(track, "htcGenePsl"))
    {
    htcGenePsl(track, item);
    }
else if (sameWord(track, "htcPseudoGene"))
    {
    htcPseudoGene(track, item);
    }
else if (stringIn(track, "tfbsCons"))
    {
    tfbsCons(tdb, item);
    }
else if (sameWord(track, "firstEF"))
    {
    firstEF(tdb, item);
    }
else if ( sameWord(track, "blastHg16KG") ||  sameWord(track, "blatHg16KG" ) ||
        sameWord(track, "tblastnHg16KGPep") || sameWord(track, "blastDm1FB") )
    {
    blastProtein(tdb, item);
    }
else if (sameWord(track, "chimpSimpleDiff"))
    {
    doSimpleDiff(tdb, "Chimp");
    }
/* This is a catch-all for blastz/blat tracks -- any special cases must be 
 * above this point! */
else if (startsWith("blastz", track) || startsWith("blat", track) || startsWith("tblast", track) || endsWith(track, "Blastz"))
    {
    char *genome = "Unknown";
    if (startsWith("tblast", track))
        genome = &track[6];
    if (startsWith("blat", track))
        genome = &track[4];
    if (startsWith("blastz", track))
        genome = &track[6];
    else if (endsWith(track,"Blastz"))
        {
        genome = track;
        *strstr(genome, "Blastz") = 0;
        }
    if (hDbExists(genome))
        {
        /* handle tracks that include other database name 
         * in trackname; e.g. blatCe1, blatCb1, blatCi1, blatHg15, blatMm3... 
         * Uses genome column from database table as display text */
        genome = hGenome(genome);
        }
    doAlignCompGeno(tdb, item, genome);
    }
else if (sameWord(track, "humanKnownGene")) 
    {
    doKnownGene(tdb, item);
    }
else if (sameWord(track, "rnaGene"))
    {
    doRnaGene(tdb, item);
    }
else if (sameWord(track, "fishClones"))
    {
    doFishClones(tdb, item);
    }
else if (sameWord(track, "stsMarker"))
    {
    doStsMarker(tdb, item);
    }
else if (sameWord(track, "stsMapMouse"))
    {
    doStsMapMouse(tdb, item);
    }
else if (sameWord(track, "stsMapMouseNew")) /*steal map rat code for new mouse sts track. */
    {
    doStsMapMouseNew(tdb, item);
    }
else if(sameWord(track, "stsMapRat"))
    {
    doStsMapRat(tdb, item);
    }
else if (sameWord(track, "stsMap"))
    {
    doStsMarker(tdb, item);
    }
else if (sameWord(track, "recombRate"))
    {
    doRecombRate(tdb);
    }
else if (sameWord(track, "recombRateRat"))
    {
    doRecombRateRat(tdb);
    }
else if (sameWord(track, "recombRateMouse"))
    {
    doRecombRateMouse(tdb);
    }
else if (sameWord(track, "genMapDb"))
    {
    doGenMapDb(tdb, item);
    }
else if (sameWord(track, "mouseSynWhd"))
    {
    doMouseSynWhd(tdb, item);
    }
else if (sameWord(track, "ensRatMusHom"))
    {
    doEnsPhusionBlast(tdb, item);
    }
else if (sameWord(track, "mouseSyn"))
    {
    doMouseSyn(tdb, item);
    }
else if (sameWord(track, "mouseOrtho"))
    {
    doMouseOrtho(tdb, item);
    }
else if (sameWord(track, "hgUserPsl"))
    {
    doUserPsl(track, item);
    }
else if (sameWord(track, "softPromoter"))
    {
    hgSoftPromoter(track, item);
    }
else if (startsWith("ct_", track))
    {
    hgCustom(track, item);
    }
else if (sameWord(track, "snpTsc") || sameWord(track, "snpNih") || sameWord(track, "snpMap"))
    {
    doSnp(tdb, item);
    }
else if (sameWord(track, "affy120K"))
    {
    doAffy120K(tdb, item);
    }
else if (sameWord(track, "affy10K"))
    {
    doAffy10K(tdb, item);
    }
else if (sameWord(track, "uniGene_2") || sameWord(track, "uniGene"))
    {
    doSageDataDisp(track, item, tdb);
    }
else if (sameWord(track, "tigrGeneIndex"))
    {
    doTigrGeneIndex(tdb, item);
    }
else if (sameWord(track, "mgc_mrna"))
    {
    doMgcMrna(track, item);
    }
else if ((sameWord(track, "bacEndPairs")) || (sameWord(track, "bacEndPairsBad")) || (sameWord(track, "bacEndPairsLong")) || (sameWord(track, "bacEndSingles")))
    {
    doLinkedFeaturesSeries(track, item, tdb);
    }
else if ((sameWord(track, "fosEndPairs")) || (sameWord(track, "fosEndPairsBad")) || (sameWord(track, "fosEndPairsLong")))
    {
    doLinkedFeaturesSeries(track, item, tdb);
    }
 else if ((sameWord(track, "earlyRep")) || (sameWord(track, "earlyRepBad")))
    {
    doLinkedFeaturesSeries(track, item, tdb);
    }
else if (sameWord(track, "cgh"))
    {
    doCgh(track, item, tdb);
    }
else if (sameWord(track, "mcnBreakpoints"))
    {
    doMcnBreakpoints(track, item, tdb);
    }
else if (sameWord(track, "htcChainAli"))
    {
    htcChainAli(item);
    }
else if (sameWord(track, "htcChainTransAli"))
    {
    htcChainTransAli(item);
    }
else if (sameWord(track, "htcCdnaAli"))
    {
    htcCdnaAli(item);
    }
else if (sameWord(track, "htcUserAli"))
    {
    htcUserAli(item);
    }
else if (sameWord(track, "htcGetBlastPep"))
    {
    doGetBlastPep(item, cartString(cart, "aliTrack"));
    }
else if (sameWord(track, "htcProteinAli"))
    {
    htcProteinAli(item, cartString(cart, "aliTrack"));
    }
else if (sameWord(track, "htcBlatXeno"))
    {
    htcBlatXeno(item, cartString(cart, "aliTrack"));
    }
else if (sameWord(track, "htcExtSeq"))
    {
    htcExtSeq(item);
    }
else if (sameWord(track, "htcTranslatedProtein"))
    {
    htcTranslatedProtein(item);
    }
else if (sameWord(track, "htcTranslatedPredMRna"))
    {
    char *table = cartString(cart, "table");
    tdb = hashFindVal(trackHash, table);
    if (tdb == NULL)
        errAbort("no trackDb entry for %s", table);
    htcTranslatedPredMRna(tdb, item);
    }
else if (sameWord(track, "htcGeneMrna"))
    {
    htcGeneMrna(item);
    }
else if (sameWord(track, "htcRefMrna"))
    {
    htcRefMrna(item);
    }
else if (sameWord(track, "htcDisplayMrna"))
    {
    htcDisplayMrna(item);
    }
else if (sameWord(track, "htcKnownGeneMrna"))
    {
    htcKnownGeneMrna(item);
    }
else if (sameWord(track, "htcGeneInGenome"))
    {
    htcGeneInGenome(item);
    }
else if (sameWord(track, "htcDnaNearGene"))
    {
    htcDnaNearGene(item);
    }
else if (sameWord(track, "getMsBedAll"))
    {
    getMsBedExpDetails(tdb, item, TRUE);
    }
else if (sameWord(track, "getMsBedRange"))
    {
    getMsBedExpDetails(tdb, item, FALSE);
    }
else if (sameWord(track, "perlegen"))
    {
    perlegenDetails(tdb, item);
    }
else if (sameWord(track, "haplotype"))
    {
    haplotypeDetails(tdb, item);
    }
else if (sameWord(track, "mitoSnps"))
    {
    mitoDetails(tdb, item);
    }
else if(sameWord(track, "rosetta"))
    {
    rosettaDetails(tdb, item);
    }
else if (sameWord(track, "cghNci60"))
    {
    cghNci60Details(tdb, item);
    }
else if (sameWord(track, "nci60"))
    {
    nci60Details(tdb, item);
    }
else if(sameWord(track, "affy"))
    {
    affyDetails(tdb, item);
    }
else if ( sameWord(track, "affyRatio") || sameWord(track, "affyGnfU74A") 
	|| sameWord(track, "affyGnfU74B") || sameWord(track, "affyGnfU74C") 
	|| sameWord(track, "affyUclaNorm") )
    {
    gnfExpRatioDetails(tdb, item);
    }
else if(sameWord(track, "affyUcla"))
    {
    affyUclaDetails(tdb, item);
    }
else if(sameWord(track, "loweProbes"))
    {
    doProbeDetails(tdb, item);
    }
else if( sameWord(track, "ancientR"))
    {
    ancientRDetails(tdb, item);
    }
else if( sameWord(track, "gcPercent"))
    {
    doGcDetails(tdb, item);
    }
else if( sameWord(track, "altGraphX") || sameWord(track, "altGraphXCon") 
	 || sameWord(track, "altGraphXT6Con") || sameWord(track, "altGraphXOrtho") || startsWith("altGraphX", track))
    {
    doAltGraphXDetails(tdb,item);
    }

/* Lowe Lab Stuff */

else if (sameWord(track, "gbProtCode"))
    {
    llDoCodingGenes(tdb, item,"gbProtCodePep","gbProtCodeXra");
    }
else if (sameWord(track, "tigrCmrORFs"))
    {
    doTigrCmrGene(tdb,item);
    }
else if (sameWord(track, "loweTrnaGene"))
    {
    doLoweTrnaGene(tdb,item);
    }
else if (startsWith("BlastP", track))
    {
    doCrudeBlastP(tdb,item,track);
    }
/* else if (startsWith("lla", track))  */
/*     { */
/*     llArrayDetails(tdb,item); */
/*     } */

/*Evan's stuff*/
else if (sameWord(track, "genomicSuperDups"))
    {
    doGenomicSuperDups(tdb, item);
    }
else if (sameWord(track, "celeraCoverage"))
    {
    doCeleraCoverage();
    }
else if (sameWord(track, "celeraDupPositive"))
    {
    doCeleraDupPositive(tdb, item);
    }

else if (sameWord(track, "triangle") || sameWord(track, "triangleSelf") || sameWord(track, "transfacHit") )
    {
    doTriangle(tdb, item, "dnaMotif");
    }
else if (sameWord(track, "esRegGeneToMotif"))
    {
    doTriangle(tdb, item, "esRegMotif");
    }
else if( sameWord( track, "humMusL" ) || sameWord( track, "regpotent" ))
    {
    humMusClickHandler( tdb, item, "Mouse", "mm2", "blastzBestMouse", 0);
    }
else if( sameWord( track, "musHumL" ))
    {
    humMusClickHandler( tdb, item, "Human", "hg12", "blastzBestHuman_08_30" , 0);
    }
else if( sameWord( track, "mm3Rn2L" ))
    {
    humMusClickHandler( tdb, item, "Rat", "rn2", "blastzBestRat", 0 );
    }
else if( sameWord( track, "hg15Mm3L" ))
    {
    humMusClickHandler( tdb, item, "Mouse", "mm3", "blastzBestMm3", 0 );
    }
else if( sameWord( track, "mm3Hg15L" ))
    {
    humMusClickHandler( tdb, item, "Human", "hg15", "blastzNetHuman" , 0);
    }

else if( sameWord( track, "footPrinter" ))
    {
    footPrinterClickHandler( tdb, item );
    }
else if (sameWord(track, "jaxQTL"))
    {
    doJaxQTL(tdb, item);
    }
else if (sameWord(track, "gbProtAnn"))
    {
    doGbProtAnn(tdb, item);
    }
else if (sameWord(track, "bdgpGene") || sameWord(track, "bdgpNonCoding"))
    {
    doBDGPGene(tdb, item);
    }
else if (sameWord(track, "bgiGene"))
    {
    doBGIGene(tdb, item);
    }
else if (sameWord(track, "bgiSnp"))
    {
    doBGISnp(tdb, item);
    }
else if (sameWord(track, "encodeRegions"))
    {
    doEncodeRegion(tdb, item);
    }
else if (sameWord(track, "encodeErgeHssCellLines"))
    {
    doEncodeErgeHssCellLines(tdb, item);
    }
else if (sameWord(track, "encodeErge5race")   || sameWord(track, "encodeErgeInVitroFoot")  || \
	 sameWord(track, "encodeErgeDNAseI")  || sameWord(track, "encodeErgeMethProm")     || \
	 sameWord(track, "encodeErgeExpProm") || sameWord(track, "encodeErgeStableTransf") || \
	 sameWord(track, "encodeErgeBinding") || sameWord(track, "encodeErgeTransTransf")  || \
	 sameWord(track, "encodeErgeSummary"))
    {
    doEncodeErge(tdb, item);
    }
else if(sameWord(track, "HInvGeneMrna"))
    {
    doHInvGenes(tdb, item);
    }
else if(sameWord(track, "sgdClone"))
    {
    doSgdClone(tdb, item);
    }
else if (sameWord(track, "sgdOther"))
    {
    doSgdOther(tdb, item);
    }
else if (sameWord(track, "vntr"))
    {
    doVntr(tdb, item);
    }
else if (startsWith("zdobnov", track))
    {
    doZdobnovSynt(tdb, item);
    }
else if (startsWith("deweySynt", track))
    {
    doDeweySynt(tdb, item);
    }
else if (startsWith("eponine", track))
    {
    doBed6FloatScore(tdb, item);
    }
else if (sameWord(organism, "fugu") && startsWith("ecores", track))
    {
    doScaffoldEcores(tdb, item);
    }
else if (tdb != NULL)
    {
    genericClickHandler(tdb, item, NULL);
    }
else
    {
    cartWebStart(cart, track);
    printf("Sorry, clicking there doesn't do anything yet (%s).", track);
    }
cartHtmlEnd();
}

struct hash *orgDbHash = NULL;

void initOrgDbHash()
/* Function to initialize a hash of organism names that hash to a database ID.
 * This is used to show alignments by hashing the organism associated with the 
 * track to the database name where the chromInfo is stored. For example, the 
 * mousBlat track in the human browser would hash to the mm2 database. */
{
orgDbHash = hashNew(8); 
}

void cartDoMiddle(struct cart *theCart)
/* Save cart and do main middle handler. */
{
initOrgDbHash();
cart = theCart;
doMiddle();
}

char *excludeVars[] = {"bool.hcg.dna.rc", "Submit", "submit", "g", "i", "aliTrack", NULL};

int main(int argc, char *argv[])
{
cgiSpoof(&argc,argv);
cartEmptyShell(cartDoMiddle, hUserCookie(), excludeVars, NULL);
return 0;
}<|MERGE_RESOLUTION|>--- conflicted
+++ resolved
@@ -140,11 +140,7 @@
 #include "HInv.h"
 #include "bed6FloatScore.h"
 
-<<<<<<< HEAD
-static char const rcsid[] = "$Id: hgc.c,v 1.697 2004/07/23 06:44:12 hartera Exp $";
-=======
 static char const rcsid[] = "$Id: hgc.c,v 1.708 2004/07/29 17:43:10 hartera Exp $";
->>>>>>> 618c6110
 
 #define LINESIZE 70  /* size of lines in comp seq feature */
 
@@ -1797,6 +1793,7 @@
 double subSetScore = 0.0;
 int qs, qe;
 boolean nullSubset = FALSE;
+char *foundTable = (char *)NULL;
 
 if (! sameWord(otherDb, "seq"))
     {
@@ -1834,11 +1831,28 @@
     }
 printf("<B>Chain ID:</B> %s<BR>\n", item);
 printf("<B>Score:</B> %1.0f\n", chain->score);
+
 if (nullSubset)
     printf("<B>Score within browser window:</B> N/A (no aligned bases)<BR>\n");
 else
     printf("<B>Approximate Score within browser window:</B> %1.0f<BR>\n",
 	   subSetScore);
+
+if (chainDbNormScoreAvailable(chain->tName, track, &foundTable))
+    {
+    char query[256];
+    struct sqlResult *sr;
+    char **row;
+    safef(query, ArraySize(query), 
+	 "select normScore from %s where id = '%s'", foundTable, item);
+    sr = sqlGetResult(conn, query);
+    if ((row = sqlNextRow(sr)) != NULL)
+	printf("<B>Normalized Score:</B> %1.0f (bases matched: %d)<BR>\n",
+	    atof(row[0]), (int) (chain->score/atof(row[0])));
+    sqlFreeResult(&sr);
+    freeMem(foundTable);
+    }
+
 printf("<BR>\n");
 
 chainWinSize = min(winEnd-winStart, chain->tEnd - chain->tStart);
@@ -3893,6 +3907,74 @@
 hFreeConn(&conn);
 }
 
+void doRHmap(struct trackDb *tdb, char *itemName) 
+/* Put up RHmap information for Zebrafish */
+{
+char *dupe, *type, *words[16];
+char buffer[1024];
+char title[256];
+char *item = NULL;
+char *ext = NULL;
+char *accType = NULL;
+char *id = NULL;
+int wordCount;
+int start = cartInt(cart, "o");
+struct sqlConnection *conn = hAllocConn();
+
+dupe = cloneString(tdb->type);
+wordCount = chopLine(dupe, words);
+
+strcpy(buffer, itemName);
+item = buffer;
+if ((ext = strchr(item, '.')) != NULL)
+    {
+    *ext++ = 0;
+    if ((accType = strchr(ext, '.')) != NULL)
+	{
+	*accType++ = 0;
+	}
+        if (startsWith("EMB",accType) && ((id = strchr(accType, ':')) != NULL) ) 
+            {
+            *id++ = 0;
+            }
+    }
+
+if (item != NULL) 
+    {
+    genericHeader(tdb, item);
+    }
+else 
+    {
+    genericHeader(tdb, itemName);
+    }
+/* Print non-sequence info */
+cartWebStart(cart, title);
+
+if (id != NULL)
+    {
+    printf("<H3>Genbank Accession: <A HREF=\"");
+    printEntrezNucleotideUrl(stdout, id);
+    printf("\" TARGET=_blank>%s</A><BR></H3>", id);
+    }
+
+dupe = cloneString(tdb->type);
+wordCount = chopLine(dupe, words);
+if (wordCount > 0)
+    {
+    type = words[0];
+
+    if (sameString(type, "psl"))
+        {
+	char *subType = ".";
+	if (wordCount > 1)
+	    subType = words[1];
+        printPslFormat(conn, tdb, itemName, start, subType);
+	}
+    }
+printTrackHtml(tdb);
+freez(&dupe);
+}
+
 void doRikenRna(struct trackDb *tdb, char *item)
 /* Put up Riken RNA stuff. */
 {
@@ -5447,7 +5529,7 @@
 int cdsStart, cdsEnd;
 int rowOffset = hOffsetPastBin(seqName, table);
 
-hgcStart("DNA Near Gene");
+hgcStart("Predicted mRNA from genome");
 safef(query, sizeof(query), "select * from %s where name = '%s'", table, geneName);
 sr = sqlGetResult(conn, query);
 while ((row = sqlNextRow(sr)) != NULL)
@@ -7234,7 +7316,7 @@
 printRnaSpecs(tdb, acc);
 htmlHorizontalLine();
 geneShowPosAndLinks(acc, acc, tdb, NULL, NULL,
-                    "htcGeneMrna", "htcGeneInGenome", "mRNA Sequence");
+                    "htcGeneMrna", "htcGeneInGenome", "Predicted mRNA");
 
 /* print alignments that track was based on */
 pslList = getAlignments(conn, "all_mrna", acc);
@@ -13687,7 +13769,6 @@
 	    *prot++ = 0;
 	}
     }
-
 cartWebStart(cart, "Human Protein %s", useName);
 sprintf(uiState, "%s=%u", cartSessionVarName(), cartSessionId(cart));
 if (pos != NULL)
@@ -14117,7 +14198,7 @@
     {
     doHgRna(tdb, item);
     }
-else if (sameWord(track, "affyU95") || sameWord(track, "affyU133") || sameWord(track, "affyU74") || sameWord(track, "affyRAE230") )
+else if (sameWord(track, "affyU95") || sameWord(track, "affyU133") || sameWord(track, "affyU74") || sameWord(track, "affyRAE230") || sameWord(track, "affyZebrafish") )
     {
     doAffy(tdb, item, NULL);
     }
@@ -14382,6 +14463,10 @@
     {
     doStsMarker(tdb, item);
     }
+else if (sameWord(track, "rhMap")) 
+    {
+    doRHmap(tdb, item);
+    }
 else if (sameWord(track, "recombRate"))
     {
     doRecombRate(tdb);
