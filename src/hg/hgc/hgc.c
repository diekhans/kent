/* hgc - Human Genome Click processor - gets called when user clicks
 * on something in human tracks display. */

#include "common.h"
#include "obscure.h"
#include "hCommon.h"
#include "hash.h"
#include "bits.h"
#include "memgfx.h"
#include "portable.h"
#include "errabort.h"
#include "dystring.h"
#include "nib.h"
#include "cheapcgi.h"
#include "htmshell.h"
#include "cart.h"
#include "jksql.h"
#include "dnautil.h" 
#include "dnaseq.h"
#include "fa.h"
#include "fuzzyFind.h"
#include "seqOut.h"
#include "hdb.h"
#include "hui.h"
#include "hgRelate.h"
#include "psl.h"
#include "bed.h"
#include "cgh.h" 
#include "agpFrag.h"
#include "agpGap.h"
#include "ctgPos.h"
#include "ctgPos2.h"
#include "clonePos.h"
#include "bactigPos.h"
#include "rmskOut.h"
#include "xenalign.h"
#include "isochores.h"
#include "simpleRepeat.h"
#include "cpgIsland.h"
#include "cpgIslandExt.h"
#include "genePred.h"
#include "genePredReader.h"
#include "pepPred.h"
#include "wabAli.h"
#include "genomicDups.h"
#include "est3.h"
#include "rnaGene.h"
#include "stsMarker.h"
#include "stsMap.h"
#include "recombRate.h"
#include "recombRateRat.h"
#include "recombRateMouse.h"
#include "stsInfo.h"
#include "stsInfo2.h"
#include "mouseSyn.h"
#include "mouseSynWhd.h"
#include "ensPhusionBlast.h"
#include "cytoBand.h"
#include "knownMore.h"
#include "snp.h"
#include "snpMap.h"
#include "softberryHom.h"
#include "borkPseudoHom.h"
#include "sanger22extra.h"
#include "refLink.h"
#include "hgConfig.h"
#include "estPair.h"
#include "softPromoter.h"
#include "customTrack.h"
#include "sage.h"
#include "sageExp.h"
#include "pslWScore.h"
#include "lfs.h"
#include "mcnBreakpoints.h"
#include "fishClones.h"
#include "featureBits.h"
#include "web.h"
#include "dbDb.h"
#include "jaxOrtholog.h"
#include "dnaProbe.h"
#include "ancientRref.h"
#include "jointalign.h"
#include "gcPercent.h"
#include "genMapDb.h"
#include "altGraphX.h"
#include "geneGraph.h"
#include "stsMapMouse.h"
#include "stsInfoMouse.h"
#include "dnaMotif.h"
#include "dbSnpRs.h"
#include "genomicSuperDups.h"
#include "celeraDupPositive.h"
#include "celeraCoverage.h"
#include "sample.h"
#include "axt.h"
#include "axtInfo.h"
#include "jaxQTL.h"
#include "gbProtAnn.h"
#include "hgSeq.h"
#include "chain.h"
#include "chainDb.h"
#include "chainNetDbLoad.h"
#include "chainToPsl.h"
#include "chainToAxt.h"
#include "netAlign.h"
#include "stsMapRat.h"
#include "stsInfoRat.h"
#include "stsMapMouseNew.h"
#include "stsInfoMouseNew.h"
#include "vegaInfo.h"
#include "scoredRef.h"
#include "minGeneInfo.h"
#include "tigrCmrGene.h"
#include "llaInfo.h"
#include "loweTrnaGene.h"
#include "blastTab.h"
#include "hgc.h"
#include "genbank.h"
#include "pseudoGeneLink.h"
#include "axtLib.h"
#include "ensFace.h"
#include "bdgpGeneInfo.h"
#include "flyBaseSwissProt.h"
#include "affy10KDetails.h"
#include "affy120KDetails.h"
#include "encodeRegionInfo.h"
#include "encodeErge.h"
#include "encodeErgeHssCellLines.h"
#include "sgdDescription.h"
#include "sgdClone.h"
#include "tfbsCons.h"
#include "tfbsConsMap.h"
#include "simpleNucDiff.h"
#include "bgiGeneInfo.h"
#include "bgiSnp.h"
#include "bgiGeneSnp.h"
#include "botDelay.h"
#include "vntr.h"
#include "zdobnovSynt.h"
#include "HInv.h"
#include "bed6FloatScore.h"
#include "pscreen.h"

<<<<<<< HEAD
static char const rcsid[] = "$Id: hgc.c,v 1.711 2004/08/03 23:44:19 braney Exp $";
=======
static char const rcsid[] = "$Id: hgc.c,v 1.717 2004/08/11 19:45:26 braney Exp $";
>>>>>>> 5f3cb707

#define LINESIZE 70  /* size of lines in comp seq feature */

struct cart *cart;	/* User's settings. */
char *seqName;		/* Name of sequence we're working on. */
int winStart, winEnd;   /* Bounds of sequence. */
char *database;		/* Name of mySQL database. */
char *organism;		/* Colloquial name of organism. */
char *scientificName;	/* Scientific name of organism. */

char *protDbName;	/* Name of proteome database */
struct hash *trackHash;	/* A hash of all tracks - trackDb valued */

void printLines(FILE *f, char *s, int lineSize);

char mousedb[] = "mm3";

/* JavaScript to automatically submit the form when certain values are
 * changed. */
char *onChangeAssemblyText = "onchange=\"document.orgForm.submit();\"";

#define NUMTRACKS 9
int prevColor[NUMTRACKS]; /* used to opetimize color change html commands */
int currentColor[NUMTRACKS]; /* used to opetimize color change html commands */
int maxShade = 9;	/* Highest shade in a color gradient. */
Color shadesOfGray[10+1];	/* 10 shades of gray from white to black */

Color shadesOfRed[16];
boolean exprBedColorsMade = FALSE; /* Have the shades of red been made? */
int maxRGBShade = 16;

struct bed *sageExpList = NULL;

/* See this NCBI web doc for more info about entrezFormat:
 * http://www.ncbi.nlm.nih.gov/entrez/query/static/linking.html */
char *entrezFormat = "http://www.ncbi.nlm.nih.gov/entrez/query.fcgi?cmd=Search&db=%s&term=%s&doptcmdl=%s&tool=genome.ucsc.edu";
/* db=unists is not mentioned in NCBI's doc... so stick with this usage: */
char *unistsnameScript = "http://www.ncbi.nlm.nih.gov:80/entrez/query.fcgi?db=unists";
char *unistsScript = "http://www.ncbi.nlm.nih.gov/genome/sts/sts.cgi?uid=";
char *gdbScript = "http://gdb.wehi.edu.au/gdb-bin/genera/accno?accessionNum=";
char *cloneRegScript = "http://www.ncbi.nlm.nih.gov/genome/clone/clname.cgi?stype=Name&list=";
char *genMapDbScript = "http://genomics.med.upenn.edu/perl/genmapdb/byclonesearch.pl?clone=";

/* initialized by getCtList() if necessary: */
struct customTrack *theCtList = NULL;

/* forwards */
struct psl *getAlignments(struct sqlConnection *conn, char *table, char *acc);
void printAlignments(struct psl *pslList, 
		     int startFirst, char *hgcCommand, char *typeName, char *itemIn);
char *getPredMRnaProtSeq(struct genePred *gp);

void hgcStart(char *title)
/* Print out header of web page with title.  Set
 * error handler to normal html error handler. */
{
cartHtmlStart(title);
}

static void printEntrezNucleotideUrl(FILE *f, char *accession)
/* Print URL for Entrez browser on a nucleotide. */
{
fprintf(f, entrezFormat, "Nucleotide", accession, "GenBank");
}

static void printEntrezProteinUrl(FILE *f, char *accession)
/* Print URL for Entrez browser on a protein. */
{
fprintf(f, entrezFormat, "Protein", accession, "GenPept");
}

static void printEntrezPubMedUrl(FILE *f, char *term)
/* Print URL for Entrez browser on a PubMed search. */
{
fprintf(f, entrezFormat, "PubMed", term, "DocSum");
}

static void printEntrezOMIMUrl(FILE *f, int id)
/* Print URL for Entrez browser on an OMIM search. */
{
char buf[64];
snprintf(buf, sizeof(buf), "%d", id);
fprintf(f, entrezFormat, "OMIM", buf, "Detailed");
}

static void printSwissProtProteinUrl(FILE *f, char *accession)
/* Print URL for SwissProt browser on a protein. */
{
fprintf(f, "\"http://www.expasy.org/cgi-bin/niceprot.pl?%s\"", accession);
}

static void printEntrezUniSTSUrl(FILE *f, char *name)
/* Print URL for Entrez browser on a STS name. */
{
fprintf(f, "\"%s&term=%s\"", unistsnameScript, name);
}

static void printUnistsUrl(FILE *f, int id)
/* Print URL for UniSTS record for an id. */
{
fprintf(f, "\"%s%d\"", unistsScript, id);
}

static void printGdbUrl(FILE *f, char *id)
/* Print URL for GDB browser for an id */
{
fprintf(f, "\"%s%s\"", gdbScript, id);
}

static void printCloneRegUrl(FILE *f, char *clone)
/* Print URL for Clone Registry at NCBI for a clone */
{
fprintf(f, "\"%s%s\"", cloneRegScript, clone);
}

static void printGenMapDbUrl(FILE *f, char *clone)
/* Print URL for GenMapDb at UPenn for a clone */
{
fprintf(f, "\"%s%s\"", genMapDbScript, clone);
}

static void printFlyBaseUrl(FILE *f, char *fbId)
/* Print URL for FlyBase browser. */
{
fprintf(f, "\"http://flybase.bio.indiana.edu/.bin/fbidq.html?%s\"", fbId);
}

static void printBDGPUrl(FILE *f, char *bdgpName)
/* Print URL for Berkeley Drosophila Genome Project browser. */
{
fprintf(f, "\"http://www.fruitfly.org/cgi-bin/annot/gene?%s\"", bdgpName);
}

char *hgcPath()
/* Return path of this CGI script. */
{
return "../cgi-bin/hgc";
}

char *hgcPathAndSettings()
/* Return path with this CGI script and session state variable. */
{
static struct dyString *dy = NULL;
if (dy == NULL)
    {
    dy = newDyString(128);
    dyStringPrintf(dy, "%s?%s", hgcPath(), cartSidUrlString(cart));
    }
return dy->string;
}

void hgcAnchorSomewhere(char *group, char *item, char *other, char *chrom)
/* Generate an anchor that calls click processing program with item 
 * and other parameters. */
{
char *tbl = cgiUsualString("table", cgiString("g"));
printf("<A HREF=\"%s&g=%s&i=%s&c=%s&l=%d&r=%d&o=%s&table=%s\">",
       hgcPathAndSettings(), group, item, chrom, winStart, winEnd, other,
       tbl);
}

void hgcAnchorWindow(char *group, char *item, int thisWinStart, 
		     int thisWinEnd, char *other, char *chrom)
/* Generate an anchor that calls click processing program with item
 * and other parameters, INCLUDING the ability to specify left and
 * right window positions different from the current window*/
{
printf("<A HREF=\"%s&g=%s&i=%s&c=%s&l=%d&r=%d&o=%s\">",
       hgcPathAndSettings(), group, item, chrom, 
       thisWinStart, thisWinEnd, other);
}


void hgcAnchorGenePsl(char *item, char *other, char *chrom, char *tag)
/* Generate an anchor to htcGenePsl. */
{
struct dbDb *dbList = hGetAxtInfoDbs();
struct axtInfo *aiList = NULL;
char *db2;
char *encodedItem = cgiEncode(item);
if (dbList != NULL)
    {
    db2 = dbList->name;
    aiList = hGetAxtAlignments(db2);
    printf("<A HREF=\"%s&g=%s&i=%s&c=%s&l=%d&r=%d&o=%s&alignment=%s&db2=%s&xyzzy=xyzzy#%s\">",
	   hgcPathAndSettings(), "htcGenePsl", encodedItem, chrom, winStart,
	   winEnd, other, cgiEncode(aiList->alignment), db2, tag);
    dbDbFreeList(&dbList);
    }
}

void hgcAnchorTranslatedChain(int item, char *other, char *chrom, int cdsStart, int cdsEnd)
/* Generate an anchor that calls click processing program with item 
 * and other parameters. */
{
char *tbl = cgiUsualString("table", cgiString("g"));
printf("<A HREF=\"%s&g=%s&i=%d&c=%s&l=%d&r=%d&o=%s&table=%s&qs=%d&qe=%d\">",
       hgcPathAndSettings(), "htcChainTransAli", item, chrom, winStart, winEnd, other,
       tbl, cdsStart, cdsEnd);
}
void hgcAnchorPseudoGene(char *item, char *other, char *chrom, char *tag, int start, int end, char *qChrom, int qStart, int qEnd, int chainId, char *db2)
/* Generate an anchor to htcPseudoGene. */
{
char *encodedItem = cgiEncode(item);
printf("<A HREF=\"%s&g=%s&i=%s&c=%s&l=%d&r=%d&o=%s&db2=%s&ci=%d&qc=%s&qs=%d&qe=%d&xyzzy=xyzzy#%s\">",
       hgcPathAndSettings(), "htcPseudoGene", encodedItem, chrom, start, end,
       other, db2, chainId, qChrom, qStart, qEnd, tag);
}

void hgcAnchorSomewhereDb(char *group, char *item, char *other, 
			  char *chrom, char *db)
/* Generate an anchor that calls click processing program with item 
 * and other parameters. */
{
printf("<A HREF=\"%s&g=%s&i=%s&c=%s&l=%d&r=%d&o=%s&db=%s\">",
       hgcPathAndSettings(), group, item, chrom, winStart, winEnd, other, db);
}

void hgcAnchor(char *group, char *item, char *other)
/* Generate an anchor that calls click processing program with item 
 * and other parameters. */
{
hgcAnchorSomewhere(group, item, other, seqName);
}

void writeFramesetType()
/* Write document type that shows a frame set, rather than regular HTML. */
{
fputs("<!DOCTYPE HTML PUBLIC \"-//W3C//DTD HTML 4.0 Frameset//EN\">\n", stdout);
}

boolean clipToChrom(int *pStart, int *pEnd)
/* Clip start/end coordinates to fit in chromosome. */
{
static int chromSize = -1;

if (chromSize < 0)
    chromSize = hChromSize(seqName);
if (*pStart < 0) *pStart = 0;
if (*pEnd > chromSize) *pEnd = chromSize;
return *pStart < *pEnd;
}

void printCappedSequence(int start, int end, int extra)
/* Print DNA from start to end including extra at either end.
 * Capitalize bits from start to end. */
{
struct dnaSeq *seq;
int s, e, i;
struct cfm *cfm;

if (!clipToChrom(&start, &end))
    return;
s = start - extra;
e = end + extra;
clipToChrom(&s, &e);

printf("<P>Here is the sequence around this feature: bases %d to %d of %s. "
       "The bases that contain the feature itself are in upper case.</P>\n", 
       s, e, seqName);
seq = hDnaFromSeq(seqName, s, e, dnaLower);
toUpperN(seq->dna + (start-s), end - start);
printf("<PRE><TT>");
cfm = cfmNew(10, 50, TRUE, FALSE, stdout, s);
for (i=0; i<seq->size; ++i)
    {
    cfmOut(cfm, seq->dna[i], 0);
    }
cfmFree(&cfm);
printf("</TT></PRE>");
}


void printPosOnChrom(char *chrom, int start, int end, char *strand,
		     boolean featDna, char *item)
/* Print position lines referenced to chromosome. Strand argument may be NULL */
{
char band[64];

printf("<B>Position:</B> <A HREF=\"/cgi-bin/hgTracks?db=%s&position=%s%%3A%d-%d\">",
	   hGetDb(), chrom, start+1, end);
printf("%s:%d-%d</A><BR>\n", chrom, start+1, end);
if (hChromBand(chrom, (start + end)/2, band))
    printf("<B>Band:</B> %s<BR>\n", band);
printf("<B>Genomic Size:</B> %d<BR>\n", end - start);
if (strand != NULL)
    printf("<B>Strand:</B> %s<BR>\n", strand);
else
    strand = "?";
if (featDna)
    {
    char *tbl = cgiUsualString("table", cgiString("g"));
    strand = cgiEncode(strand);
    printf("<A HREF=\"%s&o=%d&g=getDna&i=%s&c=%s&l=%d&r=%d&strand=%s&table=%s\">"
	   "View DNA for this feature</A><BR>\n",  hgcPathAndSettings(),
	   start, (item != NULL ? cgiEncode(item) : ""),
	   chrom, start, end, strand, tbl);
    }
}


void printPosOnScaffold(char *chrom, int start, int end, char *strand)
/* Print position lines referenced to scaffold.  'strand' argument may be null. */
{
    char *scaffoldName;
    int scaffoldStart, scaffoldEnd;

    if (!hScaffoldPos(chrom, start, end, &scaffoldName, &scaffoldStart, &scaffoldEnd))
        {
        printPosOnChrom(chrom, start,end,strand, FALSE, NULL);
        return;
        }
    printf("<B>Scaffold:</B> %s<BR>\n", scaffoldName);
    printf("<B>Begin in Scaffold:</B> %d<BR>\n", scaffoldStart+1);
    printf("<B>End in Scaffold:</B> %d<BR>\n", scaffoldEnd);
    printf("<B>Genomic Size:</B> %d<BR>\n", scaffoldEnd - scaffoldStart);
    if (strand != NULL)
	printf("<B>Strand:</B> %s<BR>\n", strand);
    else
	strand = "?";
}

void printPos(char *chrom, int start, int end, char *strand, boolean featDna,
	      char *item)
/* Print position lines.  'strand' argument may be null. */
{
if (sameWord(organism, "Fugu"))
    /* use this for unmapped genomes */
    printPosOnScaffold(chrom, start, end, strand);
else
    printPosOnChrom(chrom, start, end, strand, featDna, item);
}

void samplePrintPos(struct sample *smp, int smpSize)
/* Print first three fields of a sample 9 type structure in
 * standard format. */
{
if( smpSize != 9 ) 
    errAbort( "Invalid sample entry!\n It has %d fields instead of 9\n" );

printf("<B>Item:</B> %s<BR>\n", smp->name);
printf("<B>Score:</B> %d<BR>\n", smp->score);
printf("<B>Strand:</B> %s<BR>\n", smp->strand);
printPos(smp->chrom, smp->chromStart, smp->chromEnd, NULL, TRUE, smp->name);
}


void bedPrintPos(struct bed *bed, int bedSize)
/* Print first three fields of a bed type structure in
 * standard format. */
{
char *strand = NULL;
if (bedSize > 3)
    printf("<B>Item:</B> %s<BR>\n", bed->name);
if (bedSize > 4)
    printf("<B>Score:</B> %d<BR>\n", bed->score);
if (bedSize > 5)
   {
   printf("<B>Strand:</B> %s<BR>\n", bed->strand);
   strand = bed->strand;
   }
printPos(bed->chrom, bed->chromStart, bed->chromEnd, strand, TRUE, bed->name);
}


void genericHeader(struct trackDb *tdb, char *item)
/* Put up generic track info. */
{
if (item != NULL && item[0] != 0)
    cartWebStart(cart, "%s (%s)", tdb->longLabel, item);
else
    cartWebStart(cart, "%s", tdb->longLabel);
}

static struct dyString *subMulti(char *orig, int subCount, 
				 char *in[], char *out[])
/* Perform multiple substitions on orig. */
{
int i;
struct dyString *s = newDyString(256), *d = NULL;

dyStringAppend(s, orig);
for (i=0; i<subCount; ++i)
    {
    d = dyStringSub(s->string, in[i], out[i]);
    dyStringFree(&s);
    s = d;
    d = NULL;
    }
return s;
}

void printCustomUrl(struct trackDb *tdb, char *itemName, boolean encode)
/* Print custom URL. */
{
char *url = tdb->url;
if (url != NULL && url[0] != 0)
    {
    char *before, *after = "", *s;
    struct dyString *uUrl = NULL;
    struct dyString *eUrl = NULL;
    char startString[64], endString[64];
    char fixedUrl[1024];
    char *ins[7], *outs[7];
    char *eItem = (encode ? cgiEncode(itemName) : cloneString(itemName));

    sprintf(startString, "%d", winStart);
    sprintf(endString, "%d", winEnd);
    ins[0] = "$$";
    outs[0] = itemName;
    ins[1] = "$T";
    outs[1] = tdb->tableName;
    ins[2] = "$S";
    outs[2] = seqName;
    ins[3] = "$[";
    outs[3] = startString;
    ins[4] = "$]";
    outs[4] = endString;
    ins[5] = "$s";
    outs[5] = skipChr(seqName);
    ins[6] = "$D";
    outs[6] = database;
    uUrl = subMulti(url, ArraySize(ins), ins, outs);
    outs[0] = eItem;
    eUrl = subMulti(url, ArraySize(ins), ins, outs);
    printf("<B>%s </B>", trackDbSettingOrDefault(tdb, "urlLabel", "Outside Link:"));
    printf("<A HREF=\"%s\" target=_blank>", eUrl->string);
    
    if (sameWord(tdb->tableName, "npredGene"))
    	{
   	printf("%s (%s)</A><BR>\n", itemName, "NCBI MapView");
	}
    else
    	{
    	printf("%s</A><BR>\n", uUrl->string);
	}
    freeMem(eItem);
    freeDyString(&uUrl);
    freeDyString(&eUrl);
    }
}

void genericSampleClick(struct sqlConnection *conn, struct trackDb *tdb, 
			char *item, int start, int smpSize)
/* Handle click in generic sample (wiggle) track. */
{
char table[64];
boolean hasBin;
struct sample *smp;
char query[512];
struct sqlResult *sr;
char **row;
boolean firstTime = TRUE;

hFindSplitTable(seqName, tdb->tableName, table, &hasBin);
sprintf(query, "select * from %s where name = '%s' and chrom = '%s' and chromStart = %d",
        table, item, seqName, start);

/*errAbort( "select * from %s where name = '%s' and chrom = '%s' and chromStart = %d",
          table, item, seqName, start);*/


sr = sqlGetResult(conn, query);
while ((row = sqlNextRow(sr)) != NULL)
    {
    if (firstTime)
	firstTime = FALSE;
    else
	htmlHorizontalLine();
    smp = sampleLoad(row+hasBin);
    samplePrintPos(smp, smpSize);
    }
}

void showBedTopScorersInWindow(struct sqlConnection *conn,
			       struct trackDb *tdb, char *item, int start,
			       int maxScorers)
/* Show a list of track items in the current browser window, ordered by 
 * score.  Track must be BED 5 or greater.  maxScorers is upper bound on 
 * how many items will be displayed. */
{
struct sqlResult *sr = NULL;
char **row = NULL;
struct bed *bedList = NULL, *bed = NULL;
char table[64];
boolean hasBin = FALSE;
char query[512];
int i=0;

hFindSplitTable(seqName, tdb->tableName, table, &hasBin);
safef(query, sizeof(query),
      "select * from %s where chrom = '%s' and chromEnd > %d and "
      "chromStart < %d",
      table, seqName, winStart, winEnd);
sr = sqlGetResult(conn, query);
while ((row = sqlNextRow(sr)) != NULL)
    {
    bed = bedLoadN(row+hasBin, 5);
    slAddHead(&bedList, bed);
    }
sqlFreeResult(&sr);
if (bedList == NULL)
    return;
slSort(&bedList, bedCmpScore);
slReverse(&bedList);
puts("<B>Top-scoring elements in window:</B><BR>");
for (i=0, bed=bedList;  bed != NULL && i < maxScorers;  bed=bed->next, i++)
    {
    if (sameWord(item, bed->name) && bed->chromStart == start)
	printf("&nbsp;&nbsp;&nbsp;<B>%s</B> ", bed->name);
    else
	printf("&nbsp;&nbsp;&nbsp;%s ", bed->name);
    printf("(%s:%d-%d) %d<BR>\n",
	   bed->chrom, bed->chromStart+1, bed->chromEnd, bed->score);
    }
if (bed != NULL)
    printf("(list truncated -- more than %d elements)<BR>\n", maxScorers);
}

void genericBedClick(struct sqlConnection *conn, struct trackDb *tdb, 
		     char *item, int start, int bedSize)
/* Handle click in generic BED track. */
{
char table[64];
boolean hasBin;
struct bed *bed;
char query[512];
struct sqlResult *sr;
char **row;
boolean firstTime = TRUE;
char *showTopScorers = trackDbSetting(tdb, "showTopScorers");

hFindSplitTable(seqName, tdb->tableName, table, &hasBin);
if (bedSize <= 3)
    sprintf(query, "select * from %s where chrom = '%s' and chromStart = %d", table, seqName, start);
else
    sprintf(query, "select * from %s where name = '%s' and chrom = '%s' and chromStart = %d",
	    table, item, seqName, start);
sr = sqlGetResult(conn, query);
while ((row = sqlNextRow(sr)) != NULL)
    {
    if (firstTime)
	firstTime = FALSE;
    else
	htmlHorizontalLine();
    bed = bedLoadN(row+hasBin, bedSize);
    bedPrintPos(bed, bedSize);
    }
sqlFreeResult(&sr);
if (bedSize >= 5 && showTopScorers != NULL)
    {
    int maxScorers = atoi(showTopScorers);
    showBedTopScorersInWindow(conn, tdb, item, start, maxScorers);
    }
}

#define INTRON 10 
#define CODINGA 11 
#define CODINGB 12 
#define UTR5 13 
#define UTR3 14
#define STARTCODON 15
#define STOPCODON 16
#define SPLICESITE 17
#define NONCONSPLICE 18
#define INFRAMESTOP 19
#define INTERGENIC 20
#define REGULATORY 21
#define LABEL 22

#define RED 0xFF0000
#define GREEN 0x00FF00
#define BLUE 0x0000FF
#define MEDBLUE 0x6699FF
#define PURPLE 0x9900cc
#define BLACK 0x000000
#define CYAN 0x00FFFF
#define ORANGE 0xDD6600
#define BROWN 0x663300
#define YELLOW 0xFFFF00
#define MAGENTA 0xFF00FF
#define GRAY 0xcccccc
#define LTGRAY 0x999999
#define WHITE 0xFFFFFF

int setAttributeColor(int class)
{
switch (class)
    {
    case STARTCODON:
	return GREEN;
    case STOPCODON:
	return RED;
    case CODINGA:
	return MEDBLUE;
    case CODINGB:
	return PURPLE;
    case UTR5:
    case UTR3:
	return ORANGE;
    case INTRON:
	return LTGRAY;
    case SPLICESITE:
    case NONCONSPLICE:
	return BLACK;
    case INFRAMESTOP:
	return MAGENTA;
    case REGULATORY:
	return YELLOW;
    case INTERGENIC:
	return GRAY;
    case LABEL:
    default:
	return BLACK;
    }
}

void startColorStr(struct dyString *dy, int color, int track)
{
currentColor[track] = color;
if (prevColor[track] != currentColor[track])
    dyStringPrintf(dy,"</FONT><FONT COLOR=\"%06X\">",color);
}

void stopColorStr(struct dyString *dy, int track)
{
prevColor[track] = currentColor[track];
}

void addTag(struct dyString *dy, struct dyString *tag)
{
dyStringPrintf(dy,"<A name=%s></a>",tag->string);
}

void setClassStr(struct dyString *dy, int class, int track)
{
if (class == STARTCODON)
    dyStringAppend(dy,"<A name=startcodon></a>");
startColorStr(dy,setAttributeColor(class),track);
}

void resetClassStr(struct dyString *dy, int track)
{
stopColorStr(dy,track);
}

boolean isBlue(char *s)
/* check for <a href name=class</a> to see if this is colored blue (coding region)*/
{
    /* check for blue */
    if (strstr(s,"6699FF") == NULL)
        return FALSE;
    else
        return TRUE;
}
int numberOfGaps(char *q,int size) 
/* count number of gaps in a string array */
{
int i;
int count = 0;
for (i = 0 ; i<size ; i++)
    if (q[i] == '-') count++;
return (count);
}

void pseudoGeneClick(struct sqlConnection *conn, struct trackDb *tdb, 
		     char *item, int start, int bedSize)
/* Handle click in track. */
{
char table[64];
boolean hasBin;
struct bed *bed;
char query[512];
struct sqlResult *sr;
char **row;
boolean firstTime = TRUE;

hFindSplitTable(seqName, tdb->tableName, table, &hasBin);
if (bedSize <= 3)
    sprintf(query, "select * from %s where chrom = '%s' and chromStart = %d", table, seqName, start);
else
    sprintf(query, "select * from %s where name = '%s' and chrom = '%s' and chromStart = %d",
	    table, item, seqName, start);
sr = sqlGetResult(conn, query);
while ((row = sqlNextRow(sr)) != NULL)
    {
    if (firstTime)
	firstTime = FALSE;
    else
	htmlHorizontalLine();
    bed = bedLoadN(row+hasBin, bedSize);
    bedPrintPos(bed, bedSize);
    }
}

void axtOneGeneOut(struct axt *axtList, int lineSize, 
		   FILE *f, struct genePred *gp, char *nibFile)
/* Output axt and orf in pretty format. */
{
struct axt *axt;
int oneSize;
int i;
char *rcText = "";
int phase = 0;
int exonPointer = 0;
int tCodonPos = 1;
int qCodonPos = 1;
int tOffset;
int qOffset;
int qStart;
int qEnd;
int tStart;
int tEnd;
int nextStart= gp->exonStarts[0] ;
int nextEnd = gp->exonEnds[0];
int nextEndIndex = 0;
int tCoding=FALSE;
int qCoding=FALSE;
int qStopCodon = FALSE;
int tFlip=TRUE; /* flag to control target alternating colors for exons (blue and purple) */
int qFlip=TRUE; /* flag to control query alternating colors for exons (blue and purple) */
int qClass=INTERGENIC;
int tClass=INTERGENIC;
int prevTclass=INTERGENIC;
int prevQclass=INTERGENIC;
int posStrand;
DNA qCodon[4];
DNA tCodon[4];
AA qProt, tProt = 0;
int tPtr = 0;
int prevEnd = 500000000;
int intronTruncated=FALSE;

if (gp->strand[0] == '+')
    {
    nextEndIndex = 0;
    nextStart = gp->exonStarts[nextEndIndex] ;
    nextEnd = gp->exonEnds[nextEndIndex];
    tStart =  gp->cdsStart ;
    tEnd = gp->cdsEnd-3  ;
    posStrand=TRUE;
    if (axtList != NULL)
        tPtr = axtList->tStart;
    }
else if (gp->strand[0] == '-')
    {
    nextEndIndex = (gp->exonCount)-1;
    nextStart = (gp->exonEnds[nextEndIndex]);
    nextEnd = (gp->exonStarts[nextEndIndex]);
    tStart =  gp->cdsEnd ;
    tEnd = gp->cdsStart ;
    posStrand=FALSE;
    if (axtList != NULL)
        tPtr = axtList->tEnd;
    }
else 
    {
    errAbort("cannot determine start_codon position for %s on %s\n",gp->name,gp->chrom);
    exit(0);
    }

/* safef(nibFile, sizeof(nibFile), "%s/%s.nib",nibDir,gp->chrom); */
/* if no alignment , make a bad one */
if (axtList == NULL)
    if (gp->strand[0] == '+')
        axtList = createAxtGap(nibFile,gp->chrom,tStart,tEnd ,gp->strand[0]);
    else
        axtList = createAxtGap(nibFile,gp->chrom,tEnd,tStart ,gp->strand[0]);

/* append unaligned coding region to list */ 
if (posStrand)
    {
    if ((axtList->tStart)-1 > tStart)
        {
        struct axt *axtGap = createAxtGap(nibFile,gp->chrom,tStart,axtList->tStart,gp->strand[0]);
        slAddHead(&axtList, axtGap);
        tPtr = axtList->tStart;
        }
    }
else
    {
    if (axtList->tEnd < tStart)
        {
        struct axt *axtGap = createAxtGap(nibFile,gp->chrom,axtList->tEnd, tStart+1,gp->strand[0]);
        axtListReverse(&axtGap, database);
        slAddHead(&axtList, axtGap);
        tPtr = axtList->tEnd;
        }
    }

for (axt = axtList; axt != NULL; axt = axt->next)
    {
    char *q = axt->qSym;
    char *t = axt->tSym;
    int size = axt->symCount;
    int sizeLeft = size;
    int qPtr ;
    char qStrand = (axt->qStrand == gp->strand[0] ? '+' : '-');
    int qStart = axt->qStart;
    int qEnd = axt->qEnd;
    int qSize = 0;
    if (!sameString(axt->qName, "gap"))
        qSize = hChromSize2(axt->qName);
    if (qStrand == '-')
        {
        qStart = qSize - axt->qEnd;
        qEnd = qSize - axt->qStart;
        }
//    fprintf(f, ">%s:%d-%d %s:%d-%d (%c) score %d coding %d-%d utr/coding %d-%d gene %c alignment %c\n", 
//	    axt->tName, axt->tStart+1, axt->tEnd,
//	    axt->qName, qStart+1, qEnd, qStrand, axt->score,  tStart+1, tEnd, gp->txStart+1, gp->txEnd, gp->strand[0], axt->qStrand);

    qPtr = qStart;
    if (gp->exonFrames == NULL)
        qCodonPos = tCodonPos; /* put translation back in sync */
    if (!posStrand)
        {
        qPtr = qEnd;
        /* skip to next exon if we are starting in the middle of a gene  - should not happen */
        while ((tPtr < nextEnd) && (nextEndIndex > 0))
            {
            nextEndIndex--;
            prevEnd = nextEnd;
            nextStart = (gp->exonEnds[nextEndIndex]);
            nextEnd = (gp->exonStarts[nextEndIndex]);
            if (nextStart > tStart)
                tClass = INTRON;
            }
        }
    else
        {
        /* skip to next exon if we are starting in the middle of a gene  - should not happen */
        while ((tPtr > nextEnd) && (nextEndIndex < gp->exonCount-2))
            {
            nextEndIndex++;
            prevEnd = nextEnd;
            nextStart = gp->exonStarts[nextEndIndex];
            nextEnd = gp->exonEnds[nextEndIndex];
            if (nextStart > tStart)
                tClass = INTRON;
            }
        }
    /* loop thru one base at a time */
    while (sizeLeft > 0)
        {
        struct dyString *dyT = newDyString(1024);
        struct dyString *dyQ = newDyString(1024);
        struct dyString *dyQprot = newDyString(1024);
        struct dyString *dyTprot = newDyString(1024);
        struct dyString *exonTag = newDyString(1024);
        oneSize = sizeLeft;
        if (oneSize > lineSize)
            oneSize = lineSize;
        setClassStr(dyT,tClass, 0);
        setClassStr(dyQ,qClass, 1);

        /* break up into linesize chunks */
        for (i=0; i<oneSize; ++i)
            {
            if (posStrand)
                {/*look for start of exon on positive strand*/
                if ((tClass==INTRON) && (tPtr >= nextStart) && (tPtr >= tStart) && (tPtr < tEnd))
                    {
                    tCoding=TRUE;
                    dyStringPrintf(exonTag, "exon%d",nextEndIndex+1);
                    addTag(dyT,exonTag);
                    if (gp->exonFrames != NULL && gp->exonFrames[nextEndIndex] != -1)
                        tCodonPos = gp->exonFrames[nextEndIndex]+1;
                    if (qStopCodon == FALSE) 
                        {
                        qCoding=TRUE;
                        qCodonPos = tCodonPos; /* put translation back in sync */
                        qFlip = tFlip;
                        }
                    }
                else if ((tPtr >= nextStart) && (tPtr < tStart))
                    { /* start of UTR 5'*/
                    tClass=UTR5; qClass=UTR5;
                    }
                }
            else{
	    if ((tClass==INTRON) && (tPtr <= nextStart) && (tPtr <= tStart) && (tPtr > tEnd))
		{ /*look for start of exon on neg strand */
		tCoding=TRUE;
		dyStringPrintf(exonTag, "exon%d",nextEndIndex+1);
		addTag(dyT,exonTag);

		if (qStopCodon == FALSE) 
		    {
		    qCoding=TRUE;
                    if (gp->exonFrames != NULL && gp->exonFrames[nextEndIndex] != -1)
                        tCodonPos = gp->exonFrames[nextEndIndex]+1;
		    qCodonPos = tCodonPos; /* put translation back in sync */
		    qFlip = tFlip;
		    }
		}
	    else if ((tPtr <= nextStart-1) && (tPtr > tStart))
		{ /* start of UTR 5'*/
		tClass=UTR5; qClass=UTR5;
		}
	    }
            /* toggle between blue / purple color for exons */
            if (tCoding && tFlip )
                tClass=CODINGA;
            if (tCoding && (tFlip == FALSE) )
                tClass=CODINGB;
            if (qCoding && qFlip && !qStopCodon)
                qClass=CODINGA;
            if (qCoding && (qFlip == FALSE) && !qStopCodon)
                qClass=CODINGB;
            if (posStrand)
                {
                /* look for end of exon */
                if (tPtr == nextEnd)
                    {
                    tCoding=FALSE;
                    qCoding=FALSE;
                    tClass=INTRON;
                    qClass=INTRON;
                    nextEndIndex++;
                    nextStart = gp->exonStarts[nextEndIndex];
                    prevEnd = nextEnd;
                    nextEnd = gp->exonEnds[nextEndIndex];
                    if (gp->exonFrames != NULL && gp->exonFrames[nextEndIndex] != -1)
                        tCodonPos = gp->exonFrames[nextEndIndex]+1;
                    }
                }
            else
                {
                /* look for end of exon  negative strand */
                if (tPtr == nextEnd && tPtr != tEnd)
                    {
                    tCoding=FALSE;
                    qCoding=FALSE;
                    tClass=INTRON;
                    qClass=INTRON;
                    nextEndIndex--;
                    nextStart = (gp->exonEnds[nextEndIndex]);
                    prevEnd = nextEnd;
                    nextEnd = (gp->exonStarts[nextEndIndex]);
                    }
                }
            if (posStrand)
                {
                /* look for start codon and color it green*/
                if ((tPtr >= (tStart)) && (tPtr <=(tStart+2)))
                    {
                    tClass=STARTCODON;
                    qClass=STARTCODON;
                    tCoding=TRUE;
                    qCoding=TRUE;
                    if (tPtr == tStart) 
                        {
                        if (gp->exonFrames != NULL && gp->exonFrames[nextEndIndex] != -1)
                            tCodonPos = gp->exonFrames[nextEndIndex]+1;
                        else
                            tCodonPos=1;
                        qCodonPos=tCodonPos;
                        }
                    }
                /* look for stop codon and color it red */
                if ((tPtr >= tEnd) && (tPtr <= (tEnd+2)))
                    {
                    tClass=STOPCODON;
                    qClass=STOPCODON;
                    tCoding=FALSE;
                    qCoding=FALSE;
                    }
                }
            else
                {
                /* look for start codon and color it green negative strand case*/
                if ((tPtr <= (tStart)) && (tPtr >=(tStart-2)))
                    {
                    tClass=STARTCODON;
                    qClass=STARTCODON;
                    tCoding=TRUE;
                    qCoding=TRUE;
                    if (tPtr == tStart) 
                        {
                        if (gp->exonFrames != NULL && gp->exonFrames[nextEndIndex] != -1)
                            tCodonPos = gp->exonFrames[nextEndIndex]+1;
                        else
                            tCodonPos=1;
                        }
                    qCodonPos=tCodonPos;
                    }
                /* look for stop codon and color it red - negative strand*/
                if ((tPtr <= tEnd+3) && (tPtr >= (tEnd+1)))
                    {
                    tClass=STOPCODON;
                    qClass=STOPCODON;
                    tCoding=FALSE;
                    qCoding=FALSE;
                    }
                }
            if (posStrand)
                {
                /* look for 3' utr and color it orange */
                if (tPtr == (tEnd +3) )
                    {
                    tClass = UTR3;
                    qClass = UTR3;
                    }
                }
            else 
                {
                /* look for 3' utr and color it orange negative strand case*/
                if (tPtr == (tEnd) )
                    {
                    tClass = UTR3;
                    qClass = UTR3;
                    }
                }

            if (qCoding && qCodonPos == 3)
                {
                /* look for in frame stop codon and color it magenta */
                qCodon[qCodonPos-1] = q[i];
                qCodon[3] = 0;
                qProt = lookupCodon(qCodon);
                if (qProt == 'X') qProt = ' ';
                if (qProt == 0) 
                    {
                    qProt = '*'; /* stop codon is * */
                    qClass = INFRAMESTOP;
                    }
                }

            /* write html to change color for all above cases t strand */
            if (tClass != prevTclass)
                {
                setClassStr(dyT,tClass,0);
                prevTclass = tClass;
                }
            dyStringAppendC(dyT,t[i]);
            /* write html to change color for all above cases q strand */
            if (qClass != prevQclass)
                {
                setClassStr(dyQ,qClass,0);
                prevQclass = qClass;
                }
            dyStringAppendC(dyQ,q[i]);
            if (tCoding && tFlip && (tCodonPos == 3))
                {
                tFlip=FALSE;
                }
            else if (tCoding && (tFlip == FALSE) && (tCodonPos == 3))
                {
                tFlip=TRUE;
                }
            if (qCoding && qFlip && (qCodonPos == 3))
                {
                qFlip=FALSE;
                }
            else if (qCoding && (qFlip == FALSE) && (qCodonPos == 3))
                {
                qFlip=TRUE;
                }
            /* translate dna to protein and append html */
            if (tCoding && tCodonPos == 3)
                {
                tCodon[tCodonPos-1] = t[i];
                tCodon[3] = 0;
                tProt = lookupCodon(tCodon);
                if (tProt == 'X') tProt = ' ';
                if (tProt == 0) tProt = '*'; /* stop codon is * */
                dyStringAppendC(dyTprot,tProt);
                }
            else
                {
                dyStringAppendC(dyTprot,' ');
                }
            if (qCoding && qCodonPos == 3)
                {
                qCodon[qCodonPos-1] = q[i];
                qCodon[3] = 0;
                qProt = lookupCodon(qCodon);
                if (qProt == 'X') qProt = ' ';
                if (qProt == 0) 
                    {
                    qProt = '*'; /* stop codon is * */
                    //qClass = INFRAMESTOP;
                    qStopCodon = FALSE;
                    qCoding = TRUE;
                    }
                if (tProt == qProt) qProt = '|'; /* if the AA matches  print | */
                dyStringAppendC(dyQprot,qProt);
                }
            else
                {
                dyStringAppendC(dyQprot,' ');
                }
            /* move to next base and update reading frame */
            if (t[i] != '-')
                {
                if (posStrand)
                    {
                    tPtr++;
                    qPtr++;
                    }
                else
                    {
                    tPtr--;
                    qPtr--;
                    }
                if (tCoding) 
                    {
                    tCodon[tCodonPos-1] = t[i];
                    tCodonPos++;
                    }
                if (tCodonPos>3) tCodonPos=1;
                }
            /*else
	      {
	      tClass=INTRON;
	      }*/
            /* update reading frame on other species */
            if (q[i] != '-')
                {
                if (qCoding) 
                    {
                    qCodon[qCodonPos-1] = q[i];
                    qCodonPos++;
                    }
                if (qCodonPos>3) qCodonPos=1;
                }
            /*else
	      {
	      qClass=INTRON;
	      }*/
            }
        /* write labels in black */
        resetClassStr(dyT,0);
        setClassStr(dyT,LABEL,0);
        if (posStrand)
            {
            dyStringPrintf(dyT, " %d ",tPtr);
            if (tCoding)
                dyStringPrintf(dyT, "exon %d",(nextEndIndex == 0) ? 1 : nextEndIndex+1);
            }
        else
            {
            dyStringPrintf(dyT, " %d ",tPtr+1);
            if (tCoding)
                dyStringPrintf(dyT, "exon %d", (nextEndIndex == 0) ? 1 : nextEndIndex+1);
            }
        /* debug version
	   if (posStrand)
	   dyStringPrintf(dyT, " %d thisExon=%d-%d xon %d",tPtr, gp->exonStarts[(nextEndIndex == 0) ? 0 : nextEndIndex - 1]+1, gp->exonEnds[(nextEndIndex == 0) ? 0 : nextEndIndex - 1],(nextEndIndex == 0) ? 1 : nextEndIndex);
	   else
	   dyStringPrintf(dyT, " %d thisExon=%d-%d xon %d",tPtr, gp->exonStarts[(nextEndIndex == gp->exonCount) ? gp->exonCount : nextEndIndex ]+1, gp->exonEnds[(nextEndIndex == gp->exonCount) ? gp->exonCount : nextEndIndex ],(nextEndIndex == 0) ? 1 : nextEndIndex);
	*/
        dyStringAppendC(dyT,'\n');
        resetClassStr(dyT,0);
        resetClassStr(dyQ,1);
        setClassStr(dyQ,LABEL,1);
        if (posStrand)
            dyStringPrintf(dyQ, " %d ",qPtr);
        else
            dyStringPrintf(dyQ, " %d ",qPtr);
	
        dyStringAppendC(dyQ,'\n');
        resetClassStr(dyQ,1);
        dyStringAppendC(dyQprot,'\n');
        dyStringAppendC(dyTprot,'\n');

        // debug version
        /*   if (posStrand)
           printf(" %d nextExon=%d-%d xon %d t %d prevEnd %d diffs %d %d<br>",qPtr, nextStart+1,nextEnd,nextEndIndex+1, tPtr,prevEnd, tPtr-nextStart-70, tPtr-(prevEnd+70));
           else
           printf(" %d nextExon=%d-%d xon %d t %d prevEnd %d diffs %d %d<br>",qPtr, nextStart+1,nextEnd,nextEndIndex, tPtr, prevEnd, tPtr-nextStart-70, tPtr-(prevEnd+70));
           */
        /* write out alignment, unless we are deep inside an intron */
        if (tClass != INTRON || (tClass == INTRON && tPtr < nextStart-LINESIZE && tPtr< (prevEnd + LINESIZE)))
            {
            intronTruncated = 0;
            fputs(dyTprot->string,f);
            fputs(dyT->string,f);

            for (i=0; i<oneSize; ++i)
                {
                if (toupper(q[i]) == toupper(t[i]) && isalpha(q[i]))
                    fputc('|', f);
                else
                    fputc(' ', f);
                }
            fputc('\n', f);

            fputs(dyQ->string,f);
            fputs(dyQprot->string,f);
            fputc('\n', f);
            }
        else
            {
            if (!intronTruncated == TRUE)
                {
                printf("...intron truncated...<br>");
                intronTruncated = TRUE;
                }
            }
        /* look for end of line */
        if (oneSize > lineSize)
            oneSize = lineSize;
        sizeLeft -= oneSize;
        q += oneSize;
        t += oneSize;
        freeDyString(&dyT);
        freeDyString(&dyQ);
        freeDyString(&dyQprot);
        freeDyString(&dyTprot);
        }
    }
}

struct axt *getAxtListForGene(struct genePred *gp, char *nib, char *fromDb, char *toDb,
		       struct lineFile *lf)
/* get all axts for a gene */
{
struct axt *axt, *axtGap;
struct axt *axtList = NULL;
int prevEnd = gp->txStart;
int prevStart = gp->txEnd;
int tmp;

while ((axt = axtRead(lf)) != NULL)
    {
    if (sameString(gp->chrom , axt->tName) && 
	(
	 (((axt->tStart <= gp->cdsStart) && (axt->tEnd >= gp->cdsStart)) || ((axt->tStart <= gp->cdsEnd) && (axt->tEnd >= gp->cdsEnd)))
	 || (axt->tStart < gp->cdsEnd && axt->tEnd > gp->cdsStart)
	 )
	)
        {
        if (gp->strand[0] == '-')
            {
            reverseComplement(axt->qSym, axt->symCount);
            reverseComplement(axt->tSym, axt->symCount);
            tmp = hChromSize2(axt->qName) - axt->qStart;
            axt->qStart = hChromSize2(axt->qName) - axt->qEnd;
            axt->qEnd = tmp;
            if (prevEnd < (axt->tStart)-1)
                {
                axtGap = createAxtGap(nib,gp->chrom,prevEnd,(axt->tStart),gp->strand[0]);
                reverseComplement(axtGap->qSym, axtGap->symCount);
                reverseComplement(axtGap->tSym, axtGap->symCount);
                slAddHead(&axtList, axtGap);
                }
            }
        else if (prevEnd < (axt->tStart))
            {
            axtGap = createAxtGap(nib,gp->chrom,prevEnd,(axt->tStart),gp->strand[0]);
            slAddHead(&axtList, axtGap);
            }
        slAddHead(&axtList, axt);
        prevEnd = axt->tEnd;
        prevStart = axt->tStart;
        }
    if (sameString(gp->chrom, axt->tName) && (axt->tStart > gp->txEnd)) 
        {
        if ((prevEnd < axt->tStart) && prevEnd < min(gp->txEnd, axt->tStart))
            {
            axtGap = createAxtGap(nib,gp->chrom,prevEnd,min(axt->tStart,gp->txEnd),gp->strand[0]);
            if (gp->strand[0] == '-')
                {
                reverseComplement(axtGap->qSym, axtGap->symCount);
                reverseComplement(axtGap->tSym, axtGap->symCount);
                }
            slAddHead(&axtList, axtGap);
            }
        else
            if (axtList == NULL)
                {
                axtGap = createAxtGap(nib,gp->chrom,prevEnd,gp->txEnd,gp->strand[0]);
                if (gp->strand[0] == '-')
                    {
                    reverseComplement(axtGap->qSym, axtGap->symCount);
                    reverseComplement(axtGap->tSym, axtGap->symCount);
                    }
                slAddHead(&axtList, axtGap);
                }
        break;
        }
    }
if (gp->strand[0] == '+')
    slReverse(&axtList);
return axtList ;
}

struct axt *getAxtListForRange(struct genePred *gp, char *nib, char *fromDb, char *toDb,
		       char *alignment, char *qChrom, int qStart, int qEnd)
/* get all axts for a chain */
{
struct lineFile *lf ;
struct axt *axt, *axtGap;
struct axt *axtList = NULL;
int prevEnd = gp->txStart;
int prevStart = gp->txEnd;
int tmp;

lf = lineFileOpen(getAxtFileName(gp->chrom, toDb, alignment, fromDb), TRUE);
printf("file %s\n",lf->fileName);
while ((axt = axtRead(lf)) != NULL)
    {
//    if (sameString(gp->chrom , axt->tName))
 //           printf("axt %s qstart %d axt tStart %d\n",axt->qName, axt->qStart,axt->tStart);
    if (sameString(gp->chrom , axt->tName) && 
         (sameString(qChrom, axt->qName) && positiveRangeIntersection(qStart, qEnd, axt->qStart, axt->qEnd) )&&
         positiveRangeIntersection(gp->txStart, gp->txEnd, axt->tStart, axt->tEnd) 
         /* (
         (((axt->tStart <= gp->cdsStart) && (axt->tEnd >= gp->cdsStart)) || ((axt->tStart <= gp->cdsEnd) && (axt->tEnd >= gp->cdsEnd)))
	 || (axt->tStart < gp->cdsEnd && axt->tEnd > gp->cdsStart)
	 ) */
	)
        {
        if (gp->strand[0] == '-')
            {
            reverseComplement(axt->qSym, axt->symCount);
            reverseComplement(axt->tSym, axt->symCount);
            tmp = hChromSize2(axt->qName) - axt->qStart;
            axt->qStart = hChromSize2(axt->qName) - axt->qEnd;
            axt->qEnd = tmp;
            if (prevEnd < (axt->tStart)-1)
                {
                axtGap = createAxtGap(nib,gp->chrom,prevEnd,(axt->tStart)-1,gp->strand[0]);
                reverseComplement(axtGap->qSym, axtGap->symCount);
                reverseComplement(axtGap->tSym, axtGap->symCount);
                slAddHead(&axtList, axtGap);
                }
            }
        else if (prevEnd < (axt->tStart)-1)
            {
            axtGap = createAxtGap(nib,gp->chrom,prevEnd,(axt->tStart)-1,gp->strand[0]);
            slAddHead(&axtList, axtGap);
            }
        slAddHead(&axtList, axt);
        prevEnd = axt->tEnd;
        prevStart = axt->tStart;
        }
    if (sameString(gp->chrom, axt->tName) && (axt->tStart > gp->txEnd+20000)) 
        {
        if (axt->tStart > prevEnd)
            {
            axtGap = createAxtGap(nib,gp->chrom,prevEnd+1,(axt->tStart)-1,gp->strand[0]);
            if (gp->strand[0] == '-')
                {
                reverseComplement(axtGap->qSym, axtGap->symCount);
                reverseComplement(axtGap->tSym, axtGap->symCount);
                }
            slAddHead(&axtList, axtGap);
            }
        break;
        }
    }
if (gp->strand[0] == '+')
    slReverse(&axtList);
return axtList ;
}
void showGenePos(char *name, struct trackDb *tdb)
/* Show gene prediction position and other info. */
{
char *track = tdb->tableName;
char query[512];
struct sqlConnection *conn = hAllocConn();
struct genePred *gpList = NULL, *gp = NULL;
boolean hasBin; 
char table[64];

hFindSplitTable(seqName, track, table, &hasBin);
safef(query, sizeof(query), "name = \"%s\"", name);
gpList = genePredReaderLoadQuery(conn, table, query);
for (gp = gpList; gp != NULL; gp = gp->next)
    {
    printPos(gp->chrom, gp->txStart, gp->txEnd, gp->strand, FALSE, NULL);
    if (gp->name2 != NULL && strlen(trimSpaces(gp->name2))> 0)
        {
        printf("<b>Alternate Name:</b> %s<br>\n",gp->name2);
        }
    if (gp->exonFrames != NULL ) 
        switch (gp->cdsStartStat)
            {
            case cdsNone:        /* "none" - No CDS (non-coding)  */
                printf("<b>No CDS Start (non-coding)</b><br>\n");
                break;
            case cdsUnknown:     /* "unk" - CDS is unknown (coding, but not known)  */
                printf("<b>CDS Start is unknown. (coding, but not known)</b><br>\n");
                break;
            case cdsIncomplete:  /* "incmpl" - CDS is not complete at this end  */
                printf("CDS Start is <b>not</b> complete. <br>\n");
                break;
            case cdsComplete:    /* "cmpl" - CDS is complete at this end  */
                printf("<b>CDS Start is complete. </b><br>\n");
                break;
            }
    if (gp->exonFrames != NULL ) 
        switch (gp->cdsEndStat)
            {
            case cdsNone:        /* "none" - No CDS (non-coding)  */
                printf("<b>No CDS End (non-coding)</b><br>\n");
                break;
            case cdsUnknown:     /* "unk" - CDS is unknown (coding, but not known)  */
                printf("<b>CDS End is unknown. (coding, but not known)</b><br>\n");
                break;
            case cdsIncomplete:  /* "incmpl" - CDS is not complete at this end  */
                printf("CDS End is <b>not</b> complete. <br>\n");
                break;
            case cdsComplete:    /* "cmpl" - CDS is complete at this end  */
                printf("<b>CDS End is complete. </b><br>\n");
                break;
            }
    }
genePredFreeList(&gpList);
hFreeConn(&conn);
}

void showGenePosMouse(char *name, struct trackDb *tdb, 
		      struct sqlConnection *connMm)
/* Show gene prediction position and other info. */
{
char query[512];
char *track = tdb->tableName;
struct sqlResult *sr;
char **row;
struct genePred *gp = NULL;
boolean hasBin; 
int posCount = 0;
char table[64] ;

hFindSplitTable(seqName, track, table, &hasBin);
sprintf(query, "select * from %s where name = '%s'", table, name);
sr = sqlGetResult(connMm, query);
while ((row = sqlNextRow(sr)) != NULL)
    {
    if (posCount > 0)
        printf("<BR>\n");
    ++posCount;
    gp = genePredLoad(row + hasBin);
    printPos(gp->chrom, gp->txStart, gp->txEnd, gp->strand, FALSE, NULL);
    genePredFree(&gp);
    }
sqlFreeResult(&sr);
}

void geneShowPosAndLinks(char *geneName, char *pepName, struct trackDb *tdb, 
			 char *pepTable, char *pepClick, 
			 char *mrnaClick, char *genomicClick, char *mrnaDescription)
/* Show parts of gene common to everything. If pepTable is not null,
 * it's the old table name, but will check gbSeq first. */
{
char *geneTable = tdb->tableName;
char other[256];
boolean foundPep = FALSE;

showGenePos(geneName, tdb);
printf("<H3>Links to sequence:</H3>\n");
printf("<UL>\n");

if ((pepTable != NULL) && hGenBankHaveSeq(pepName, pepTable))
    {
    puts("<LI>\n");
    hgcAnchorSomewhere(pepClick, pepName, pepTable, seqName);
    printf("Predicted Protein</A> \n"); 
    puts("</LI>\n");
    foundPep = TRUE;
    }
if (!foundPep)
    {
    puts("<LI>\n");
    hgcAnchorSomewhere("htcTranslatedPredMRna", geneName, "translate", seqName);
    /* put out correct message to describe translated mRNA */
    printf("Translated Protein</A> from ");
    if (sameString(geneTable, "refGene") ) 
        {
        printf("genomic DNA\n");
        } 
    else
        {
        printf("predicted mRNA \n"); 
        }
    puts("</LI>\n");
    foundPep = TRUE;
    }

puts("<LI>\n");
hgcAnchorSomewhere(mrnaClick, geneName, geneTable, seqName);
/* ugly hack to put out a correct message describing the mRNA */
if (sameString(mrnaClick, "htcGeneMrna"))
    printf("%s</A> from genomic sequence.\n", mrnaDescription);
else
    printf("%s</A> may be different from the genomic sequence.\n", 
           mrnaDescription);
puts("</LI>\n");

puts("<LI>\n");
hgcAnchorSomewhere(genomicClick, geneName, geneTable, seqName);
printf("Genomic Sequence</A> from assembly\n");
puts("</LI>\n");

if (hTableExists("axtInfo"))
    {
    puts("<LI>\n");
    hgcAnchorGenePsl(geneName, geneTable, seqName, "startcodon");
    printf("Comparative Sequence</A> Annotated codons and translated protein with alignment to another species <BR>\n");
    puts("</LI>\n");
    }
printf("</UL>\n");
}

void geneShowPosAndLinksDNARefseq(char *geneName, char *pepName, struct trackDb *tdb,
				  char *pepTable, char *pepClick,
				  char *mrnaClick, char *genomicClick, char *mrnaDescription)
/* Show parts of a DNA based RefSeq gene */
{
char *geneTable = tdb->tableName;
char other[256];

showGenePos(geneName, tdb);
printf("<H3>Links to sequence:</H3>\n");
printf("<UL>\n");
puts("<LI>\n");
hgcAnchorSomewhere(genomicClick, geneName, geneTable, seqName);
printf("Genomic Sequence</A> from assembly\n");
puts("</LI>\n");

if (hTableExists("axtInfo"))
    {
    puts("<LI>\n");
    hgcAnchorGenePsl(geneName, geneTable, seqName, "startcodon");
    printf("Comparative Sequence</A> Annotated codons and translated protein with alignment to another species <BR>\n");
    puts("</LI>\n");
    }
printf("</UL>\n");
}

void geneShowPosAndLinksMouse(char *geneName, char *pepName, 
			      struct trackDb *tdb, char *pepTable, 
			      struct sqlConnection *connMm, char *pepClick, 
			      char *mrnaClick, char *genomicClick, char *mrnaDescription)
/* Show parts of gene common to everything */
{
char *geneTable = tdb->tableName;
char other[256];
showGenePosMouse(geneName, tdb, connMm);
printf("<H3>Links to sequence:</H3>\n");
printf("<UL>\n");
if (pepTable != NULL && hTableExists(pepTable))
    {
    hgcAnchorSomewhereDb(pepClick, pepName, pepTable, seqName, mousedb);
    printf("<LI>Translated Protein</A> \n"); 
    }
hgcAnchorSomewhereDb(mrnaClick, geneName, geneTable, seqName, mousedb);
printf("<LI>%s</A>\n", mrnaDescription);
hgcAnchorSomewhereDb(genomicClick, geneName, geneTable, seqName, mousedb);
printf("<LI>Genomic Sequence</A> DNA sequence from assembly\n");
printf("</UL>\n");
}

void geneShowCommon(char *geneName, struct trackDb *tdb, char *pepTable)
/* Show parts of gene common to everything */
{
geneShowPosAndLinks(geneName, geneName, tdb, pepTable, "htcTranslatedProtein",
		    "htcGeneMrna", "htcGeneInGenome", "Predicted mRNA");
}

void geneShowMouse(char *geneName, struct trackDb *tdb, char *pepTable,
		   struct sqlConnection *connMm)
/* Show parts of gene common to everything */
{
geneShowPosAndLinksMouse(geneName, geneName, tdb, pepTable, connMm, 
			 "htcTranslatedProtein", "htcGeneMrna", "htcGeneInGenome", 
			 "Predicted mRNA");
}

void genericGenePredClick(struct sqlConnection *conn, struct trackDb *tdb, 
			  char *item, int start, char *pepTable, char *mrnaTable)
/* Handle click in generic genePred track. */
{
geneShowCommon(item, tdb, pepTable);
}

void genericPslClick(struct sqlConnection *conn, struct trackDb *tdb, 
		     char *item, int start, char *subType)
/* Handle click in generic psl track. */
{
struct psl* pslList = getAlignments(conn, tdb->tableName, item);
struct psl* psl;

/* check if there is an alignment available for this sequence.  This checks
 * both genbank sequences and other sequences in the seq table.  If so,
 * set it up so they can click through to the alignment. */
if (hGenBankHaveSeq(item, NULL))
    {
    printf("<H3>%s/Genomic Alignments</H3>", item);
    printAlignments(pslList, start, "htcCdnaAli", tdb->tableName, item);
    }
else
    {
    /* just dump the psls */
    printf("<PRE><TT>\n");
    printf("#match\tmisMatches\trepMatches\tnCount\tqNumInsert\tqBaseInsert\ttNumInsert\tBaseInsert\tstrand\tqName\tqSize\tqStart\tqEnd\ttName\ttSize\ttStart\ttEnd\tblockCount\tblockSizes\tqStarts\ttStarts\n");
    for (psl = pslList; psl != NULL; psl = psl->next)
        {
        pslTabOut(psl, stdout);
        }
    printf("</TT></PRE>\n");
    }
pslFreeList(&pslList);
}

void printTrackHtml(struct trackDb *tdb)
/* If there's some html associated with track print it out. */
{
if (tdb->html != NULL && tdb->html[0] != 0)
    {
    htmlHorizontalLine();
    puts(tdb->html);
    }
}

void qChainRangePlusStrand(struct chain *chain, int *retQs, int *retQe)
/* Return range of bases covered by chain on q side on the plus
 * strand. */
{
if (chain == NULL)
    errAbort("Can't find range in null query chain.");
if (chain->qStrand == '-')
    {
    *retQs = chain->qSize - chain->qEnd+1;
    *retQe = chain->qSize - chain->qStart;
    }
else
    {
    *retQs = chain->qStart+1;
    *retQe = chain->qEnd;
    }
}

struct chain *chainDbLoad(struct sqlConnection *conn, char *db, char *track,
			  char *chrom, int id)
/* Load chain. */
{
char table[64];
char query[256];
struct sqlResult *sr;
char **row;
int rowOffset;
struct chain *chain;

if (!hFindSplitTableDb(db, seqName, track, table, &rowOffset))
    errAbort("No %s track in database %s for %s", track, db, seqName);
snprintf(query, sizeof(query), 
	 "select * from %s where id = %d", table, id);
sr = sqlGetResult(conn, query);
row = sqlNextRow(sr);
if (row == NULL)
    errAbort("Can't find %d in %s", id, table);
chain = chainHeadLoad(row + rowOffset);
sqlFreeResult(&sr);
chainDbAddBlocks(chain, track, conn);
return chain;
}

void linkToOtherBrowserExtra(char *otherDb, char *chrom, int start, int end, char *extra)
/* Make anchor tag to open another browser window. */
{
printf("<A TARGET=\"_blank\" HREF=\"/cgi-bin/hgTracks?db=%s&%s&position=%s%%3A%d-%d\">",
   otherDb, extra, chrom, start+1, end);
}

void linkToOtherBrowser(char *otherDb, char *chrom, int start, int end)
/* Make anchor tag to open another browser window. */
{
printf("<A TARGET=\"_blank\" HREF=\"/cgi-bin/hgTracks?db=%s&position=%s%%3A%d-%d\">",
   otherDb, chrom, start+1, end);
}

void chainToOtherBrowser(struct chain *chain, char *otherDb, char *otherOrg)
/* Put up link that lets us use chain to browser on
 * corresponding window of other species. */
{
struct chain *subChain = NULL, *toFree = NULL;
int qs,qe;
chainSubsetOnT(chain, winStart, winEnd, &subChain, &toFree);
if (subChain != NULL && otherOrg != NULL)
    {
    qChainRangePlusStrand(subChain, &qs, &qe);
    linkToOtherBrowser(otherDb, subChain->qName, qs-1, qe);
    printf("Open %s browser</A> at position corresponding to the part of chain that is in this window.<BR>\n", otherOrg);
    }
chainFree(&toFree);
}

void genericChainClick(struct sqlConnection *conn, struct trackDb *tdb, 
		       char *item, int start, char *otherDb)
/* Handle click in chain track, at least the basics. */
{
char *track = tdb->tableName;
char *thisOrg = hOrganism(database);
char *otherOrg = NULL;
struct chain *chain = NULL, *subChain = NULL, *toFree = NULL;
int chainWinSize;
double subSetScore = 0.0;
int qs, qe;
boolean nullSubset = FALSE;
char *foundTable = (char *)NULL;

if (! sameWord(otherDb, "seq"))
    {
    otherOrg = hOrganism(otherDb);
    }
if (otherOrg == NULL)
    {
    /* use first word of chain label (count on org name as first word) */
    otherOrg = firstWordInLine(cloneString(tdb->shortLabel));
    }

chain = chainLoadIdRange(database, track, seqName, winStart, winEnd, atoi(item));
chainSubsetOnT(chain, winStart, winEnd, &subChain, &toFree);
if (subChain == NULL)
    nullSubset = TRUE;
else
    /* Note: chain.c's chainSubsetOnT says this is a "fake" (scaled) score. */
    subSetScore = subChain->score;
chainFree(&toFree);

printf("<B>%s position:</B> %s:%d-%d</a>  size: %d <BR>\n",
       thisOrg, chain->tName, chain->tStart+1, chain->tEnd, chain->tEnd-chain->tStart);
printf("<B>Strand:</B> %c<BR>\n", chain->qStrand);
qChainRangePlusStrand(chain, &qs, &qe);
if (sameWord(otherDb, "seq"))
    {
    printf("<B>%s position:</B> %s:%d-%d  size: %d<BR>\n",
	   otherOrg, chain->qName, qs, qe, chain->qEnd - chain->qStart);
    }
else
    {
    printf("<B>%s position:</B> <A target=\"_blank\" href=\"/cgi-bin/hgTracks?db=%s&position=%s%%3A%d-%d\">%s:%d-%d</A>  size: %d<BR>\n",
	   otherOrg, otherDb, chain->qName, qs, qe, chain->qName, 
	   qs, qe, chain->qEnd - chain->qStart);
    }
printf("<B>Chain ID:</B> %s<BR>\n", item);
printf("<B>Score:</B> %1.0f\n", chain->score);

if (nullSubset)
    printf("<B>Score within browser window:</B> N/A (no aligned bases)<BR>\n");
else
    printf("<B>Approximate Score within browser window:</B> %1.0f<BR>\n",
	   subSetScore);

if (chainDbNormScoreAvailable(chain->tName, track, &foundTable))
    {
    char query[256];
    struct sqlResult *sr;
    char **row;
    safef(query, ArraySize(query), 
	 "select normScore from %s where id = '%s'", foundTable, item);
    sr = sqlGetResult(conn, query);
    if ((row = sqlNextRow(sr)) != NULL)
	printf("<B>Normalized Score:</B> %1.0f (bases matched: %d)<BR>\n",
	    atof(row[0]), (int) (chain->score/atof(row[0])));
    sqlFreeResult(&sr);
    freeMem(foundTable);
    }

printf("<BR>\n");

chainWinSize = min(winEnd-winStart, chain->tEnd - chain->tStart);
if (chainWinSize < 1000000)
    {
    hgcAnchorSomewhere("htcChainAli", item, track, chain->tName);
    printf("View details of parts of chain within browser window</A>.<BR>\n");
    }
else
    {
    printf("Zoom so that browser window covers 1,000,000 bases or less "
           "and return here to see alignment details.<BR>\n");
    }
if (! sameWord(otherDb, "seq"))
    {
    chainToOtherBrowser(chain, otherDb, otherOrg);
    }

chainFree(&chain);
}

char *trackTypeInfo(char *track)
/* Return type info on track. You can freeMem result when done. */
{
char *trackDb = hTrackDbName();
struct sqlConnection *conn = hAllocConn();
char buf[512];
char query[256];
snprintf(query, sizeof(query), 
	 "select type from %s where tableName = '%s'",  trackDb, track);
if (sqlQuickQuery(conn, query, buf, sizeof(buf)) == NULL)
    errAbort("%s isn't in %s", track, trackDb);
hFreeConn(&conn);
return cloneString(buf);
}

void findNib(char *db, char *chrom, char nibFile[512])
/* Find nib file corresponding to chromosome in given database. */
{
struct sqlConnection *conn = sqlConnect(db);
char query[256];

snprintf(query, sizeof(query),
	 "select fileName from chromInfo where chrom = '%s'", chrom);
if (sqlQuickQuery(conn, query, nibFile, 512) == NULL)
    errAbort("Sequence %s isn't in database %s", chrom, db);
sqlDisconnect(&conn);
}

struct dnaSeq *loadGenomePart(char *db, 
			      char *chrom, int start, int end)
/* Load genomic dna from given database and position. */
{
char nibFile[512];
findNib(db, chrom, nibFile);
return nibLoadPart(nibFile, start, end - start);
}

void genericNetClick(struct sqlConnection *conn, struct trackDb *tdb, 
		     char *item, int start, char *otherDb, char *chainTrack)
/* Generic click handler for net tracks. */
{
char table[64];
int rowOffset;
char query[256];
struct sqlResult *sr;
char **row;
struct netAlign *net;
char *org = hOrganism(database);
char *otherOrg = hOrganism(otherDb);
char *otherOrgBrowser = otherOrg;
int tSize, qSize;
int netWinSize;
struct chain *chain;

if (otherOrg == NULL)
    {
    /* use first word in short track label */
    otherOrg = firstWordInLine(cloneString(tdb->shortLabel));
    }
hFindSplitTable(seqName, tdb->tableName, table, &rowOffset);
snprintf(query, sizeof(query), 
	 "select * from %s where tName = '%s' and tStart <= %d and tEnd > %d "
	 "and level = %s",
	 table, seqName, start, start, item);
sr = sqlGetResult(conn, query);
if ((row = sqlNextRow(sr)) == NULL)
    errAbort("Couldn't find %s:%d in %s", seqName, start, table);
net = netAlignLoad(row+rowOffset);
sqlFreeResult(&sr);
tSize = net->tEnd - net->tStart;
qSize = net->qEnd - net->qStart;
if (net->chainId != 0)
    {
    netWinSize = min(winEnd-winStart, net->tEnd - net->tStart);
    printf("<BR>\n");
    if (netWinSize < 1000000)
	{
	int ns = max(winStart, net->tStart);
	int ne = min(winEnd, net->tEnd);
	if (ns < ne)
	    {
	    char id[20];
	    snprintf(id, sizeof(id), "%d", net->chainId);
	    hgcAnchorWindow("htcChainAli", id, ns, ne, chainTrack, seqName);
	    printf("View alignment details of parts of net within browser window</A>.<BR>\n");
	    }
	else
	    {
	    printf("Odd, net not in window<BR>\n");
	    }
	}
    else
	{
	printf("To see alignment details zoom so that the browser window covers 1,000,000 bases or less.<BR>\n");
	}
    chain = chainDbLoad(conn, database, chainTrack, seqName, net->chainId);
    if (chain != NULL)
        {
	chainToOtherBrowser(chain, otherDb, otherOrgBrowser);
	chainFree(&chain);
	}
    htmlHorizontalLine();
    }
printf("<B>Type:</B> %s<BR>\n", net->type);
printf("<B>Level:</B> %d<BR>\n", net->level/2 + 1);
printf("<B>%s position:</B> %s:%d-%d<BR>\n", 
       org, net->tName, net->tStart+1, net->tEnd);
printf("<B>%s position:</B> %s:%d-%d<BR>\n", 
       otherOrg, net->qName, net->qStart+1, net->qEnd);
printf("<B>Strand:</B> %c<BR>\n", net->strand[0]);
printf("<B>Score:</B> %1.1f<BR>\n", net->score);
if (net->chainId)
    {
    printf("<B>Chain ID:</B> %u<BR>\n", net->chainId);
    printf("<B>Bases aligning:</B> %u<BR>\n", net->ali);
    if (net->qOver >= 0)
	printf("<B>%s parent overlap:</B> %d<BR>\n", otherOrg, net->qOver);
    if (net->qFar >= 0)
	printf("<B>%s parent distance:</B> %d<BR>\n", otherOrg, net->qFar);
    if (net->qDup >= 0)
	printf("<B>%s bases duplicated:</B> %d<BR>\n", otherOrg, net->qDup);
    }
if (net->tN >= 0)
    printf("<B>N's in %s:</B> %d (%1.1f%%)<BR>\n",
	   org, net->tN, 100.0*net->tN/tSize);
if (net->qN >= 0)
    printf("<B>N's in %s:</B> %d (%1.1f%%)<BR>\n",
	   otherOrg, net->qN, 100.0*net->qN/qSize);
if (net->tTrf >= 0)
    printf("<B>%s tandem repeat (trf) bases:</B> %d (%1.1f%%)<BR>\n", 
	   org, net->tTrf, 100.0*net->tTrf/tSize);
if (net->qTrf >= 0)
    printf("<B>%s tandem repeat (trf) bases:</B> %d (%1.1f%%)<BR>\n", 
	   otherOrg, net->qTrf, 100.0*net->qTrf/qSize);
if (net->tR >= 0)
    printf("<B>%s RepeatMasker bases:</B> %d (%1.1f%%)<BR>\n", 
	   org, net->tR, 100.0*net->tR/tSize);
if (net->qR >= 0)
    printf("<B>%s RepeatMasker bases:</B> %d (%1.1f%%)<BR>\n", 
	   otherOrg, net->qR, 100.0*net->qR/qSize);
if (net->tOldR >= 0)
    printf("<B>%s old repeat bases:</B> %d (%1.1f%%)<BR>\n", 
	   org, net->tOldR, 100.0*net->tOldR/tSize);
if (net->qOldR >= 0)
    printf("<B>%s old repeat bases:</B> %d (%1.1f%%)<BR>\n", 
	   otherOrg, net->qOldR, 100.0*net->qOldR/qSize);
if (net->tNewR >= 0)
    printf("<B>%s new repeat bases:</B> %d (%1.1f%%)<BR>\n", 
	   org, net->tNewR, 100.0*net->tNewR/tSize);
if (net->qNewR >= 0)
    printf("<B>%s new repeat bases:</B> %d (%1.1f%%)<BR>\n", 
	   otherOrg, net->qNewR, 100.0*net->qNewR/qSize);
if (net->tEnd >= 0)
    printf("<B>%s size:</B> %d<BR>\n", org, net->tEnd - net->tStart);
if (net->qEnd >= 0)
    printf("<B>%s size:</B> %d<BR>\n", otherOrg, net->qEnd - net->qStart);
netAlignFree(&net);
}

void tfbsCons(struct trackDb *tdb, char *item)
/* detail page for tfbsCons track */
{
boolean printFactors = FALSE;
boolean printedPlus = FALSE;
boolean printedMinus = FALSE;
char *dupe, *type, *words[16];
char title[256];
int wordCount;
int start = cartInt(cart, "o");
struct sqlConnection *conn = hAllocConn();
char table[64];
boolean hasBin;
struct bed *bed;
char query[512];
struct sqlResult *sr;
char **row;
struct tfbsCons *tfbs;
struct tfbsCons *tfbsConsList = NULL;
struct tfbsConsMap tfbsConsMap;
boolean firstTime = TRUE;
char *linkName = NULL;
char *mappedId = NULL;
boolean haveProtMap = hTableExists("kgProtMap");

dupe = cloneString(tdb->type);
genericHeader(tdb, item);
wordCount = chopLine(dupe, words);

hFindSplitTable(seqName, tdb->tableName, table, &hasBin);
sprintf(query, "select * from %s where name = '%s' and chrom = '%s' and chromStart = %d",
	    table, item, seqName, start);
sr = sqlGetResult(conn, query);

while ((row = sqlNextRow(sr)) != NULL)
    {
    tfbs = tfbsConsLoad(row+hasBin);
    slAddHead(&tfbsConsList, tfbs);
    }
sqlFreeResult(&sr); 
slReverse(&tfbsConsList);

if (hTableExists("tfbsConsMap"))
    {
    sprintf(query, "select * from tfbsConsMap where id = '%s'", tfbsConsList->name);
    sr = sqlGetResult(conn, query);
    if ((row = sqlNextRow(sr)) != NULL)
	{
	tfbsConsMapStaticLoad(row, &tfbsConsMap);
	mappedId = cloneString(tfbsConsMap.ac);
	}
    }
sqlFreeResult(&sr); 

printf("<B><font size=\"5\">Transcription Factor Binding Site information:</font></B><BR><BR><BR>");
for(tfbs=tfbsConsList ; tfbs != NULL ; tfbs = tfbs->next)
    {
    if (!sameString(tfbs->species, "N"))
	printFactors = TRUE;

    /* print each strand only once */
    if ((printedMinus && (tfbs->strand[0] == '-')) || (printedPlus && (tfbs->strand[0] == '+')))
	continue;

    if (!firstTime)
	htmlHorizontalLine(); 
    else
	firstTime = FALSE;

    printf("<B>Item:</B> %s<BR>\n", tfbs->name);
    if (mappedId != NULL)
	printCustomUrl(tdb, mappedId, FALSE);
    printf("<B>Score:</B> %d<BR>\n", tfbs->score );
    printf("<B>Strand:</B> %s<BR>\n", tfbs->strand);
    printPos(tfbsConsList->chrom, tfbs->chromStart, tfbs->chromEnd, NULL, TRUE, tfbs->name);
    printedPlus = printedPlus || (tfbs->strand[0] == '+');
    printedMinus = printedMinus || (tfbs->strand[0] == '-');
    }

if (printFactors)
    {
    htmlHorizontalLine(); 
    printf("<B><font size=\"5\">Transcription Factors known to bind to this site:</font></B><BR><BR>");
    for(tfbs=tfbsConsList ; tfbs != NULL ; tfbs = tfbs->next)
	{
	/* print only the positive strand when factors are on both strands */
	if ((tfbs->strand[0] == '-') && printedPlus)
	    continue;

	if (!sameString(tfbs->species, "N"))
	    {
	    printf("<BR><B>Factor:</B> %s<BR>\n", tfbs->factor);
	    printf("<B>Species:</B> %s<BR>\n", tfbs->species);
	    printf("<B>SwissProt ID:</B> %s<BR>\n", sameString(tfbs->id, "N")? "unknown": tfbs->id);

	    /* Only display link if entry exists in protein browser */
	    if (haveProtMap)
		{
		sprintf(query, "select * from kgProtMap where qName = '%s';", tfbs->id );
		sr = sqlGetResult(conn, query); 
		if ((row = sqlNextRow(sr)) != NULL)                                                         
		    {
		    printf("<A HREF=\"/cgi-bin/pbTracks?proteinID=%s\" target=_blank><B>Protein Browser Entry</B></A><BR><BR>",  tfbs->id);
		    sqlFreeResult(&sr); 
		    }
		}
	    }
	}
    }

printTrackHtml(tdb);
freez(&dupe);
hFreeConn(&conn);
}

void firstEF(struct trackDb *tdb, char *item)
{
char *dupe, *type, *words[16];
char title[256];
int wordCount;
int start = cartInt(cart, "o");
struct sqlConnection *conn = hAllocConn();
char table[64];
boolean hasBin;
struct bed *bed;
char query[512];
struct sqlResult *sr;
char **row;
boolean firstTime = TRUE;

//itemForUrl = item;
dupe = cloneString(tdb->type);
genericHeader(tdb, item);
wordCount = chopLine(dupe, words);
printCustomUrl(tdb, item, FALSE);
//printCustomUrl(tdb, itemForUrl, item == itemForUrl);

hFindSplitTable(seqName, tdb->tableName, table, &hasBin);
sprintf(query, "select * from %s where name = '%s' and chrom = '%s' and chromStart = %d",
	    table, item, seqName, start);
sr = sqlGetResult(conn, query);
while ((row = sqlNextRow(sr)) != NULL)
    {
    if (firstTime)
	firstTime = FALSE;
    else
	htmlHorizontalLine();
    bed = bedLoadN(row+hasBin, 6);
   
    printf("<B>Item:</B> %s<BR>\n", bed->name);
    printf("<B>Probability:</B> %g<BR>\n", bed->score / 1000.0);
    printf("<B>Strand:</B> %s<BR>\n", bed->strand);
    printPos(bed->chrom, bed->chromStart, bed->chromEnd, NULL, TRUE, bed->name);
    }
printTrackHtml(tdb);
freez(&dupe);
hFreeConn(&conn);
}

void genericClickHandlerPlus(
        struct trackDb *tdb, char *item, char *itemForUrl, char *plus)
/* Put up generic track info, with additional text appended after item. */
{
char *dupe, *type, *words[16];
char title[256];
int wordCount;
int start = cartInt(cart, "o");
struct sqlConnection *conn = hAllocConn();

if (itemForUrl == NULL)
    itemForUrl = item;
dupe = cloneString(tdb->type);
wordCount = chopLine(dupe, words);
if (wordCount > 0)
    {
    type = words[0];
    if (sameString(type, "maf") || sameString(type, "wigMaf"))
        /* suppress printing item name in page header, as it is
           not informative for these track types */
        item = NULL;
    }
genericHeader(tdb, item);
printCustomUrl(tdb, itemForUrl, item == itemForUrl);
if (plus != NULL)
    {
    printf(plus);
    }

if (wordCount > 0)
    {
    type = words[0];
    if (sameString(type, "bed"))
	{
	int num = 0;
	if (wordCount > 1)
	    num = atoi(words[1]);
	if (num < 3) num = 3;
        genericBedClick(conn, tdb, item, start, num);
	}
    else if (sameString(type, "sample"))
	{
	int num = 9;
        genericSampleClick(conn, tdb, item, start, num);
	}
    else if (sameString(type, "genePred"))
        {
	char *pepTable = NULL, *mrnaTable = NULL;
	if ((wordCount > 1) && !sameString(words[1], "."))
	    pepTable = words[1];
	if ((wordCount > 2) && !sameString(words[2], "."))
	    mrnaTable = words[2];
	genericGenePredClick(conn, tdb, item, start, pepTable, mrnaTable);
	}
    else if (sameString(type, "psl"))
        {
	char *subType = ".";
	if (wordCount > 1)
	    subType = words[1];
	genericPslClick(conn, tdb, item, start, subType);
	}
    else if (sameString(type, "netAlign"))
        {
	if (wordCount < 3)
	    errAbort("Missing field in netAlign track type field");
	genericNetClick(conn, tdb, item, start, words[1], words[2]);
	}
    else if (sameString(type, "chain"))
        {
	if (wordCount < 2)
	    errAbort("Missing field in chain track type field");
	genericChainClick(conn, tdb, item, start, words[1]);
	}
    else if (sameString(type, "maf"))
        {
	genericMafClick(conn, tdb, item, start);
	}
    else if (sameString(type, "wigMaf"))
        {
	genericMafClick(conn, tdb, item, start);
        }
    else if (sameString(type, "axt"))
        {
	genericAxtClick(conn, tdb, item, start, words[1]);
	}
    else if (sameString(type, "expRatio"))
        {
	genericExpRatio(conn, tdb, item, start);
	}
    }
printTrackHtml(tdb);
freez(&dupe);
hFreeConn(&conn);
}

void genericClickHandler(struct trackDb *tdb, char *item, char *itemForUrl)
/* Put up generic track info */
{
genericClickHandlerPlus(tdb, item, itemForUrl, NULL);
}

void savePosInTextBox(char *chrom, int start, int end)
/* Save basic position/database info in text box and hidden var. 
   Positions becomes chrom:start-end*/
{
char position[128];
char *newPos;
snprintf(position, 128, "%s:%d-%d", chrom, start, end);
newPos = addCommasToPos(position);
cgiMakeTextVar("getDnaPos", newPos, strlen(newPos) + 2);
cgiContinueHiddenVar("db");
}

void doGetDna1()
/* Do first get DNA dialog. */
{
struct hTableInfo *hti;
char *tbl = cgiUsualString("table", "");
char rootName[256];
char parsedChrom[32];
hParseTableName(tbl, rootName, parsedChrom);
hti = hFindTableInfo(seqName, rootName);
cartWebStart(cart, "Get DNA in Window");
printf("<H2>Get DNA for </H2>\n");
printf("<FORM ACTION=\"%s\">\n\n", hgcPath());
cartSaveSession(cart);
cgiMakeHiddenVar("g", "htcGetDna2");
cgiMakeHiddenVar("table", tbl);
cgiContinueHiddenVar("i");
cgiContinueHiddenVar("o");
cgiContinueHiddenVar("t");
cgiContinueHiddenVar("l");
cgiContinueHiddenVar("r");
puts("Position ");
savePosInTextBox(seqName, winStart+1, winEnd);

if (tbl[0] == 0)
    {
    puts("<P>"
	 "Note: if you would prefer to get DNA for features of a particular "
	 "track or table, try the ");
    printf("<A HREF=\"%s?%s&db=%s&position=%s:%d-%d&phase=table&tbPosOrKeys=pos\" TARGET=_BLANK>",
	   hgTextName(), cartSidUrlString(cart), database,
	   seqName, winStart+1, winEnd);
    puts("Table Browser</A>: select a positional table, "
	 "perform an Advanced Query and select FASTA as the output format.");
    }
else
    {
    char hgTextTbl[128];
    snprintf(hgTextTbl, sizeof(hgTextTbl), "chr1_%s", tbl);
    if (hTableExists(hgTextTbl))
	snprintf(hgTextTbl, sizeof(hgTextTbl), "%s.chrN_%s", database, tbl);
    else
	snprintf(hgTextTbl, sizeof(hgTextTbl), "%s.%s", database, tbl);
    puts("<P>"
	 "Note: if you would prefer to get DNA for more than one feature of "
	 "this track at a time, try the ");
    printf("<A HREF=\"%s?%s&db=%s&position=%s:%d-%d&table0=%s&phase=table&tbPosOrKeys=pos&tbTrack=\" TARGET=_BLANK>",
	   hgTextName(), cartSidUrlString(cart), database,
	   seqName, winStart+1, winEnd, hgTextTbl);
    puts("Table Browser</A>: "
	 "perform an Advanced Query and select FASTA as the output format.");
    }

hgSeqOptionsHtiCart(hti,cart);
puts("<P>");
cgiMakeButton("submit", "Get DNA");
cgiMakeButton("submit", "Extended case/color options");
puts("</FORM><P>");
puts("Note: The \"Mask repeats\" option applies only to \"Get DNA\", not to \"Extended case/color options\". <P>");
}

boolean dnaIgnoreTrack(char *track)
/* Return TRUE if this is one of the tracks too boring
 * to put DNA on. */
{
return (sameString("cytoBand", track) ||
	sameString("gcPercent", track) ||
	sameString("gold", track) ||
	sameString("gap", track) ||
	startsWith("mouseSyn", track));
}


struct customTrack *getCtList()
/* initialize theCtList if necessary and return it */
{
if (theCtList == NULL)
    theCtList = customTracksParseCart(cart, NULL, NULL);
return(theCtList);
}

struct trackDb *tdbForCustomTracks()
/* Load custom tracks (if any) and translate to list of trackDbs */
{
struct customTrack *ctList = getCtList();
struct customTrack *ct;
struct trackDb *tdbList = NULL, *tdb;

for (ct=ctList;  ct != NULL;  ct=ct->next)
    {
    AllocVar(tdb);
    tdb->tableName = ct->tdb->tableName;
    tdb->shortLabel = ct->tdb->shortLabel;
    tdb->type = ct->tdb->type;
    tdb->longLabel = ct->tdb->longLabel;
    tdb->visibility = ct->tdb->visibility;
    tdb->priority = ct->tdb->priority;
    tdb->colorR = ct->tdb->colorR;
    tdb->colorG = ct->tdb->colorG;
    tdb->colorB = ct->tdb->colorB;
    tdb->altColorR = ct->tdb->altColorR;
    tdb->altColorG = ct->tdb->altColorG;
    tdb->altColorB = ct->tdb->altColorB;
    tdb->useScore = ct->tdb->useScore;
    tdb->private = ct->tdb->private;
    tdb->url = ct->tdb->url;
    tdb->grp = ct->tdb->grp;
    tdb->canPack = ct->tdb->canPack;
    trackDbPolish(tdb);
    slAddHead(&tdbList, tdb);
    }

slReverse(&tdbList);
return(tdbList);
}


struct customTrack *lookupCt(char *name)
/* Return custom track for name, or NULL. */
{
struct customTrack *ct;

for (ct=getCtList();  ct != NULL;  ct=ct->next)
    if (sameString(name, ct->tdb->tableName))
	return(ct);

return(NULL);
}


void parseSs(char *ss, char **retPslName, char **retFaName, char **retQName)
/* Parse space separated 'ss' item. */
{
static char buf[512*2];
int wordCount;
char *words[4];
strcpy(buf, ss);
wordCount = chopLine(buf, words);

if (wordCount < 1)
    errAbort("Empty user cart variable ss.");
*retPslName = words[0];
if (retFaName != NULL)
    {
    if (wordCount < 2)
	errAbort("Expecting psl filename and fa filename in cart variable ss, but only got one word: %s", ss);
    *retFaName = words[1];
    }
if (retQName != NULL)
    {
    if (wordCount < 3)
	errAbort("Expecting psl filename, fa filename and query name in cart variable ss, but got this: %s", ss);
    *retQName = words[2];
    }
}

boolean ssFilesExist(char *ss)
/* Return TRUE if both files in ss exist. -- Copied from hgTracks! */
{
char *faFileName, *pslFileName;
parseSs(ss, &pslFileName, &faFileName, NULL);
return fileExists(pslFileName) && fileExists(faFileName);
}

struct trackDb *tdbForUserPsl()
/* Load up user's BLAT results into trackDb. */
{
char *ss = cartOptionalString(cart, "ss");

if ((ss != NULL) && !ssFilesExist(ss))
    {
    ss = NULL;
    cartRemove(cart, "ss");
    }

if (ss == NULL)
    return(NULL);
else
    {
    struct trackDb *tdb;
    AllocVar(tdb);
    tdb->tableName = cloneString("hgUserPsl");
    tdb->shortLabel = cloneString("BLAT Sequence");
    tdb->type = cloneString("psl");
    tdb->longLabel = cloneString("Your Sequence from BLAT Search");
    tdb->visibility = tvFull;
    tdb->priority = 11.0;
    trackDbPolish(tdb);
    return(tdb);
    }
}

void doGetDnaExtended1()
/* Do extended case/color get DNA options. */
{
struct trackDb *tdbList = hTrackDb(seqName), *tdb;
struct trackDb *ctdbList = tdbForCustomTracks();
struct trackDb *utdbList = tdbForUserPsl();
boolean isRc     = cartUsualBoolean(cart, "hgc.dna.rc", FALSE);
boolean revComp  = cartUsualBoolean(cart, "hgSeq.revComp", FALSE);
boolean maskRep  = cartUsualBoolean(cart, "hgSeq.maskRepeats", FALSE);
int padding5     = cartUsualInt(cart, "hgSeq.padding5", 0);
int padding3     = cartUsualInt(cart, "hgSeq.padding3", 0);
char *casing     = cartUsualString(cart, "hgSeq.casing", "");
char *repMasking = cartUsualString(cart, "hgSeq.repMasking", "");
boolean caseUpper= FALSE;
char *pos = NULL;

    
ctdbList = slCat(ctdbList, tdbList);
tdbList = slCat(utdbList, ctdbList);

cartWebStart(cart, "Extended DNA Case/Color");

if (NULL != (pos = stripCommas(cartOptionalString(cart, "getDnaPos"))))
    hgParseChromRange(pos, &seqName, &winStart, &winEnd);
if (winEnd - winStart > 1000000)
    {
    printf("Please zoom in to 1 million bases or less to color the DNA");
    return;
    }

printf("<H1>Extended DNA Case/Color Options</H1>\n");
puts(
     "Use this page to highlight features in genomic DNA text. "
     "DNA covered by a particular track can be hilighted by "
     "case, underline, bold, italic, or color.  See below for "
     "details about color, and for examples. <P>");

if (cgiBooleanDefined("hgSeq.revComp"))
    {
    isRc = revComp;
    // don't set revComp in cart -- it shouldn't be a default.
    }
if (cgiBooleanDefined("hgSeq.maskRepeats"))
    cartSetBoolean(cart, "hgSeq.maskRepeats", maskRep);
if (*repMasking != 0)
    cartSetString(cart, "hgSeq.repMasking", repMasking);
if (maskRep)
    {
    struct trackDb *rtdb;
    char *visString = cartOptionalString(cart, "rmsk");
    for (rtdb = tdbList;  rtdb != NULL;  rtdb=rtdb->next)
	{
	if (sameString(rtdb->tableName, "rmsk"))
	    break;
	}
    printf("<P> <B>Note:</B> repeat masking style from previous page will <B>not</B> apply to this page.\n");
    if ((rtdb != NULL) &&
	((visString == NULL) || !sameString(visString, "hide")))
	printf("Use the case/color options for the RepeatMasker track below. <P>\n");
    else
	printf("Unhide the RepeatMasker track in the genome browser, then return to this page and use the case/color options for the RepeatMasker track below. <P>\n");
    }
cartSetInt(cart, "padding5", padding5);
cartSetInt(cart, "padding3", padding3);
if (sameString(casing, "upper"))
    caseUpper = TRUE;
if (*casing != 0)
    cartSetString(cart, "hgSeq.casing", casing);

printf("<FORM ACTION=\"%s\" METHOD=\"POST\">\n\n", hgcPath());
cartSaveSession(cart);
cgiMakeHiddenVar("g", "htcGetDna3");

if (NULL != (pos = stripCommas(cartOptionalString(cart, "getDnaPos"))))
    {
    hgParseChromRange(pos, &seqName, &winStart, &winEnd);
    }
puts("Position ");
savePosInTextBox(seqName, winStart+1 - (revComp ? padding3 : padding5), winEnd + (revComp ? padding5 : padding3));
printf(" Reverse complement ");
cgiMakeCheckBox("hgc.dna.rc", isRc);
printf("<BR>\n");
printf("Letters per line ");
cgiMakeIntVar("lineWidth", 60, 3);
printf(" Default case: ");
cgiMakeRadioButton("case", "upper", caseUpper);
printf(" Upper ");
cgiMakeRadioButton("case", "lower", !caseUpper);
printf(" Lower ");
cgiMakeButton("Submit", "Submit");
printf("<BR>\n");
printf("<TABLE BORDER=1>\n");
printf("<TR><TD>Track<BR>Name</TD><TD>Toggle<BR>Case</TD><TD>Under-<BR>line</TD><TD>Bold</TD><TD>Italic</TD><TD>Red</TD><TD>Green</TD><TD>Blue</TD></TR>\n");
for (tdb = tdbList; tdb != NULL; tdb = tdb->next)
    {
    char *track = tdb->tableName;
    if (sameString("hgUserPsl", track) ||
	(lookupCt(track) != NULL) ||
	(fbUnderstandTrack(track) && !dnaIgnoreTrack(track)))
	{
	char *visString = cartOptionalString(cart, track);
	char buf[128];
	if (visString != NULL && sameString(visString, "hide"))
	    {
	    char varName[256];
	    sprintf(varName, "%s_case", track);
	    cartSetBoolean(cart, varName, FALSE);
	    sprintf(varName, "%s_u", track);
	    cartSetBoolean(cart, varName, FALSE);
	    sprintf(varName, "%s_b", track);
	    cartSetBoolean(cart, varName, FALSE);
	    sprintf(varName, "%s_i", track);
	    cartSetBoolean(cart, varName, FALSE);
	    sprintf(varName, "%s_red", track);
	    cartSetInt(cart, varName, 0);
	    sprintf(varName, "%s_green", track);
	    cartSetInt(cart, varName, 0);
	    sprintf(varName, "%s_blue", track);
	    cartSetInt(cart, varName, 0);
	    }
	else
	    {
	    printf("<TR>");
	    printf("<TD>%s</TD>", tdb->shortLabel);
	    sprintf(buf, "%s_case", tdb->tableName);
	    printf("<TD>");
	    cgiMakeCheckBox(buf, cartUsualBoolean(cart, buf, FALSE));
	    printf("</TD>");
	    sprintf(buf, "%s_u", tdb->tableName);
	    printf("<TD>");
	    cgiMakeCheckBox(buf, cartUsualBoolean(cart, buf, FALSE));
	    printf("</TD>");
	    sprintf(buf, "%s_b", tdb->tableName);
	    printf("<TD>");
	    cgiMakeCheckBox(buf, cartUsualBoolean(cart, buf, FALSE));
	    printf("</TD>");
	    sprintf(buf, "%s_i", tdb->tableName);
	    printf("<TD>");
	    cgiMakeCheckBox(buf, cartUsualBoolean(cart, buf, FALSE));
	    printf("</TD>");
	    printf("<TD>");
	    sprintf(buf, "%s_red", tdb->tableName);
	    cgiMakeIntVar(buf, cartUsualInt(cart, buf, 0), 3);
	    printf("</TD>");
	    printf("<TD>");
	    sprintf(buf, "%s_green", tdb->tableName);
	    cgiMakeIntVar(buf, cartUsualInt(cart, buf, 0), 3);
	    printf("</TD>");
	    printf("<TD>");
	    sprintf(buf, "%s_blue", tdb->tableName);
	    cgiMakeIntVar(buf, cartUsualInt(cart, buf, 0), 3);
	    printf("</TD>");
	    printf("</TR>\n");
	    }
	}
    }
printf("</TABLE>\n");
printf("</FORM>\n");
printf("<H3>Coloring Information and Examples</H3>\n");
puts("The color values range from 0 (darkest) to 255 (lightest) and are additive.\n");
puts("The examples below show a few ways to hilight individual tracks, "
     "and their interplay. It's good to keep it simple at first.  It's easy "
     "to make pretty but completely cryptic displays with this feature.");
puts(
     "<UL>"
     "<LI>To put exons from RefSeq Genes in upper case red text, check the "
     "appropriate box in the Toggle Case column and set the color to pure "
     "red, RGB (255,0,0). Upon submitting, any RefSeq Gene within the "
     "designated chromosomal interval will now appear in red capital letters.\n"
     "<LI>To see the overlap between RefSeq Genes and Genscan predictions try "
     "setting the RefSeq Genes to red (255,0,0) and Genscan to green (0,255,0). "
     "Places where the RefSeq Genes and Genscan overlap will be painted yellow "
     "(255,255,0).\n"
     "<LI>To get a level-of-coverage effect for tracks like Spliced Ests with "
     "multiple overlapping items, initially select a darker color such as deep "
     "green, RGB (0,64,0). Nucleotides covered by a single EST will appear dark "
     "green, while regions covered with more ESTs get progressively brighter -- "
     "saturating at 4 ESTs."
     "<LI>Another track can be used to mask unwanted features. Setting the "
     "RepeatMasker track to RGB (255,255,255) will white-out Genscan predictions "
     "of LINEs but not mainstream host genes; masking with RefSeq Genes will show "
     "what is new in the gene prediction sector."
     "</UL>");
puts("<H3>Further Details and Ideas</H3>");
puts("<P>Copying and pasting the web page output to a text editor such as Word "
     "will retain upper case but lose colors and other formatting. That's still "
     "useful because other web tools such as "
     "<A HREF=\"http://www.ncbi.nlm.nih.gov/blast/index.nojs.cgi\" TARGET=_BLANK>NCBI Blast</A> "
     "can be set to ignore lower case.  To fully capture formatting such as color "
     "and underlining, view the output as \"source\" in your web browser, or download "
     "it, or copy the output page into an html editor.</P>");
puts("<P>The default line width of 60 characters is standard, but if you have "
     "a reasonable sized monitor it's useful to set this higher - to 125 characters "
     "or more.  You can see more DNA at once this way, and fewer line breaks help "
     "in finding DNA strings using the web browser search function.</P>");
puts("<P>Be careful about requesting complex formatting for a very large "
     "chromosomal region.  After all the html tags are added to the output page, "
     "the file size may exceed size limits that your browser, clipboard, and "
     "other software can safely display.  The tool will format 10Mbp and more though.</P>");
trackDbFreeList(&tdbList);
}

void doGetBlastPep(char *readName, char *table)
/* get predicted protein */
{
struct lineFile *lf;
struct psl *psl;
int start, end;
enum gfType tt = gftDnaX, qt = gftProt;
boolean isProt = 1;
struct sqlResult *sr;
struct sqlConnection *conn = hAllocConn();
struct dnaSeq *tSeq;
char query[256], **row;
char fullTable[64];
boolean hasBin;
char buffer[2048], *str = buffer;
int i, j, c;
char *ptr;

start = cartInt(cart, "o");
hFindSplitTable(seqName, table, fullTable, &hasBin);
sprintf(query, "select * from %s where qName = '%s' and tName = '%s' and tStart=%d",
	fullTable, readName, seqName, start);
sr = sqlGetResult(conn, query);
if ((row = sqlNextRow(sr)) == NULL)
    errAbort("Couldn't find alignment for %s at %d", readName, start);
psl = pslLoad(row+hasBin);
sqlFreeResult(&sr);
hFreeConn(&conn);
printf("<PRE><TT>");
end = psl->tEnd;
if (psl->strand[1] == '+')
    end = psl->tStarts[psl->blockCount - 1] + psl->blockSizes[psl->blockCount - 1] *3;
if ((ptr = strchr(readName, '.')) != NULL)
    *ptr++ = 0;

printf(">%s\n", readName);
tSeq = hDnaFromSeq(psl->tName, start, end, dnaLower);

if (psl->strand[1] == '-')
    {
    start = psl->tSize - end;
    reverseComplement(tSeq->dna, tSeq->size);
    }
for (i=0; i<psl->blockCount; ++i)
    {
    int ts = psl->tStarts[i] - start;
    int sz = psl->blockSizes[i];

    for (j=0; j<sz; ++j)
	{
	int codonStart = ts + 3*j;
	DNA *codon = &tSeq->dna[codonStart];
	*str++ = lookupCodon(codon);
	}
    }

*str = 0;
printLines(stdout, buffer, 50);
printf("</TT></PRE>");
}


void doGetDna2()
/* Do second DNA dialog (or just fetch DNA) */
{
char *tbl = cgiUsualString("table", "");
char *action = cgiUsualString("submit", "");
int itemCount;

if (sameString(action, "Extended case/color options"))
    {
    doGetDnaExtended1();
    return;
    }
pushWarnHandler(htmlVaWarn);
hgBotDelay();
puts("<PRE>");
if (tbl[0] == 0)
    {
    char *pos = NULL;
    char *chrom = NULL;
    int start = 0;
    int end = 0;

    itemCount = 1;
    if ( NULL != (pos = stripCommas(cartOptionalString(cart, "getDnaPos"))) &&
         hgParseChromRange(pos, &chrom, &start, &end))
        {
        hgSeqRange(chrom, start, end, '?', "dna");
        }
    else
        {        
        hgSeqRange(seqName, cartInt(cart, "l"), cartInt(cart, "r"),
                   '?', "dna");
        }
    }
else
    {
    struct hTableInfo *hti = NULL;
    char rootName[256];
    char parsedChrom[32];
    /* Table might be a custom track; if it's not in the database, 
     * just get DNA as if no table were given. */
    hParseTableName(tbl, rootName, parsedChrom);
    hti = hFindTableInfo(seqName, rootName);
    if (hti == NULL)
	{
	itemCount = 1;
	hgSeqRange(seqName, cartInt(cart, "o"), cartInt(cart, "t"),
		   '?', tbl);
	}
    else
	{
	char *where = NULL;
	char *item = cgiUsualString("i", "");
	char buf[256];
	if ((hti->nameField[0] != 0) && (item[0] != 0))
	    {
	    safef(buf, sizeof(buf), "%s = '%s'", hti->nameField, item);
	    where = buf;
	    }
	itemCount = hgSeqItemsInRange(tbl, seqName, cartInt(cart, "o"),
				      cartInt(cart, "t"), where);
	}
    }
if (itemCount == 0)
    printf("\n# No results returned from query.\n\n");
puts("</PRE>");
}

struct hTableInfo *ctToHti(struct customTrack *ct)
/* Create an hTableInfo from a customTrack. */
{
struct hTableInfo *hti;

AllocVar(hti);
hti->rootName = cloneString(ct->tdb->tableName);
hti->isPos = TRUE;
hti->isSplit = FALSE;
hti->hasBin = FALSE;
hti->type = cloneString(ct->tdb->type);
if (ct->fieldCount >= 3)
    {
    strncpy(hti->chromField, "chrom", 32);
    strncpy(hti->startField, "chromStart", 32);
    strncpy(hti->endField, "chromEnd", 32);
    }
if (ct->fieldCount >= 4)
    {
    strncpy(hti->nameField, "name", 32);
    }
if (ct->fieldCount >= 5)
    {
    strncpy(hti->scoreField, "score", 32);
    }
if (ct->fieldCount >= 6)
    {
    strncpy(hti->strandField, "strand", 32);
    }
if (ct->fieldCount >= 8)
    {
    strncpy(hti->cdsStartField, "thickStart", 32);
    strncpy(hti->cdsEndField, "thickEnd", 32);
    hti->hasCDS = TRUE;
    }
if (ct->fieldCount >= 12)
    {
    strncpy(hti->countField, "blockCount", 32);
    strncpy(hti->startsField, "chromStarts", 32);
    strncpy(hti->endsSizesField, "blockSizes", 32);
    hti->hasBlocks = TRUE;
    }

return(hti);
}

struct hTableInfo *htiForUserPsl()
/* Create an hTableInfo for user's BLAT results. */
{
struct hTableInfo *hti;

AllocVar(hti);
hti->rootName = cloneString("hgUserPsl");
hti->isPos = TRUE;
hti->isSplit = FALSE;
hti->hasBin = FALSE;
hti->type = cloneString("psl");
strncpy(hti->chromField, "tName", 32);
strncpy(hti->startField, "tStart", 32);
strncpy(hti->endField, "tEnd", 32);
strncpy(hti->nameField, "qName", 32);
// psl can be scored... but strictly speaking, does not have a score field!
strncpy(hti->strandField, "strand", 32);
hti->hasCDS = FALSE;
strncpy(hti->countField, "blockCount", 32);
strncpy(hti->startsField, "tStarts", 32);
strncpy(hti->endsSizesField, "tSizes", 32);
hti->hasBlocks = TRUE;

return(hti);
}

struct bed *bedFromUserPsl()
/* Load up user's BLAT results into bedList. */
{
struct bed *bedList = NULL;
char *ss = cartOptionalString(cart, "ss");

if ((ss != NULL) && ! ssFilesExist(ss))
    {
    ss = NULL;
    cartRemove(cart, "ss");
    }

if (ss == NULL)
    return(NULL);
else
    {
    struct lineFile *f;
    struct psl *psl;
    enum gfType qt, tt;
    char *faFileName, *pslFileName;
    int i;

    parseSs(ss, &pslFileName, &faFileName, NULL);
    pslxFileOpen(pslFileName, &qt, &tt, &f);
    while ((psl = pslNext(f)) != NULL)
	{
	struct bed *bed;
	AllocVar(bed);
	bed->chrom = cloneString(seqName);
	bed->chromStart = psl->tStart;
	bed->chromEnd = psl->tEnd;
	bed->name = cloneString(psl->qName);
	bed->score = pslScore(psl);
	if ((psl->strand[0] == '-' && psl->strand[1] == '+') ||
	    (psl->strand[0] == '+' && psl->strand[1] == '-'))
	    strncpy(bed->strand, "-", 2);
	else
	    strncpy(bed->strand, "+", 2);
	bed->thickStart = bed->chromStart;
	bed->thickEnd   = bed->chromEnd;
	bed->blockCount = psl->blockCount;
	bed->chromStarts = needMem(bed->blockCount * sizeof(int));
	bed->blockSizes  = needMem(bed->blockCount * sizeof(int));
	for (i=0;  i < bed->blockCount;  i++)
	    {
	    bed->chromStarts[i] = psl->tStarts[i];
	    bed->blockSizes[i]  = psl->blockSizes[i];
	    }
	if (qt == gftProt)
	    for (i=0;  i < bed->blockCount;  i++)
		{
		// If query is protein, blockSizes are in aa units; fix 'em.
		bed->blockSizes[i] *= 3;
		}
	if (psl->strand[1] == '-')
	    {
	    // psl: if target strand is '-', flip the coords.
	    // (this is the target part of pslRcBoth from src/lib/psl.c)
	    for (i=0;  i < bed->blockCount;  ++i)
		{
		bed->chromStarts[i] =
		    psl->tSize - (bed->chromStarts[i] +
				  bed->blockSizes[i]);
		}
	    reverseInts(bed->chromStarts, bed->blockCount);
	    reverseInts(bed->blockSizes, bed->blockCount);
	    assert(bed->chromStart == bed->chromStarts[0]);
	    }
	// translate absolute starts to relative starts (after handling 
	// target-strand coord-flipping)
	for (i=0;  i < bed->blockCount;  i++)
	    {
	    bed->chromStarts[i] -= bed->chromStart;
	    }
	slAddHead(&bedList, bed);
	pslFree(&psl);
	}
    lineFileClose(&f);
    slReverse(&bedList);
    return(bedList);
    }
}


void addColorToRange(int r, int g, int b, struct rgbColor *colors, int start, int end)
/* Add rgb values to colors array from start to end.  Don't let values
 * exceed 255 */
{
struct rgbColor *c;
int rr, gg, bb;
int i;
for (i=start; i<end; ++i)
    {
    c = colors+i;
    rr = c->r + r;
    if (rr > 255) rr = 255;
    c->r = rr;
    gg = c->g + g;
    if (gg > 255) gg = 255;
    c->g = gg;
    bb = c->b + b;
    if (bb > 255) bb = 255;
    c->b = bb;
    }
}

void getDnaHandleBits(char *track, char *type, Bits *bits, 
		      int winStart, int winEnd, boolean isRc,
		      struct featureBits *fbList)
/* See if track_type variable exists, and if so set corresponding bits. */
{
char buf[256];
struct featureBits *fb;
int s,e;
int winSize = winEnd - winStart;

sprintf(buf, "%s_%s", track, type);
if (cgiBoolean(buf))
    {
    for (fb = fbList; fb != NULL; fb = fb->next)
	{
	s = fb->start - winStart;
	e = fb->end - winStart;
	if (isRc)
	    reverseIntRange(&s, &e, winSize);
	bitSetRange(bits, s, e - s);
	}
    }
}

void doGetDna3()
/* Fetch DNA in extended color format */
{
struct dnaSeq *seq;
struct cfm *cfm;
int i;
boolean isRc = cgiBoolean("hgc.dna.rc");
boolean defaultUpper = sameString(cartString(cart, "case"), "upper");
int winSize;
int lineWidth = cartInt(cart, "lineWidth");
struct rgbColor *colors;
struct trackDb *tdbList = hTrackDb(seqName), *tdb;
struct trackDb *ctdbList = tdbForCustomTracks();
struct trackDb *utdbList = tdbForUserPsl();
char *pos = NULL;
Bits *uBits;	/* Underline bits. */
Bits *iBits;    /* Italic bits. */
Bits *bBits;    /* Bold bits. */

if (NULL != (pos = stripCommas(cartOptionalString(cart, "getDnaPos"))))
    hgParseChromRange(pos, &seqName, &winStart, &winEnd);

winSize = winEnd - winStart;
uBits = bitAlloc(winSize);	/* Underline bits. */
iBits = bitAlloc(winSize);	/* Italic bits. */
bBits = bitAlloc(winSize);	/* Bold bits. */

ctdbList = slCat(ctdbList, tdbList);
tdbList = slCat(utdbList, ctdbList);

cartWebStart(cart, "Extended DNA Output");
printf("<PRE><TT>");
printf(">%s:%d-%d %s\n", seqName, winStart+1, winEnd,
       (isRc ? "(reverse complement)" : ""));
seq = hDnaFromSeq(seqName, winStart, winEnd, dnaLower);
if (isRc)
    reverseComplement(seq->dna, seq->size);
if (defaultUpper)
    touppers(seq->dna);

AllocArray(colors, winSize);
for (tdb = tdbList; tdb != NULL; tdb = tdb->next)
    {
    char *track = tdb->tableName;
    struct featureBits *fbList = NULL, *fb;
    struct customTrack *ct = lookupCt(track);
    if (sameString("hgUserPsl", track) ||
	(ct != NULL) ||
	(fbUnderstandTrack(track) && !dnaIgnoreTrack(track)))
        {
	char buf[256];
	int r,g,b;
	// to save a LOT of time, don't fetch track features unless some 
	// coloring/formatting has been specified for them.
	boolean hasSettings = FALSE;
	safef(buf, sizeof(buf), "%s_u", track);
	hasSettings |= cgiBoolean(buf);
	safef(buf, sizeof(buf), "%s_b", track);
	hasSettings |= cgiBoolean(buf);
	safef(buf, sizeof(buf), "%s_i", track);
	hasSettings |= cgiBoolean(buf);
	safef(buf, sizeof(buf), "%s_case", track);
	hasSettings |= cgiBoolean(buf);
	safef(buf, sizeof(buf), "%s_red", track);
	hasSettings |= (cgiOptionalInt(buf, 0) != 0);
	safef(buf, sizeof(buf), "%s_green", track);
	hasSettings |= (cgiOptionalInt(buf, 0) != 0);
	safef(buf, sizeof(buf), "%s_blue", track);
	hasSettings |= (cgiOptionalInt(buf, 0) != 0);
	if (! hasSettings)
	    continue;

	if (sameString("hgUserPsl", track))
	    {
	    struct hTableInfo *hti = htiForUserPsl();
	    struct bedFilter *bf;
	    struct bed *bedList, *bedList2;
	    AllocVar(bf);
	    bedList = bedFromUserPsl();
	    bedList2 = bedFilterListInRange(bedList, bf, seqName, winStart,
					    winEnd);
	    fbList = fbFromBed(track, hti, bedList2, winStart, winEnd,
			       TRUE, FALSE);
	    bedFreeList(&bedList);
	    bedFreeList(&bedList2);
	    }
	else if (ct != NULL)
	    {
	    struct hTableInfo *hti = ctToHti(ct);
	    struct bedFilter *bf;
	    struct bed *bedList2;
	    AllocVar(bf);
	    bedList2 = bedFilterListInRange(ct->bedList, bf, seqName, winStart,
					    winEnd);
	    fbList = fbFromBed(track, hti, bedList2, winStart, winEnd,
			       TRUE, FALSE);
	    bedFreeList(&bedList2);
	    }
	else
	    fbList = fbGetRange(track, seqName, winStart, winEnd);

	/* Flip underline/italic/bold bits. */
	getDnaHandleBits(track, "u", uBits, winStart, winEnd, isRc, fbList);
	getDnaHandleBits(track, "b", bBits, winStart, winEnd, isRc, fbList);
	getDnaHandleBits(track, "i", iBits, winStart, winEnd, isRc, fbList);

	/* Toggle case if necessary. */
	sprintf(buf, "%s_case", track);
	if (cgiBoolean(buf))
	    {
	    for (fb = fbList; fb != NULL; fb = fb->next)
	        {
		DNA *dna;
		int start = fb->start - winStart;
		int end  = fb->end - winStart;
		int size = fb->end - fb->start;
		if (isRc)
		    reverseIntRange(&start, &end, seq->size);
		dna = seq->dna + start;
		if (defaultUpper)
		    toLowerN(dna, size);
		else
		    toUpperN(dna, size);
		}
	    }

	/* Add in RGB values if necessary. */
	sprintf(buf, "%s_red", track);
	r = cartInt(cart, buf);
	sprintf(buf, "%s_green", track);
	g = cartInt(cart, buf);
	sprintf(buf, "%s_blue", track);
	b = cartInt(cart, buf);
	if (r != 0 || g != 0 || b != 0)
	    {
	    for (fb = fbList; fb != NULL; fb = fb->next)
	        {
		int s = fb->start - winStart;
		int e = fb->end - winStart;
		if (isRc)
		    reverseIntRange(&s, &e, winEnd - winStart);
		addColorToRange(r, g, b, colors, s, e);
		}
	    }
	}
    }

cfm = cfmNew(0, lineWidth, FALSE, FALSE, stdout, 0);
for (i=0; i<seq->size; ++i)
    {
    struct rgbColor *color = colors+i;
    int c = (color->r<<16) + (color->g<<8) + color->b;
    cfmOutExt(cfm, seq->dna[i], c, 
	      bitReadOne(uBits, i), bitReadOne(bBits, i), bitReadOne(iBits, i));
    }
cfmFree(&cfm);
freeDnaSeq(&seq);
bitFree(&uBits);
bitFree(&iBits);
bitFree(&bBits);
}

void medlineLinkedLine(char *title, char *text, char *search)
/* Produce something that shows up on the browser as
 *     TITLE: value
 * with the value hyperlinked to medline. */
{
char *encoded = cgiEncode(search);

printf("<B>%s:</B> ", title);
if (sameWord(text, "n/a"))
    printf("n/a<BR>\n");
else
    {
    printf("<A HREF=\"");
    printEntrezPubMedUrl(stdout, encoded);
    printf("\" TARGET=_blank>%s</A><BR>\n", text);
    }
freeMem(encoded);
}

void medlineProductLinkedLine(char *title, char *text)
/* Produce something that shows up on the browser as
 *     TITLE: value
 * with the value hyperlinked to medline. 
 * Replaces commas in the product name with spaces, as commas sometimes
 * interfere with PubMed search */
{
    subChar(text, ',', ' ');
    medlineLinkedLine(title, text, text);
}

void appendAuthor(struct dyString *dy, char *gbAuthor, int len)
/* Convert from  Kent,W.J. to Kent WJ and append to dy.
 * gbAuthor gets eaten in the process. 
 * Also strip web URLs since Entrez doesn't like those. */
{
char buf[2048];
char *ptr;

if (len >= sizeof(buf))
    warn("author %s too long to process", gbAuthor);
else
    {
    memcpy(buf, gbAuthor, len);
    buf[len] = 0;
    stripChar(buf, '.');
    subChar(buf, ',' , ' ');
    if ((ptr = strstr(buf, " http://")) != NULL)
        *ptr = 0;
    dyStringAppend(dy, buf);
    dyStringAppend(dy, " ");
    }
}

void gbToEntrezAuthor(char *authors, struct dyString *dy)
/* Convert from Genbank author format:
 *      Kent,W.J., Haussler,D. and Zahler,A.M.
 * to Entrez search format:
 *      Kent WJ,Haussler D,Zahler AM
 */
{
char buf[256];
char *s = authors, *e;

/* Parse first authors, which will be terminated by '.,' */
while ((e = strstr(s, ".,i ")) != NULL)
    {
    int len = e - s + 1;
    appendAuthor(dy, s, len);
    s += len+2;
    }
if ((e = strstr(s, " and")) != NULL)
    {
    int len = e - s;
    appendAuthor(dy, s, len);
    s += len+4;
    }
if ((s = skipLeadingSpaces(s)) != NULL && s[0] != 0)
    {
    int len = strlen(s);
    appendAuthor(dy, s, len);
    }
}

void printGeneLynxName(char *search)
/* Print link to GeneLynx search using gene name (WNT2, CFTR etc) */
{
printf("<B>GeneLynx</B> ");
printf("<A HREF=\"http://www.genelynx.org/cgi-bin/linklist?tableitem=GLID_NAME.name&IDlist=%s&dir=1\" TARGET=_blank>", search);
printf("%s</A><BR>\n", search);
}

void printGeneLynxAcc(char *search)
/* Print link to GeneLynx search using accession (X07876, BC001451 etc) */
{
printf("<B>GeneLynx</B> ");
printf("<A HREF=\"http://human.genelynx.org/cgi-bin/fullsearch?fullquery=%s&submit=submit\" TARGET=_blank>", search);
printf("%s</A><BR>\n", search);
}

/* --- !!! Riken code is under development Fan. 4/16/02 */
void printRikenInfo(char *acc, struct sqlConnection *conn )
/* Print Riken annotation info */
{
struct sqlResult *sr;
char **row;
char qry[512];
char *seqid, *fantomid, *cloneid, *modified_time, *accession, *comment;
char *qualifier, *anntext, *datasrc, *srckey, *href, *evidence;   

accession = acc;
snprintf(qry, sizeof(qry), 
	 "select seqid from rikenaltid where altid='%s';", accession);
sr = sqlMustGetResult(conn, qry);
row = sqlNextRow(sr);

if (row != NULL)
    {
    seqid=strdup(row[0]);

    snprintf(qry, sizeof(qry), 
	     "select Qualifier, Anntext, Datasrc, Srckey, Href, Evidence "
	     "from rikenann where seqid='%s';", seqid);

    sqlFreeResult(&sr);
    sr = sqlMustGetResult(conn, qry);
    row = sqlNextRow(sr);

    while (row !=NULL)
	{
	qualifier = row[0];
	anntext   = row[1];
	datasrc   = row[2];
	srckey    = row[3];
	href      = row[4];
	evidence  = row[5];
	row = sqlNextRow(sr);		
	}

    snprintf(qry, sizeof(qry), 
	     "select comment from rikenseq where id='%s';", seqid);
    sqlFreeResult(&sr);
    sr = sqlMustGetResult(conn, qry);
    row = sqlNextRow(sr);

    if (row != NULL)
	{
	comment = row[0];
	printf("<B>Riken/comment:</B> %s<BR>\n",comment);
	}
    }  
}

void printStanSource(char *acc, char *type)
/* Print out a link (Human/Mouse/Rat only) to Stanford's SOURCE web resource. 
   Types known are: est,mrna,unigene,locusLink. */
{
if (startsWith("Human", organism) || startsWith("Mouse", organism) ||
    startsWith("Rat", organism))
    {
    char *stanSourceLink = "http://genome-www5.stanford.edu/cgi-bin/SMD/source/sourceResult?"; 
    if(sameWord(type, "est"))
	{
	printf("<B>Stanford SOURCE:</B> %s <A HREF=\"%soption=Number&criteria=%s&choice=Gene\" TARGET=_blank>[Gene Info]</A> ",acc,stanSourceLink,acc);
	printf("<A HREF=\"%soption=Number&criteria=%s&choice=cDNA\" TARGET=_blank>[Clone Info]</A><BR>\n",stanSourceLink,acc);
	}
    else if(sameWord(type,"unigene"))
	{
	printf("<B>Stanford SOURCE:</B> %s <A HREF=\"%soption=CLUSTER&criteria=%s&choice=Gene\" TARGET=_blank>[Gene Info]</A> ",acc,stanSourceLink,acc);
	printf("<A HREF=\"%soption=CLUSTER&criteria=%s&choice=cDNA\" TARGET=_blank>[Clone Info]</A><BR>\n",stanSourceLink,acc);
	}
    else if(sameWord(type,"mrna"))
	printf("<B>Stanford SOURCE:</B> <A HREF=\"%soption=Number&criteria=%s&choice=Gene\" TARGET=_blank>%s</A><BR>\n",stanSourceLink,acc,acc);
    else if(sameWord(type,"locusLink"))
	printf("<B>Stanford SOURCE Locus Link:</B> <A HREF=\"%soption=LLID&criteria=%s&choice=Gene\" TARGET=_blank>%s</A><BR>\n",stanSourceLink,acc,acc);
    }
}

void printGeneCards(char *geneName)
/* Print out a link to GeneCards (Human only). */
{
if (startsWith("hg", database) && isNotEmpty(geneName))
    {
    printf("<B>GeneCards:</B> "
	   "<A HREF = \"http://bioinfo.weizmann.ac.il/cards-bin/cardsearch.pl?"
	   "search=%s\" TARGET=_blank>%s</A><BR>\n",
	   geneName, geneName);
    }
}


int getImageId(struct sqlConnection *conn, char *acc)
/* get the image id for a clone, or 0 if none */
{
int imageId = 0;
if (sqlTableExists(conn, "imageClone"))
    {
    struct sqlResult *sr;
    char **row;
    char query[128];
    safef(query, sizeof(query),
          "select imageId from imageClone where acc = '%s'", acc);
    sr = sqlMustGetResult(conn, query);
    row = sqlNextRow(sr);
    if (row != NULL)
        imageId = sqlUnsigned(row[0]);
    sqlFreeResult(&sr);
    }
return imageId;
}

static char *mgcStatusDesc[][2] =
/* Table of MGC status codes to descriptions.  This is essentially duplicated
 * from MGC loading code, but we don't share the data to avoid creating some
 * dependencies.  Might want to move these to a shared file or just put these
 * in a table.  Although it is nice to be able to customize for the browser. */
{
    {"unpicked", "not picked"},
    {"picked", "picked"},
    {"notBack", "not back"},
    {"noDecision", "no decision yet"},
    {"fullLength", "full length"},
    {"fullLengthShort", "full length (short isoform)"},
    {"incomplete", "incomplete"},
    {"chimeric", "chimeric"},
    {"frameShift", "frame shifted"},
    {"contaminated", "contaminated"},
    {"retainedIntron", "retained intron"},
    {"mixedWells", "mixed wells"},
    {"noGrowth", "no growth"},
    {"noInsert", "no insert"},
    {"no5est", "no 5' EST match"},
    {"microDel", "no cloning site / microdeletion"},
    {"artifact", "library artifacts"},
    {"noPolyATail", "no polyA-tail"},
    {"cantSequence", "unable to sequence"},
    {"inconsistentWithGene", "inconsistent with known gene structure"},
    {NULL, NULL}
};

char *getMgcStatusDesc(struct sqlConnection *conn, int imageId)
/* get a description of the status of a MGC clone */
{
struct sqlResult *sr;
char **row;
char query[128];
char *desc = NULL;

/* mgcFullStatus is used on browsers with only the full-length (mgc genes)
 * track */
if (sqlTableExists(conn, "mgcStatus"))
    safef(query, sizeof(query),
          "SELECT status FROM mgcStatus WHERE (imageId = %d)", imageId);
else
    safef(query, sizeof(query),
          "SELECT status FROM mgcFullStatus WHERE (imageId = %d)", imageId);
sr = sqlMustGetResult(conn, query);
row = sqlNextRow(sr);
if (row == NULL)
    desc = "no MGC status available; please report to browser maintainers";
else
    {
    int i;
    for (i = 0; (mgcStatusDesc[i][0] != NULL) && (desc == NULL); i++)
        {
        if (sameString(row[0], mgcStatusDesc[i][0]))
            desc = mgcStatusDesc[i][1];
        }
    if (desc == NULL)
        desc = "unknown MGC status; please report to browser maintainers";
    }

sqlFreeResult(&sr);
return desc;
}                   

void printMgcRnaSpecs(struct trackDb *tdb, char *acc, int imageId)
/* print status information for MGC mRNA or EST; must have imageId */
{
struct sqlConnection *conn = hgAllocConn();
char *mgcOrganism = NULL, *statusDesc;

/* link to MGC site only for full-length mRNAs */
if (sameString(tdb->tableName, "mgcGenes"))
    {
    if (startsWith("hg", database))
        mgcOrganism = "Hs";
    else if (startsWith("mm", database))
        mgcOrganism = "Mm";
    else
        errAbort("can't map database \"%s\" to a MGC organism", database);
    printf("<B>MGC clone information:</B> ");
    printf("<A href=\"http://mgc.nci.nih.gov/Reagents/CloneInfo?ORG=%s&IMAGE=%d\" TARGET=_blank>IMAGE:%d</A><BR>", 
           mgcOrganism, imageId, imageId);
    }

/* add status description */
statusDesc = getMgcStatusDesc(conn, imageId);
if (statusDesc != NULL)
    printf("<B>MGC status:</B> %s<BR>", statusDesc);
hFreeConn(&conn);
}

void htcDisplayMrna(char *acc)
/* Display mRNA available from genback or seq table.. */
{
struct dnaSeq *seq = hGenBankGetMrna(acc, NULL);
if (seq == NULL)
    errAbort("mRNA sequence %s not found", acc);

hgcStart("mRNA sequence");
printf("<PRE><TT>");
faWriteNext(stdout, seq->name, seq->dna, seq->size);
printf("</TT></PRE>");
dnaSeqFree(&seq);
}


void printRnaSpecs(struct trackDb *tdb, char *acc)
/* Print auxiliarry info on RNA. */
{
struct dyString *dy = newDyString(1024);
struct sqlConnection *conn = hgAllocConn();
struct sqlConnection *conn2= hgAllocConn();
struct sqlResult *sr;
char **row;
char rgdEstId[512];
char query[256];
char *type,*direction,*source,*orgFullName,*library,*clone,*sex,*tissue,
    *development,*cell,*cds,*description, *author,*geneName,
    *date,*productName;
boolean isMgcTrack = startsWith("mgc", tdb->tableName);
int imageId = (isMgcTrack ? getImageId(conn, acc) : 0);
int seqSize,fileSize;
long fileOffset;
char *ext_file;	
boolean hasVersion = hHasField("mrna", "version");
boolean haveGbSeq = sqlTableExists(conn, "gbSeq");
char *seqTbl = haveGbSeq ? "gbSeq" : "seq";
char *version = NULL;
struct trackDb *tdbRgdEst;

/* This sort of query and having to keep things in sync between
 * the first clause of the select, the from clause, the where
 * clause, and the results in the row ... is really tedious.
 * One of my main motivations for going to a more object
 * based rather than pure relational approach in general,
 * and writing 'autoSql' to help support this.  However
 * the pure relational approach wins for pure search speed,
 * and these RNA fields are searched.  So it looks like
 * the code below stays.  Be really careful when you modify
 * it.
 *
 * Uses the gbSeq table if available, otherwise use seq for older databases. 
 */
dyStringAppend(dy,
               "select mrna.type,mrna.direction,"
               "source.name,organism.name,library.name,mrnaClone.name,"
               "sex.name,tissue.name,development.name,cell.name,cds.name,"
               "description.name,author.name,geneName.name,productName.name,");
if (haveGbSeq)
    dyStringAppend(dy,
                   "gbSeq.size,mrna.moddate,gbSeq.gbExtFile,gbSeq.file_offset,gbSeq.file_size ");
else
    dyStringAppend(dy,
		   "seq.size,seq.gb_date,seq.extFile,seq.file_offset,seq.file_size ");

/* If the mrna table has a "version" column then will show it */
if (hasVersion) 
    {
    dyStringAppend(dy,
                   ", mrna.version ");    
    } 

dyStringPrintf(dy,
               " from mrna,%s,source,organism,library,mrnaClone,sex,tissue,"
               "development,cell,cds,description,author,geneName,productName "
               " where mrna.acc = '%s' and mrna.id = %s.id ",
               seqTbl, acc, seqTbl);
dyStringAppend(dy,
               "and mrna.source = source.id and mrna.organism = organism.id "
               "and mrna.library = library.id and mrna.mrnaClone = mrnaClone.id "
               "and mrna.sex = sex.id and mrna.tissue = tissue.id "
               "and mrna.development = development.id and mrna.cell = cell.id "
               "and mrna.cds = cds.id and mrna.description = description.id "
               "and mrna.author = author.id and mrna.geneName = geneName.id "
               "and mrna.productName = productName.id");

sr = sqlMustGetResult(conn, dy->string);
row = sqlNextRow(sr);
if (row != NULL)
    {
    type=row[0];direction=row[1];source=row[2];orgFullName=row[3];library=row[4];clone=row[5];
    sex=row[6];tissue=row[7];development=row[8];cell=row[9];cds=row[10];description=row[11];
    author=row[12];geneName=row[13];productName=row[14];
    seqSize = sqlUnsigned(row[15]);
    date = row[16];
    ext_file = row[17];
    fileOffset=sqlUnsigned(row[18]);
    fileSize=sqlUnsigned(row[19]);

    if (hasVersion) 
        {
        version = row[20];
        }


    /* Now we have all the info out of the database and into nicely named
     * local variables.  There's still a few hoops to jump through to 
     * format this prettily on the web with hyperlinks to NCBI. */
    printf("<H2>Information on %s%s <A HREF=\"", 
           (isMgcTrack ? "MGC " : ""), type);
    printEntrezNucleotideUrl(stdout, acc);
    printf("\" TARGET=_blank>%s</A></H2>\n", acc);

    if (isMgcTrack && (imageId > 0))
        printMgcRnaSpecs(tdb, acc, imageId);
    printf("<B>Description:</B> %s<BR>\n", description);

    medlineLinkedLine("Gene", geneName, geneName);
    medlineProductLinkedLine("Product", productName);
    dyStringClear(dy);
    gbToEntrezAuthor(author, dy);
    medlineLinkedLine("Author", author, dy->string);
    printf("<B>Organism:</B> ");
    printf("<A href=\"http://www.ncbi.nlm.nih.gov/Taxonomy/Browser/wwwtax.cgi?mode=Undef&name=%s&lvl=0&srchmode=1\" TARGET=_blank>", 
	   cgiEncode(orgFullName));
    printf("%s</A><BR>\n", orgFullName);
    printf("<B>Tissue:</B> %s<BR>\n", tissue);
    printf("<B>Development stage:</B> %s<BR>\n", development);
    printf("<B>Cell type:</B> %s<BR>\n", cell);
    printf("<B>Sex:</B> %s<BR>\n", sex);
    printf("<B>Library:</B> %s<BR>\n", library);
    printf("<B>Clone:</B> %s<BR>\n", clone);
    if (direction[0] != '0') printf("<B>Read direction:</B> %s'<BR>\n", direction);
    printf("<B>CDS:</B> %s<BR>\n", cds);
    printf("<B>Date:</B> %s<BR>\n", date);
    if (hasVersion) 
        {
        printf("<B>Version:</B> %s<BR>\n", version);
        }
    if (sameWord(type, "mrna") && startsWith("Human", organism))
	{
	printGeneLynxAcc(acc);
	}
    /* print RGD EST Report link if it is Rat genome and it has a link to RGD */
    if (sameWord(organism, "Rat"))
	{
	if (hTableExists("rgdEstLink"))
	    {
	    snprintf(query, sizeof(query),
            	"select id from %s.rgdEstLink where name = '%s';",  database, acc);
	    if (sqlQuickQuery(conn2, query, rgdEstId, sizeof(rgdEstId)) != NULL)
		{
		tdbRgdEst = hashFindVal(trackHash, "rgdEst");
        	printf("<B>RGD EST Report: ");
	        printf("<A HREF=\"%s%s\" target=_blank>", tdbRgdEst->url, rgdEstId);
        	printf("RGD:%s</B></A><BR>\n", rgdEstId);
		}
	    }
	}
    printStanSource(acc, type);
    if (hGenBankHaveSeq(acc, NULL))
        {
        printf("<B>%s sequence:</B> ", type); 
        hgcAnchorSomewhere("htcDisplayMrna", acc, tdb->tableName, seqName);
        printf("%s</A><BR>\n", acc); 
        }
    }
else
    {
    warn("Couldn't find %s in mrna table", acc);
    }

sqlFreeResult(&sr);
freeDyString(&dy);
hgFreeConn(&conn);
hgFreeConn(&conn2);
}

void printAlignments(struct psl *pslList, 
		     int startFirst, char *hgcCommand, char *typeName, char *itemIn)
/* Print list of mRNA alignments. */
{
struct psl *psl;
int aliCount = slCount(pslList);
boolean same;
char otherString[512];

if (aliCount > 1)
    printf("The alignment you clicked on is first in the table below.<BR>\n");

printf("<PRE><TT>");
if (startsWith("chr", pslList->tName))
    printf(" SIZE IDENTITY CHROMOSOME  STRAND    START     END              QUERY      START  END  TOTAL\n");
else
    printf(" SIZE IDENTITY  SCAFFOLD   STRAND    START     END              QUERY      START  END  TOTAL\n");
printf("--------------------------------------------------------------------------------------------\n");
for (same = 1; same >= 0; same -= 1)
    {
    for (psl = pslList; psl != NULL; psl = psl->next)
	{
	if (same ^ (psl->tStart != startFirst))
	    {
	    sprintf(otherString, "%d&aliTrack=%s", psl->tStart, typeName);
	    hgcAnchorSomewhere(hgcCommand, itemIn, otherString, psl->tName);
	    printf("%5d  %5.1f%%  %9s     %s %9d %9d  %20s %5d %5d %5d</A>",
		   psl->match + psl->misMatch + psl->repMatch,
		   100.0 - pslCalcMilliBad(psl, TRUE) * 0.1,
		   skipChr(psl->tName), psl->strand, psl->tStart + 1, psl->tEnd,
		   psl->qName, psl->qStart+1, psl->qEnd, psl->qSize);
	    printf("\n");
	    }
	}
    }
printf("</TT></PRE>");
}

struct psl *getAlignments(struct sqlConnection *conn, char *table, char *acc)
/* get the list of alignments for the specified acc */
{
struct sqlResult *sr = NULL;
char **row;
struct psl *psl, *pslList = NULL;
boolean hasBin;
char splitTable[64];
char query[256];
hFindSplitTable(seqName, table, splitTable, &hasBin);
safef(query, sizeof(query), "select * from %s where qName = '%s'", splitTable, acc);
sr = sqlGetResult(conn, query);
while ((row = sqlNextRow(sr)) != NULL)
    {
    psl = pslLoad(row+hasBin);
    slAddHead(&pslList, psl);
    }
sqlFreeResult(&sr);
slReverse(&pslList);
return pslList;
}

struct psl *loadPslRangeT(char *table, char *qName, char *tName, int tStart, int tEnd)
/* Load a list of psls given qName tName tStart tEnd */
{
struct sqlResult *sr = NULL;
char **row;
struct psl *psl = NULL, *pslList = NULL;
boolean hasBin;
char splitTable[64];
char query[256];
struct sqlConnection *conn = hAllocConn();

hFindSplitTable(seqName, table, splitTable, &hasBin);
safef(query, sizeof(query), "select * from %s where qName = '%s' and tName = '%s' and tEnd > %d and tStart < %d", splitTable, qName, tName, tStart, tEnd);
sr = sqlGetResult(conn, query);
while ((row = sqlNextRow(sr)) != NULL)
    {
    psl = pslLoad(row+hasBin);
    slAddHead(&pslList, psl);
    }
sqlFreeResult(&sr);
slReverse(&pslList);
hFreeConn(&conn);
return pslList;
}

void doHgRna(struct trackDb *tdb, char *acc)
/* Click on an individual RNA. */
{
char *track = tdb->tableName;
char query[256];
struct sqlConnection *conn = hAllocConn();
struct sqlResult *sr = NULL;
char **row;
char *type;
char *table;
int start = cartInt(cart, "o");
struct psl *pslList = NULL;

if (sameString("xenoMrna", track) || sameString("xenoBestMrna", track) || sameString("xenoEst", track) || sameString("sim4", track) )
    {
    char temp[256];
    sprintf(temp, "non-%s RNA", organism);
    type = temp;
    table = track;
    }
else if (stringIn("est", track) || stringIn("Est", track) ||
         (stringIn("mgc", track) && stringIn("Picks", track)))
    {
    type = "EST";
    table = "all_est";
    }
else if (startsWith("psu", track))
    {
    type = "Pseudo & Real Genes";
    table = "psu";
    }
else if (sameWord("xenoBlastzMrna", track) )
    {
    type = "Blastz to foreign mRNA";
    table = "xenoBlastzMrna";
    }
else if (startsWith("mrnaBlastz",track  ))
    {
    type = "mRNA";
    table = track;
    }
else if (startsWith("pseudoMrna",track) || startsWith("pseudoGeneLink",track))
    {
    type = "mRNA";
    table = "pseudoMrna";
    }
else if (startsWith("celeraMrna",track))
    {
    type = "mRNA";
    table = "celeraMrna";
    }
else 
    {
    type = "mRNA";
    table = "all_mrna";
    }

/* Print non-sequence info. */
cartWebStart(cart, acc);

printRnaSpecs(tdb, acc);

/* Get alignment info. */
pslList = getAlignments(conn, table, acc);
if (pslList == NULL)
    {
    /* this was not actually a click on an aligned item -- we just
     * want to display RNA info, so leave here */
    hFreeConn(&conn);
    htmlHorizontalLine();
    printf("mRNA %s alignment does not meet minimum alignment criteria on this assembly.", acc);
    return;
    }
htmlHorizontalLine();
printf("<H3>%s/Genomic Alignments</H3>", type);
if (sameString(tdb->tableName, "mrnaBlastz"))
    slSort(&pslList, pslCmpScoreDesc);

printAlignments(pslList, start, "htcCdnaAli", table, acc);

printTrackHtml(tdb);
hFreeConn(&conn);
}

void printPslFormat(struct sqlConnection *conn, struct trackDb *tdb, char *item, int start, char *subType) 
/* Handles click in affyU95 or affyU133 tracks */
{
struct psl* pslList = getAlignments(conn, tdb->tableName, item);
struct psl* psl;
char sep = '\n';
char lastSep = '\n';
char *face = "Times"; /* specifies font face to use */
char *fsize = "+1"; /* specifies font size */

/* check if there is an alignment available for this sequence.  This checks
 * both genbank sequences and other sequences in the seq table.  If so,
 * set it up so they can click through to the alignment. */
if (hGenBankHaveSeq(item, NULL))
    {
    printf("<H3>%s/Genomic Alignments</H3>", item);
    printAlignments(pslList, start, "htcCdnaAli", tdb->tableName, item);
    }
else
    {
    /* print out the psls */
    printf("<PRE><TT>");
    printf("<FONT FACE = \"%s\" SIZE = \"%s\">\n", face, fsize);

    for (psl = pslList;  psl != NULL; psl = psl->next)
       {
       pslOutFormat(psl, stdout, '\n', '\n');
       }
    printf("</FONT></TT></PRE>\n");
    }
pslFreeList(&pslList);
}

void doAffy(struct trackDb *tdb, char *item, char *itemForUrl) 
/* Display information for Affy tracks*/

{
char *dupe, *type, *words[16];
char title[256];
int wordCount;
int start = cartInt(cart, "o");
struct sqlConnection *conn = hAllocConn();

if (itemForUrl == NULL)
    itemForUrl = item;
dupe = cloneString(tdb->type);
genericHeader(tdb, item);
wordCount = chopLine(dupe, words);
printCustomUrl(tdb, itemForUrl, item == itemForUrl);

if (wordCount > 0)
    {
    type = words[0];

    if (sameString(type, "psl"))
        {
	char *subType = ".";
	if (wordCount > 1)
	    subType = words[1];
        printPslFormat(conn, tdb, item, start, subType);
	}
    }
printTrackHtml(tdb);
freez(&dupe);
hFreeConn(&conn);
}

void doRHmap(struct trackDb *tdb, char *itemName) 
/* Put up RHmap information for Zebrafish */
{
char *dupe, *type, *words[16];
char buffer[1024];
char title[256];
int wordCount;
int start = cartInt(cart, "o");
struct sqlConnection *conn = hAllocConn();

dupe = cloneString(tdb->type);
wordCount = chopLine(dupe, words);

genericHeader(tdb, itemName);
/* Print non-sequence info */
cartWebStart(cart, title);

dupe = cloneString(tdb->type);
wordCount = chopLine(dupe, words);
if (wordCount > 0)
    {
    type = words[0];

    if (sameString(type, "psl"))
        {
	char *subType = ".";
	if (wordCount > 1)
	    subType = words[1];
        printPslFormat(conn, tdb, itemName, start, subType);
	}
    }
printTrackHtml(tdb);
freez(&dupe);
}

void doRikenRna(struct trackDb *tdb, char *item)
/* Put up Riken RNA stuff. */
{
char query[512];
struct sqlResult *sr;
char **row;
struct sqlConnection *conn = sqlConnect("mgsc");

genericHeader(tdb, item);
sprintf(query, "select * from rikenMrna where qName = '%s'", item);
sr = sqlGetResult(conn, query);
printf("<PRE><TT>\n");
printf("#match\tmisMatches\trepMatches\tnCount\tqNumInsert\tqBaseInsert\ttNumInsert\tBaseInsert\tstrand\tqName\tqSize\tqStart\tqEnd\ttName\ttSize\ttStart\ttEnd\tblockCount\tblockSizes\tqStarts\ttStarts\n");
while ((row = sqlNextRow(sr)) != NULL)
    {
    struct psl *psl = pslLoad(row+1);
    pslTabOut(psl, stdout);
    }
printf("</TT></PRE>\n");
sqlDisconnect(&conn);

printTrackHtml(tdb);
}

void doUserPsl(char *track, char *item)
/* Process click on user-defined alignment. */
{
int start = cartInt(cart, "o");
struct lineFile *lf;
struct psl *pslList = NULL, *psl;
char *pslName, *faName, *qName;
char *encItem = cgiEncode(item);
enum gfType qt, tt;
char *words[4];
int wordCount;

cartWebStart(cart, "BLAT Search Alignments");
printf("<H2>BLAT Search Alignments</H2>\n");
printf("<H3>Click over a line to see detailed letter by letter display</H3>");
parseSs(item, &pslName, &faName, &qName);
pslxFileOpen(pslName, &qt, &tt, &lf);
while ((psl = pslNext(lf)) != NULL)
    {
    if (sameString(psl->qName, qName))
        {
	slAddHead(&pslList, psl);
	}
    else
        {
	pslFree(&psl);
	}
    }
slReverse(&pslList);
lineFileClose(&lf);
printAlignments(pslList, start, "htcUserAli", "user", encItem);
pslFreeList(&pslList);
}

void doHgGold(struct trackDb *tdb, char *fragName)
/* Click on a fragment of golden path. */
{
char *track = tdb->tableName;
struct sqlConnection *conn = hAllocConn();
struct sqlConnection *conn2 = hAllocConn();
struct sqlConnection *conn3 = hAllocConn();
char query[256];
struct sqlResult *sr;
char **row;
char query2[256];
struct sqlResult *sr2;
char **row2;
char query3[256];
struct sqlResult *sr3;
char **row3;
struct agpFrag frag;
int start = cartInt(cart, "o");
boolean hasBin;
char splitTable[64];
char *chp;
char *accession1, *accession2, *spanner, *evaluation, *variation, *varEvidence, 
    *contact, *remark, *comment;
char *secondAcc, *secondAccVer;
char *tmpString;
int first;

cartWebStart(cart, fragName);
hFindSplitTable(seqName, track, splitTable, &hasBin);
sprintf(query, "select * from %s where frag = '%s' and chromStart = %d", 
	splitTable, fragName, start);
sr = sqlMustGetResult(conn, query);
row = sqlNextRow(sr);
agpFragStaticLoad(row+hasBin, &frag);

printf("<B>Clone Fragment ID:</B> %s<BR>\n", frag.frag);
printf("<B>Clone Fragment Type:</B> %s<BR>\n", frag.type);
printf("<B>Clone Bases:</B> %d-%d<BR>\n", frag.fragStart+1, frag.fragEnd);
printPos(frag.chrom, frag.chromStart, frag.chromEnd, frag.strand, FALSE, NULL);

if (hTableExists("certificate"))
    {
    first = 1;
    again:
    tmpString = strdup(frag.frag);
    chp = strstr(tmpString, ".");
    if (chp != NULL) *chp = '\0';

    if (first)
	{
    	sprintf(query2,"select * from certificate where accession1='%s';", tmpString);
	}
    else
	{
    	sprintf(query2,"select * from certificate where accession2='%s';", tmpString);
	}
    sr2 = sqlMustGetResult(conn2, query2);
    row2 = sqlNextRow(sr2);
    while (row2 != NULL)
	{
	printf("<HR>");
        accession1 	= row2[0];
        accession2 	= row2[1];
        spanner		= row2[2];
        evaluation      = row2[3];
        variation 	= row2[4];
        varEvidence 	= row2[5];
        contact  	= row2[6];
        remark 		= row2[7];
        comment  	= row2[8];
	
	if (first)
	    {
	    secondAcc = accession2;
	    }
	else
	    {
	    secondAcc = accession1;
	    }

	sprintf(query3, "select frag from %s where frag like '%s.%c';",
        	splitTable, secondAcc, '%');
	sr3 = sqlMustGetResult(conn3, query3);
	row3 = sqlNextRow(sr3);
	if (row3 != NULL)
	    {
	    secondAccVer = row3[0]; 
	    }
	else
	    {
	    secondAccVer = secondAcc;
	    }
	
	printf("<H3>Non-standard Join Certificate: </H3>\n");

	printf("The join between %s and %s is not standard due to a ", frag.frag, secondAccVer);
	printf("sub-optimal sequence alignment between the overlapping regions of the ");
	printf("clones.  The following details are provided by the ");
	printf("sequencing center to support the joining of these two clones:<BR><BR>");

	printf("<B>Joined with Fragment: </B> %s<BR>\n", secondAccVer);

	if (strcmp(spanner, "") != 0) printf("<B>Spanner: </B> %s<BR>\n", spanner);
	//if (strcmp(evaluation, "") != 0) printf("<B>Evaluation: </B> %s<BR>\n", evaluation);
	if (strcmp(variation, "") != 0) printf("<B>Variation: </B> %s<BR>\n", variation);
	if (strcmp(varEvidence, "")!= 0) printf("<B>Variation Evidence: </B> %s<BR>\n", varEvidence);
	if (strcmp(remark, "") != 0) printf("<B>Remark: </B> %s<BR>\n", remark);
	if (strcmp(comment, "") != 0) printf("<B>Comment: </B> %s<BR>\n", comment);
	if (strcmp(contact, "") != 0) 
	    printf("<B>Contact: </B> <A HREF=\"mailto:%s\">%s</A><BR>", contact, contact);

	sqlFreeResult(&sr3);
	row2 = sqlNextRow(sr2);
	}
    sqlFreeResult(&sr2);
    
    if (first)
	{
	first = 0;
	goto again;
	}
    }
sqlFreeResult(&sr);
hFreeConn(&conn);
hFreeConn(&conn2);
hFreeConn(&conn3);
printTrackHtml(tdb);
}

void doHgGap(struct trackDb *tdb, char *gapType)
/* Print a teeny bit of info about a gap. */
{
char *track = tdb->tableName;
struct sqlConnection *conn = hAllocConn();
char query[256];
struct sqlResult *sr;
char **row;
struct agpGap gap;
int start = cartInt(cart, "o");
boolean hasBin;
char splitTable[64];

cartWebStart(cart, "Gap in Sequence");
hFindSplitTable(seqName, track, splitTable, &hasBin);
sprintf(query, "select * from %s where chromStart = %d", 
	splitTable, start);
sr = sqlMustGetResult(conn, query);
row = sqlNextRow(sr);
if (row == NULL)
    errAbort("Couldn't find gap at %s:%d", seqName, start);
agpGapStaticLoad(row+hasBin, &gap);

printf("<B>Gap Type:</B> %s<BR>\n", gap.type);
printf("<B>Bridged:</B> %s<BR>\n", gap.bridge);
printPos(gap.chrom, gap.chromStart, gap.chromEnd, NULL, FALSE, NULL);
printTrackHtml(tdb);

sqlFreeResult(&sr);
hFreeConn(&conn);
}


void selectOneRow(struct sqlConnection *conn, char *table, char *query, 
		  struct sqlResult **retSr, char ***retRow)
/* Do query and return one row offset by bin as needed. */
{
char fullTable[64];
boolean hasBin;
struct sqlResult *sr;
char **row;
if (!hFindSplitTable(seqName, table, fullTable, &hasBin))
    errAbort("Table %s doesn't exist in database", table);
*retSr = sqlGetResult(conn, query);
if ((row = sqlNextRow(*retSr)) == NULL)
    errAbort("No match to query '%s'", query);
*retRow = row + hasBin;
}


void doHgContig(struct trackDb *tdb, char *ctgName)
/* Click on a contig. */
{
char *track = tdb->tableName;
struct sqlConnection *conn = hAllocConn();
char query[256];
struct sqlResult *sr;
char **row;
struct ctgPos *ctg;
struct ctgPos2 *ctg2 = NULL;
int cloneCount;

genericHeader(tdb, ctgName);
printf("<B>Name:</B> %s<BR>\n", ctgName);
sprintf(query, "select * from %s where contig = '%s'", track, ctgName);
selectOneRow(conn, track, query, &sr, &row);

if (sameString("ctgPos2", track)) 
    {
    ctg2 = ctgPos2Load(row);
    printf("<B>Type:</B> %s<BR>\n", ctg2->type);
    ctg = (struct ctgPos*)ctg2;
    }
else 
    ctg = ctgPosLoad(row);

sqlFreeResult(&sr);
if (hTableExists("clonePos"))
    {
    sprintf(query, 
	    "select count(*) from clonePos where chrom = '%s' and chromEnd >= %d and chromStart <= %d",
	    ctg->chrom, ctg->chromStart, ctg->chromEnd);
    cloneCount = sqlQuickNum(conn, query);
    printf("<B>Total Clones:</B> %d<BR>\n", cloneCount);
    }
printPos(ctg->chrom, ctg->chromStart, ctg->chromEnd, NULL, TRUE, ctg->contig);
printTrackHtml(tdb);

hFreeConn(&conn);
}

char *cloneStageName(char *stage)
/* Expand P/D/F. */
{
switch (stage[0])
    {
    case 'P':
	return "predraft (less than 4x coverage shotgun)";
    case 'D':
	return "draft (at least 4x coverage shotgun)";
    case 'F':
	return "finished";
    default:
	return "unknown";
    }
}

void doHgCover(struct trackDb *tdb, char *cloneName)
/* Respond to click on clone. */
{
char *track = tdb->tableName;
struct sqlConnection *conn = hAllocConn();
char query[256];
struct sqlResult *sr;
char **row;
struct clonePos *clone;
int fragCount;

cartWebStart(cart, cloneName);
sprintf(query, "select * from %s where name = '%s'", track, cloneName);
selectOneRow(conn, track, query, &sr, &row);
clone = clonePosLoad(row);
sqlFreeResult(&sr);

sprintf(query, 
	"select count(*) from %s_gl where end >= %d and start <= %d and frag like '%s%%'",
	clone->chrom, clone->chromStart, clone->chromEnd, clone->name);
fragCount = sqlQuickNum(conn, query);

printf("<H2>Information on <A HREF=\"");
printEntrezNucleotideUrl(stdout, cloneName);
printf("\" TARGET=_blank>%s</A></H2>\n", cloneName);
printf("<B>GenBank: <A HREF=\"");
printEntrezNucleotideUrl(stdout, cloneName);
printf("\" TARGET=_blank>%s</A></B> <BR>\n", cloneName);
printf("<B>Status:</B> %s<BR>\n", cloneStageName(clone->stage));
printf("<B>Fragments:</B> %d<BR>\n", fragCount);
printf("<B>Size:</B> %d bases<BR>\n", clone->seqSize);
printf("<B>Chromosome:</B> %s<BR>\n", skipChr(clone->chrom));
printf("<BR>\n");

hFreeConn(&conn);
printTrackHtml(tdb);
}

void doHgClone(struct trackDb *tdb, char *fragName)
/* Handle click on a clone. */
{
char cloneName[128];
fragToCloneVerName(fragName, cloneName);
doHgCover(tdb, cloneName);
}

void doBactigPos(struct trackDb *tdb, char *bactigName)
/* Click on a bactig. */
{
struct bactigPos *bactig;
struct sqlConnection *conn = hAllocConn();
struct sqlResult *sr;
char **row;
char *track = tdb->tableName;
char query[256];
char goldTable[16];
char ctgStartStr[16];
int ctgStart;

genericHeader(tdb, bactigName);
sprintf(query, "select * from %s where name = '%s'", track, bactigName);
selectOneRow(conn, track, query, &sr, &row);
bactig = bactigPosLoad(row);
sqlFreeResult(&sr);
printf("<B>Name:</B> %s<BR>\n", bactigName);

snprintf(goldTable, sizeof(goldTable), "%s_gold", seqName);

puts("<B>First contig:</B>");
if (hTableExists(goldTable))
    {
    snprintf(query, sizeof(query),
	     "select chromStart from %s where frag = \"%s\"",
	     goldTable, bactig->startContig);
    ctgStart = sqlQuickNum(conn, query);
    ctgStart -= 1;
    snprintf(ctgStartStr, sizeof(ctgStartStr), "%d", ctgStart);
    hgcAnchor("gold", bactig->startContig, ctgStartStr);
    }
printf("%s</A><BR>\n", bactig->startContig);

puts("<B>Last contig:</B>");
if (hTableExists(goldTable))
    {
    snprintf(query, sizeof(query),
	     "select chromStart from %s where frag = \"%s\"",
	     goldTable, bactig->endContig);
    ctgStart = sqlQuickNum(conn, query);
    ctgStart -= 1;
    snprintf(ctgStartStr, sizeof(ctgStartStr), "%d", ctgStart);
    hgcAnchor("gold", bactig->endContig, ctgStartStr);
    }
printf("%s</A><BR>\n", bactig->endContig);

printPos(bactig->chrom, bactig->chromStart, bactig->chromEnd, NULL, FALSE,NULL);
printTrackHtml(tdb);

hFreeConn(&conn);
}


int showGfAlignment(struct psl *psl, bioSeq *qSeq, FILE *f, 
		    enum gfType qType, int qStart, int qEnd, char *qName)
/* Show protein/DNA alignment or translated DNA alignment. */
{
int blockCount;
int tStart = psl->tStart;
int tEnd = psl->tEnd;
char tName[256];
struct dnaSeq *tSeq;

/* protein psl's have a tEnd that isn't quite right */
if ((psl->strand[1] == '+') && (qType == gftProt))
    tEnd = psl->tStarts[psl->blockCount - 1] + psl->blockSizes[psl->blockCount - 1] * 3;

tSeq = hDnaFromSeq(seqName, tStart, tEnd, dnaLower);

freez(&tSeq->name);
tSeq->name = cloneString(psl->tName);
safef(tName, sizeof(tName), "%s.%s", organism, psl->tName);
blockCount = pslShowAlignment(psl, qType == gftProt, 
	qName, qSeq, qStart, qEnd, 
	tName, tSeq, tStart, tEnd, f);
freeDnaSeq(&tSeq);
return blockCount;
}

int showDnaAlignment(struct psl *psl, struct dnaSeq *rnaSeq, FILE *body, int cdsS, int cdsE)
/* Show alignment for accession. */
{
struct dnaSeq *dnaSeq;
DNA *rna;
int dnaSize,rnaSize;
boolean isRc = FALSE;
struct ffAli *ffAli, *ff;
int tStart, tEnd, tRcAdjustedStart;
int lastEnd = 0;
int blockCount;
char title[256];


/* Get RNA and DNA sequence.  */
rna = rnaSeq->dna;
rnaSize = rnaSeq->size;
tStart = psl->tStart - 100;
if (tStart < 0) tStart = 0;
tEnd  = psl->tEnd + 100;
if (tEnd > psl->tSize) tEnd = psl->tSize;
dnaSeq = hDnaFromSeq(seqName, tStart, tEnd, dnaMixed);
freez(&dnaSeq->name);
dnaSeq->name = cloneString(psl->tName);

/* Write body heading info. */
fprintf(body, "<H2>Alignment of %s and %s:%d-%d</H2>\n", psl->qName, psl->tName, psl->tStart+1, psl->tEnd);
fprintf(body, "Click on links in the frame to left to navigate through alignment.\n");

/* Convert psl alignment to ffAli. */
tRcAdjustedStart = tStart;
if (psl->strand[0] == '-')
    {
    isRc = TRUE;
    reverseComplement(dnaSeq->dna, dnaSeq->size);
    pslRcBoth(psl);
    tRcAdjustedStart = psl->tSize - tEnd;
    /*if (cdsE != 0)
        {
        cdsS = psl->tSize - cdsS;
        cdsE = psl->tSize - cdsE;
        }*/
    }
ffAli = pslToFfAli(psl, rnaSeq, dnaSeq, tRcAdjustedStart);

blockCount = ffShAliPart(body, ffAli, psl->qName, rna, rnaSize, 0, 
			 dnaSeq->name, dnaSeq->dna, dnaSeq->size, tStart, 
			 8, FALSE, isRc, FALSE, TRUE, TRUE, TRUE, TRUE, cdsS, cdsE);
return blockCount;
}

void showSomeAlignment(struct psl *psl, bioSeq *oSeq, 
		       enum gfType qType, int qStart, int qEnd, char *qName, int cdsS, int cdsE)
/* Display protein or DNA alignment in a frame. */
{
int blockCount;
struct tempName indexTn, bodyTn;
FILE *index, *body;
char title[256];
int i;

makeTempName(&indexTn, "index", ".html");
makeTempName(&bodyTn, "body", ".html");

/* Writing body of alignment. */
body = mustOpen(bodyTn.forCgi, "w");
htmStart(body, psl->qName);
if (qType == gftRna || qType == gftDna)
    blockCount = showDnaAlignment(psl, oSeq, body, cdsS, cdsE);
else 
    blockCount = showGfAlignment(psl, oSeq, body, qType, qStart, qEnd, qName);
htmEnd(body);
fclose(body);
chmod(bodyTn.forCgi, 0666);

/* Write index. */
index = mustOpen(indexTn.forCgi, "w");
if (qName == NULL)
    qName = psl->qName;
htmStart(index, qName);
fprintf(index, "<H3>Alignment of %s</H3>", qName);
fprintf(index, "<A HREF=\"%s#cDNA\" TARGET=\"body\">%s</A><BR>\n", bodyTn.forCgi, qName);
fprintf(index, "<A HREF=\"%s#genomic\" TARGET=\"body\">%s.%s</A><BR>\n", bodyTn.forCgi, hOrganism(hGetDb()), psl->tName);
for (i=1; i<=blockCount; ++i)
    {
    fprintf(index, "<A HREF=\"%s#%d\" TARGET=\"body\">block%d</A><BR>\n",
	    bodyTn.forCgi, i, i);
    }
fprintf(index, "<A HREF=\"%s#ali\" TARGET=\"body\">together</A><BR>\n", bodyTn.forCgi);
fclose(index);
chmod(indexTn.forCgi, 0666);

/* Write (to stdout) the main html page containing just the frame info. */
puts("<FRAMESET COLS = \"13%,87% \" >");
printf("  <FRAME SRC=\"%s\" NAME=\"index\">\n", indexTn.forCgi);
printf("  <FRAME SRC=\"%s\" NAME=\"body\">\n", bodyTn.forCgi);
puts("<NOFRAMES><BODY></BODY></NOFRAMES>");
puts("</FRAMESET>");
puts("</HTML>\n");
exit(0);	/* Avoid cartHtmlEnd. */
}


void htcCdnaAli(char *acc)
/* Show alignment for accession. */
{
char query[256];
char table[64];
char accTmp[64];
struct sqlConnection *conn;
struct sqlResult *sr;
char **row;
struct psl *psl;
struct dnaSeq *rnaSeq;
char *type;
int start;
unsigned int cdsStart = 0, cdsEnd = 0;
boolean hasBin;

/* Print start of HTML. */
writeFramesetType();
puts("<HTML>");
printf("<HEAD>\n<TITLE>%s vs Genomic</TITLE>\n</HEAD>\n\n", acc);

/* Get some environment vars. */
type = cartString(cart, "aliTrack");
start = cartInt(cart, "o");

/* Get cds start and stop, if available */
conn = hAllocConn();
if (sqlTableExists(conn, "mrna"))
    {
    sprintf(query, "select cds from mrna where acc = '%s'", acc);
    sr = sqlGetResult(conn, query); 
    if ((row = sqlNextRow(sr)) != NULL)
	{
        sprintf(query, "select name from cds where id = '%d'", atoi(row[0]));
	sqlFreeResult(&sr);
	sr = sqlGetResult(conn, query);
	if ((row = sqlNextRow(sr)) != NULL)
	    genbankParseCds(row[0], &cdsStart, &cdsEnd);
	}
    sqlFreeResult(&sr);
    }

/* Look up alignments in database */
hFindSplitTable(seqName, type, table, &hasBin);
sprintf(query, "select * from %s where qName = '%s' and tStart=%d",
	table, acc, start);
sr = sqlGetResult(conn, query);
if ((row = sqlNextRow(sr)) == NULL)
    errAbort("Couldn't find alignment for %s at %d", acc, start);
psl = pslLoad(row+hasBin);
sqlFreeResult(&sr);

/* get bz rna snapshot for blastz alignments */
if (sameString("mrnaBlastz", type))
    {
    sprintf(accTmp,"bz-%s",acc);
    rnaSeq = hRnaSeq(accTmp);
    }
else if (sameString("HInvGeneMrna", type))
    {
    /* get RNA accession for the gene id in the alignment */
    sprintf(query, "select mrnaAcc from HInv where geneId='%s'", acc);
    rnaSeq = hRnaSeq(sqlQuickString(conn, query));
    }
else
    rnaSeq = hRnaSeq(acc);

if (startsWith("xeno", type))
    showSomeAlignment(psl, rnaSeq, gftDnaX, 0, rnaSeq->size, NULL, cdsStart, cdsEnd);
else
    showSomeAlignment(psl, rnaSeq, gftDna, 0, rnaSeq->size, NULL, cdsStart, cdsEnd);
hFreeConn(&conn);
}

void htcChainAli(char *item)
/* Draw detailed alignment representation of a chain. */
{
struct chain *chain;
struct psl *fatPsl, *psl = NULL;
int id = atoi(item);
char *track = cartString(cart, "o");
char *type = trackTypeInfo(track);
char *typeWords[2];
char *otherDb = NULL, *org = NULL, *otherOrg = NULL;
struct dnaSeq *qSeq = NULL;
char name[128];

/* Figure out other database. */
if (chopLine(type, typeWords) < ArraySize(typeWords))
    errAbort("type line for %s is short in trackDb", track);
otherDb = typeWords[1];
if (! sameWord(otherDb, "seq"))
    {
    otherOrg = hOrganism(otherDb);
    }
org = hOrganism(database);

/* Load up subset of chain and convert it to part of psl
 * that just fits inside of window. */
chain = chainLoadIdRange(database, track, seqName, winStart, winEnd, id);
if (chain->blockList == NULL)
    {
    printf("None of chain is actually in the window");
    return;
    }
fatPsl = chainToPsl(chain);

chainFree(&chain);

psl = pslTrimToTargetRange(fatPsl, winStart, winEnd);
pslFree(&fatPsl);

if (sameWord(otherDb, "seq"))
    {
    qSeq = hExtSeqPart(psl->qName, psl->qStart, psl->qEnd);
    sprintf(name, "%s", psl->qName);
    }
else
    {
    qSeq = loadGenomePart(otherDb, psl->qName, psl->qStart, psl->qEnd);
    sprintf(name, "%s.%s", otherOrg, psl->qName);
    }
writeFramesetType();
puts("<HTML>");
printf("<HEAD>\n<TITLE>%s %s vs %s %s </TITLE>\n</HEAD>\n\n", 

       (otherOrg == NULL ? "" : otherOrg), psl->qName, org, psl->tName );
showSomeAlignment(psl, qSeq, gftDnaX, psl->qStart, psl->qEnd, name, 0, 0);
}

void htcChainTransAli(char *item)
/* Draw detailed alignment representation of a chain with translated protein */
{
struct chain *chain;
struct psl *fatPsl, *psl = NULL;
int id = atoi(item);
char *track = cartString(cart, "o");
char *type = trackTypeInfo(track);
char *typeWords[2];
char *otherDb = NULL, *org = NULL, *otherOrg = NULL;
struct dnaSeq *qSeq = NULL;
char name[128];
int cdsStart = cgiInt("qs");
int cdsEnd = cgiInt("qe");

/* Figure out other database. */
if (chopLine(type, typeWords) < ArraySize(typeWords))
    errAbort("type line for %s is short in trackDb", track);
otherDb = typeWords[1];
if (! sameWord(otherDb, "seq"))
    {
    otherOrg = hOrganism(otherDb);
    }
org = hOrganism(database);

/* Load up subset of chain and convert it to part of psl
 * that just fits inside of window. */
chain = chainLoadIdRange(database, track, seqName, winStart, winEnd, id);
if (chain->blockList == NULL)
    {
    printf("None of chain is actually in the window");
    return;
    }
fatPsl = chainToPsl(chain);

chainFree(&chain);

psl = pslTrimToTargetRange(fatPsl, winStart, winEnd);
pslFree(&fatPsl);

if (sameWord(otherDb, "seq"))
    {
    qSeq = hExtSeq(psl->qName);
    sprintf(name, "%s", psl->qName);
    }
else
    {
    qSeq = loadGenomePart(otherDb, psl->qName, psl->qStart, psl->qEnd);
    sprintf(name, "%s.%s", otherOrg, psl->qName);
    }
writeFramesetType();
puts("<HTML>");
printf("<HEAD>\n<TITLE>%s %s vs %s %s </TITLE>\n</HEAD>\n\n", 
       (otherOrg == NULL ? "" : otherOrg), psl->qName, org, psl->tName );
//showSomeAlignment(psl, qSeq, gftDnaX, psl->qStart, psl->qEnd, name, 0, 0);
showSomeAlignment(psl, qSeq, gftDnaX, psl->qStart, psl->qEnd, name, cdsStart, cdsEnd);
}

void htcUserAli(char *fileNames)
/* Show alignment for accession. */
{
char *pslName, *faName, *qName;
struct lineFile *lf;
bioSeq *oSeqList = NULL, *oSeq = NULL;
struct psl *psl;
int start;
enum gfType tt, qt;
boolean isProt;

/* Print start of HTML. */
writeFramesetType();
puts("<HTML>");
printf("<HEAD>\n<TITLE>User Sequence vs Genomic</TITLE>\n</HEAD>\n\n");

start = cartInt(cart, "o");
parseSs(fileNames, &pslName, &faName, &qName);
pslxFileOpen(pslName, &qt, &tt, &lf);
isProt = (qt == gftProt);
while ((psl = pslNext(lf)) != NULL)
    {
    if (sameString(psl->tName, seqName) && psl->tStart == start && sameString(psl->qName, qName))
        break;
    pslFree(&psl);
    }
lineFileClose(&lf);
if (psl == NULL)
    errAbort("Couldn't find alignment at %s:%d", seqName, start);
oSeqList = faReadAllSeq(faName, !isProt);
for (oSeq = oSeqList; oSeq != NULL; oSeq = oSeq->next)
    {
    if (sameString(oSeq->name, qName))
	break;
    }
if (oSeq == NULL)  errAbort("%s is in %s but not in %s. Internal error.", qName, pslName, faName);
showSomeAlignment(psl, oSeq, qt, 0, oSeq->size, NULL, 0, 0);
}

void htcProteinAli(char *readName, char *table)
/* Show protein to translated dna alignment for accession. */
{
struct lineFile *lf;
struct psl *psl;
int start;
enum gfType tt = gftDnaX, qt = gftProt;
boolean isProt = 1;
struct sqlResult *sr;
struct sqlConnection *conn = hAllocConn();
struct dnaSeq *seq = NULL;
char query[256], **row;
char fullTable[64];
boolean hasBin;
char buffer[256];
int addp = 0;
char *pred = NULL;

/* Print start of HTML. */
writeFramesetType();
puts("<HTML>");
printf("<HEAD>\n<TITLE>Protein Sequence vs Genomic</TITLE>\n</HEAD>\n\n");

addp = cartUsualInt(cart, "addp",0);
pred = cartUsualString(cart, "pred",NULL);
start = cartInt(cart, "o");
hFindSplitTable(seqName, table, fullTable, &hasBin);
sprintf(query, "select * from %s where qName = '%s' and tName = '%s' and tStart=%d",
	fullTable, readName, seqName, start);
sr = sqlGetResult(conn, query);
if ((row = sqlNextRow(sr)) == NULL)
    errAbort("Couldn't find alignment for %s at %d", readName, start);
psl = pslLoad(row+hasBin);
sqlFreeResult(&sr);
if ((addp == 1) || (pred != NULL))
    {
    char *ptr;

    if (!hTableExists(pred))
	addp = 1;
    sprintf(buffer, "%s",readName);
<<<<<<< HEAD
    if (sameString("blastDm1FB",table))
=======
    
    if ((ptr = strchr(buffer, '.')) != NULL)
>>>>>>> 5f3cb707
	{
	psl->qName = cloneString(buffer);
	ptr = &buffer[strlen(buffer)];
	*ptr++ = 'p';
	*ptr = 0;
	}
<<<<<<< HEAD
    else if ((ptr = strchr(buffer, '.')) != NULL)
	{
	*ptr = 0;
	*ptr++ = 'p';
	*ptr = 0;
	psl->qName = cloneString(buffer);
	}
    seq = hPepSeq(buffer);
=======
    if (addp == 1)
	seq = hPepSeq(buffer);
    else
	{
	safef(query, sizeof(query),
	    "select seq from %s where name = '%s'", pred, psl->qName);
	sr = sqlGetResult(conn, query);
	if ((row = sqlNextRow(sr)) != NULL)
	    seq = newDnaSeq(cloneString(row[0]), strlen(row[0]), psl->qName);
	else
	    errAbort("Cannot find sequence for '%s' in %s",psl->qName, pred);
	sqlFreeResult(&sr);
	}
>>>>>>> 5f3cb707
    }
else
    seq = hPepSeq(readName);
hFreeConn(&conn);
showSomeAlignment(psl, seq, qt, 0, seq->size, NULL, 0, 0);
}

void htcBlatXeno(char *readName, char *table)
/* Show alignment for accession. */
{
char *pslName, *faName, *qName;
struct lineFile *lf;
bioSeq *oSeqList = NULL, *oSeq = NULL;
struct psl *psl;
int start;
enum gfType tt, qt;
boolean isProt;
struct sqlResult *sr;
struct sqlConnection *conn = hAllocConn();
struct dnaSeq *seq;
char query[256], **row;
char fullTable[64];
boolean hasBin;

/* Print start of HTML. */
writeFramesetType();
puts("<HTML>");
printf("<HEAD>\n<TITLE>Sequence %s</TITLE>\n</HEAD>\n\n", readName);

start = cartInt(cart, "o");
hFindSplitTable(seqName, table, fullTable, &hasBin);
sprintf(query, "select * from %s where qName = '%s' and tName = '%s' and tStart=%d",
	fullTable, readName, seqName, start);
sr = sqlGetResult(conn, query);
if ((row = sqlNextRow(sr)) == NULL)
    errAbort("Couldn't find alignment for %s at %d", readName, start);
psl = pslLoad(row+hasBin);
sqlFreeResult(&sr);
hFreeConn(&conn);
seq = hExtSeq(readName);
showSomeAlignment(psl, seq, gftDnaX, 0, seq->size, NULL, 0, 0);
}

void writeMatches(FILE *f, char *a, char *b, int count)
/* Write a | where a and b agree, a ' ' elsewhere. */
{
int i;
for (i=0; i<count; ++i)
    {
    if (a[i] == b[i])
        fputc('|', f);
    else
        fputc(' ', f);
    }
}

void fetchAndShowWaba(char *table, char *name)
/* Fetch and display waba alignment. */
{
struct sqlConnection *conn = hAllocConn();
struct sqlResult *sr;
char **row;
char query[256];
int start = cartInt(cart, "o");
struct wabAli *wa = NULL;
int qOffset;
char strand = '+';

sprintf(query, "select * from %s where query = '%s' and chrom = '%s' and chromStart = %d",
	table, name, seqName, start);
sr = sqlGetResult(conn, query);
if ((row = sqlNextRow(sr)) == NULL)
    errAbort("Sorry, couldn't find alignment of %s at %d of %s in database",
	     name, start, seqName);
wa = wabAliLoad(row);
printf("<PRE><TT>");
qOffset = wa->qStart;
if (wa->strand[0] == '-')
    {
    strand = '-';
    qOffset = wa->qEnd;
    }
xenShowAli(wa->qSym, wa->tSym, wa->hSym, wa->symCount, stdout,
	   qOffset, wa->chromStart, strand, '+', 60);
printf("</TT></PRE>");

wabAliFree(&wa);
hFreeConn(&conn);
}

void doHgTet(struct trackDb *tdb, char *name)
/* Do thing with tet track. */
{
cartWebStart(cart, "Fish Alignment");
printf("Alignment between fish sequence %s (above) and human chromosome %s (below)\n",
       name, skipChr(seqName));
fetchAndShowWaba("waba_tet", name);
}


void doHgCbr(struct trackDb *tdb, char *name)
/* Do thing with cbr track. */
{
cartWebStart(cart, "Worm Alignment");
printf("Alignment between C briggsae sequence %s (above) and C elegans chromosome %s (below)\n",
       name, skipChr(seqName));
fetchAndShowWaba("wabaCbr", name);
}

void doHgRepeat(struct trackDb *tdb, char *repeat)
/* Do click on a repeat track. */
{
char *track = tdb->tableName;
int offset = cartInt(cart, "o");
cartWebStart(cart, "Repeat");
if (offset >= 0)
    {
    struct sqlConnection *conn = hAllocConn();
 
    struct sqlResult *sr;
    char **row;
    struct rmskOut *ro;
    char query[256];
    char table[64];
    boolean hasBin;
    int start = cartInt(cart, "o");

    hFindSplitTable(seqName, track, table, &hasBin);
    sprintf(query, "select * from %s where  repName = '%s' and genoName = '%s' and genoStart = %d",
	    table, repeat, seqName, start);
    sr = sqlGetResult(conn, query);
    printf("<H3>RepeatMasker Information</H3>\n");
    while ((row = sqlNextRow(sr)) != NULL)
	{
	ro = rmskOutLoad(row+hasBin);
	printf("<B>Name:</B> %s<BR>\n", ro->repName);
	printf("<B>Family:</B> %s<BR>\n", ro->repFamily);
	printf("<B>Class:</B> %s<BR>\n", ro->repClass);
	printf("<B>SW Score:</B> %d<BR>\n", ro->swScore);
	printf("<B>Divergence:</B> %3.1f%%<BR>\n", 0.1 * ro->milliDiv);
	printf("<B>Deletions:</B>  %3.1f%%<BR>\n", 0.1 * ro->milliDel);
	printf("<B>Insertions:</B> %3.1f%%<BR>\n", 0.1 * ro->milliIns);
	printf("<B>Begin in repeat:</B> %d<BR>\n", ro->repStart);
	printf("<B>End in repeat:</B> %d<BR>\n", ro->repEnd);
	printf("<B>Left in repeat:</B> %d<BR>\n", ro->repLeft);
	printPos(seqName, ro->genoStart, ro->genoEnd, ro->strand, TRUE,
		 ro->repName);
	}
    hFreeConn(&conn);
    }
else
    {
    if (sameString(repeat, "SINE"))
	printf("This track contains the short interspersed nuclear element (SINE) class of repeats, which includes ALUs.\n");
    else if (sameString(repeat, "LINE"))
        printf("This track contains the long interspersed nuclear element (LINE) class of repeats.\n");
    else if (sameString(repeat, "LTR"))
        printf("This track contains the class of long terminal repeats (LTRs), which includes retroposons.\n");
    else
        printf("This track contains the %s class of repeats.\n", repeat);
    printf("Click on an individual repeat element within the track for more information about that item.<BR>\n");
    }
printTrackHtml(tdb);
}

void doHgIsochore(struct trackDb *tdb, char *item)
/* do click on isochore track. */
{
char *track = tdb->tableName;
cartWebStart(cart, "Isochore Info");
printf("<H2>Isochore Information</H2>\n");
if (cgiVarExists("o"))
    {
    struct isochores *iso;
    struct sqlConnection *conn = hAllocConn();
    struct sqlResult *sr;
    char **row;
    char query[256];
    int start = cartInt(cart, "o");
    sprintf(query, "select * from %s where  name = '%s' and chrom = '%s' and chromStart = %d",
	    track, item, seqName, start);
    sr = sqlGetResult(conn, query);
    while ((row = sqlNextRow(sr)) != NULL)
	{
	iso = isochoresLoad(row);
	printf("<B>Type:</B> %s<BR>\n", iso->name);
	printf("<B>GC Content:</B> %3.1f%%<BR>\n", 0.1*iso->gcPpt);
	printf("<B>Chromosome:</B> %s<BR>\n", skipChr(iso->chrom));
	printf("<B>Begin in chromosome:</B> %d<BR>\n", iso->chromStart);
	printf("<B>End in chromosome:</B> %d<BR>\n", iso->chromEnd);
	printf("<B>Size:</B> %d<BR>\n", iso->chromEnd - iso->chromStart);
	printf("<BR>\n");
	isochoresFree(&iso);
	}
    hFreeConn(&conn);
    }
printTrackHtml(tdb);
}

void doSimpleRepeat(struct trackDb *tdb, char *item)
/* Print info on simple repeat. */
{
char *track = tdb->tableName;
cartWebStart(cart, "Simple Repeat Info");
printf("<H2>Simple Tandem Repeat Information</H2>\n");
if (cgiVarExists("o"))
    {
    struct simpleRepeat *rep;
    struct sqlConnection *conn = hAllocConn();
    struct sqlResult *sr;
    char **row;
    char query[256];
    int start = cartInt(cart, "o");
    int rowOffset = hOffsetPastBin(seqName, track);
    sprintf(query, "select * from %s where  name = '%s' and chrom = '%s' and chromStart = %d",
	    track, item, seqName, start);
    sr = sqlGetResult(conn, query);
    while ((row = sqlNextRow(sr)) != NULL)
	{
	rep = simpleRepeatLoad(row+rowOffset);
	printf("<B>Period:</B> %d<BR>\n", rep->period);
	printf("<B>Copies:</B> %4.1f<BR>\n", rep->copyNum);
	printf("<B>Consensus size:</B> %d<BR>\n", rep->consensusSize);
	printf("<B>Match Percentage:</B> %d%%<BR>\n", rep->perMatch);
	printf("<B>Insert/Delete Percentage:</B> %d%%<BR>\n", rep->perIndel);
	printf("<B>Score:</B> %d<BR>\n", rep->score);
	printf("<B>Entropy:</B> %4.3f<BR>\n", rep->entropy);
	printf("<B>Sequence:</B> %s<BR>\n", rep->sequence);
	printPos(seqName, rep->chromStart, rep->chromEnd, NULL, TRUE,
		 rep->name);
	printf("<BR>\n");
	simpleRepeatFree(&rep);
	}
    hFreeConn(&conn);
    }
else
    {
    puts("<P>Click directly on a repeat for specific information on that repeat</P>");
    }
printTrackHtml(tdb);
}

void hgSoftPromoter(char *track, char *item)
/* Print info on Softberry promoter. */
{
cartWebStart(cart, "Softberry TSSW Promoter");
printf("<H2>Softberry TSSW Promoter Prediction %s</H2>", item);

if (cgiVarExists("o"))
    {
    struct softPromoter *pro;
    struct sqlConnection *conn = hAllocConn();
    struct sqlResult *sr;
    char **row;
    char query[256];
    int start = cartInt(cart, "o");
    int rowOffset = hOffsetPastBin(seqName, track);
    sprintf(query, "select * from %s where  name = '%s' and chrom = '%s' and chromStart = %d",
	    track, item, seqName, start);
    sr = sqlGetResult(conn, query);
    while ((row = sqlNextRow(sr)) != NULL)
	{
	pro = softPromoterLoad(row+rowOffset);
	bedPrintPos((struct bed *)pro, 3);
	printf("<B>Short Name:</B> %s<BR>\n", pro->name);
	printf("<B>Full Name:</B> %s<BR>\n", pro->origName);
	printf("<B>Type:</B> %s<BR>\n", pro->type);
	printf("<B>Score:</B> %f<BR>\n", pro->origScore);
	printf("<B>Block Info:</B> %s<BR>\n", pro->blockString);
	printf("<BR>\n");
	htmlHorizontalLine();
	printCappedSequence(pro->chromStart, pro->chromEnd, 100);
	softPromoterFree(&pro);
	htmlHorizontalLine();
	}
    hFreeConn(&conn);
    }
printf("<P>This track was kindly provided by Victor Solovyev (EOS Biotechnology Inc.) on behalf of ");
printf("<A HREF=\"http://www.softberry.com\" TARGET=_blank>Softberry Inc.</A> ");
puts("using the TSSW program. "
     "Commercial use of these predictions is restricted to viewing in "
     "this browser.  Please contact Softberry Inc. to make arrangements "
     "for further commercial access.  Further information from Softberry on"
     "this track appears below.</P>"

     "<P>\"Promoters were predicted by Softberry promoter prediction program TSSW in "
     "regions up to 3000 from known starts of coding regions (ATG codon) or known "
     "mapped 5'-mRNA ends. We found that limiting promoter search to  such regions "
     "drastically reduces false positive predictions. Also, we have very strong "
     "thresholds for prediction of TATA-less promoters to minimize false positive "
     "predictions. </P>"
     " "
     "<P>\"Our promoter prediction software accurately predicts about 50% promoters "
     "accurately with a small average deviation from true start site. Such accuracy "
     "makes possible experimental work with found promoter candidates. </P>"
     " "
     "<P>\"For 20 experimentally verified promoters on Chromosome 22, TSSW predicted "
     "15, placed 12 of them  within (-150,+150) region from true TSS and 6 (30% of "
     "all promoters) - within -8,+2 region from true TSS.\" </P>");
}

void doCpgIsland(struct trackDb *tdb, char *item)
/* Print info on CpG Island. */
{
char *table = tdb->tableName;
boolean isExt = hHasField(table, "obsExp");
cartWebStart(cart, "CpG Island Info");
printf("<H2>CpG Island Info</H2>\n");
if (cgiVarExists("o"))
    {
    struct cpgIsland *island;
    struct cpgIslandExt *islandExt = NULL;
    struct sqlConnection *conn = hAllocConn();
    struct sqlResult *sr;
    char **row;
    char query[256];
    int start = cartInt(cart, "o");
    int rowOffset = hOffsetPastBin(seqName, table);
    sprintf(query, "select * from %s where  name = '%s' and chrom = '%s' and chromStart = %d",
	    table, item, seqName, start);
    sr = sqlGetResult(conn, query);
    while ((row = sqlNextRow(sr)) != NULL)
	{
	if (isExt)
	    {
	    islandExt = cpgIslandExtLoad(row+rowOffset);
	    island = (struct cpgIsland *)islandExt;
	    }
	else
	    island = cpgIslandLoad(row+rowOffset);
	bedPrintPos((struct bed *)island, 3);
	printf("<B>Size:</B> %d<BR>\n", island->chromEnd - island->chromStart);
	printf("<B>CpG count:</B> %d<BR>\n", island->cpgNum);
	printf("<B>C count plus G count:</B> %d<BR>\n", island->gcNum);
	printf("<B>Percentage CpG:</B> %1.1f%%<BR>\n", island->perCpg);
	printf("<B>Percentage C or G:</B> %1.1f%%<BR>\n", island->perGc);
	if (islandExt != NULL)
	    printf("<B>Ratio of observed to expected CpG:</B> %1.2f<BR>\n",
		   islandExt->obsExp);
	printf("<BR>\n");
	cpgIslandFree(&island);
	}
    hFreeConn(&conn);
    }
else
    {
    puts("<P>Click directly on a CpG island for specific information on that island</P>");
    }
printTrackHtml(tdb);
}

void printProbRow(char *label, float *p, int pCount)
/* Print one row of a probability profile. */
{
int i;
printf("%s ", label);
for (i=0; i < pCount; ++i)
    printf("%5.2f ", p[i]);
printf("\n");
}

#ifdef NEVER
char *motifConsensus(struct dnaMotif *motif)
/* Return consensus sequence for motif.  freeMem
 * result when done. */
{
int i, size = motif->columnCount;
char *consensus = needMem(size+1);
char c;
float best;
for (i=0; i<size; ++i)
    {
    c = 'a';
    best = motif->aProb[i];
    if (motif->cProb[i] > best)
	{
	best = motif->cProb[i];
	c = 'c';
	}
    if (motif->gProb[i] > best)
	{
	best = motif->gProb[i];
	c = 'g';
	}
    if (motif->tProb[i] > best)
	{
	best = motif->tProb[i];
	c = 't';
	}
    consensus[i] = c;
    }
return consensus;
}
#endif /* NEVER */

void printSpacedDna(char *dna, int size)
/* Print string with spaces between each letter. */
{
int i;
printf("  ");
for (i=0; i<size; ++i)
    printf("  %c   ", dna[i]);
}

void printConsensus(struct dnaMotif *motif)
/* Print motif - use bold caps for strong letters, then
 * caps, then small letters, then .'s */
{
int i, size = motif->columnCount;
char c;
float best;
printf("  ");
for (i=0; i<size; ++i)
    {
    c = 'a';
    best = motif->aProb[i];
    if (motif->cProb[i] > best)
	{
	best = motif->cProb[i];
	c = 'c';
	}
    if (motif->gProb[i] > best)
	{
	best = motif->gProb[i];
	c = 'g';
	}
    if (motif->tProb[i] > best)
	{
	best = motif->tProb[i];
	c = 't';
	}
    printf("  ");
    if (best >= 0.90)
	printf("<B>%c</B>", toupper(c));
    else if (best >= 0.75)
        printf("%c", toupper(c));
    else if (best >= 0.50)
        printf("%c", tolower(c));
    else if (best >= 0.40)
        printf("<FONT COLOR=\"#A0A0A0\">%c</FONT>", tolower(c));
    else
        printf("<FONT COLOR=\"#A0A0A0\">.</FONT>");
    printf("   ");
    }
}

void doTriangle(struct trackDb *tdb, char *item, char *motifTable)
/* Display detailed info on a regulatory triangle item. */
{
struct sqlConnection *conn = hAllocConn();
int start = cartInt(cart, "o");
char query[256];
struct dnaSeq *seq = NULL;
char *table = tdb->tableName;
int rowOffset = hOffsetPastBin(seqName, table);
struct sqlResult *sr;
char **row;
struct bed *hit = NULL;
struct dnaMotif *motif;

cartWebStart(cart, "Regulatory Motif Info");
genericBedClick(conn, tdb, item, start, 6);

webNewSection("Motif:");
sprintf(query, 
	"select * from %s where  name = '%s' and chrom = '%s' and chromStart = %d",
	table, item, seqName, start);
sr = sqlGetResult(conn, query);
row = sqlNextRow(sr);
if (row != NULL)
    hit = bedLoadN(row + rowOffset, 6);
sqlFreeResult(&sr);

printf("<PRE>");
if (hit != NULL)
    {
    int i;
    seq = hDnaFromSeq(hit->chrom, hit->chromStart, hit->chromEnd, dnaLower);
    if (hit->strand[0] == '-')
	reverseComplement(seq->dna, seq->size);
    touppers(seq->dna);
    printSpacedDna(seq->dna, seq->size);
    printf("sequence here\n");
    }

sprintf(query, "name = '%s'", item);
motif = dnaMotifLoadWhere(conn, motifTable, query);
if (motif != NULL)
    {
    printConsensus(motif);
    printf("motif consensus\n");
    printProbRow("A", motif->aProb, motif->columnCount);
    printProbRow("C", motif->cProb, motif->columnCount);
    printProbRow("G", motif->gProb, motif->columnCount);
    printProbRow("T", motif->tProb, motif->columnCount);
    }
printf("</PRE>");

}

void printLines(FILE *f, char *s, int lineSize)
/* Print s, lineSize characters (or less) per line. */
{
int len = strlen(s);
int start, left;
int oneSize;

for (start = 0; start < len; start += lineSize)
    {
    oneSize = len - start;
    if (oneSize > lineSize)
        oneSize = lineSize;
    mustWrite(f, s+start, oneSize);
    fputc('\n', f);
    }
if (start != len)
    fputc('\n', f);
}

void showProteinPrediction(char *pepName, char *table)
/* Fetch and display protein prediction. */
{
/* checks both gbSeq and table */
aaSeq *seq = hGenBankGetPep(pepName, table);
if (seq == NULL)
    {
    warn("Predicted peptide %s is not avaliable", pepName);
    }
else
    {
    printf("<PRE><TT>");
    printf(">%s\n", pepName);
    printLines(stdout, seq->dna, 50);
    printf("</TT></PRE>");
    dnaSeqFree(&seq);
    }
}

boolean isGenieGeneName(char *name)
/* Return TRUE if name is in form to be a genie name. */
{
char *s, *e;
int prefixSize;

e = strchr(name, '.');
if (e == NULL)
    return FALSE;
prefixSize = e - name;
if (prefixSize > 3 || prefixSize == 0)
    return FALSE;
s = e+1;
if (!startsWith("ctg", s))
    return FALSE;
e = strchr(name, '-');
if (e == NULL)
    return FALSE;
return TRUE;
}

char *hugoToGenieName(char *hugoName, char *table)
/* Covert from hugo to genie name. */
{
struct sqlConnection *conn = hAllocConn();
char query[256];
static char buf[256], *name;

sprintf(query, "select transId from %s where name = '%s'", table, hugoName);
name = sqlQuickQuery(conn, query, buf, sizeof(buf));
hFreeConn(&conn);
if (name == NULL)
    errAbort("Database inconsistency: couldn't find gene name %s in knownInfo",
	     hugoName);
return name;
}

void displayProteinPrediction(char *pepName, char *pepSeq)
/* display a protein prediction. */
{
printf("<PRE><TT>");
printf(">%s\n", pepName);
printLines(stdout, pepSeq, 50);
printf("</TT></PRE>");
}

void htcTranslatedProtein(char *pepName)
/* Display translated protein. */
{
char *table = cartString(cart, "o");
/* checks both gbSeq and table */
aaSeq *seq = hGenBankGetPep(pepName, table);
hgcStart("Protein Translation");
if (seq == NULL)
    {
    warn("Predicted peptide %s is not avaliable", pepName);
    }
else
    {
    displayProteinPrediction(pepName, seq->dna);
    dnaSeqFree(&seq);
    }
}

void htcTranslatedPredMRna(struct trackDb *tdb, char *geneName)
/* Translate virtual mRNA defined by genePred to protein and display it. */
{
struct sqlConnection *conn = hAllocConn();
struct genePred *gp = NULL;
char where[256];
char protName[256];
char *prot = NULL;

hgcStart("Protein Translation");

safef(where, sizeof(where), "name = \"%s\"", geneName);
gp = genePredReaderLoadQuery(conn, tdb->tableName, where);
hFreeConn(&conn);
if (gp == NULL)
    errAbort("%s not found in %s when translating to protein",
             geneName, tdb->tableName);
prot = getPredMRnaProtSeq(gp);
safef(protName, sizeof(protName), "%s_prot", geneName);
displayProteinPrediction(protName, prot);

freez(&prot);
genePredFree(&gp);
}

void getCdsInMrna(struct genePred *gp, int *retCdsStart, int *retCdsEnd)
/* Given a gene prediction, figure out the
 * CDS start and end in mRNA coordinates. */
{
int missingStart = 0, missingEnd = 0;
int exonStart, exonEnd, exonSize, exonIx;
int totalSize = 0;

for (exonIx = 0; exonIx < gp->exonCount; ++exonIx)
    {
    exonStart = gp->exonStarts[exonIx];
    exonEnd = gp->exonEnds[exonIx];
    exonSize = exonEnd - exonStart;
    totalSize += exonSize;
    missingStart += exonSize - positiveRangeIntersection(exonStart, exonEnd, gp->cdsStart, exonEnd);
    missingEnd += exonSize - positiveRangeIntersection(exonStart, exonEnd, exonStart, gp->cdsEnd);
    }
*retCdsStart = missingStart;
*retCdsEnd = totalSize - missingEnd;
}

int genePredCdnaSize(struct genePred *gp)
/* Return total size of all exons. */
{
int totalSize = 0;
int exonIx;

for (exonIx = 0; exonIx < gp->exonCount; ++exonIx)
    {
    totalSize += (gp->exonEnds[exonIx] - gp->exonStarts[exonIx]);
    }
return totalSize;
}

struct dnaSeq *getCdnaSeq(struct genePred *gp)
/* Load in cDNA sequence associated with gene prediction. */
{
int txStart = gp->txStart;
struct dnaSeq *genoSeq = hDnaFromSeq(gp->chrom, txStart, gp->txEnd,  dnaLower);
struct dnaSeq *cdnaSeq;
int cdnaSize = genePredCdnaSize(gp);
int cdnaOffset = 0, exonStart, exonSize, exonIx;

AllocVar(cdnaSeq);
cdnaSeq->dna = needMem(cdnaSize+1);
cdnaSeq->size = cdnaSize;
for (exonIx = 0; exonIx < gp->exonCount; ++exonIx)
    {
    exonStart = gp->exonStarts[exonIx];
    exonSize = gp->exonEnds[exonIx] - exonStart;
    memcpy(cdnaSeq->dna + cdnaOffset, genoSeq->dna + (exonStart - txStart), exonSize);
    cdnaOffset += exonSize;
    }
assert(cdnaOffset == cdnaSeq->size);
freeDnaSeq(&genoSeq);
return cdnaSeq;
}

struct dnaSeq *getCdsSeq(struct genePred *gp)
/* Load in genomic CDS sequence associated with gene prediction. */
{
struct dnaSeq *genoSeq = hDnaFromSeq(gp->chrom, gp->cdsStart, gp->cdsEnd,  dnaLower);
struct dnaSeq *cdsSeq;
int cdsSize = genePredCodingBases(gp);
int cdsOffset = 0, exonStart, exonEnd, exonSize, exonIx;

AllocVar(cdsSeq);
cdsSeq->dna = needMem(cdsSize+1);
cdsSeq->size = cdsSize;
for (exonIx = 0; exonIx < gp->exonCount; ++exonIx)
    {
    genePredCdsExon(gp, exonIx, &exonStart, &exonEnd);
    exonSize = (exonEnd - exonStart);
    if (exonSize > 0)
        {
        memcpy(cdsSeq->dna + cdsOffset, genoSeq->dna + (exonStart - gp->cdsStart), exonSize);
        cdsOffset += exonSize;
        }
    }
assert(cdsOffset == cdsSeq->size);
freeDnaSeq(&genoSeq);
if (gp->strand[0] == '-')
    reverseComplement(cdsSeq->dna, cdsSeq->size);
return cdsSeq;
}

char *getPredMRnaProtSeq(struct genePred *gp)
/* Get the predicted mRNA from the genome and translate it to a
 * protein. free returned string. */
{
struct dnaSeq *cdsDna = getCdsSeq(gp);
int protBufSize = (cdsDna->size/3)+4;
char *prot = needMem(protBufSize);
int offset = 0;

/* get frame offset, if available and needed */
if (gp->exonFrames != NULL) 
{
    if (gp->strand[0] == '+' && gp->cdsStartStat != cdsComplete)
        offset = (3 - gp->exonFrames[0]) % 3;
    else if (gp->strand[0] == '-' && gp->cdsEndStat != cdsComplete)
        offset = (3 - gp->exonFrames[gp->exonCount-1]) % 3;
}
/* NOTE: this fix will not handle the case in which frame is shifted
 * internally or at multiple exons, as when frame-shift gaps occur in
 * an alignment of an mRNA to the genome.  Going to have to come back
 * and address that later... (acs) */

dnaTranslateSome(cdsDna->dna+offset, prot, protBufSize);
dnaSeqFree(&cdsDna);
return prot;
}

void htcGeneMrna(char *geneName)
/* Display cDNA predicted from genome */
{
char *table = cartString(cart, "o");
char query[512];
struct sqlConnection *conn = hAllocConn();
struct sqlResult *sr;
char **row;
struct genePred *gp;
struct dnaSeq *seq;
int cdsStart, cdsEnd;
int rowOffset = hOffsetPastBin(seqName, table);

hgcStart("Predicted mRNA from genome");
safef(query, sizeof(query), "select * from %s where name = '%s'", table, geneName);
sr = sqlGetResult(conn, query);
while ((row = sqlNextRow(sr)) != NULL)
    {
    gp = genePredLoad(row+rowOffset);
    seq = getCdnaSeq(gp);
    getCdsInMrna(gp, &cdsStart, &cdsEnd);
    toUpperN(seq->dna + cdsStart, cdsEnd - cdsStart);
    if (gp->strand[0] == '-')
	{
        reverseComplement(seq->dna, seq->size);
	}
    printf("<PRE><TT>");
    printf(">%s\n", geneName);
    faWriteNext(stdout, NULL, seq->dna, seq->size);
    printf("</TT></PRE>");
    genePredFree(&gp);
    freeDnaSeq(&seq);
    }
sqlFreeResult(&sr);
hFreeConn(&conn);
}

void htcRefMrna(char *geneName)
/* Display mRNA associated with a refSeq gene. */
{
/* check both gbSeq and refMrna */
struct dnaSeq *seq = hGenBankGetMrna(geneName, "refMrna");
if (seq == NULL)
    errAbort("RefSeq mRNA sequence %s not found", geneName);

hgcStart("RefSeq mRNA");
printf("<PRE><TT>");
faWriteNext(stdout, seq->name, seq->dna, seq->size);
printf("</TT></PRE>");
dnaSeqFree(&seq);
}

void htcKnownGeneMrna(char *geneName)
/* Display mRNA associated with a knownGene gene. */
{
/* check both gbSeq and knowGeneMrna */
struct dnaSeq *seq = hGenBankGetMrna(geneName, "knownGeneMrna");
if (seq == NULL)
    errAbort("Known gene mRNA sequence %s not found", geneName);

hgcStart("Known Gene mRNA");
printf("<PRE><TT>");
faWriteNext(stdout, seq->name, seq->dna, seq->size);
printf("</TT></PRE>");
dnaSeqFree(&seq);
}

void cartContinueRadio(char *var, char *val, char *defaultVal)
/* Put up radio button, checking it if it matches val */
{
char *oldVal = cartUsualString(cart, var, defaultVal);
cgiMakeRadioButton(var, val, sameString(oldVal, val));
}

void htcGeneInGenome(char *geneName)
/* Put up page that lets user display genomic sequence
 * associated with gene. */
{
char *tbl = cgiString("o");
char hgTextTbl[128];

cartWebStart(cart, "Genomic Sequence Near Gene");
printf("<H2>Get Genomic Sequence Near Gene</H2>");

snprintf(hgTextTbl, sizeof(hgTextTbl), "chr1_%s", tbl);
if (hTableExists(hgTextTbl))
    snprintf(hgTextTbl, sizeof(hgTextTbl), "%s.chrN_%s", database, tbl);
else
    snprintf(hgTextTbl, sizeof(hgTextTbl), "%s.%s", database, tbl);
puts("<P>"
     "Note: if you would prefer to get DNA for more than one feature of "
     "this track at a time, try the ");
printf("<A HREF=\"%s?%s&db=%s&position=%s:%d-%d&table0=%s&phase=table&tbPosOrKeys=pos&tbTrack=\" TARGET=_BLANK>",
       hgTextName(), cartSidUrlString(cart), database,
       seqName, winStart+1, winEnd, hgTextTbl);
puts("Table Browser</A>: "
     "perform an Advanced Query and select FASTA as the output format.");

printf("<FORM ACTION=\"%s\">\n\n", hgcPath());
cartSaveSession(cart);
cgiMakeHiddenVar("g", "htcDnaNearGene");
cgiContinueHiddenVar("i");
printf("\n");
cgiContinueHiddenVar("db");
printf("\n");

cgiContinueHiddenVar("c");
printf("\n");
cgiContinueHiddenVar("l");
printf("\n");
cgiContinueHiddenVar("r");
printf("\n");
cgiContinueHiddenVar("o");
printf("\n");

hgSeqOptions(cart, tbl);
cgiMakeButton("submit", "submit");
printf("</FORM>");
}

void htcGeneAlignment(char *geneName)
/* Put up page that lets user display genomic sequence
 * associated with gene. */
{
cartWebStart(cart, "Aligned Annotated Genomic Sequence ");
printf("<H2>Align a gene prediction to another species or the same species and view codons and translated proteins.</H2>");
printf("<FORM ACTION=\"%s\">\n\n", hgcPath());
cartSaveSession(cart);
cgiMakeHiddenVar("g", "htcDnaNearGene");
cgiContinueHiddenVar("i");
printf("\n");
cgiContinueHiddenVar("db");
printf("\n");
cgiContinueHiddenVar("c");
printf("\n");
cgiContinueHiddenVar("l");
printf("\n");
cgiContinueHiddenVar("r");
printf("\n");
cgiContinueHiddenVar("o");
printf("\n");
hgSeqOptions(cart, cgiString("o"));
cgiMakeButton("submit", "submit");
printf("</FORM>");
}

void toUpperExons(int startOffset, struct dnaSeq *seq, struct genePred *gp)
/* Upper case bits of DNA sequence that are exons according to gp. */
{
int s, e, size;
int exonIx;
int seqStart = startOffset, seqEnd = startOffset + seq->size;

if (seqStart < gp->txStart)
    seqStart = gp->txStart;
if (seqEnd > gp->txEnd)
    seqEnd = gp->txEnd;
    
for (exonIx = 0; exonIx < gp->exonCount; ++exonIx)
    {
    s = gp->exonStarts[exonIx];
    e = gp->exonEnds[exonIx];
    if (s < seqStart) s = seqStart;
    if (e > seqEnd) e = seqEnd;
    if ((size = e - s) > 0)
	{
	s -= startOffset;
	if (s < 0 ||  s + size > seq->size)
	    errAbort("Out of range! %d-%d not in %d-%d", s, s+size, 0, size);
	toUpperN(seq->dna + s, size);
	}
    }
}

void htcDnaNearGene(char *geneName)
/* Fetch DNA near a gene. */
{
char *table    = cartString(cart, "o");
char constraints[256];
int itemCount;

snprintf(constraints, sizeof(constraints), "name = '%s'", geneName);
puts("<PRE>");
itemCount = hgSeqItemsInRange(table, seqName, winStart, winEnd, constraints);
if (itemCount == 0)
    printf("\n# No results returned from query.\n\n");
puts("</PRE>");
}

void doKnownGene(struct trackDb *tdb, char *geneName)
/* Handle click on known gene track. */
{
char *track = tdb->tableName;
char *transName = geneName;
struct knownMore *km = NULL;
boolean anyMore = FALSE;
boolean upgraded = FALSE;
char *knownTable = "knownInfo";
boolean knownMoreExists = FALSE;

cartWebStart(cart, "RefSeq Gene");
printf("<H2>RefSeq Gene %s</H2>\n", geneName);
if (hTableExists("knownMore"))
    {
    knownMoreExists = TRUE;
    knownTable = "knownMore";
    }
if (!isGenieGeneName(geneName))
    transName = hugoToGenieName(geneName, knownTable);
else
    geneName = NULL;
    
if (knownMoreExists)
    {
    char query[256];
    struct sqlResult *sr;
    char **row;
    struct sqlConnection *conn = hAllocConn();

    upgraded = TRUE;
    sprintf(query, "select * from knownMore where transId = '%s'", transName);
    sr = sqlGetResult(conn, query);
    if ((row = sqlNextRow(sr)) != NULL)
	{
	km = knownMoreLoad(row);
	}
    sqlFreeResult(&sr);

    hFreeConn(&conn);
    }

if (km != NULL)
    {
    geneName = km->name;
    if (km->hugoName != NULL && km->hugoName[0] != 0)
	medlineLinkedLine("Name", km->hugoName, km->hugoName);
    if (km->aliases[0] != 0)
	printf("<B>Aliases:</B> %s<BR>\n", km->aliases);
    if (km->omimId != 0)
	{
	printf("<B>OMIM:</B> <A HREF=\"");
	printEntrezOMIMUrl(stdout, km->omimId);
	printf("\" TARGET=_blank>%d</A><BR>\n", km->omimId);
	}
    if (km->locusLinkId != 0)
        {
	printf("<B>LocusLink:</B> ");
	printf("<A HREF = \"http://www.ncbi.nlm.nih.gov/LocusLink/LocRpt.cgi?l=%d\" TARGET=_blank>",
	       km->locusLinkId);
	printf("%d</A><BR>\n", km->locusLinkId);
	}
    anyMore = TRUE;
    }
if (geneName != NULL) 
    {
    medlineLinkedLine("Symbol", geneName, geneName);
    printGeneLynxName(geneName);
    printGeneCards(geneName);
    anyMore = TRUE;
    }

if (anyMore)
    htmlHorizontalLine();

geneShowCommon(transName, tdb, "genieKnownPep");
puts(
     "<P>Known genes are derived from the "
     "<A HREF = \"http://www.ncbi.nlm.nih.gov/LocusLink/\" TARGET=_blank>"
     "RefSeq</A> mRNA database supplemented by other mRNAs with annotated coding regions.  "
     "These mRNAs were mapped to the draft "
     "human genome using <A HREF = \"http://www.cse.ucsc.edu/~kent\" TARGET=_blank>"
     "Jim Kent's</A> PatSpace software, and further processed by "
     "<A HREF = \"http://www.affymetrix.com\" TARGET=_blank>Affymetrix</A> to cope "
     "with sequencing errors in the draft.</P>\n");
if (!upgraded)
    {
    puts(
	 "<P>The treatment of known genes in the browser is quite "
	 "preliminary.  We hope to provide links into OMIM and LocusLink "
	 "in the near future.</P>");
    }
puts(
     "<P>Additional information may be available by clicking on the "
     "mRNA associated with this gene in the main browser window.</P>");
}

void doViralProt(struct trackDb *tdb, char *geneName)
/* Handle click on known viral protein track. */
{
struct sqlConnection *conn = hAllocConn();
int start = cartInt(cart, "o");
char *track = tdb->tableName;
char *transName = geneName;
struct knownMore *km = NULL;
boolean anyMore = FALSE;
boolean upgraded = FALSE;
char *knownTable = "knownInfo";
boolean knownMoreExists = FALSE;
struct psl *pslList = NULL;

cartWebStart(cart, "Viral Gene");
printf("<H2>Viral Gene %s</H2>\n", geneName);
printCustomUrl(tdb, geneName, TRUE);

pslList = getAlignments(conn, "chr1_viralProt", geneName);
htmlHorizontalLine();
printf("<H3>Protein Alignments</H3>");
printAlignments(pslList, start, "htcProteinAli", "chr1_viralProt", geneName);
printTrackHtml(tdb);
}

void doPslDetailed(struct trackDb *tdb, char *item)
/* Fairly generic PSL handler -- print out some more details about the 
 * alignment. */
{
int start = cartInt(cart, "o");
int total = 0, i = 0;
char *track = tdb->tableName;
struct psl *pslList = NULL;
struct sqlConnection *conn = hAllocConn();

genericHeader(tdb, item);
printCustomUrl(tdb, item, TRUE);

puts("<P>");
puts("<B>Alignment Summary:</B><BR>\n");
pslList = getAlignments(conn, track, item);
printAlignments(pslList, start, "htcCdnaAli", track, item);

puts("<P>");
total = 0;
for (i=0;  i < pslList -> blockCount;  i++)
    {
    total += pslList->blockSizes[i];
    }
printf("%d block(s) covering %d bases<BR>\n"
       "%d matching bases<BR>\n"
       "%d mismatching bases<BR>\n"
       "%d N bases<BR>\n"
       "%d bases inserted in %s<BR>\n"
       "%d bases inserted in %s<BR>\n"
       "score: %d<BR>\n",
       pslList->blockCount, total,
       pslList->match,
       pslList->misMatch,
       pslList->nCount,
       pslList->tBaseInsert, hOrganism(hGetDb()),
       pslList->qBaseInsert, item,
       pslScore(pslList));

printTrackHtml(tdb);
hFreeConn(&conn);
}

void doSPGene(struct trackDb *tdb, char *mrnaName)
/* Process click on a known gene. */
{
struct sqlConnection *conn  = hAllocConn();
struct sqlConnection *conn2 = hAllocConn();
struct sqlConnection *goConn;
struct sqlResult *sr;
char **row;
char query[256];

char cond_str[128];
char *refSeqName = NULL;
char *descID;
char *mrnaDesc;
char *proteinID;
char *proteinDesc;
char *pdbID;
char *freezeName;
char *mgiID;
struct refLink *rl;
char *seqType;
boolean dnaBased;
char *proteinAC;
char *pfamAC, *pfamID, *pfamDesc;
char *atlasUrl;
char *mapID, *locusID, *mapDescription;
char *geneID;
char *geneSymbol;
char cart_name[255];
char *cgapID, *biocMapID, *biocMapDesc, *biocMapName;
char *goID, *goTermName, *goEvidence;
char goAspectChar[10];
int  iGoAsp;
char *diseaseDesc;
boolean hasGO, hasPathway, hasMedical;
boolean showGeneSymbol;

showGeneSymbol = FALSE;

if (hTableExists("kgXref"))
    {
    sprintf(cond_str, "kgID='%s'", mrnaName);
    geneSymbol = sqlGetField(conn, database, "kgXref", "geneSymbol", cond_str);
    if (geneSymbol == NULL) 
	{
	geneSymbol = mrnaName;
	}
    else
	{
	showGeneSymbol = TRUE;
	}
    }
else
    {
    geneSymbol = mrnaName;
    }

if (showGeneSymbol)
    {
    sprintf(cart_name, "Known Gene: %s", geneSymbol);
    }
else
    {
    sprintf(cart_name, "Known Gene");
    }
cartWebStart(cart, cart_name);

dnaBased = FALSE;
if (hTableExists("knownGeneLink"))
    {
    sprintf(cond_str, "name='%s' and seqType='g'", mrnaName);
    seqType = sqlGetField(conn, database, "knownGeneLink", "seqType", cond_str);

    if (seqType != NULL)
        {
        dnaBased = TRUE;
        refSeqName = strdup(mrnaName);
        sprintf(cond_str, "name='%s'", refSeqName);
        proteinAC = sqlGetField(conn, database, "knownGeneLink", "proteinID", cond_str);
        }
    }

// Display mRNA or DNA info and NCBI link
if (dnaBased && refSeqName != NULL)
    {
    printf("This gene is based on RefSeq %s, which is derived from a DNA sequence.", refSeqName);
    printf("  Please follow the link below for further details.<br>\n");

    printf("<UL><LI>");
    printf("<B>NCBI: </B> <A HREF=\"");
    printEntrezNucleotideUrl(stdout, refSeqName);
    printf("\" TARGET=_blank>%s</A><BR>\n", refSeqName);
    printf("</UL>");
    }
else
    {
    printf("<B>mRNA:</B> ");
    sprintf(cond_str, "acc='%s'", mrnaName);
    descID = sqlGetField(conn, database, "mrna", "description", cond_str);
    sprintf(cond_str, "id=%s", descID);
    mrnaDesc = sqlGetField(conn, database, "description", "name", cond_str);
    if (mrnaDesc != NULL) printf("%s\n", mrnaDesc);

    printf("<UL><LI>");
    printf("<B>NCBI: </B> <A HREF=\"");
    printEntrezNucleotideUrl(stdout, mrnaName);
    printf("\" TARGET=_blank>%s</A><BR>\n", mrnaName);
    printf("</UL>");
    }

// Display protein description and links
printf("<B>Protein:</B> ");

sprintf(cond_str, "name='%s'", mrnaName);
proteinID = sqlGetField(conn, database, "knownGene", "proteinID", cond_str);
if (proteinID == NULL)
    {
    errAbort("Couldn't find corresponding protein for mRNA %s.", mrnaName);
    }

sprintf(cond_str, "displayID='%s'", proteinID);
proteinAC = sqlGetField(conn, protDbName, "spXref3", "accession", cond_str);
sprintf(cond_str, "displayID='%s'", proteinID);
proteinDesc = sqlGetField(conn, protDbName, "spXref3", "description", cond_str);
if (proteinDesc != NULL) printf("%s\n", proteinDesc);
sprintf(cond_str, "sp='%s'", proteinID);
pdbID= sqlGetField(conn, protDbName, "pdbSP", "pdb", cond_str);

printf("<UL>");

if (pdbID != NULL)
    {
    printf("<LI><B>PDB: </B>");
    sprintf(query, "select pdb from %s.pdbSP where sp = '%s'", 
	    protDbName, proteinID);
    sr = sqlGetResult(conn, query);
    while ((row = sqlNextRow(sr)) != NULL)
    	{
    	pdbID  = row[0];
	printf("<A HREF=\"http://www.rcsb.org/pdb/cgi/explore.cgi?pdbId=%s\"", pdbID);
	printf("TARGET=_blank>%s</A>&nbsp\n", pdbID);
    	}
    printf("<BR>");
    sqlFreeResult(&sr);
    }

printf("<LI><B>SWISS-PROT/TrEMBL: </B>");
printf("<A HREF=\"http://www.expasy.org/cgi-bin/niceprot.pl?%s\" TARGET=_blank>%s</A>\n", 
       proteinAC, proteinID);

// print more protein links if there are other proteins correspond to this mRNA
sprintf(query, "select dupProteinID from %s.dupSpMrna where mrnaID = '%s'", database, mrnaName);
sr = sqlGetResult(conn, query);
row = sqlNextRow(sr);
if (row != NULL) printf(", ");
while (row != NULL)    
    {
    //spID  = row[0];
    printf("<A HREF=\"http://www.expasy.org/cgi-bin/niceprot.pl?%s\" TARGET=_blank>%s</A>\n", 
	   row[0], row[0]);
    row = sqlNextRow(sr);
    if (row != NULL) printf(", ");
    }
sqlFreeResult(&sr);
printf("<BR>");

// show Pfam links
if (hTableExistsDb(protDbName, "pfamXref"))
    {
    sprintf(cond_str, "swissDisplayID='%s'", proteinID);
    pfamAC = sqlGetField(conn, protDbName, "pfamXref", "pfamAC", cond_str);

    if (pfamAC != NULL)
    	{
        printf("<LI><B>Pfam-A Domains: </B><BR>");
    	sprintf(query, "select pfamAC from %s.pfamXref where swissDisplayID = '%s'", 
		protDbName, proteinID);
    	sr = sqlGetResult(conn, query);
    	while ((row = sqlNextRow(sr)) != NULL)
    	    {
    	    pfamAC  = row[0];
            sprintf(cond_str, "pfamAC='%s'", pfamAC);
            pfamID = sqlGetField(conn2, protDbName, "pfamDesc", "pfamID", cond_str);
	    printf("&nbsp&nbsp&nbsp");
	    printf("<A HREF=\"http://www.sanger.ac.uk/cgi-bin/Pfam/swisspfamget.pl?name=%s\"", 
		   proteinID);
	    printf("TARGET=_blank>%s</A>", pfamAC);
	    printf("&nbsp(%s)&nbsp", pfamID);
    	    sprintf(cond_str, "pfamAC='%s'", pfamAC);
            pfamDesc= sqlGetField(conn2, protDbName, "pfamDesc", "description", cond_str);
	    printf(" %s<BR>\n", pfamDesc);
    	    }
    	sqlFreeResult(&sr);
    	}
    }

//The following is disabled until UCSC Proteome Browser relased to public
goto skipPB;

// display link to UCSC Proteome Browser
printf("<LI><B>UCSC Proteome Browser: </B>");
printf("<A HREF=\"http:/cgi-bin/pb10?");
printf("proteinDB=SWISS&proteinID=%s&mrnaID=%s\" ", proteinID, mrnaName);
printf(" target=_blank>");
printf(" %s</A>", proteinID);

// display additional entries if they exist
sprintf(query, "select dupProteinID from %s.dupSpMrna where mrnaID = '%s'", database, mrnaName);
sr = sqlGetResult(conn, query);
row = sqlNextRow(sr);
if (row != NULL) printf(", ");
while (row != NULL)    
    {
    printf("<A HREF=\"http:/cgi-bin/pb10?");
    printf("proteinDB=SWISS&proteinID=%s&mrnaID=%s\" ", row[0], mrnaName);
    printf(" target=_blank>");
    printf(" %s</A>", row[0]);
    row = sqlNextRow(sr);
    if (row != NULL) printf(", ");
    }
sqlFreeResult(&sr);

skipPB:
printf("</UL>");

// Display Gene Sorter link
if (sqlTableExists(conn, "knownCanonical"))
    {
    printf("<B>UCSC Gene Sorter:</B> ");
    printf("<A HREF=\"/cgi-bin/hgNear?near_search=%s\"", mrnaName);
    printf("TARGET=_blank>%s</A>&nbsp\n", geneSymbol);fflush(stdout);
    printf("<BR><BR>");
    }

#ifdef NEVER /* go database has no goObjTerm... */
// Show GO links if any exists
hasGO = FALSE;
goConn = sqlMayConnect("go");

if (goConn != NULL)
    {
    goAspectChar[0] = 'F';
    goAspectChar[1] = 'P';
    goAspectChar[2] = 'C';

    // loop for 3 GO aspects 
    for (iGoAsp = 0; iGoAsp<3; iGoAsp++)
	{
	sprintf(query, 
		"select goID, termName from go.goObjTerm where dbObjectSymbol = '%s' and aspect='%c'",
		proteinID, goAspectChar[iGoAsp]);
	sr = sqlGetResult(goConn, query);
	row = sqlNextRow(sr);
	if (row != NULL)
	    {
	    if (!hasGO)
		{
		printf("<B>Gene Ontology</B><UL>");
		hasGO = TRUE;
		}
	    if (goAspectChar[iGoAsp] == 'F') printf("<LI><B>Molecular Function:</B></LI><UL>");
	    if (goAspectChar[iGoAsp] == 'P') printf("<LI><B>Biological Process:</B></LI><UL>");
	    if (goAspectChar[iGoAsp] == 'C') printf("<LI><B>Cellular Component:</B></LI><UL>");
	    while (row != NULL)
		{
		goID 	   = row[0];
		goTermName = row[1];

		printf("<LI><A HREF = \"");
		printf("http://godatabase.org/cgi-bin/go.cgi?view=details&depth=1&query=%s", goID);
		printf("\" TARGET=_blank>%s</A> %s</LI>\n", goID, goTermName);
		row = sqlNextRow(sr);
		}
	    printf("</UL>");
	    sqlFreeResult(&sr);
	    }
	}
    fflush(stdout);
    if (hasGO) printf("</UL>");
    }
#endif /* NEVER */

// Show Pathway links if any exists
hasPathway = FALSE;
cgapID     = NULL;

//Process BioCarta Pathway link data
if (sqlTableExists(conn, "cgapBiocPathway"))
    {
    sprintf(cond_str, "alias='%s'", geneSymbol);
    cgapID = sqlGetField(conn2, database, "cgapAlias", "cgapID", cond_str);

    if (cgapID != NULL)
	{
    	sprintf(query, "select mapID from %s.cgapBiocPathway where cgapID = '%s'", database, cgapID);
    	sr = sqlGetResult(conn, query);
    	row = sqlNextRow(sr);
    	if (row != NULL)
	    {
	    if (!hasPathway)
	        {
	        printf("<B>Pathways</B><UL>");
	        hasPathway = TRUE;
	    	}
	    }
    	while (row != NULL)
	    {
	    biocMapID = row[0];
	    printf("<LI><B>BioCarta:&nbsp</B>");
	    sprintf(cond_str, "mapID=%c%s%c", '\'', biocMapID, '\'');
	    mapDescription = sqlGetField(conn2, database, "cgapBiocDesc", "description",cond_str);
	    printf("<A HREF = \"");
	    printf("http://cgap.nci.nih.gov/Pathways/BioCarta/%s", biocMapID);
	    printf("\" TARGET=_blank>%s</A> %s </LI>\n", biocMapID, mapDescription);
	    row = sqlNextRow(sr);
	    }
        sqlFreeResult(&sr);
	}
    }

//Process KEGG Pathway link data
if (sqlTableExists(conn, "keggPathway"))
    {
    sprintf(query, "select * from %s.keggPathway where kgID = '%s'", database, mrnaName);
    sr = sqlGetResult(conn, query);
    row = sqlNextRow(sr);
    if (row != NULL)
	{
	if (!hasPathway)
	    {
	    printf("<B>Pathways</B><UL>");
	    hasPathway = TRUE;
	    }
        while (row != NULL)
            {
            locusID = row[1];
	    mapID   = row[2];
	    printf("<LI><B>KEGG:&nbsp</B>");
	    sprintf(cond_str, "mapID=%c%s%c", '\'', mapID, '\'');
	    mapDescription = sqlGetField(conn2, database, "keggMapDesc", "description", cond_str);
	    printf("<A HREF = \"");
	    printf("http://www.genome.ad.jp/dbget-bin/show_pathway?%s+%s", mapID, locusID);
	    printf("\" TARGET=_blank>%s</A> %s </LI>\n",mapID, mapDescription);
            row = sqlNextRow(sr);
	    }
	}
    sqlFreeResult(&sr);
    }

// Process SRI BioCyc link data
if (sqlTableExists(conn, "bioCycPathway"))
    {
    sprintf(query, "select * from %s.bioCycPathway where kgID = '%s'", database, mrnaName);
    sr = sqlGetResult(conn, query);
    row = sqlNextRow(sr);
    if (row != NULL)
	{
	if (!hasPathway)
	    {
	    printf("<BR><B>Pathways</B><UL>");
	    hasPathway = TRUE;
	    }
        while (row != NULL)
            {
            geneID = row[1];
	    mapID   = row[2];
	    printf("<LI><B>BioCyc:&nbsp</B>");
	    sprintf(cond_str, "mapID=%c%s%c", '\'', mapID, '\'');
	    mapDescription = sqlGetField(conn2, database, "bioCycMapDesc", "description", cond_str);
	    printf("<A HREF = \"");
	    printf("http://biocyc.org:1555/HUMAN/new-image?type=PATHWAY&object=%s&detail-level=2",
		   mapID);
	    printf("\" TARGET=_blank>%s</A> %s </LI>\n",mapID, mapDescription);
            row = sqlNextRow(sr);
	    }
	}
    sqlFreeResult(&sr);
    }

if (hasPathway)
    {
    printf("</UL>\n");
    }

// Process medical related links here
hasMedical = FALSE;

// Process SWISS-PROT disease data

// borrow char array query here
sprintf(query, "%s.%s", protDbName, "spDisease");
if (sqlTableExists(conn, query))
    {
    sprintf(query,"select diseaseDesc from %s.spDisease where displayID='%s'",protDbName,proteinID);
    sr = sqlGetResult(conn, query);
    row = sqlNextRow(sr);
    if (row != NULL)
	{
    	if (!hasMedical)
   	    {
    	    printf("<B>Medical-Related Info:</B><UL>");
    	    hasMedical = TRUE;
    	    }
        printf("<LI><B>Diseases:</B><UL>");
        while (row != NULL)
            {
            diseaseDesc = row[0];
	    mapID   = row[2];
	    printf("<LI>%s</LI>", diseaseDesc);
            row = sqlNextRow(sr);
	    }
	printf("</UL>");
	}
    sqlFreeResult(&sr);
    }

// Process OMIM link
sprintf(query, "select refseq from %s.mrnaRefseq where mrna = '%s'",  database, mrnaName);
sr = sqlGetResult(conn, query);
row = sqlNextRow(sr);
if (row != NULL)
    {
    if (dnaBased)
     	{
        refSeqName = strdup(mrnaName);
        }
    else
        {
        refSeqName = strdup(row[0]);
        }
    sprintf(query, "select * from refLink where mrnaAcc = '%s'", refSeqName);

    sqlFreeResult(&sr);
    sr = sqlGetResult(conn, query);
    if ((row = sqlNextRow(sr)) != NULL)
        {
       	rl = refLinkLoad(row);
       	sqlFreeResult(&sr);
       	if (rl->omimId != 0)
    	    {
	    if (!hasMedical)
	   	{
    	    	printf("<B>Medical-Related Info:</B><UL>");
	    	hasMedical = TRUE;
	    	}
	    printf("<LI><B>OMIM:</B> <A HREF=\"");
            printEntrezOMIMUrl(stdout, rl->omimId);
            printf("\" TARGET=_blank>%d</A></LI>\n", rl->omimId);
            }
	}
    }

// Process NCI Cancer Genome Anatomy gene
// cgapID should already be obtained earlier
if (cgapID != NULL)
    {
    if (!hasMedical)
   	{
    	printf("<B>Medical-Related Info:</B><UL>");
    	hasMedical = TRUE;
    	}
    printf("<LI><B>NCI Cancer Genome Anatomy:&nbsp</B>");
    printf("<A HREF = \"");
    printf("http://cgap.nci.nih.gov/Genes/GeneInfo?ORG=");

    // select appropriate two letters used by CGAP for organism
    if (sameWord(organism, "Human"))
	{
	printf("Hs");
	}
    else
	{
    	if (sameWord(organism, "Mouse"))
	    {
	    printf("Mm");
	    }
	else
	    {
	    errAbort("Our current database table for NCI CGAP does not cover oganism %s.\n", organism); 
	    }
	}
    printf("&CID=%s\" TARGET=_blank>%s</A> </LI>\n", cgapID, cgapID);
    }

// process links to Atlas of Genetics and Cytogenetics in Oncology and Haematology 
if (sqlTableExists(conn, "atlasOncoGene"))
    {
    sprintf(cond_str, "locusSymbol=%c%s%c", '\'', geneSymbol, '\'');
    atlasUrl = sqlGetField(conn, database, "atlasOncoGene", "url", cond_str);
    if (atlasUrl != NULL)
	{
	if (!hasMedical)
	    {
    	    printf("<B>Medical-Related Info:</B><UL>");
	    hasMedical = TRUE;
	    }

    	printf("<LI><B>Atlas of Genetics and Cytogenetics in Oncology and Haematology:&nbsp</B>");
	printf("<A HREF = \"%s%s\" TARGET=_blank>%s</A><BR></LI>\n", 
	   "http://www.infobiogen.fr/services/chromcancer/", atlasUrl, geneSymbol);fflush(stdout);
    	}
    }

if (hasMedical)
    {
    printf("</UL>\n");
    }

// Display RefSeq related info, if there is a corresponding RefSeq

    sprintf(query, "select refseq from %s.mrnaRefseq where mrna = '%s'",  database, mrnaName);
    sr = sqlGetResult(conn, query);
    row = sqlNextRow(sr);
    if ((row == NULL) && (!dnaBased))
	{
	printf("<B>RefSeq:</B>"); 
	printf(" No corresponding RefSeq entry found for %s.<br>\n", mrnaName);
	fflush(stdout);
	}
    else
	{
	if (dnaBased)
	    {
	    refSeqName = strdup(mrnaName);
	    }
	else
	    {
	    refSeqName = strdup(row[0]);
	    }
	sprintf(query, "select * from refLink where mrnaAcc = '%s'", refSeqName);

	sqlFreeResult(&sr);
	sr = sqlGetResult(conn, query);
	if ((row = sqlNextRow(sr)) == NULL) 
	    {
	    sqlFreeResult(&sr);
	    printf("<B>RefSeq:</B>"); 
	    printf(" A corresponding Reference Sequence ");
	    printf("<A HREF=\"");
	    printEntrezNucleotideUrl(stdout, refSeqName);
	    printf("\" TARGET=_blank>%s</A>", refSeqName);
	    printf(" is not found in our database for "); 
	    freezeName = hFreezeFromDb(database);
	    if(freezeName == NULL) freezeName = "Unknown";
	    printf("%s %s Freeze.<BR>\n",hOrganism(database),freezeName); 
	    fflush(stdout);
	    }
	else
	    {
	    rl = refLinkLoad(row);
	    sqlFreeResult(&sr);
    
	    htmlHorizontalLine();
	    printf("<B>RefSeq:</B> <A HREF=\"");
	    printEntrezNucleotideUrl(stdout, rl->mrnaAcc);
	    printf("\" TARGET=_blank>%s</A>", rl->mrnaAcc);

	    /* If refSeqStatus is available, report it: */
	    if (hTableExists("refSeqStatus"))
		{
		sprintf(query, "select status from refSeqStatus where mrnaAcc = '%s'",
			refSeqName);
		sr = sqlGetResult(conn, query);
		if ((row = sqlNextRow(sr)) != NULL)
		    {
		    printf("&nbsp;&nbsp; Status: <B>%s</B>", row[0]);
		    }
		sqlFreeResult(&sr);
		}
	    printf("<BR>");

	    printf("<B>Gene ID: %s<BR></B>\n", rl->name);
   
	    if (rl->locusLinkId != 0)
		{
		printf("<B>LocusLink:</B> ");
		printf("<A HREF = \"http://www.ncbi.nlm.nih.gov/LocusLink/LocRpt.cgi?");
		printf("l=%d\" TARGET=_blank>", rl->locusLinkId);
		printf("%d</A><BR>\n", rl->locusLinkId);
		if ((strstr(hgGetDb(), "mm") != NULL) && hTableExists("MGIid"))
		    {
		    sprintf(query, "select MGIid from MGIid where LLid = '%d';",
			    rl->locusLinkId);

		    sr = sqlGetResult(conn, query);
		    if ((row = sqlNextRow(sr)) != NULL)
			{
			printf("<B>Mouse Genome Informatics:</B> ");
			mgiID = strdup(row[0]);
			printf("<A HREF=\"http://www.informatics.jax.org/searches/accession_report.cgi?");
			printf("id=%s\" TARGET=_BLANK>%s</A><BR>\n",
			       mgiID, mgiID);
			}
		    else
			{
			// per Carol from Jackson Lab 4/12/02, JAX do not always agree
			// with Locuslink on seq to gene association.
			// Thus, not finding a MGIid even if a LocusLink ID
			// exists is always a possibility.
			}
		    sqlFreeResult(&sr);
		    }
		}
	    medlineLinkedLine("PubMed on Gene", rl->name, rl->name);
	    if (rl->product[0] != 0)
    		medlineProductLinkedLine("PubMed on Product", rl->product);
	    printf("\n");
	    printGeneLynxName(rl->name);
	    printf("\n");
	    printGeneCards(rl->name);
	    if (hTableExists("jaxOrtholog"))
		{
		struct jaxOrtholog jo;
		sprintf(query, "select * from jaxOrtholog where humanSymbol='%s'", rl->name);
		sr = sqlGetResult(conn, query);
		while ((row = sqlNextRow(sr)) != NULL)
		    {
		    jaxOrthologStaticLoad(row, &jo);
		    printf("<B>MGI Mouse Ortholog:</B> ");
		    printf("<A HREF=\"http://www.informatics.jax.org/searches/accession_report.cgi?");
		    printf("id=%s\" target=_BLANK>", jo.mgiId);
		    printf("%s</A><BR>\n", jo.mouseSymbol);
		    }
		sqlFreeResult(&sr);
		}

	    if (startsWith("hg", hGetDb()))
		{
		printf("\n");
		printf("<B>AceView:</B> ");
		printf("<A HREF = \"http://www.ncbi.nih.gov/IEB/Research/Acembly/av.cgi?");
		printf("db=human&l=%s\" TARGET=_blank>", rl->name);
		printf("%s</A><BR>\n", rl->name);
		}
	    printStanSource(rl->mrnaAcc, "mrna");
	    }
	htmlHorizontalLine();
	if (dnaBased)
	    {
	    geneShowPosAndLinksDNARefseq(mrnaName,mrnaName,tdb,"knownGenePep","htcTranslatedProtein",
					 "htcKnownGeneMrna", "htcGeneInGenome", "mRNA Sequence");
	    }
	else
	    {
	    geneShowPosAndLinks(mrnaName, mrnaName, tdb, "knownGenePep", "htcTranslatedProtein",
				"htcKnownGeneMrna", "htcGeneInGenome", "mRNA Sequence");
	    }
	}
    printTrackHtml(tdb);
    hFreeConn(&conn);
    hFreeConn(&conn2);
}

void printEnsemblCustomUrl(struct trackDb *tdb, char *itemName, boolean encode)
/* Print Ensembl Gene URL. */
{
struct trackDb *tdbSf;
char *shortItemName;
char *url = tdb->url;
char *chp;
if (url != NULL && url[0] != 0)
    {
    char supfamURL[512];
    char *genomeStr = "";
    char *genomeStrEnsembl = "";

    struct sqlConnection *conn = hAllocConn();
    char cond_str[256];
    char *proteinID;
    char *geneID;
    char *ans;
    char *ensPep;

    char *chp;

    /* shortItemName is the name without the "." + version */ 
    shortItemName = strdup(itemName);
    chp = strstr(shortItemName, ".");
    if (chp != NULL) *chp = '\0';

    genomeStrEnsembl = ensOrgNameFromScientificName(scientificName);
    if (genomeStrEnsembl == NULL)
	{
	warn("Organism %s not found!", organism); fflush(stdout);
	return;
	}

    if (stringIn("pre.ensembl.org", url))
	printCustomUrl(tdb, itemName, TRUE);
    else
	{
	printf("<B>Ensembl Gene Link: </B>");
	printf("<A HREF=\"http://www.ensembl.org/%s/geneview?transcript=%s\" "
	       "target=_blank>", 
	       genomeStrEnsembl,shortItemName);
	printf("%s</A><br>", itemName);
	}

    if (hTableExists("superfamily"))
	{
    	sprintf(cond_str, "transcript_name='%s'", shortItemName);    
	
        /* This is necessary, Ensembl kept changing their gene_xref table definition and content.*/
    	proteinID = NULL;

	if (hTableExists("ensemblXref3"))
    	    {
    	    /* use ensemblXref3 for Ensembl data release after ensembl34d */
    	    safef(cond_str, sizeof(cond_str), "transcript='%s'", shortItemName);
    	    ensPep = sqlGetField(conn, database, "ensemblXref3", "protein", cond_str);
	    if (ensPep != NULL) proteinID = ensPep;
	    }

	if (hTableExists("ensTranscript") && (proteinID == NULL))
	    {
	    proteinID = sqlGetField(conn, database, "ensTranscript", "translation_name", cond_str);
  	    }
	else
	    {
    	    if (hTableExists("ensemblXref2"))
	    	{
	    	proteinID = sqlGetField(conn, database, "ensemblXref2","translation_name", cond_str);
  	    	}
	    else
		{
		if (hTableExists("ensemblXref"))
	    	    {
	    	    proteinID=sqlGetField(conn,database,"ensemblXref","translation_name",cond_str);
  	    	    }
		}
	    }

	if (proteinID != NULL)
	    { 
            printf("<B>Ensembl Protein: </B>");
            printf("<A HREF=\"http://www.ensembl.org/%s/protview?peptide=%s\" target=_blank>", 
		   genomeStrEnsembl,proteinID);
            printf("%s</A><BR>\n", proteinID);
	    }

    	/* get genomeStr to be used in Superfamily URL */ 
    	if (sameWord(organism, "human"))
	    {
	    genomeStr = "hs";
	    }
    	else
	    {
    	    if (sameWord(organism, "mouse"))
	    	{
		genomeStr = "mm";
	    	}
            else
                {
	        if (sameWord(organism, "rat"))
                    {
                    genomeStr = "rn";
                    }
                else
                    {
                    warn("Organism %s not found!", organism);
                    return;
                    }
                }
            }
    	sprintf(cond_str, "name='%s'", shortItemName);    
    	ans = sqlGetField(conn, database, "superfamily", "name", cond_str);
    	if (ans != NULL)
	    {
            printf("<B>Superfamily Link: </B>");
	    tdbSf = hashFindVal(trackHash, "superfamily");;
            safef(supfamURL, sizeof(supfamURL), "<A HREF=\"%s%s;seqid=%s\" target=_blank>", 
	    	  tdbSf->url, genomeStr, proteinID);
            printf("%s", supfamURL);
            printf("%s</A><BR><BR>\n", proteinID);
            }
    	}
    free(shortItemName);
    }
}

void doEnsemblGene(struct trackDb *tdb, char *item, char *itemForUrl)
/* Put up Ensembl Gene track info. */
{
char *dupe, *type, *words[16];
char title[256];
int wordCount;
int start = cartInt(cart, "o");
struct sqlConnection *conn = hAllocConn();

if (itemForUrl == NULL)
    itemForUrl = item;
dupe = cloneString(tdb->type);
genericHeader(tdb, item);
wordCount = chopLine(dupe, words);
printEnsemblCustomUrl(tdb, itemForUrl, item == itemForUrl);
if (wordCount > 0)
    {
    type = words[0];
    if (sameString(type, "genePred"))
        {
	char *pepTable = NULL, *mrnaTable = NULL;
	if (wordCount > 1)
	    pepTable = words[1];
	if (wordCount > 2)
	    mrnaTable = words[2];
	genericGenePredClick(conn, tdb, item, start, pepTable, mrnaTable);
	}
    }
printTrackHtml(tdb);
freez(&dupe);
hFreeConn(&conn);
}

void printSuperfamilyCustomUrl(struct trackDb *tdb, char *itemName, boolean encode)
/* Print Superfamily URL. */
{
char *url = tdb->url;
if (url != NULL && url[0] != 0)
    {
    char supfamURL[1024];
    char cond_str[256];
    char *proteinID;
    char *genomeStr;

    struct sqlConnection *conn = hAllocConn();
    char query[256];
    struct sqlResult *sr;
    char **row;

    printf("The corresponding protein %s has the following Superfamily domain(s):", itemName);
    printf("<UL>\n");
    
    sprintf(query,
            "select description from sfDescription where proteinID='%s';",
            itemName);
    sr = sqlMustGetResult(conn, query);
    row = sqlNextRow(sr);
    while (row != NULL)
        {
        printf("<li>%s", row[0]);
        row = sqlNextRow(sr);
        }
    hFreeConn(&conn);
    sqlFreeResult(&sr);
    
    printf("</UL>"); 

    if (sameWord(organism, "human"))
	{
        genomeStr = "hs";
	}
    else
	{
    	if (sameWord(organism, "mouse"))
	    {
	    genomeStr = "mm";
	    }
	else
	    {
	    if (sameWord(organism, "rat"))
            	{
                genomeStr = "rn";
                }
            else
                {
                warn("Organism %s not found!", organism);
                return;
		}
	    }
	}

    printf("<B>Superfamily Link: </B>");
    sprintf(supfamURL, "<A HREF=\"%s%s;seqid=%s\" target=_blank>", 
	    url, genomeStr, itemName);
    printf("%s", supfamURL);
    printf("%s</A><BR><BR>\n", itemName);
    }
}

void doSuperfamily(struct trackDb *tdb, char *item, char *itemForUrl)
/* Put up Superfamily track info. */
{
if (itemForUrl == NULL)
    itemForUrl = item;

genericHeader(tdb, item);

printSuperfamilyCustomUrl(tdb, itemForUrl, item == itemForUrl);

printTrackHtml(tdb);
}

void printRgdQtlCustomUrl(struct trackDb *tdb, char *itemName, boolean encode)
/* Print RGD QTL URL. */
{
char *url = tdb->url;
char *qtlId;

if (url != NULL && url[0] != 0)
    {
    struct sqlConnection *conn = hAllocConn();
    char query[256];
    struct sqlResult *sr;
    char **row;
    char *chrom, *chromStart, *chromEnd;

    printf("<H3>Rat QTL %s: ", itemName);
    sprintf(query, "select description from rgdQtlLink where name='%s';", itemName);
    sr = sqlMustGetResult(conn, query);
    row = sqlNextRow(sr);
    if (row != NULL)
        {
        printf("%s", row[0]);
        }
    sqlFreeResult(&sr);
    printf("</H3>\n");
 
    sprintf(query, "select id from rgdQtlLink where name='%s';", itemName);
    sr = sqlMustGetResult(conn, query);
    row = sqlNextRow(sr);
    if (row != NULL)
        {
	qtlId = row[0];
        printf("<B>RGD QTL Report: ");
        printf("<A HREF=\"%s%s\" target=_blank>", url, qtlId);
        printf("RGD:%s</B></A>\n", qtlId);
        } 
    sqlFreeResult(&sr);
   
    sprintf(query, "select chrom, chromStart, chromEnd from rgdQtl where name='%s';", itemName);
    sr = sqlMustGetResult(conn, query);
    row = sqlNextRow(sr);
    if (row != NULL)
        {
	chrom      = row[0];
        chromStart = row[1];
	chromEnd   = row[2];
	printf("<HR>");
	printPosOnChrom(chrom, atoi(chromStart), atoi(chromEnd), NULL, FALSE, itemName);
        } 
    sqlFreeResult(&sr);
   
    hFreeConn(&conn);
    }
}

void doRgdQtl(struct trackDb *tdb, char *item, char *itemForUrl)
/* Put up Superfamily track info. */
{
if (itemForUrl == NULL)
    itemForUrl = item;

genericHeader(tdb, item);
printRgdQtlCustomUrl(tdb, itemForUrl, item == itemForUrl);
printTrackHtml(tdb);
}

void printRgdSslpCustomUrl(struct trackDb *tdb, char *itemName, boolean encode)
/* Print RGD QTL URL. */
{
char *url = tdb->url;
char *sslpId;
char *chrom, *chromStart, *chromEnd;

if (url != NULL && url[0] != 0)
    {
    struct sqlConnection *conn = hAllocConn();
    char query[256];
    struct sqlResult *sr;
    char **row;

    sprintf(query, "select id from rgdSslpLink where name='%s';", itemName);
    sr = sqlMustGetResult(conn, query);
    row = sqlNextRow(sr);
    if (row != NULL)
        {
	sslpId = row[0];
        printf("<H2>Rat SSLP: %s</H2>", itemName);
        printf("<B>RGD SSLP Report: ");
        printf("<A HREF=\"%s%s\" target=_blank>", url, sslpId);
        printf("RGD:%s</B></A>\n", sslpId);
        } 
    sqlFreeResult(&sr);
   
    sprintf(query, "select chrom, chromStart, chromEnd from rgdSslp where name='%s';", itemName);
    sr = sqlMustGetResult(conn, query);
    row = sqlNextRow(sr);
    if (row != NULL)
        {
        chrom      = row[0];
        chromStart = row[1];
        chromEnd   = row[2];
        printf("<HR>");
        printPosOnChrom(chrom, atoi(chromStart), atoi(chromEnd), NULL, FALSE, itemName);
        }
    sqlFreeResult(&sr);
 
    hFreeConn(&conn);
    }
}

void doRgdSslp(struct trackDb *tdb, char *item, char *itemForUrl)
/* Put up Superfamily track info. */
{
if (itemForUrl == NULL)
    itemForUrl = item;

genericHeader(tdb, item);
printRgdSslpCustomUrl(tdb, itemForUrl, item == itemForUrl);
printTrackHtml(tdb);
}

static boolean isBDGPName(char *name)
/* Return TRUE if name is from BDGP (matching {CG,TE,CR}0123{,4}{,-R?})  */
{
int len = strlen(name);
boolean isBDGP = FALSE;
if (startsWith("CG", name) || startsWith("TE", name) || startsWith("CR", name))
    {
    int numNum = 0;
    int i;
    for (i=2;  i < len;  i++)
	{
	if (isdigit(name[i]))
	    numNum++;
	else
	    break;
	}
    if ((numNum >= 4) && (numNum <= 5))
	{
	if (i == len)
	    isBDGP = TRUE;
	else if ((i == len-3) &&
		 (name[i] == '-') && (name[i+1] == 'R') && isalpha(name[i+2]))
	    isBDGP = TRUE;
	}
    }
return(isBDGP);
}

void doRgdGene(struct trackDb *tdb, char *rnaName)
/* Process click on a RGD gene. */
{
char *track = tdb->tableName;
struct sqlConnection *conn = hAllocConn();
struct sqlResult *sr;
char **row;
char query[256];
char *mgiID;
char *sqlRnaName = rnaName;
struct refLink *rl;
char *rgdId;
struct genePred *gp;
int start = cartInt(cart, "o");

/* Make sure to escape single quotes for DB parseability */
if (strchr(rnaName, '\''))
    {
    sqlRnaName = replaceChars(rnaName, "'", "''");
    }

cartWebStart(cart, tdb->longLabel);

sprintf(query, "select * from refLink where mrnaAcc = '%s'", sqlRnaName);
sr = sqlGetResult(conn, query);
if ((row = sqlNextRow(sr)) == NULL)
    errAbort("Couldn't find %s in refLink table - database inconsistency.", rnaName);
rl = refLinkLoad(row);
sqlFreeResult(&sr);
printf("<H2>Gene %s</H2>\n", rl->name);
    
sprintf(query, "select id from rgdGeneLink where refSeq = '%s'", sqlRnaName);

sr = sqlGetResult(conn, query);
if ((row = sqlNextRow(sr)) == NULL)
    errAbort("Couldn't find %s in rgdGeneLink table - database inconsistency.", rnaName);
rgdId = cloneString(row[0]);
sqlFreeResult(&sr);

printf("<B>RGD Gene Report: </B> <A HREF=\"");
printf("%s%s", tdb->url, rgdId);
printf("\" TARGET=_blank>RGD:%s</A><BR>", rgdId);

printf("<B>NCBI RefSeq: </B> <A HREF=\"");
printEntrezNucleotideUrl(stdout, rl->mrnaAcc);
printf("\" TARGET=_blank>%s</A>", rl->mrnaAcc);

/* If refSeqStatus is available, report it: */
if (hTableExists("refSeqStatus"))
    {
    sprintf(query, "select status from refSeqStatus where mrnaAcc = '%s'",
	    sqlRnaName);
    sr = sqlGetResult(conn, query);
    if ((row = sqlNextRow(sr)) != NULL)
        {
	printf("&nbsp;&nbsp; Status: <B>%s</B>", row[0]);
	}
    sqlFreeResult(&sr);
    }
puts("<BR>");

if (rl->omimId != 0)
    {
    printf("<B>OMIM:</B> <A HREF=\"");
    printEntrezOMIMUrl(stdout, rl->omimId);
    printf("\" TARGET=_blank>%d</A><BR>\n", rl->omimId);
    }
if (rl->locusLinkId != 0)
    {
    printf("<B>LocusLink:</B> ");
    printf("<A HREF = \"http://www.ncbi.nlm.nih.gov/LocusLink/LocRpt.cgi?l=%d\" TARGET=_blank>",
	   rl->locusLinkId);
    printf("%d</A><BR>\n", rl->locusLinkId);
    } 
printStanSource(rl->mrnaAcc, "mrna");

htmlHorizontalLine();

/* print alignments that track was based on */
{
char *aliTbl = (sameString(track, "rgdGene") ? "refSeqAli" : "xenoRGDAli");
struct psl *pslList = getAlignments(conn, aliTbl, rl->mrnaAcc);
printf("<H3>mRNA/Genomic Alignments</H3>");
printAlignments(pslList, start, "htcCdnaAli", aliTbl, rl->mrnaAcc);
}

htmlHorizontalLine();

geneShowPosAndLinks(rl->mrnaAcc, rl->protAcc, tdb, "refPep", "htcTranslatedProtein",
		    "htcRefMrna", "htcGeneInGenome", "mRNA Sequence");

printTrackHtml(tdb);
hFreeConn(&conn);
}

char *refSeqCdsCompleteness(struct sqlConnection *conn, char *sqlRnaName)
/* get description of RefSeq CDS completeness or NULL if not available */
{
/* table mapping names to descriptions */
static char *cmplMap[][2] = 
    {
    {"Unknown", "completeness unknown"},
    {"Complete5End", "5' complete"},
    {"Complete3End", "3' complete"},
    {"FullLength", "full length"},
    {"IncompleteBothEnds", "5' and 3' incomplete"},
    {"Incomplete5End", "5' incomplete"},
    {"Incomplete3End", "3' incomplete"},
    {"Partial", "partial"},
    {NULL, NULL}
    };
if (sqlTableExists(conn, "refSeqSummary"))
    {
    char query[256], buf[64], *cmpl;
    int i;
    safef(query, sizeof(query),
          "select completeness from refSeqSummary where mrnaAcc = '%s'",
          sqlRnaName);
    cmpl = sqlQuickQuery(conn, query, buf, sizeof(buf));
    if (cmpl != NULL)
        {
        for (i = 0; cmplMap[i][0] != NULL; i++)
            {
            if (sameString(cmpl, cmplMap[i][0]))
                return cmplMap[i][1];
            }
        }
    }
return NULL;
}
char *refSeqSummary(struct sqlConnection *conn, char *sqlRnaName)
/* RefSeq summary or NULL if not available; free result */
{
char * summary = NULL;
if (sqlTableExists(conn, "refSeqSummary"))
    {
    char query[256];
    safef(query, sizeof(query),
          "select summary from refSeqSummary where mrnaAcc = '%s'",
          sqlRnaName);
    summary = sqlQuickString(conn, query);
    }
return summary;
}

char *geneExtraImage(char *geneFileBase)
/* check if there is a geneExtra image for the specified gene, if so return
 * the relative URL in a static buffer, or NULL if it doesn't exist */
{
static char *imgExt[] = {"png", "gif", "jpg", NULL};
static char path[256];
int i;

for (i = 0; imgExt[i] != NULL; i++)
    {
    safef(path, sizeof(path), "../htdocs/geneExtra/%s.%s", geneFileBase, imgExt[i]);
    if (access(path, R_OK) == 0)
        {
        safef(path, sizeof(path), "../geneExtra/%s.%s", geneFileBase, imgExt[i]);
        return path;
        }
    }
return NULL;
}

void addGeneExtra(char *geneName)
/* create html table columns with geneExtra data, see hgdocs/geneExtra/README
 * for details */
{
char geneFileBase[256], *imgPath, textPath[256];

/* lower-case gene name used as key */
safef(geneFileBase, sizeof(geneFileBase), "%s", geneName);
tolowers(geneFileBase);

/* add image column, if exists */
imgPath = geneExtraImage(geneFileBase);

if (imgPath != NULL)
    printf("<td><img src=\"%s\">", imgPath);

/* add text column, if exists */
safef(textPath, sizeof(textPath), "../htdocs/geneExtra/%s.txt", geneFileBase);
if (access(textPath, R_OK) == 0)
    {
    FILE *fh = mustOpen(textPath, "r");
    printf("<td valign=\"center\">");
    copyOpenFile(fh, stdout);
    fclose(fh);
    }
}

void prRefGeneInfo(struct sqlConnection *conn, char *rnaName,
                   char *sqlRnaName, struct refLink *rl)
/* print basic details information and links for a RefGene */
{
struct sqlResult *sr;
char **row;
char query[256];
char *cdsCmpl = NULL;

printf("<td valign=top nowrap>\n");
printf("<H2>RefSeq Gene %s</H2>\n", rl->name);
printf("<B>RefSeq:</B> <A HREF=\"");
printEntrezNucleotideUrl(stdout, rl->mrnaAcc);
printf("\" TARGET=_blank>%s</A>", rl->mrnaAcc);

/* If refSeqStatus is available, report it: */
if (hTableExists("refSeqStatus"))
    {
    safef(query, sizeof(query), "select status from refSeqStatus where mrnaAcc = '%s'",
          sqlRnaName);
    sr = sqlGetResult(conn, query);
    if ((row = sqlNextRow(sr)) != NULL)
        {
	printf("&nbsp;&nbsp; Status: <B>%s</B>", row[0]);
	}
    sqlFreeResult(&sr);
    }
puts("<BR>");
cdsCmpl = refSeqCdsCompleteness(conn, sqlRnaName);
if (cdsCmpl != NULL)
    {
    printf("<B>CDS:</B> %s<BR>", cdsCmpl);
    }
if (rl->omimId != 0)
    {
    printf("<B>OMIM:</B> <A HREF=\"");
    printEntrezOMIMUrl(stdout, rl->omimId);
    printf("\" TARGET=_blank>%d</A><BR>\n", rl->omimId);
    }
if (rl->locusLinkId != 0)
    {
    printf("<B>LocusLink:</B> ");
    printf("<A HREF = \"http://www.ncbi.nlm.nih.gov/LocusLink/LocRpt.cgi?l=%d\" TARGET=_blank>",
	   rl->locusLinkId);
    printf("%d</A><BR>\n", rl->locusLinkId);
    printf("<B>Entrez Gene:</B> ");
    printf("<A HREF=\"http://www.ncbi.nlm.nih.gov/entrez/query.fcgi?db=gene&cmd=Retrieve&dopt=Graphics&list_uids=%d\" TARGET=_blank>",
    	rl->locusLinkId);
    printf("%d</A><BR>\n", rl->locusLinkId);

    if ( (strstr(hgGetDb(), "mm") != NULL) && hTableExists("MGIid"))
    	{
        char *mgiID;
	safef(query, sizeof(query), "select MGIid from MGIid where LLid = '%d';",
		rl->locusLinkId);

	sr = sqlGetResult(conn, query);
	if ((row = sqlNextRow(sr)) != NULL)
	    {
	    printf("<B>Mouse Genome Informatics:</B> ");
	    mgiID = strdup(row[0]);
		
	    printf("<A HREF=\"http://www.informatics.jax.org/searches/accession_report.cgi?id=%s\" TARGET=_BLANK>%s</A><BR>\n",mgiID, mgiID);
	    }
	else
	    {
	    // per Carol from Jackson Lab 4/12/02, JAX do not always agree
	    // with Locuslink on seq to gene association.
	    // Thus, not finding a MGIid even if a LocusLink ID
	    // exists is always a possibility.
	    }
	sqlFreeResult(&sr);
	}
    } 
if (!startsWith("Worm", organism))
    {
    if (startsWith("dm", database))
	{
	// PubMed never seems to have BDGP gene IDs... so if that's all 
	// that's given for a name/product, ignore name / truncate product.
	char *cgp = strstr(rl->product, "CG");
	if (cgp != NULL)
	    {
	    char *cgWord = firstWordInLine(cloneString(cgp));
	    char *dashp = strchr(cgWord, '-');
	    if (dashp != NULL)
		*dashp = 0;
	    if (isBDGPName(cgWord))
		*cgp = 0;
	    }
	if (! isBDGPName(rl->name))
	    medlineLinkedLine("PubMed on Gene", rl->name, rl->name);
	if (rl->product[0] != 0)
	    medlineProductLinkedLine("PubMed on Product", rl->product);
	}
    else
	{
	medlineLinkedLine("PubMed on Gene", rl->name, rl->name);
	if (rl->product[0] != 0)
	    medlineProductLinkedLine("PubMed on Product", rl->product);
	}
    printf("\n");
    if (startsWith("Human", organism)) 
        {
        printGeneLynxName(rl->name);
	printf("\n");
        }
    printGeneCards(rl->name);
    }
if (hTableExists("jaxOrtholog"))
    {
    struct jaxOrtholog jo;
    char * sqlRlName = rl->name;

    /* Make sure to escape single quotes for DB parseability */
    if (strchr(rl->name, '\''))
        {
        sqlRlName = replaceChars(rl->name, "'", "''");
        }
    safef(query, sizeof(query), "select * from jaxOrtholog where humanSymbol='%s'", sqlRlName);
    sr = sqlGetResult(conn, query);
    while ((row = sqlNextRow(sr)) != NULL)
        {
	jaxOrthologStaticLoad(row, &jo);
	printf("<B>MGI Mouse Ortholog:</B> ");
	printf("<A HREF=\"http://www.informatics.jax.org/searches/accession_report.cgi?id=%s\" target=_BLANK>", jo.mgiId);
	printf("%s</A><BR>\n", jo.mouseSymbol);
	}
    sqlFreeResult(&sr);
    }
if (startsWith("hg", hGetDb()))
    {
    printf("\n");
    printf("<B>AceView:</B> ");
    printf("<A HREF = \"http://www.ncbi.nih.gov/IEB/Research/Acembly/av.cgi?db=human&l=%s\" TARGET=_blank>",
	   rl->name);
    printf("%s</A><BR>\n", rl->name);
    }
printStanSource(rl->mrnaAcc, "mrna");
}

void doRefGene(struct trackDb *tdb, char *rnaName)
/* Process click on a known RefSeq gene. */
{
struct sqlConnection *conn = hAllocConn();
struct sqlResult *sr;
char **row;
char query[256];
char *sqlRnaName = rnaName;
char *summary = NULL;
struct refLink *rl;
int start = cartInt(cart, "o");

/* Make sure to escape single quotes for DB parseability */
if (strchr(rnaName, '\''))
    {
    sqlRnaName = replaceChars(rnaName, "'", "''");
    }
/* get refLink entry */
safef(query, sizeof(query), "select * from refLink where mrnaAcc = '%s'", sqlRnaName);
sr = sqlGetResult(conn, query);
if ((row = sqlNextRow(sr)) == NULL)
    errAbort("Couldn't find %s in refLink table - database inconsistency.", rnaName);
rl = refLinkLoad(row);
sqlFreeResult(&sr);

/* print the first section with info  */
cartWebStart(cart, "RefSeq Gene");
printf("<table border=0>\n<tr>\n");
prRefGeneInfo(conn, rnaName, sqlRnaName, rl);
addGeneExtra(rl->name);  /* adds columns if extra info is available */
printf("</tr>\n</table>\n");

/* optional summary text */
summary = refSeqSummary(conn, sqlRnaName);
if (summary != NULL)
    {
    htmlHorizontalLine();
    printf("<H3>Summary of %s</H3>\n", rl->name);
    printf("<P>%s</P>\n", summary);
    freeMem(summary);
    }
htmlHorizontalLine();

/* print alignments that track was based on */
{
char *aliTbl = (sameString(tdb->tableName, "refGene") ? "refSeqAli" : "xenoRefSeqAli");
struct psl *pslList = getAlignments(conn, aliTbl, rl->mrnaAcc);
printf("<H3>mRNA/Genomic Alignments</H3>");
printAlignments(pslList, start, "htcCdnaAli", aliTbl, rl->mrnaAcc);
}

htmlHorizontalLine();

geneShowPosAndLinks(rl->mrnaAcc, rl->protAcc, tdb, "refPep", "htcTranslatedProtein",
		    "htcRefMrna", "htcGeneInGenome", "mRNA Sequence");

printTrackHtml(tdb);
hFreeConn(&conn);
}

void doMgcGenes(struct trackDb *tdb, char *acc)
/* Process click on a mgcGenes track. */
{
struct sqlConnection *conn = hAllocConn();
int start = cartInt(cart, "o");
struct psl *pslList = NULL;

/* Print non-sequence info. */
cartWebStart(cart, acc);

printRnaSpecs(tdb, acc);
htmlHorizontalLine();
geneShowPosAndLinks(acc, acc, tdb, NULL, NULL,
                    "htcGeneMrna", "htcGeneInGenome", "Predicted mRNA");

/* print alignments that track was based on */
pslList = getAlignments(conn, "all_mrna", acc);
htmlHorizontalLine();
printf("<H3>mRNA/Genomic Alignments</H3>");
printAlignments(pslList, start, "htcCdnaAli", "all_mrna", acc);

printTrackHtml(tdb);
hFreeConn(&conn);
}

void doHInvGenes(struct trackDb *tdb, char *item)
/* Process click on H-Invitational genes track. */
{
char *track = tdb->tableName;
struct sqlConnection *conn = hAllocConn();
char query[256];
struct sqlResult *sr;
char **row;
int start = cartInt(cart, "o");
struct psl *pslList = NULL;
struct HInv *hinv;

/* Print non-sequence info. */
genericHeader(tdb, item);

safef(query, sizeof(query), "select * from HInv where geneId = '%s'", item);
sr = sqlGetResult(conn, query);
while ((row = sqlNextRow(sr)) != NULL)
    {
    hinv = HInvLoad(row);
    if (hinv != NULL)
	{
        printf("<B> Gene ID: </B> <A HREF=\"http://www.jbirc.aist.go.jp/hinv/soup/pub_Detail.pl?acc_id=%s\" TARGET=_blank> %s <BR></A>", 
                hinv->mrnaAcc, hinv->geneId );
        printf("<B> Cluster ID: </B> <A HREF=\"http://www.jbirc.aist.go.jp/hinv/soup/pub_Locus.pl?locus_id=%s\" TARGET=_blank> %s <BR></A>", 
                hinv->clusterId, hinv->clusterId );
        printf("<B> CDNA Accession: </B> <A HREF=\"http://getentry.ddbj.nig.ac.jp/cgi-bin/get_entry.pl?%s\" TARGET=_blank> %s <BR></A>", 
                hinv->mrnaAcc, hinv->mrnaAcc );
        }
    }
htmlHorizontalLine();

/* print alignments that track was based on */
pslList = getAlignments(conn, "HInvGeneMrna", item);
puts("<H3>mRNA/Genomic Alignments</H3>");
printAlignments(pslList, start, "htcCdnaAli", "HInvGeneMrna", item);

printTrackHtml(tdb);
hFreeConn(&conn);
}

char *getGi(char *ncbiFaHead)
/* Get GI number from NCBI FA format header. */
{
char *s;
static char gi[64];

if (!startsWith("gi|", ncbiFaHead))
    return NULL;
ncbiFaHead += 3;
strncpy(gi, ncbiFaHead, sizeof(gi));
s = strchr(gi, '|');
if (s != NULL) 
    *s = 0;
return trimSpaces(gi);
}

void showSAM_T02(char *itemName)
    {
    char query2[256];
    struct sqlResult *sr2, *sr5;
    char **row2;
    struct sqlConnection *conn2 = hAllocConn();
    char cond_str[256];
    char *predFN;
    char *homologID;
    char *SCOPdomain;
    char *chain;
    char goodSCOPdomain[40];
    int  first = 1;
    float  eValue;
    char *chp;
    int homologCount;
    int gotPDBFile;

    printf("<B>Protein Structure Analysis and Prediction by ");
    printf("<A HREF=\"http://www.soe.ucsc.edu/research/compbio/SAM_T02/sam-t02-faq.html\"");
    printf(" TARGET=_blank>SAM-T02</A></B><BR><BR>\n");
    
    printf("<B>Multiple Alignment:</B> ");
    //printf("<A HREF=\"http://www.soe.ucsc.edu/~karplus/SARS/%s/summary.html#alignment", 
    printf("<A HREF=\"/SARS/%s/summary.html#alignment", 
	    itemName);
    printf("\" TARGET=_blank>%s</A><BR>\n", itemName);

    printf("<B>Secondary Structure Predictions:</B> ");
    //printf("<A HREF=\"http://www.soe.ucsc.edu/~karplus/SARS/%s/summary.html#secondary-structure", 
    printf("<A HREF=\"/SARS/%s/summary.html#secondary-structure", 
	    itemName);
    printf("\" TARGET=_blank>%s</A><BR>\n", itemName);

    printf("<B>3D Structure Prediction (PDB file):</B> ");
    gotPDBFile = 0;    
    sprintf(cond_str, "proteinID='%s' and evalue <1.0e-5;", itemName);
    if (sqlGetField(conn2, database, "protHomolog", "proteinID", cond_str) != NULL)
	{
	sprintf(cond_str, "proteinID='%s'", itemName);
	predFN = sqlGetField(conn2, database, "protPredFile", "predFileName", cond_str);
    	if (predFN != NULL)
	    {
            printf("<A HREF=\"/SARS/%s/", itemName);
            //printf("%s.t2k.undertaker-align.pdb\">%s</A><BR>\n", itemName,itemName);
            printf("%s\">%s</A><BR>\n", predFN,itemName);
            gotPDBFile = 1;
	    }
	}
    if (!gotPDBFile)
	{
	printf("No high confidence level structure prediction available for this sequence.");
	printf("<BR>\n");
	}
    printf("<B>3D Structure of Close Homologs:</B> ");
    homologCount = 0;
    strcpy(goodSCOPdomain, "dummy");
    
    conn2= hAllocConn();
    sprintf(query2,
    "select homologID,eValue,SCOPdomain,chain from sc1.protHomolog where proteinID='%s' and evalue <= 0.01;",
	    itemName);
    sr2 = sqlMustGetResult(conn2, query2);
    row2 = sqlNextRow(sr2);
    if (row2 != NULL)
	{
	while (row2 != NULL)
	    {
	    homologID = row2[0];
	    sscanf(row2[1], "%e", &eValue);
	    SCOPdomain = row2[2];
	    chp = SCOPdomain+strlen(SCOPdomain)-1;
	    while (*chp != '.') chp--;
	    *chp = '\0';
	    chain = row2[3];
	    if (eValue <= 1.0e-10) 
		{
		strcpy(goodSCOPdomain, SCOPdomain);
		}
	    else
		{
		if (strcmp(goodSCOPdomain,SCOPdomain) != 0)
			{
			goto skip;
			}
		else
			{
			if (eValue > 0.1) goto skip;
			}
		}
	    if (first)
		{
		first = 0;
		}
	    else
		{
		printf(", ");
		}

    	    printf("<A HREF=\"http://www.rcsb.org/pdb/cgi/explore.cgi?job=graphics&pdbId=%s", 
		   homologID);
    	    if (strlen(chain) >= 1) 
		{
   	        printf("\"TARGET=_blank>%s(chain %s)</A>", homologID, chain);
		}
	    else
		{
   	        printf("\"TARGET=_blank>%s</A>", homologID);
		}
	    homologCount++;

	    skip:
	    row2 = sqlNextRow(sr2);
	    }
	}
    hFreeConn(&conn2);
    sqlFreeResult(&sr2);
    if (homologCount == 0)
	{
	printf("None<BR>\n");
	}	
    
    printf("<BR><B>Details:</B> ");
    printf("<A HREF=\"/SARS/%s/summary.html", itemName);
    printf("\" TARGET=_blank>%s</A><BR>\n", itemName);
   
    htmlHorizontalLine();
    }

void showHomologies(char *geneName, char *table)
/* Show homology info. */
{
struct sqlConnection *conn = hAllocConn();
char query[256];
struct sqlResult *sr;
char **row;
boolean isFirst = TRUE, gotAny = FALSE;
char *gi;
struct softberryHom hom;

if (sqlTableExists(conn, table))
    {
    sprintf(query, "select * from %s where name = '%s'", table, geneName);
    sr = sqlGetResult(conn, query);
    while ((row = sqlNextRow(sr)) != NULL)
	{
	softberryHomStaticLoad(row, &hom);
	if ((gi = getGi(hom.giString)) == NULL)
	    continue;
	if (isFirst)
	    {
	    htmlHorizontalLine();
	    printf("<H3>Protein Homologies:</H3>\n");
	    isFirst = FALSE;
	    gotAny = TRUE;
	    }
	printf("<A HREF=\"");
	sprintf(query, "%s", gi);
	printEntrezProteinUrl(stdout, query);
	printf("\" TARGET=_blank>%s</A> %s<BR>", hom.giString, hom.description);
	}
    }
if (gotAny)
    htmlHorizontalLine();
hFreeConn(&conn);
}

void showPseudoHomologies(char *geneName, char *table)
/* Show homology info. */
{
struct sqlConnection *conn = hAllocConn();
char query[256];
struct sqlResult *sr;
char **row;
boolean isFirst = TRUE, gotAny = FALSE;
char *gi;
struct borkPseudoHom hom;
char *parts[10];
int partCount;
char *clone;
char *organism;

if (sqlTableExists(conn, table))
    {
    sprintf(query, "select * from %s where name = '%s'", table, geneName);
    sr = sqlGetResult(conn, query);
    while ((row = sqlNextRow(sr)) != NULL)
	{
	borkPseudoHomStaticLoad(row, &hom);
//	if ((gi = getGi(hom.giString)) == NULL)
//	    continue;
	if (isFirst)
	    {
	    htmlHorizontalLine();
	    printf("<H3>Aligning Protein :</H3>\n");
	    isFirst = FALSE;
	    gotAny = TRUE;
	    }
	clone = cloneStringZ(hom.protRef,80);
	partCount = chopString(hom.protRef, "_", parts, ArraySize(parts));
	if (partCount > 1)
	    {
	    printf("<A HREF=");
	    sprintf(query, "%s", parts[1]);
	    printSwissProtProteinUrl(stdout, query);
	    printf(" TARGET=_blank>Jump to SwissProt %s </A> " ,geneName);
	    }
	printf(" %s <BR><BR>Alignment Information:<BR><BR>%s<BR>", clone, hom.description);
	}
    }
if (gotAny)
    htmlHorizontalLine();
hFreeConn(&conn);
}
void pseudoPrintPosHeader(struct bed *bed)
/*    print header of pseudogene record */ 
{
char *tbl = cgiUsualString("table", cgiString("g"));

printf("<p>");
printf("<B>%s PseudoGene:</B> %s:%d-%d   %d bp<BR>\n", hOrganism(database),  bed->chrom, bed->chromStart, bed->chromEnd, bed->chromEnd-bed->chromStart);
printf("Strand: %c",bed->strand[0]);
printf("<p>");
}
void pseudoPrintPos(struct psl *pseudoList, struct pseudoGeneLink *pg, char *alignTable, int start, char *acc)
/*    print details of pseudogene record */ 
{
char *tbl = cgiUsualString("table", cgiString("g"));
char chainStr[32];
char query[256];
struct dyString *dy = newDyString(1024);
char pfamDesc[128], *pdb;
char chainTable[64];
char chainTable_chrom[64];
struct sqlResult *sr;
char **row;
struct sqlConnection *conn = hAllocConn();
int first = 0;

safef(chainTable,sizeof(chainTable), "selfChain");
if (!hTableExists(chainTable) )
    safef(chainTable,sizeof(chainTable), "chainSelf");
//else
//    {
//    char *org = hOrganism(pg->assembly);
//    org[0] = tolower(org[0]);
//    safef(chainTable,sizeof(chainTable), "%sChain", org);
//    }
printf("<B>Description:</B> Retrogenes are processed mRNAs that are inserted back into the genome. Most are pseudogenes, and some are functional genes or anti-sense transcripts that may impede mRNA translation.<p>\n");
printf("<B>Syntenic&nbsp;in&nbsp;mouse: </B>%d&nbsp;%%<br>\n",pg->overlapDiag);
printf("<B>PolyA&nbsp;tail:</B>&nbsp;%d&nbsp;bp \n",pg->polyA);
printf("&nbsp;(%d&nbsp;bp&nbsp;from&nbsp;end&nbsp;of&nbsp;retrogene)<br>\n",pg->polyAstart);
printf("<B>Exons&nbsp;Inserted:</B>&nbsp;%d&nbsp;out&nbsp;of&nbsp;%d&nbsp;<br>\n",pg->exonCover,pg->exonCount);
printf("<B>Bases&nbsp;matching:</B>&nbsp;%d&nbsp;\n", pg->matches);
printf("(%d&nbsp;%% of gene)<br>\n",pg->coverage);
if (sameString(pg->type, "expressed"))
    {
    printf("<b>Type of RetroGene:&nbsp;</b>%s<p>\n",pg->type);
    }
else
    {
    printf("<b>Type of Parent:&nbsp;</b>%s<p>\n",pg->type);
    }
if (pseudoList != NULL)
    {
    printf("<H4>RetroGene/Gene Alignment</H4>");
    printAlignments(pseudoList, start, "htcCdnaAli", alignTable, acc);
    }
printf("<H4>Annotation for Gene locus that spawned RetroGene</H4>");


printf("<ul>");
if (!sameString(pg->refSeq,"noRefSeq"))
    {
    printf("<LI><B>RefSeq:</B> %s \n", pg->refSeq);
    linkToOtherBrowserExtra(database, pg->gChrom, pg->rStart, pg->rEnd, "refGene=pack");
    printf("%s:%d-%d \n", pg->gChrom, pg->rStart, pg->rEnd);
    printf("</A></LI>");
    }

if (!sameString(pg->kgName,"noKg"))
    {
    printf("<LI><B>KnownGene:</B> " );
    printf("<A TARGET=\"_blank\" ");
    printf("HREF=\"../cgi-bin/hgGene?%s&%s=%s&%s=%s&%s=%s&%s=%d&%s=%d\" ",
                cartSidUrlString(cart),
                "db", database,
                "hgg_gene", pg->kgName,
                "hgg_chrom", pg->gChrom,
                "hgg_start", pg->kStart,
                "hgg_end", pg->kEnd);
    printf(">%s</A>  ",pg->kgName);
    linkToOtherBrowserExtra(database, pg->gChrom, pg->kStart, pg->kEnd, "knownGene=pack");
    printf("%s:%d-%d \n", pg->gChrom, pg->kStart, pg->kEnd);
    printf("</A></LI>");
    if (hTableExists("knownGene"))
        {
        char *description;
        safef(query, sizeof(query), 
                "select proteinId from knownGene where name = '%s'", pg->kgName);
        description = sqlQuickString(conn, query);
        if (description != NULL)
            {
            printf("<LI><B>SwissProt ID: </B> " );
            printf("<A TARGET=\"_blank\" HREF=");
            printSwissProtProteinUrl(stdout, description);
            printf(">%s</A>",description);
            freez(&description);
            printf("</LI>" );
            }
        }
    }
else
    {
    /* display mrna */
    printf("<LI><B>mRna:</B> %s \n", pg->name);
    linkToOtherBrowserExtra(database, pg->gChrom, pg->gStart, pg->gEnd, "all_mrna=pack");
    printf("%s:%d-%d \n", pg->gChrom, pg->gStart, pg->gEnd);
    printf("</A></LI>");
    }
if (!sameString(pg->mgc,"noMgc"))
    {
    printf("<LI><B>MGC Gene:</B> %s \n", pg->mgc);
    linkToOtherBrowserExtra(database, pg->gChrom, pg->mStart, pg->mEnd, "mgcGenes=pack");
    printf("%s:%d-%d \n", pg->gChrom, pg->mStart, pg->mEnd);
    printf("</A></LI>");
    }

printf("</ul>");
/* display pfam domains */

printf("<p>");
pdb = hPdbFromGdb(hGetDb());
safef(pfamDesc, 128, "%s.pfamDesc", pdb);
if (hTableExists("knownToPfam") && hTableExists(pfamDesc))
    {
    safef(query, sizeof(query), 
            "select description from knownToPfam kp, %s p where pfamAC = value and kp.name = '%s'", 
            pfamDesc, pg->kgName);
    sr = sqlGetResult(conn, query);
    while ((row = sqlNextRow(sr)) != NULL)
        {
        char *description = row[0];
        if (description == NULL)
            description = cloneString("n/a");
        printf("<B>Pfam Domain:</B> %s <p>", description);
        }
    sqlFreeResult(&sr);
    }

if (hTableExists("all_mrna"))
    {
    struct psl *pslList = loadPslRangeT("all_mrna", pg->name, pg->gChrom, pg->gStart, pg->gEnd);
    if (pslList != NULL)
        {
        printAlignments(pslList, pslList->tStart, "htcCdnaAli", "all_mrna", pg->name);
        htmlHorizontalLine();
        safef(chainTable_chrom,sizeof(chainTable_chrom), "%s_chainSelf",pg->chrom);
        if (hTableExists(chainTable_chrom) )
            {
                /* lookup chain */
            dyStringPrintf(dy,
                "select id, score, qStart, qEnd, qStrand, qSize from %s_%s where ", 
                pg->chrom, chainTable);
            hAddBinToQuery(pg->chromStart, pg->chromEnd, dy);
            if (sameString(pg->gStrand,pg->strand))
                dyStringPrintf(dy,
                    "tEnd > %d and tStart < %d and qName = '%s' and qEnd > %d and qStart < %d and qStrand = '+' ",
                    pg->chromStart, pg->chromEnd, pg->gChrom, pg->gStart, pg->gEnd);
            else
                {
                dyStringPrintf(dy,
                    "tEnd > %d and tStart < %d and qName = '%s' and qEnd > %d and qStart < %d and qStrand = '-'",
                    pg->chromStart, pg->chromEnd, pg->gChrom, hChromSize(pg->gChrom)-(pg->gEnd), 
                    hChromSize(pg->gChrom)-(pg->gStart));
                }
            dyStringAppend(dy, " order by qStart");
            sr = sqlGetResult(conn, dy->string);
            while ((row = sqlNextRow(sr)) != NULL)
                {
                int chainId, score;
                unsigned int qStart, qEnd, qSize;
                char qStrand;
                if (first == 0)
                    {
                    printf("<H4>Gene/PseudoGene Alignment (multiple records are a result of breaks in the human Self Chaining)</H4>\n");
                    printf("Shows removed introns, frameshifts and in frame stops.\n");
                    first = 1;
                    }
                chainId = sqlUnsigned(row[0]);
                score = sqlUnsigned(row[1]);
                qStart = sqlUnsigned(row[2]);
                qEnd = sqlUnsigned(row[3]);
                qStrand =row[4][0];
                qSize = sqlUnsigned(row[5]);
                if (qStrand == '-')
                    {
                    unsigned int tmp = qSize - qEnd;
                    qEnd = qSize - qStart;
                    qStart = tmp;
                    }
                //if (pg->chainId == 0) pg->chainId = chainId;
                puts("<ul><LI>\n");
                hgcAnchorPseudoGene(pg->kgName, "knownGene", pg->chrom, "startcodon", pg->chromStart, pg->chromEnd, 
                        pg->gChrom, pg->kStart, pg->kEnd, chainId, database);
                printf("Annotated alignment</a> using self chain.\n");
                printf("Score: %d \n", score);
                puts("</LI>\n");
                printf("<ul>Raw alignment: ");
                hgcAnchorTranslatedChain(chainId, chainTable, pg->chrom, pg->gStart, pg->gEnd);
                printf("%s:%d-%d </A></ul> </ul>\n", pg->gChrom,qStart,qEnd);
                }
            sqlFreeResult(&sr);
            }
        }
    }
printf("<p>RetroGene&nbsp;Score:&nbsp;%d \n",pg->axtScore);
printf("Alignment&nbsp;Score:&nbsp;%d&nbsp;<br>\n",pg->score);
printf("Heuristic&nbsp;Score:&nbsp;%d \n",pg->oldScore);
printf("AdaBoost&nbsp;Confidence:</B>&nbsp;%4.3f&nbsp;\n",pg->posConf);
}

void doPseudoPsl(struct trackDb *tdb, char *acc)
/* Click on an pseudogene based on mrna alignment. */
{
char *track = tdb->tableName;
struct sqlConnection *conn = hAllocConn();
struct sqlResult *sr = NULL;
char **row;
char *type;
char where[256];
boolean hasBin;
struct pseudoGeneLink *pg;
int start = cartInt(cart, "o");
int end = cartInt(cart, "t");
int winStart = cartInt(cart, "l");
int winEnd = cartInt(cart, "r");
char *chrom = cartString(cart, "c");
struct psl *pslList = NULL, *psl = NULL;
char *alignTable = cgiUsualString("table", cgiString("g"));
int rowOffset = 0;

/* Get alignment info. */
if (sameString(alignTable,"pseudoGeneLink2"))
    alignTable = cloneString("mrnaBlastz");
if (startsWith("pseudoGeneLink",alignTable))
    alignTable = cloneString("pseudoMrna");
if (hTableExists(alignTable) )
    pslList = loadPslRangeT(alignTable, acc, chrom, winStart, winEnd);
else
    errAbort("Table %s not found.\n",alignTable);
slSort(&pslList, pslCmpScoreDesc);

/* print header */
genericHeader(tdb, acc);
/* Print non-sequence info. */
cartWebStart(cart, acc);


safef(where, sizeof(where), "name = '%s'", acc);
sr = hRangeQuery(conn, track, chrom, start, end, where, &rowOffset);
while ((row = sqlNextRow(sr)) != NULL)
    {
    pg = pseudoGeneLinkLoad(row+rowOffset);
    if (pg != NULL)
        {
        pseudoPrintPos(pslList, pg, alignTable, start, acc);
        }
    }
printTrackHtml(tdb);

sqlFreeResult(&sr);
hFreeConn(&conn);
}



void doSoftberryPred(struct trackDb *tdb, char *geneName)
/* Handle click on Softberry gene track. */
{
genericHeader(tdb, geneName);
showHomologies(geneName, "softberryHom");
if (sameWord(database, "sc1"))showSAM_T02(geneName);
geneShowCommon(geneName, tdb, "softberryPep");
printTrackHtml(tdb);
}

void doPseudoPred(struct trackDb *tdb, char *geneName)
/* Handle click on Softberry gene track. */
{
genericHeader(tdb, geneName);
showPseudoHomologies(geneName, "borkPseudoHom");
geneShowCommon(geneName, tdb, "borkPseudoPep");
printTrackHtml(tdb);
}

void showOrthology(char *geneName, char *table, struct sqlConnection *connMm)
/* Show mouse Orthlogous info. */
{
char query[256];
struct sqlResult *sr;
char **row;
boolean isFirst = TRUE, gotAny = FALSE;
char *gi;
struct softberryHom hom;


if (sqlTableExists(connMm, table))
    {
    sprintf(query, "select * from %s where name = '%s'", table, geneName);
    sr = sqlGetResult(connMm, query);
    while ((row = sqlNextRow(sr)) != NULL)
	{
	softberryHomStaticLoad(row, &hom);
	if ((gi = getGi(hom.giString)) == NULL)
	    continue;
	if (isFirst)
	    {
	    htmlHorizontalLine();
	    printf("<H3>Protein Homologies:</H3>\n");
	    isFirst = FALSE;
	    gotAny = TRUE;
	    }
	printf("<A HREF=\"");
	sprintf(query, "%s[gi]", gi);
	printEntrezProteinUrl(stdout, query);
	printf("\" TARGET=_blank>%s</A> %s<BR>", hom.giString, hom.description);
	}
    }
if (gotAny)
    htmlHorizontalLine();
sqlFreeResult(&sr);
}

void doMouseOrtho(struct trackDb *tdb, char *geneName)
/* Handle click on MouseOrtho gene track. */
{
struct sqlConnection *connMm = sqlConnect(mousedb);
genericHeader(tdb, geneName);
showOrthology(geneName, "softberryHom",connMm);
tdb = hashFindVal(trackHash, "softberryGene");
geneShowMouse(geneName, tdb, "softberryPep", connMm);
printTrackHtml(tdb);
sqlDisconnect(&connMm);
}

void showSangerExtra(char *geneName, char *extraTable)
/* Show info from sanger22extra table if it exists. */
{
if (hTableExists(extraTable))
    {
    struct sanger22extra se;
    char query[256];
    struct sqlConnection *conn = hAllocConn();
    struct sqlResult *sr;
    char **row;

    sprintf(query, "select * from %s where name = '%s'", extraTable, geneName);
    sr = sqlGetResult(conn, query);
    while ((row = sqlNextRow(sr)) != NULL)
        {
	sanger22extraStaticLoad(row, &se);
	printf("<B>Name:</B>  %s<BR>\n", se.name);
	if (!sameString(se.name, se.locus))
	    printf("<B>Locus:</B> %s<BR>\n", se.locus);
	printf("<B>Description:</B> %s<BR>\n", se.description);
	printf("<B>Gene type:</B> %s<BR>\n", se.geneType);
	if (se.cdsType[0] != 0 && !sameString(se.geneType, se.cdsType))
	    printf("<B>CDS type:</B> %s<BR>\n", se.cdsType);
	}
    sqlFreeResult(&sr);
    hFreeConn(&conn);
    }
}

void doSangerGene(struct trackDb *tdb, char *geneName, char *pepTable, char *mrnaTable, char *extraTable)
/* Handle click on Sanger gene track. */
{
genericHeader(tdb, geneName);
showSangerExtra(geneName, extraTable);
geneShowCommon(geneName, tdb, pepTable);
printTrackHtml(tdb);
}


void doVegaGene(struct trackDb *tdb, char *geneName)
/* Handle click on Vega gene track. */
{
struct vegaInfo *vi = NULL;

if (hTableExists("vegaInfo"))
    {
    char query[256];
    struct sqlConnection *conn = hAllocConn();
    struct sqlResult *sr;
    char **row;

    safef(query, sizeof(query),
	  "select * from vegaInfo where transcriptId = '%s'", geneName);
    sr = sqlGetResult(conn, query);
    if ((row = sqlNextRow(sr)) != NULL)
        {
	AllocVar(vi);
	vegaInfoStaticLoad(row, vi);
	}
    sqlFreeResult(&sr);
    hFreeConn(&conn);
    }

genericHeader(tdb, geneName);
// printCustomUrl(tdb, ((vi != NULL) ? vi->otterId : geneName), TRUE);
if (vi != NULL)
    {
    printf("<B>VEGA Gene Name:</B> %s<BR>\n", vi->geneId);
    printf("<B>VEGA Gene Type:</B> %s<BR>\n", vi->method);
    printf("<B>VEGA Gene Description:</B> %s<BR>\n", vi->geneDesc);
    }
geneShowCommon(geneName, tdb, "vegaPep");
printTrackHtml(tdb);
}


void doBDGPGene(struct trackDb *tdb, char *geneName)
/* Show Berkeley Drosophila Genome Project gene info. */
{
struct bdgpGeneInfo *bgi = NULL;
struct flyBaseSwissProt *fbsp = NULL;
char *geneTable = tdb->tableName;
char *truncName = cloneString(geneName);
char *ptr = strchr(truncName, '-');
char infoTable[128];
char pepTable[128];
char query[512];

if (ptr != NULL)
    *ptr = 0;
safef(infoTable, sizeof(infoTable), "%sInfo", geneTable);

genericHeader(tdb, geneName);

if (hTableExists(infoTable))
    {
    struct sqlConnection *conn = hAllocConn();
    struct sqlResult *sr;
    char **row;
    safef(query, sizeof(query),
	  "select * from %s where bdgpName = \"%s\";",
	  infoTable, truncName);
    sr = sqlGetResult(conn, query);
    if ((row = sqlNextRow(sr)) != NULL)
	{
	bgi = bdgpGeneInfoLoad(row);
	if (hTableExists("flyBaseSwissProt"))
	    {
	    safef(query, sizeof(query),
		  "select * from flyBaseSwissProt where flyBaseId = \"%s\"",
		  bgi->flyBaseId);
	    sqlFreeResult(&sr);
	    sr = sqlGetResult(conn, query);
	    if ((row = sqlNextRow(sr)) != NULL)
		fbsp = flyBaseSwissProtLoad(row);
	    }
	}
    sqlFreeResult(&sr);
    hFreeConn(&conn);
    }
if (bgi != NULL)
    {
    if (!sameString(bgi->symbol, geneName))
	{
	printf("<B>Gene symbol:</B> %s<BR>\n", bgi->symbol);
	}
    if (fbsp != NULL)
	{
	printf("<B>SwissProt:</B> <A HREF=");
	printSwissProtProteinUrl(stdout, fbsp->swissProtId);
	printf(" TARGET=_BLANK>%s</A> (%s) %s<BR>\n",
	       fbsp->swissProtId, fbsp->spSymbol, fbsp->spGeneName);
	}
    printf("<B>FlyBase:</B> <A HREF=");
    printFlyBaseUrl(stdout, bgi->flyBaseId);
    printf(" TARGET=_BLANK>%s</A><BR>\n", bgi->flyBaseId);
    printf("<B>BDGP:</B> <A HREF=");
    printBDGPUrl(stdout, truncName);
    printf(" TARGET=_BLANK>%s</A><BR>\n", truncName);
    }
printCustomUrl(tdb, geneName, FALSE);
showGenePos(geneName, tdb);
if (bgi != NULL)
    {
    if (bgi->go != NULL && bgi->go[0] != 0)
	{
	struct sqlConnection *goConn = sqlMayConnect("go");
	char *goTerm = NULL;
	char *words[10];
	char buf[512];
	int wordCount = chopCommas(bgi->go, words);
	int i;
	puts("<B>Gene Ontology terms from BDGP:</B> <BR>");
	for (i=0;  i < wordCount && words[i][0] != 0;  i++)
	    {
	    if (i > 0 && sameWord(words[i], words[i-1]))
		continue;
	    goTerm = "";
	    if (goConn != NULL)
		{
		safef(query, sizeof(query),
		      "select name from term where acc = 'GO:%s';",
		      words[i]);
		goTerm = sqlQuickQuery(goConn, query, buf, sizeof(buf));
		if (goTerm == NULL)
		    goTerm = "";
		}
	    printf("&nbsp;&nbsp;&nbsp;GO:%s: %s<BR>\n",
		   words[i], goTerm);
	    }
	sqlDisconnect(&goConn);
	}
    if (bgi->cytorange != NULL && bgi->cytorange[0] != 0)
	{
	printf("<B>Cytorange:</B> %s<BR>", bgi->cytorange);
	}
    }
printf("<H3>Links to sequence:</H3>\n");
printf("<UL>\n");

safef(pepTable, sizeof(pepTable), "%sPep", geneTable);
if (hGenBankHaveSeq(geneName, pepTable))
    {
    puts("<LI>\n");
    hgcAnchorSomewhere("htcTranslatedProtein", geneName, pepTable,
		       seqName);
    printf("Predicted Protein</A> \n"); 
    puts("</LI>\n");
    }

puts("<LI>\n");
hgcAnchorSomewhere("htcGeneMrna", geneName, geneTable, seqName);
printf("%s</A> may be different from the genomic sequence.\n", 
       "Predicted mRNA");
puts("</LI>\n");

puts("<LI>\n");
hgcAnchorSomewhere("htcGeneInGenome", geneName, geneTable, seqName);
printf("Genomic Sequence</A> from assembly\n");
puts("</LI>\n");

if (hTableExists("axtInfo"))
    {
    puts("<LI>\n");
    hgcAnchorGenePsl(geneName, geneTable, seqName, "startcodon");
    printf("Comparative Sequence</A> Annotated codons and translated protein with alignment to another species <BR>\n");
    puts("</LI>\n");
    }
printf("</UL>\n");
printTrackHtml(tdb);
}

void doBGIGene(struct trackDb *tdb, char *geneName)
/* Show Beijing Genomics Institute gene annotation info. */
{
struct bgiGeneInfo *bgi = NULL;
struct flyBaseSwissProt *fbsp = NULL;
char *geneTable = tdb->tableName;
char infoTable[128];
char pepTable[128];
char query[512];

safef(infoTable, sizeof(infoTable), "%sInfo", geneTable);

genericHeader(tdb, geneName);

if (hTableExists(infoTable))
    {
    struct sqlConnection *conn = hAllocConn();
    struct sqlResult *sr;
    char **row;
    safef(query, sizeof(query),
	  "select * from %s where name = \"%s\";", infoTable, geneName);
    sr = sqlGetResult(conn, query);
    if ((row = sqlNextRow(sr)) != NULL)
	{
	bgi = bgiGeneInfoLoad(row);
	}
    sqlFreeResult(&sr);
    hFreeConn(&conn);
    }
printCustomUrl(tdb, geneName, FALSE);
showGenePos(geneName, tdb);
if (bgi != NULL)
    {
    printf("<B>Annotation source:</B> %s<BR>\n", bgi->source);
    if (bgi->go != NULL && bgi->go[0] != 0 && !sameString(bgi->go, "None"))
	{
	struct sqlConnection *goConn = sqlMayConnect("go");
	char *goTerm = NULL;
	char *words[16];
	char buf[512];
	int wordCount = chopCommas(bgi->go, words);
	int i;
	puts("<B>Gene Ontology terms from BGI:</B> <BR>");
	for (i=0;  i < wordCount && words[i][0] != 0;  i++)
	    {
	    if (i > 0 && sameWord(words[i], words[i-1]))
		continue;
	    goTerm = "";
	    if (goConn != NULL)
		{
		safef(query, sizeof(query),
		      "select name from term where acc = 'GO:%s';",
		      words[i]);
		goTerm = sqlQuickQuery(goConn, query, buf, sizeof(buf));
		if (goTerm == NULL)
		    goTerm = "";
		}
	    printf("&nbsp;&nbsp;&nbsp;GO:%s: %s<BR>\n",
		   words[i], goTerm);
	    }
	sqlDisconnect(&goConn);
	}
    if (bgi->ipr != NULL && bgi->ipr[0] != 0 && !sameString(bgi->ipr, "None"))
	{
	char *words[16];
	int wordCount = chopByChar(bgi->ipr, ';', words, ArraySize(words));
	int i;
	printf("<B>Interpro terms from BGI:</B> <BR>\n");
	for (i=0;  i < wordCount && words[i][0] != 0;  i++)
	    {
	    printf("&nbsp;&nbsp;&nbsp;%s<BR>\n", words[i]);
	    }
	}
    if (hTableExists("bgiGeneSnp") && hTableExists("bgiSnp"))
	{
	struct sqlConnection *conn = hAllocConn();
	struct sqlConnection *conn2 = hAllocConn();
	struct sqlResult *sr;
	struct sqlResult *sr2;
	struct bgiSnp snp;
	struct bgiGeneSnp gs;
	char **row;
	int rowOffset = hOffsetPastBin(seqName, "bgiSnp");
	boolean init = FALSE;
	safef(query, sizeof(query),
	      "select * from bgiGeneSnp where geneName = '%s'", geneName);
	sr = sqlGetResult(conn, query);
	while ((row = sqlNextRow(sr)) != NULL)
	    {
	    if (! init)
		{
		printf("<B>BGI SNPs associated with gene %s:</B> <BR>\n",
		       geneName);
		init = TRUE;
		}
	    bgiGeneSnpStaticLoad(row, &gs);
	    safef(query, sizeof(query),
		  "select * from bgiSnp where name = '%s'", gs.snpName);
	    sr2 = sqlGetResult(conn2, query);
	    if ((row = sqlNextRow(sr2)) != NULL)
		{
		bgiSnpStaticLoad(row+rowOffset, &snp);
		printf("&nbsp;&nbsp;&nbsp;<A HREF=%s?%s&g=bgiSnp&i=%s&db=%s&c=%s&o=%d&t=%d>%s</A>: %s",
		       hgcName(), cartSidUrlString(cart), gs.snpName, database,
		       seqName, snp.chromStart, snp.chromEnd, gs.snpName,
		       gs.geneAssoc);
		if (gs.effect[0] != 0)
		    printf(", %s", gs.effect);
		if (gs.phase[0] != 0)
		    printf(", phase %c", gs.phase[0]);
		if (gs.siftComment[0] != 0)
		    printf(", SIFT comment: %s", gs.siftComment);
		puts("<BR>");
		}
	    sqlFreeResult(&sr2);
	    }
	sqlFreeResult(&sr);
	hFreeConn(&conn);
	hFreeConn(&conn2);
	}
    }
printf("<H3>Links to sequence:</H3>\n");
printf("<UL>\n");

safef(pepTable, sizeof(pepTable), "%sPep", geneTable);
if (hGenBankHaveSeq(geneName, pepTable))
    {
    puts("<LI>\n");
    hgcAnchorSomewhere("htcTranslatedProtein", geneName, pepTable,
		       seqName);
    printf("Predicted Protein</A> \n"); 
    puts("</LI>\n");
    }

puts("<LI>\n");
hgcAnchorSomewhere("htcGeneMrna", geneName, geneTable, seqName);
printf("%s</A> may be different from the genomic sequence.\n", 
       "Predicted mRNA");
puts("</LI>\n");

puts("<LI>\n");
hgcAnchorSomewhere("htcGeneInGenome", geneName, geneTable, seqName);
printf("Genomic Sequence</A> from assembly\n");
puts("</LI>\n");

if (hTableExists("axtInfo"))
    {
    puts("<LI>\n");
    hgcAnchorGenePsl(geneName, geneTable, seqName, "startcodon");
    printf("Comparative Sequence</A> Annotated codons and translated protein with alignment to another species <BR>\n");
    puts("</LI>\n");
    }
printf("</UL>\n");
printTrackHtml(tdb);
}


void doBGISnp(struct trackDb *tdb, char *itemName)
/* Put up info on a Beijing Genomics Institute SNP. */
{
char *table = tdb->tableName;
struct bgiSnp snp;
struct sqlConnection *conn = hAllocConn();
struct sqlResult *sr;
char **row;
char query[256];
int rowOffset = hOffsetPastBin(seqName, table);

genericHeader(tdb, itemName);

safef(query, sizeof(query),
      "select * from %s where name = '%s'", table, itemName);
sr = sqlGetResult(conn, query);
while ((row = sqlNextRow(sr)) != NULL)
    {
    bgiSnpStaticLoad(row+rowOffset, &snp);
    bedPrintPos((struct bed *)&snp, 3);
    printf("<B>SNP Type:</B> %s<BR>\n",
	   (snp.snpType[0] == 'S') ? "Substitution" : 
	   (snp.snpType[0] == 'I') ? "Insertion" : "Deletion");
    printf("<B>SNP Sequence:</B> %s<BR>\n", snp.snpSeq);
    printf("<B>SNP in Broiler?:</B> %s<BR>\n", snp.inBroiler);
    printf("<B>SNP in Layer?:</B> %s<BR>\n", snp.inLayer);
    printf("<B>SNP in Silkie?:</B> %s<BR>\n", snp.inSilkie);
    if (hTableExists("bgiGeneSnp") && hTableExists("bgiGene"))
	{
	struct genePred *bg;
	struct sqlConnection *conn2 = hAllocConn();
	struct sqlConnection *conn3 = hAllocConn();
	struct sqlResult *sr2, *sr3;
	struct bgiGeneSnp gs;
	safef(query, sizeof(query),
	      "select * from bgiGeneSnp where snpName = '%s'", snp.name);
	sr2 = sqlGetResult(conn2, query);
	while ((row = sqlNextRow(sr2)) != NULL)
	    {
	    bgiGeneSnpStaticLoad(row, &gs);
	    safef(query, sizeof(query),
		  "select * from bgiGene where name = '%s'", gs.geneName);
	    sr3 = sqlGetResult(conn3, query);
	    while ((row = sqlNextRow(sr3)) != NULL)
		{
		bg = genePredLoad(row);
		printf("<B>Associated gene:</B> <A HREF=%s?%s&g=bgiGene&i=%s&c=%s&db=%s&o=%d&t=%d&l=%d&r=%d>%s</A>: %s",
		       hgcName(), cartSidUrlString(cart), gs.geneName,
		       seqName, database, bg->txStart, bg->txEnd,
		       bg->txStart, bg->txEnd, gs.geneName, gs.geneAssoc);
		if (gs.effect[0] != 0)
		    printf(" %s", gs.effect);
		if (gs.phase[0] != 0)
		    printf(" phase %c", gs.phase[0]);
		if (gs.siftComment[0] != 0)
		    printf(", SIFT comment: %s", gs.siftComment);
		puts("<BR>");
		}
	    sqlFreeResult(&sr3);
	    }
	hFreeConn(&conn3);
	sqlFreeResult(&sr2);
	hFreeConn(&conn2);
	}
    printf("<B>Quality Scores:</B> %d in reference, %d in read<BR>\n", 
	   snp.qualChr, snp.qualReads);
    printf("<B>Left Primer Sequence:</B> %s<BR>\n", snp.primerL);
    printf("<B>Right Primer Sequence:</B> %s<BR>\n", snp.primerR);
    if (snp.snpType[0] != 'S')
	printf("<B>Indel Confidence</B>: %c<BR>\n", snp.questionM[0]);
    }
printTrackHtml(tdb);
sqlFreeResult(&sr);
hFreeConn(&conn);
}


void parseChromPointPos(char *pos, char *retChrom, int *retPos)
/* Parse out chrN:123 into chrN and 123. */
{
char *s, *e;
int len;
e = strchr(pos, ':');
if (e == NULL)
    errAbort("No : in chromosome point position %s", pos);
len = e - pos;
memcpy(retChrom, pos, len);
retChrom[len] = 0;
s = e+1;
*retPos = atoi(s);
}

void doGenomicDups(struct trackDb *tdb, char *dupName)
/* Handle click on genomic dup track. */
{
char *track = tdb->tableName;
struct genomicDups dup;
char query[512];
struct sqlConnection *conn = hAllocConn();
struct sqlResult *sr;
char **row;
char oChrom[64];
int oStart;

cartWebStart(cart, "Genomic Duplications");
printf("<H2>Genomic Duplication Region</H2>\n");
if (cgiVarExists("o"))
    {
    int start = cartInt(cart, "o");
    int rowOffset = hOffsetPastBin(seqName, track);
    parseChromPointPos(dupName, oChrom, &oStart);

    sprintf(query, "select * from %s where chrom = '%s' and chromStart = %d "
	    "and otherChrom = '%s' and otherStart = %d",
	    track, seqName, start, oChrom, oStart);
    sr = sqlGetResult(conn, query);
    while (row = sqlNextRow(sr))
	{
	genomicDupsStaticLoad(row+rowOffset, &dup);
	printf("<B>Region Position:</B> <A HREF=\"/cgi-bin/hgTracks?db=%s&position=%s%%3A%d-%d\">",
	       hGetDb(), dup.chrom, dup.chromStart, dup.chromEnd);
	printf("%s:%d-%d</A><BR>\n", dup.chrom, dup.chromStart, dup.chromEnd);
	printf("<B>Other Position:</B> <A HREF=\"/cgi-bin/hgTracks?db=%s&position=%s%%3A%d-%d\" TARGET=_blank>",
	       hGetDb(), dup.otherChrom, dup.otherStart, dup.otherEnd);
	printf("%s:%d-%d</A><BR>\n", dup.otherChrom, dup.otherStart, dup.otherEnd);
	printf("<B>Relative orientation:</B> %s<BR>\n", dup.strand);
	printf("<B>Percent identity:</B> %3.1f%%<BR>\n", 0.1*dup.score);
	printf("<B>Size:</B> %d<BR>\n", dup.alignB);
	printf("<B>Bases matching:</B> %d<BR>\n", dup.matchB);
	printf("<B>Bases not matching:</B> %d<BR>\n", dup.mismatchB);
	htmlHorizontalLine();
	}
    }
else
    {
    puts("<P>Click directly on a repeat for specific information on that repeat</P>");
    }
printTrackHtml(tdb);
hFreeConn(&conn);
}

void htcExtSeq(char *item)
/* Print out DNA from some external but indexed .fa file. */
{
struct dnaSeq *seq;
hgcStart(item);
seq = hExtSeq(item);
printf("<PRE><TT>");
faWriteNext(stdout, item, seq->dna, seq->size);
printf("</TT></PRE>");
freeDnaSeq(&seq);
}

void doBlatMouse(struct trackDb *tdb, char *itemName)
/* Handle click on blatMouse track. */
{
char *track = tdb->tableName;
char query[256];
struct sqlConnection *conn = hAllocConn();
struct sqlResult *sr = NULL;
char **row;
int start = cartInt(cart, "o");
struct psl *pslList = NULL, *psl;
struct dnaSeq *seq;
char *tiNum = strrchr(itemName, '|');
boolean hasBin;
char table[64];

/* Print heading info including link to NCBI. */
if (tiNum != NULL) 
    ++tiNum;
cartWebStart(cart, itemName);
printf("<H1>Information on Mouse %s %s</H1>", 
       (tiNum == NULL ? "Contig" : "Read"), itemName);

/* Print links to NCBI and to sequence. */
if (tiNum != NULL)
    {
    printf("Link to ");
    printf("<A HREF=\"http://www.ncbi.nlm.nih.gov/Traces/trace.cgi?val=%s\" TARGET=_blank>", tiNum);
    printf("NCBI Trace Repository for %s\n</A><BR>\n", itemName);
    }
printf("Get ");
printf("<A HREF=\"%s&g=htcExtSeq&c=%s&l=%d&r=%d&i=%s\">",
       hgcPathAndSettings(), seqName, winStart, winEnd, itemName);
printf("Mouse DNA</A><BR>\n");

/* Print info about mate pair. */
if (tiNum != NULL && sqlTableExists(conn, "mouseTraceInfo"))
    {
    char buf[256];
    char *templateId;
    boolean gotMate = FALSE;
    sprintf(query, "select templateId from mouseTraceInfo where ti = '%s'", itemName);
    templateId = sqlQuickQuery(conn, query, buf, sizeof(buf));
    if (templateId != NULL)
        {
	sprintf(query, "select ti from mouseTraceInfo where templateId = '%s'", templateId);
	sr = sqlGetResult(conn, query);
	while ((row = sqlNextRow(sr)) != NULL)
	    {
	    char *ti = row[0];
	    if (!sameString(ti, itemName))
	        {
		printf("Get ");
		printf("<A HREF=\"%s&g=htcExtSeq&c=%s&l=%d&r=%d&i=%s\">",
		       hgcPathAndSettings(), seqName, winStart, winEnd, ti);
		printf("DNA for read on other end of plasmid</A><BR>\n");
		gotMate = TRUE;
		}
	    }
	sqlFreeResult(&sr);
	}
    if (!gotMate)
	printf("No read from other end of plasmid in database.<BR>\n");
    }

/* Get alignment info and print. */
printf("<H2>Alignments</H2>\n");
hFindSplitTable(seqName, track, table, &hasBin);
sprintf(query, "select * from %s where qName = '%s'", table, itemName);
sr = sqlGetResult(conn, query);
while ((row = sqlNextRow(sr)) != NULL)
    {
    psl = pslLoad(row+hasBin);
    slAddHead(&pslList, psl);
    }
sqlFreeResult(&sr);
slReverse(&pslList);
printAlignments(pslList, start, "htcBlatXeno", track, itemName);
printTrackHtml(tdb);
}

boolean parseRange(char *range, char **retSeq, int *retStart, int *retEnd)
/* Parse seq:start-end into components. */
{
char *s, *e;
s = strchr(range, ':');
if (s == NULL)
    return FALSE;
*s++ = 0;
e = strchr(s, '-');
if (e == NULL)
    return FALSE;
*e++ = 0;
if (!isdigit(s[0]) || !isdigit(e[0]))
    return FALSE;
*retSeq = range;
*retStart = atoi(s);
*retEnd = atoi(e);
return TRUE;
}

void mustParseRange(char *range, char **retSeq, int *retStart, int *retEnd)
/* Parse seq:start-end or die. */
{
if (!parseRange(range, retSeq, retStart, retEnd))
    errAbort("Malformed range %s", range);
}

struct psl *loadPslAt(char *track, char *qName, int qStart, int qEnd, char *tName, int tStart, int tEnd)
/* Load a specific psl */
{
struct dyString *dy = newDyString(1024);
struct sqlConnection *conn = hAllocConn();
char table[64];
boolean hasBin;
struct sqlResult *sr;
char **row;
struct psl *psl;

hFindSplitTable(tName, track, table, &hasBin);
dyStringPrintf(dy, "select * from %s ", table);
dyStringPrintf(dy, "where qStart = %d ", qStart);
dyStringPrintf(dy, "and qEnd = %d ", qEnd);
dyStringPrintf(dy, "and qName = '%s' ", qName);
dyStringPrintf(dy, "and tStart = %d ", tStart);
dyStringPrintf(dy, "and tEnd = %d ", tEnd);
dyStringPrintf(dy, "and tName = '%s'", tName);
sr = sqlGetResult(conn, dy->string);
row = sqlNextRow(sr);
if (row == NULL)
    errAbort("Couldn't loadPslAt %s:%d-%d", tName, tStart, tEnd);
psl = pslLoad(row + hasBin);
sqlFreeResult(&sr);
freeDyString(&dy);
hFreeConn(&conn);
return psl;
}

struct psl *loadPslFromRangePair(char *track, char *rangePair)
/* Load a specific psl given 'qName:qStart-qEnd tName:tStart-tEnd' in rangePair. */
{
char *qRange, *tRange;
char *qName, *tName;
int qStart, qEnd, tStart, tEnd;
qRange = nextWord(&rangePair);
tRange = nextWord(&rangePair);
if (tRange == NULL)
    errAbort("Expecting two ranges in loadPslFromRangePair");
mustParseRange(qRange, &qName, &qStart, &qEnd);
mustParseRange(tRange, &tName, &tStart, &tEnd);
return loadPslAt(track, qName, qStart, qEnd, tName, tStart, tEnd);
}

void longXenoPsl1Given(struct trackDb *tdb, char *item, 
		       char *otherOrg, char *otherChromTable, char *otherDb, struct psl *psl, char *pslTableName )
/* Put up cross-species alignment when the second species
 * sequence is in a nib file, AND psl record is given. */
{
int hgsid = cartSessionId(cart);
struct psl *trimmedPsl = NULL;
char otherString[256];
char *cgiItem = cgiEncode(item);
char *thisOrg = hOrganism(database);

cartWebStart(cart, tdb->longLabel);


printf("<B>%s position:</B> <a target=\"_blank\" href=\"/cgi-bin/hgTracks?db=%s&position=%s%%3A%d-%d\">%s:%d-%d</a><BR>\n",
       otherOrg, otherDb, psl->qName, psl->qStart+1, psl->qEnd, 
       psl->qName, psl->qStart+1, psl->qEnd);

/*superceded by above code*/
//    printf("<B>%s position:</B> %s:%d-%d<BR>\n", otherOrg,
//	    psl->qName, psl->qStart+1, psl->qEnd);


printf("<B>%s size:</B> %d<BR>\n", otherOrg, psl->qEnd - psl->qStart);

printf("<B>%s position:</B> %s:%d-%d<BR>\n", thisOrg,
       psl->tName, psl->tStart+1, psl->tEnd);


printf("<B>%s size:</B> %d<BR>\n", thisOrg, psl->tEnd - psl->tStart);
printf("<B>Identical Bases:</B> %d<BR>\n", psl->match + psl->repMatch);
printf("<B>Number of Gapless Aligning Blocks:</B> %d<BR>\n", psl->blockCount );
printf("<B>Percent identity within gapless aligning blocks:</B> %3.1f%%<BR>\n", 0.1*(1000 - pslCalcMilliBad(psl, FALSE)));
printf("<B>Strand:</B> %s<BR>\n",psl->strand);
printf("<B>Browser window position:</B> %s:%d-%d<BR>\n", seqName, winStart+1, winEnd);
printf("<B>Browser window size:</B> %d<BR>\n", winEnd - winStart);
sprintf(otherString, "%d&pslTable=%s&otherOrg=%s&otherChromTable=%s&otherDb=%s", psl->tStart, 
	pslTableName, otherOrg, otherChromTable, otherDb);

if (pslTrimToTargetRange(psl, winStart, winEnd) != NULL)
    {
    hgcAnchorSomewhere("htcLongXenoPsl2", cgiItem, otherString, psl->tName);
    printf("<BR>View details of parts of alignment within browser window</A>.<BR>\n");
    }
freez(&cgiItem);
}

/* 
   Multipurpose function to show alignments in details pages where applicable
*/
void longXenoPsl1(struct trackDb *tdb, char *item, 
		  char *otherOrg, char *otherChromTable, char *otherDb)
/* Put up cross-species alignment when the second species
 * sequence is in a nib file. */
{
struct psl *psl = NULL, *trimmedPsl = NULL;
char otherString[256];
char *cgiItem = cgiEncode(item);
char *thisOrg = hOrganism(database);

cartWebStart(cart, tdb->longLabel);
psl = loadPslFromRangePair(tdb->tableName, item);
printf("<B>%s position:</B> <a target=\"_blank\" href=\"/cgi-bin/hgTracks?db=%s&position=%s%%3A%d-%d\">%s:%d-%d</a><BR>\n",
       otherOrg, otherDb, psl->qName, psl->qStart+1, psl->qEnd, 
       psl->qName, psl->qStart+1, psl->qEnd);
printf("<B>%s size:</B> %d<BR>\n", otherOrg, psl->qEnd - psl->qStart);
printf("<B>%s position:</B> %s:%d-%d<BR>\n", thisOrg,
       psl->tName, psl->tStart+1, psl->tEnd);
printf("<B>%s size:</B> %d<BR>\n", thisOrg,
       psl->tEnd - psl->tStart);
printf("<B>Identical Bases:</B> %d<BR>\n", psl->match + psl->repMatch);
printf("<B>Number of Gapless Aligning Blocks:</B> %d<BR>\n", psl->blockCount );
printf("<B>Percent identity within gapless aligning blocks:</B> %3.1f%%<BR>\n", 0.1*(1000 - pslCalcMilliBad(psl, FALSE)));
printf("<B>Strand:</B> %s<BR>\n",psl->strand);
printf("<B>Browser window position:</B> %s:%d-%d<BR>\n", seqName, winStart+1, winEnd);
printf("<B>Browser window size:</B> %d<BR>\n", winEnd - winStart);
sprintf(otherString, "%d&pslTable=%s&otherOrg=%s&otherChromTable=%s&otherDb=%s", psl->tStart, 
	tdb->tableName, otherOrg, otherChromTable, otherDb);
//joni
if (pslTrimToTargetRange(psl, winStart, winEnd) != NULL)
    {
    hgcAnchorSomewhere("htcLongXenoPsl2", cgiItem, otherString, psl->tName);
    printf("<BR>View details of parts of alignment within browser window</A>.<BR>\n");
    }

if (containsStringNoCase(otherDb, "zoo"))
    {
    printf("<P><A HREF='/cgi-bin/hgTracks?db=%s'>Go to the browser view of the %s</A><BR>\n", otherDb, otherOrg);
    }

printTrackHtml(tdb);
freez(&cgiItem);
}

/* 
   Multipurpose function to show alignments in details pages where applicable
   Show the URL from trackDb as well. 
   Only used for the Chimp tracks right now.
*/
void longXenoPsl1Chimp(struct trackDb *tdb, char *item, 
		       char *otherOrg, char *otherChromTable, char *otherDb)
/* Put up cross-species alignment when the second species
 * sequence is in a nib file. */
{
struct psl *psl = NULL, *trimmedPsl = NULL;
char otherString[256];
char *cgiItem = cgiEncode(item);
char *thisOrg = hOrganism(database);

cartWebStart(cart, tdb->longLabel);
psl = loadPslFromRangePair(tdb->tableName, item);
printf("<B>%s position:</B> %s:%d-%d<BR>\n", otherOrg,
       psl->qName, psl->qStart+1, psl->qEnd);
printf("<B>%s size:</B> %d<BR>\n", otherOrg, psl->qEnd - psl->qStart);
printf("<B>%s position:</B> %s:%d-%d<BR>\n", thisOrg,
       psl->tName, psl->tStart+1, psl->tEnd);
printf("<B>%s size:</B> %d<BR>\n", thisOrg,
       psl->tEnd - psl->tStart);
printf("<B>Identical Bases:</B> %d<BR>\n", psl->match + psl->repMatch);
printf("<B>Number of Gapless Aligning Blocks:</B> %d<BR>\n", psl->blockCount );
printf("<B>Percent identity within gapless aligning blocks:</B> %3.1f%%<BR>\n", 0.1*(1000 - pslCalcMilliBad(psl, FALSE)));
printf("<B>Strand:</B> %s<BR>\n",psl->strand);
printf("<B>Browser window position:</B> %s:%d-%d<BR>\n", seqName, winStart+1, winEnd);
printf("<B>Browser window size:</B> %d<BR>\n", winEnd - winStart);
sprintf(otherString, "%d&pslTable=%s&otherOrg=%s&otherChromTable=%s&otherDb=%s", psl->tStart, 
	tdb->tableName, otherOrg, otherChromTable, otherDb);

printCustomUrl(tdb, item, TRUE);
printTrackHtml(tdb);
freez(&cgiItem);
}

void longXenoPsl1zoo2(struct trackDb *tdb, char *item, 
		      char *otherOrg, char *otherChromTable)
/* Put up cross-species alignment when the second species
 * sequence is in a nib file. */
{
struct psl *psl = NULL, *trimmedPsl = NULL;
char otherString[256];
char anotherString[256];
char *cgiItem = cgiEncode(item);
char *thisOrg = hOrganism(database);

cartWebStart(cart, tdb->longLabel);
psl = loadPslFromRangePair(tdb->tableName, item);
printf("<B>%s position:</B> %s:%d-%d<BR>\n", otherOrg,
       psl->qName, psl->qStart+1, psl->qEnd);
printf("<B>%s size:</B> %d<BR>\n", otherOrg, psl->qEnd - psl->qStart);
printf("<B>%s position:</B> %s:%d-%d<BR>\n", thisOrg,
       psl->tName, psl->tStart+1, psl->tEnd);
printf("<B>%s size:</B> %d<BR>\n", thisOrg,
       psl->tEnd - psl->tStart);
printf("<B>Identical Bases:</B> %d<BR>\n", psl->match + psl->repMatch);
printf("<B>Number of Gapless Aligning Blocks:</B> %d<BR>\n", psl->blockCount );
printf("<B>Strand:</B> %s<BR>\n",psl->strand);
printf("<B>Percent identity within gapless aligning blocks:</B> %3.1f%%<BR>\n", 0.1*(1000 - pslCalcMilliBad(psl, FALSE)));
printf("<B>Browser window position:</B> %s:%d-%d<BR>\n", seqName, winStart, winEnd);
printf("<B>Browser window size:</B> %d<BR>\n", winEnd - winStart);

sprintf(anotherString, "%s",otherOrg);
toUpperN(anotherString,1);
printf("Link to <a href=\"http://hgwdev-tcbruen.cse.ucsc.edu/cgi-bin/hgTracks?db=zoo%s1&position=chr1:%d-%d\">%s database</a><BR>\n",anotherString,psl->qStart,psl->qEnd,otherOrg);


sprintf(otherString, "%d&pslTable=%s&otherOrg=%s&otherChromTable=%s", psl->tStart, 
	tdb->tableName, otherOrg, otherChromTable);
if (pslTrimToTargetRange(psl, winStart, winEnd) != NULL)
    {
    hgcAnchorSomewhere("htcLongXenoPsl2", cgiItem, otherString, psl->tName);
    printf("<BR>View details of parts of alignment within browser window</A>.<BR>\n");
    }
printTrackHtml(tdb);
freez(&cgiItem);
}

void doAlignmentOtherDb(struct trackDb *tdb, char *item)
/* Put up cross-species alignment when the second species
 * is another db, indicated by the 3rd word of tdb->type. */
{
char *otherOrg;
char *otherDb;
char *typeLine = cloneString(tdb->type);
char *words[8];
int wordCount = chopLine(typeLine, words);
if (words[0] == NULL || words[1] == NULL || words[2] == NULL ||
    ! (sameString(words[0], "psl") &&
       sameString(words[1], "xeno")))
    errAbort("doAlignmentOtherDb: trackDb type must be \"psl xeno XXX\" where XXX is the name of the other database.");
otherDb = words[2];
otherOrg = hOrganism(otherDb);
longXenoPsl1(tdb, item, otherOrg, "chromInfo", otherDb);
}


void doMultAlignZoo(struct trackDb *tdb, char *item, char *otherName )
/* Put up cross-species alignment when the second species
 * sequence is in a nib file. */
{
char chromStr[64];
//errAbort("(%s)\n", item );


// Check to see if name is one of zoo names
if (!(strcmp(otherName,"human") 
      && strcmp(otherName,"chimp") 
      && strcmp(otherName,"baboon") 
      && strcmp(otherName,"cow")
      && strcmp(otherName,"pig")
      && strcmp(otherName,"cat")
      && strcmp(otherName,"dog")
      && strcmp(otherName,"mouse")
      && strcmp(otherName,"rat")
      && strcmp(otherName,"chicken")
      && strcmp(otherName,"fugu")
      && strcmp(otherName,"tetra")
      && strcmp(otherName,"zebrafish")))
    {
    sprintf( chromStr, "%sChrom" , otherName );
    longXenoPsl1zoo2(tdb, item, otherName, chromStr );
    }

}


struct chain *getChainFromRange(char *chainTable, char *chrom, int chromStart, int chromEnd)
/* get a list of chains for a range */
{
char chainTable_chrom[256];
struct dyString *dy = newDyString(128);
struct chain *chainList = NULL;
struct sqlConnection *conn = hAllocConn();
safef(chainTable_chrom, 256, "%s_%s",chrom, chainTable);


if (hTableExists(chainTable_chrom) )
    {
    /* lookup chain if not stored */
    char **row;
    struct sqlResult *sr = NULL;
        dyStringPrintf(dy,
        "select id, score, qStart, qEnd, qStrand, qSize from %s where ", 
        chainTable_chrom);
    hAddBinToQuery(chromStart, chromEnd, dy);
    dyStringPrintf(dy, "tEnd > %d and tStart < %d ", chromStart,chromEnd);
    dyStringAppend(dy, " order by qStart");
    sr = sqlGetResult(conn, dy->string);

    while ((row = sqlNextRow(sr)) != NULL)
        {
        int chainId = 0, score;
        unsigned int qStart, qEnd, qSize;
        struct chain *chain = NULL;
        char qStrand;
        chainId = sqlUnsigned(row[0]);
        score = sqlUnsigned(row[1]);
        qStart = sqlUnsigned(row[2]);
        qEnd = sqlUnsigned(row[3]);
        qStrand =row[4][0];
        qSize = sqlUnsigned(row[5]);
        if (qStrand == '-')
            {
            unsigned int tmp = qSize - qEnd;
            qEnd = qSize - qStart;
            qStart = tmp;
            }
        chain = NULL;
        if (chainId != 0)
            {
            chain = chainLoadIdRange(hGetDb(), chainTable, chrom, chromStart, chromEnd, chainId);
            if (chain != NULL)
                slAddHead(&chainList, chain);
            }
        }
    sqlFreeResult(&sr);
    }
return chainList;
}

void htcGenePsl(char *htcCommand, char *item)
/* Interface for selecting & displaying alignments from axtInfo 
 * for an item from a genePred table. */
{
struct genePred *gp = NULL;
struct axtInfo *aiList = NULL, *ai;
struct axt *axtList = NULL, *axt , *prev = NULL;
struct sqlConnection *conn = hAllocConn();
struct sqlConnection *conn2 = NULL;
struct sqlResult *sr;
char **row;
char *track = cartString(cart, "o");
char *chrom = cartString(cart, "c");
char *name = cartOptionalString(cart, "i");
char *alignment = cgiOptionalString("alignment");
char *species = NULL;
char *db2 = cartString(cart, "db2");
int left = cgiInt("l");
int right = cgiInt("r");
char table[64];
char query[512];
char where[512];
char nibFile[512];
char qNibFile[512];
char chainTable[512];
char indexFile[512];
struct chain *chain = NULL;
struct hash *nibHash = hashNew(0);
struct dnaSeq *qSeq = NULL, *tSeq = NULL;
struct nibInfo *qNib = NULL, *tNib = NULL;
struct chain *subChain = NULL, *toFree = NULL;
int qs,qe;
boolean hasBin; 
boolean alignmentOK;
struct lineFile *ixF = NULL, *lf = NULL;
off_t offset = 0;
char *line = NULL;
int prevOffset = 0;

cartWebStart(cart, "Alignment of %s in %s to %s using %s.",
	     name, hOrganism(database), hOrganism(db2), alignment);
hSetDb2(db2);

// get genePred including optional frame info
hFindSplitTable(chrom, track, table, &hasBin);
snprintf(where, sizeof(where),
	 "name = '%s' and chrom = '%s' and txStart < %d and txEnd > %d",
	 name, chrom, right, left);
gp = genePredReaderLoadQuery(conn, table, where);
if (gp == NULL)
    errAbort("Could not locate gene prediction (db=%s, table=%s, name=%s, in range %s:%d-%d)",
	     database, table, name, chrom, left+1, right);
/* if there is no reading frame, default to txStart,End, not a great solution */
if (gp->cdsStart == 0)
    gp->cdsStart = gp->txStart;
if (gp->cdsEnd == 0)
    gp->cdsEnd = gp->txEnd;


puts("<FORM ACTION=\"/cgi-bin/hgc\" NAME=\"orgForm\" METHOD=\"GET\">");
cartSaveSession(cart);
cgiContinueHiddenVar("g");
cgiContinueHiddenVar("i");
cgiContinueHiddenVar("o");
cgiContinueHiddenVar("c");
cgiContinueHiddenVar("l");
cgiContinueHiddenVar("r");
puts("\n<TABLE><tr>");
puts("<td align=center valign=baseline>genome/version</td>");
puts("<td align=center valign=baseline>alignment</td>");
puts("</tr>");
puts("<tr>");
puts("<td align=center>\n");
printOrgAssemblyListAxtInfo("db2", onChangeAssemblyText);
puts("</td>\n");
puts("<td align=center>\n");
printAlignmentListHtml(db2, "alignment", alignment);
printf("</td>\n");
printf("<td align=center>");
cgiMakeButton("Submit", "Submit");
printf("</td>\n");
puts("</tr></TABLE>");
puts("</FORM>");
// Make sure alignment is not just a leftover from previous db2.
if (gp->chrom != NULL)
    aiList = hGetAxtAlignmentsChrom(db2, gp->chrom);
if (alignment != NULL)
    {
    alignmentOK = FALSE;
    for (ai=aiList;  ai != NULL;  ai=ai->next)
	{
	if (sameString(ai->alignment, alignment))
	    {
	    alignmentOK = TRUE;
	    break;
	    }
	}
    if (! alignmentOK)
        {
        species = NULL;
	alignment = NULL;
        }
    }
if ((alignment == NULL) && (aiList != NULL))
    {
    alignment = aiList->alignment;
    species = aiList->species;
    }
if (species == NULL)
    species = aiList->species;
sprintf(query, "select fileName from chromInfo where chrom = '%s'",  gp->chrom);
if (sqlQuickQuery(conn, query, nibFile, sizeof(nibFile)) == NULL)
    errAbort("Sequence %s isn't in chromInfo", chrom);
species[0] = (char)toupper(species[0]);
safef(indexFile, 512, "%s.ix", aiList->fileName);
ixF = lineFileMayOpen(indexFile, TRUE);
if (ixF == NULL)
    printf("<b>Warning - Axt Index File missing, page may be slow.</b><br>");
else
    {
    while (lineFileNext(ixF, &line, NULL))
        {
        int refCount = 3;
        char *words[3];
        int wordCount = chopLine(line, words);
        int start = atoi(words[0]);
        if (wordCount != refCount)
            lineFileExpectWords(ixF, refCount, wordCount);
        offset = atoi(words[2]);
        if (start > 0 && start > gp->txStart && offset > 0)
            {
            offset = prevOffset;
            break;
            }
        else 
            {
            prevOffset = offset;
            offset = 0;
            }
        }
    }
lineFileClose(&ixF);
lf = lineFileOpen(aiList->fileName, TRUE);
lineFileSeek(lf, offset, SEEK_SET);
axtList = getAxtListForGene(gp, nibFile, hGetDb(), db2, lf);
puts("<PRE><TT>");
axtOneGeneOut(axtList, LINESIZE, stdout , gp, nibFile);
puts("</TT></PRE>");
axtInfoFreeList(&aiList);
hFreeConn(&conn);
webEnd();
}

void htcPseudoGene(char *htcCommand, char *item)
/* Interface for selecting & displaying alignments from axtInfo 
 * for an item from a genePred table. */
{
struct genePred *gp = NULL;
struct axtInfo *aiList = NULL, *ai;
struct axt *axtList = NULL;
//struct sqlConnection *conn = hAllocConn();
struct sqlResult *sr;
char **row;
char *track = cartString(cart, "o");
char *chrom = cartString(cart, "c");
char *name = cartOptionalString(cart, "i");
char *alignment = cgiOptionalString("alignment");
char *db2 = cartString(cart, "db2");
int tStart = cgiInt("l");
int tEnd = cgiInt("r");
char *qChrom = cgiOptionalString("qc");
int chainId = cgiInt("ci");
int qStart = cgiInt("qs");
int qEnd = cgiInt("qe");
char table[64];
char query[512];
char nibFile[512];
char qNibFile[512];
char qNibDir[512];
char tNibDir[512];
char path[512];
boolean hasBin; 
boolean alignmentOK;
struct sqlConnection *conn = hAllocConn();
struct sqlConnection *conn2;
struct hash *qChromHash = hashNew(0);
struct cnFill *fill;
struct chain *chain, *subChain, *chainToFree;
struct dnaSeq *tChrom = NULL;


cartWebStart(cart, "Alignment of %s in %s to pseudogene in %s",
	     name, hOrganism(db2), hOrganism(database));
hSetDb2(db2); 
conn2 = hAllocConn2();

// get nibFile for pseudoGene
sprintf(query, "select fileName from chromInfo where chrom = '%s'",  chrom);
if (sqlQuickQuery(conn, query, nibFile, sizeof(nibFile)) == NULL)
    errAbort("Sequence %s isn't in chromInfo", chrom);

// get nibFile for Gene in other species
sprintf(query, "select fileName from chromInfo where chrom = '%s'" ,qChrom);
if (sqlQuickQuery(conn2, query, qNibFile, sizeof(qNibFile)) == NULL)
    errAbort("Sequence chr1 isn't in chromInfo");
// get gp
//hFindSplitTable(chrom, track, table, &hasBin);
if (!hFindSplitTableDb(db2, qChrom, track, table, &hasBin))
    errAbort("htcPseudoGene: table %s not found.\n",track);
else if (sameString(track, "mrna"))
    {
    struct psl *psl = NULL ;
    safef(query, sizeof(query),
             "select * from %s where qName = '%s' and tName = '%s' and tStart = %d ",
             table, name, qChrom, qStart
             );
    sr = sqlGetResult(conn2, query);
    if ((row = sqlNextRow(sr)) != NULL)
        {
        psl = pslLoad(row+hasBin);
        if (psl != NULL)
            gp = genePredFromPsl(psl, psl->tStart, psl->tEnd, 10);
        }
    sqlFreeResult(&sr);
    }
else if (table != NULL)
    {
    safef(query, sizeof(query),
             "select * from %s where name = '%s' and chrom = '%s' ",
             //and txStart < %d and txEnd > %d",
             table, name, qChrom
             //, qEnd, qStart
             );
    sr = sqlGetResult(conn2, query);
    if ((row = sqlNextRow(sr)) != NULL)
        {
        gp = genePredLoad(row + hasBin);
        }
    sqlFreeResult(&sr);
    }
if (gp == NULL)
    errAbort("htcPseudoGene: Could not locate gene prediction (db=%s, table=%s, name=%s, in range %s:%d-%d) %s",
             db2, table, name, qChrom, qStart+1, qEnd, query);

/* extract nib directory from nibfile */
if (strrchr(nibFile,'/') != NULL)
    strncpy(tNibDir, nibFile, strlen(nibFile)-strlen(strrchr(nibFile,'/')));
else
    errAbort("Cannot find nib directory for %s\n",nibFile);
tNibDir[strlen(nibFile)-strlen(strrchr(nibFile,'/'))] = '\0';

if (strrchr(qNibFile,'/') != NULL)
    strncpy(qNibDir, qNibFile, strlen(qNibFile)-strlen(strrchr(qNibFile,'/')));
else
    errAbort("Cannot find nib directory for %s\n",qNibFile);
qNibDir[strlen(qNibFile)-strlen(strrchr(qNibFile,'/'))] = '\0';

sprintf(path, "%s/%s.nib", tNibDir, chrom);

/*
if (tChrom->size != net->size)
    errAbort("Size mismatch on %s.  Net/nib out of sync or possibly nib dirs swapped?",
        tChrom->name);
*/


/* load chain */
if (sameString(database,db2))
    {
    strcpy(track, "selfChain");
    if (!hTableExists("chr1_selfChain"))
        strcpy(track, "chainSelf");
    }
else
    {
    sprintf(track, "%sChain",hOrganism(db2));
    }
track[0] = tolower(track[0]);
if (chainId > 0 )
    {
    chain = chainDbLoad(conn, database, track, chrom, chainId);

    /* get list of axts for a chain */
    AllocVar(fill);
    fill->qName = cloneString(qChrom);
    fill->tSize = tEnd-tStart;
    fill->tStart = tStart;
    fill->chainId = chainId;
    fill->qSize = gp->txEnd - gp->txStart;
    fill->qStart = max(qStart, gp->txStart);
    fill->children = NULL;
    fill->next = NULL;
    fill->qStrand = chain->qStrand;

    tChrom = nibLoadPartMasked(NIB_MASK_MIXED, nibFile, 
            fill->tStart, fill->tSize);
    axtList = netFillToAxt(fill, tChrom, hChromSize(chrom), qChromHash, qNibDir, chain, TRUE);
    /* make sure list is in correct order */
    if (axtList != NULL)
        if (axtList->next != NULL)
            if ((gp->strand[0] == '+' && axtList->tStart > axtList->next->tStart) 
                || (gp->strand[0] == '-' && axtList->tStart < axtList->next->tStart) )
                slReverse(&axtList);


    /* fill in gaps between axt blocks */
    /* allows display of aligned coding regions */
    axtFillGap(&axtList,qNibDir, gp->strand[0]);

    if (gp->strand[0] == '-')
        axtListReverse(&axtList, database);
    if (axtList != NULL) 
        if (axtList->next != NULL)
            if ((axtList->next->tStart < axtList->tStart && gp->strand[0] == '+') ||
                (axtList->next->tStart > axtList->tStart && (gp->strand[0] == '-')))
                slReverse(&axtList);

    /* output fancy formatted alignment */
    puts("<PRE><TT>");
    axtOneGeneOut(axtList, LINESIZE, stdout , gp, qNibFile);
    puts("</TT></PRE>");
    }

axtInfoFreeList(&aiList);
webEnd();
hFreeConn2(&conn2);
}

void htcLongXenoPsl2(char *htcCommand, char *item)
/* Display alignment - loading sequence from nib file. */
{
char *pslTable = cgiString("pslTable");
char *otherChromTable = cgiString("otherChromTable");
char *otherOrg = cgiString("otherOrg");
char *otherDb = cgiString("otherDb");
struct psl *psl = loadPslFromRangePair(pslTable,  item);
char *qChrom;
char *ptr;
char name[128];
struct dnaSeq *qSeq = NULL;

/* In hg10 tables, psl->qName can be org.chrom.  Strip it down to just 
 * the chrom: */
qChrom = psl->qName;
if ((ptr = strchr(qChrom, '.')) != NULL)
    qChrom = ptr+1;

/* Make sure that otherOrg's chrom size matches psl's qSize */
hSetDb2(otherDb);
if (hChromSize2(qChrom) != psl->qSize)
    errAbort("Alignment's query size for %s is %d, but the size of %s in database %s is %d.  Incorrect database in trackDb.type?",
	     qChrom, psl->qSize, qChrom, otherDb, hChromSize2(qChrom));

psl = pslTrimToTargetRange(psl, winStart, winEnd);

qSeq = loadGenomePart(otherDb, qChrom, psl->qStart, psl->qEnd);
snprintf(name, sizeof(name), "%s.%s", otherOrg, qChrom);
writeFramesetType();
puts("<HTML>");
printf("<HEAD>\n<TITLE>%s %dk</TITLE>\n</HEAD>\n\n", name, psl->qStart/1000);
showSomeAlignment(psl, qSeq, gftDnaX, psl->qStart, psl->qEnd, name, 0, 0);
}

void doAlignCompGeno(struct trackDb *tdb, char *itemName, char *otherGenome)
    /* Handle click on blat or blastz track in a generic fashion */
    /* otherGenome is the text to display for genome name on details page */
{
char *track = tdb->tableName;
char query[256];
struct sqlConnection *conn = hAllocConn();
struct sqlResult *sr = NULL;
char **row;
int start = cartInt(cart, "o");
struct psl *pslList = NULL, *psl;
struct dnaSeq *seq;
boolean hasBin;
char table[64];

char *typeLine = cloneString(tdb->type);
char *words[8];
int wordCount = chopLine(typeLine, words);
if (wordCount == 3)
    {
    if (sameString(words[0], "psl") &&
        sameString(words[1], "xeno"))
            {
            /* words[2] will contain other db */
            doAlignmentOtherDb(tdb, itemName);
            freeMem(typeLine);
            return;
            }
    }
freeMem(typeLine);
cartWebStart(cart, itemName);
printf("<H1>Information on %s Sequence %s</H1>", otherGenome, itemName);

printf("Get ");
printf("<A HREF=\"%s&g=htcExtSeq&c=%s&l=%d&r=%d&i=%s\">",
               hgcPathAndSettings(), seqName, winStart, winEnd, itemName);
printf("%s DNA</A><BR>\n", otherGenome);

/* Get alignment info and print. */
printf("<H2>Alignments</H2>\n");
hFindSplitTable(seqName, track, table, &hasBin);

/* if this is a non-split table then query with tName */
if (startsWith(track, table))
    safef(query, sizeof(query), "select * from %s where qName = '%s' and tName = '%s'", table, itemName,seqName);
else
    safef(query, sizeof(query), "select * from %s where qName = '%s'", table, itemName);
sr = sqlGetResult(conn, query);
while ((row = sqlNextRow(sr)) != NULL)
    {
    psl = pslLoad(row+hasBin);
    slAddHead(&pslList, psl);
    }
sqlFreeResult(&sr);
slReverse(&pslList);
printAlignments(pslList, start, "htcBlatXeno", track, itemName);
printTrackHtml(tdb);
}

void doTSS(struct trackDb *tdb, char *itemName)
/* Handle click on DBTSS track. */
{
char *track = tdb->tableName;
char query[256];
struct sqlConnection *conn = hAllocConn();
struct sqlResult *sr = NULL;
char **row = NULL;
int start = cartInt(cart, "o");
struct psl *pslList = NULL, *psl = NULL;
struct dnaSeq *seq = NULL;
boolean hasBin = TRUE;
char *table = "refFullAli"; /* Table with the pertinent PSL data */

cartWebStart(cart, itemName);
printf("<H1>Information on DBTSS Sequence %s</H1>", itemName);
printf("Get ");
printf("<A HREF=\"%s&g=htcExtSeq&c=%s&l=%d&r=%d&i=%s\">",
       hgcPathAndSettings(), seqName, winStart, winEnd, itemName);
printf("Sequence</A><BR>\n");

/* Get alignment info and print. */
printf("<H2>Alignments</H2>\n");
sprintf(query, "select * from %s where qName = '%s'", table, itemName);
sr = sqlGetResult(conn, query);
while ((row = sqlNextRow(sr)) != NULL)
    {
    psl = pslLoad(row + hasBin);
    slAddHead(&pslList, psl);
    }

sqlFreeResult(&sr);
slReverse(&pslList);
printAlignments(pslList, start, "htcCdnaAli", track, itemName);
printTrackHtml(tdb);
}

void doEst3(char *itemName)
/* Handle click on EST 3' end track. */
{
struct est3 el;
int start = cartInt(cart, "o");
struct sqlConnection *conn = hAllocConn();
struct sqlResult *sr;
char **row;
char query[256];
int rowOffset;

cartWebStart(cart, "EST 3' Ends");
printf("<H2>EST 3' Ends</H2>\n");

rowOffset = hOffsetPastBin(seqName, "est3");
sprintf(query, "select * from est3 where chrom = '%s' and chromStart = %d",
	seqName, start);
sr = sqlGetResult(conn, query);
while ((row = sqlNextRow(sr)) != NULL)
    {
    est3StaticLoad(row+rowOffset, &el);
    printf("<B>EST 3' End Count:</B> %d<BR>\n", el.estCount);
    bedPrintPos((struct bed *)&el, 3);
    printf("<B>strand:</B> %s<BR>\n", el.strand);
    htmlHorizontalLine();
    }

puts("<P>This track shows where clusters of EST 3' ends hit the "
     "genome.  In many cases these represent the 3' ends of genes. "
     "This data was kindly provided by Lukas Wagner and Greg Schuler "
     "at NCBI.  Additional filtering was applied by Jim Kent.</P>");
sqlFreeResult(&sr);
hFreeConn(&conn);
}

void doRnaGene(struct trackDb *tdb, char *itemName)
/* Handle click on EST 3' end track. */
{
char *track = tdb->tableName;
struct rnaGene rna;
int start = cartInt(cart, "o");
struct sqlConnection *conn = hAllocConn();
struct sqlResult *sr;
char **row;
char query[256];
int rowOffset;

genericHeader(tdb, itemName);
rowOffset = hOffsetPastBin(seqName, track);
sprintf(query, "select * from %s where chrom = '%s' and chromStart = %d and name = '%s'",
	track, seqName, start, itemName);
sr = sqlGetResult(conn, query);
while ((row = sqlNextRow(sr)) != NULL)
    {
    rnaGeneStaticLoad(row + rowOffset, &rna);
    printf("<B>name:</B> %s<BR>\n", rna.name);
    printf("<B>type:</B> %s<BR>\n", rna.type);
    printf("<B>score:</B> %2.1f<BR>\n", rna.fullScore);
    printf("<B>is pseudo-gene:</B> %s<BR>\n", (rna.isPsuedo ? "yes" : "no"));
    printf("<B>program predicted with:</B> %s<BR>\n", rna.source);
    printf("<B>strand:</B> %s<BR>\n", rna.strand);
    bedPrintPos((struct bed *)&rna, 3);
    htmlHorizontalLine();
    }
puts(tdb->html);
sqlFreeResult(&sr);
hFreeConn(&conn);
}

void doStsMarker(struct trackDb *tdb, char *marker)
/* Respond to click on an STS marker. */
{
char *table = tdb->tableName;
char query[256];
char title[256];
struct sqlConnection *conn = hAllocConn();
boolean stsInfo2Exists = sqlTableExists(conn, "stsInfo2");
boolean stsInfoExists = sqlTableExists(conn, "stsInfo");
boolean stsMapExists = sqlTableExists(conn, "stsMap");
struct sqlConnection *conn1 = hAllocConn();
struct sqlResult *sr = NULL, *sr1 = NULL;
char **row, **row1;
int start = cartInt(cart, "o");
int end = cartInt(cart, "t");
struct stsMap stsRow;
struct stsInfo *infoRow = NULL;
struct stsInfo2 *info2Row = NULL;
char band[32], stsid[20];
int i;
struct psl *pslList = NULL, *psl;
int pslStart;
char *sqlMarker = marker;
boolean hasBin;

/* Make sure to escpae single quotes for DB parseability */
if (strchr(marker, '\''))
    {
    sqlMarker = replaceChars(marker, "'", "''");
    }

/* Print out non-sequence info */
sprintf(title, "STS Marker %s", marker);
cartWebStart(cart, title);

/* Find the instance of the object in the bed table */ 
sprintf(query, "SELECT * FROM %s WHERE name = '%s' "
               "AND chrom = '%s' AND chromStart = %d "
               "AND chromEnd = %d",
	table, sqlMarker, seqName, start, end);  
sr = sqlMustGetResult(conn, query);
row = sqlNextRow(sr);
hasBin = hOffsetPastBin(seqName, table);
if (row != NULL)
    {
    if (stsMapExists)
	{
	stsMapStaticLoad(row+hasBin, &stsRow);
	}
    else
        /* Load and convert from original bed format */ 
	{
	struct stsMarker oldStsRow;
	stsMarkerStaticLoad(row+hasBin, &oldStsRow);
	stsMapFromStsMarker(&oldStsRow, &stsRow);
	}
    if (stsInfo2Exists)
        {
	/* Find the instance of the object in the stsInfo2 table */ 
	sqlFreeResult(&sr);
	sprintf(query, "SELECT * FROM stsInfo2 WHERE identNo = '%d'", stsRow.identNo);
	sr = sqlMustGetResult(conn, query);
	row = sqlNextRow(sr);
	if (row != NULL)
	    {
	    info2Row = stsInfo2Load(row);
	    infoRow = stsInfoLoad(row);
	    }
	}
    else if (stsInfoExists)
        {
	/* Find the instance of the object in the stsInfo table */ 
	sqlFreeResult(&sr);
	sprintf(query, "SELECT * FROM stsInfo WHERE identNo = '%d'", stsRow.identNo);
	sr = sqlMustGetResult(conn, query);
	row = sqlNextRow(sr);
	if (row != NULL)
	    {
	    infoRow = stsInfoLoad(row);
	    }
	}
    if (((stsInfo2Exists) || (stsInfoExists)) && (row != NULL)) 
	{
	printf("<TABLE>\n");
	printf("<TR><TH ALIGN=left>Chromosome:</TH><TD>%s</TD></TR>\n", seqName);
	printf("<TR><TH ALIGN=left>Start:</TH><TD>%d</TD></TR>\n",start+1);
	printf("<TR><TH ALIGN=left>End:</TH><TD>%d</TD></TR>\n",end);
	if (hChromBand(seqName, start, band))
	    printf("<TR><TH ALIGN=left>Band:</TH><TD>%s</TD></TR>\n",band);
	printf("</TABLE>\n");
	htmlHorizontalLine();

	/* Print out marker name and links to UniSTS, Genebank, GDB */
	if (infoRow->nameCount > 0)
	    {
	    printf("<TABLE>\n");
	    printf("<TR><TH>Other names:</TH><TD>%s",infoRow->otherNames[0]);
	    for (i = 1; i < infoRow->nameCount; i++) 
		{
		printf(", %s",infoRow->otherNames[i]);
		}
	    printf("</TD></TR>\n</TABLE>\n");
	    htmlHorizontalLine();
	    }
	printf("<TABLE>\n");
	printf("<TR><TH ALIGN=left>UCSC STS id:</TH><TD>%d</TD></TR>\n", stsRow.identNo);
	printf("<TR><TH ALIGN=left>UniSTS id:</TH><TD><A HREF=");
	printUnistsUrl(stdout, infoRow->dbSTSid);
	printf(" TARGET=_BLANK>%d</A></TD></TR>\n", infoRow->dbSTSid);
	if (infoRow->otherDbstsCount > 0) 
	    {
	    printf("<TR><TH ALIGN=left>Related UniSTS ids:</TH>");
	    for (i = 0; i < infoRow->otherDbstsCount; i++) 
		{
		printf("<TD><A HREF=");
		printUnistsUrl(stdout, infoRow->otherDbSTS[i]);
		printf(" TARGET=_BLANK>%d</A></TD>", infoRow->otherDbSTS[i]);
		}
	    printf("</TR>\n");
	    } 
	if (infoRow->gbCount > 0) 
	    {
	    printf("<TR><TH ALIGN=left>Genbank:</TH>");
	    for (i = 0; i < infoRow->gbCount; i++) 
		{
		printf("<TD><A HREF=\"");
		printEntrezNucleotideUrl(stdout, infoRow->genbank[i]);
		printf("\" TARGET=_BLANK>%s</A></TD>", infoRow->genbank[i]);
		}
	    printf("</TR>\n");
	    } 
	if (infoRow->gdbCount > 0) 
	    {
	    printf("<TR><TH ALIGN=left>GDB:</TH>");
	    for (i = 0; i < infoRow->gdbCount; i++) 
		{
		printf("<TD><A HREF=");
		printGdbUrl(stdout, infoRow->gdb[i]);
		printf(" TARGET=_BLANK>%s</A></TD>", infoRow->gdb[i]);
		}
	    printf("</TR>\n");
	    } 
	printf("<TR><TH ALIGN=left>Organism:</TH><TD>%s</TD></TR>\n",infoRow->organism);
	printf("</TABLE>\n");
	htmlHorizontalLine();
	/* Print out primer information */
	if (!sameString(infoRow->leftPrimer,""))
	    {
	    printf("<TABLE>\n");
	    printf("<TR><TH ALIGN=left>Left Primer:</TH><TD>%s</TD></TR>\n",infoRow->leftPrimer);
	    printf("<TR><TH ALIGN=left>Right Primer:</TH><TD>%s</TD></TR>\n",infoRow->rightPrimer);
	    printf("<TR><TH ALIGN=left>Distance:</TH><TD>%s bps</TD></TR>\n",infoRow->distance);
	    printf("</TABLE>\n");
	    htmlHorizontalLine();
	    }
	/* Print out information from STS maps for this marker */
	if ((!sameString(infoRow->genethonName,"")) 
	    || (!sameString(infoRow->marshfieldName,""))
	    || (stsInfo2Exists && info2Row != NULL && (!sameString(info2Row->decodeName,""))))
	    {
	    printf("<H3>Genetic Map Positions</H3>\n");  
	    printf("<TABLE>\n");
	    printf("<TH>&nbsp</TH><TH ALIGN=left WIDTH=150>Name</TH><TH ALIGN=left WIDTH=150>Chromosome</TH><TH ALIGN=left WIDTH=150>Position</TH></TR>\n");
	    if (!sameString(infoRow->genethonName,"")) 
		{
		printf("<TH ALIGN=left>Genethon:</TH><TD WIDTH=150>%s</TD><TD WIDTH=150>%s</TD><TD WIDTH=150>%.2f</TD></TR>\n",
		       infoRow->genethonName, infoRow->genethonChr, infoRow->genethonPos);
		}
	    if (!sameString(infoRow->marshfieldName,""))
		{
		printf("<TH ALIGN=left>Marshfield:</TH><TD WIDTH=150>%s</TD><TD WIDTH=150>%s</TD><TD WIDTH=150>%.2f</TD></TR>\n",
		       infoRow->marshfieldName, infoRow->marshfieldChr,
		       infoRow->marshfieldPos);
		}
	    if ((stsInfo2Exists) && (!sameString(info2Row->decodeName,"")))
		{
		printf("<TH ALIGN=left>deCODE:</TH><TD WIDTH=150>%s</TD><TD WIDTH=150>%s</TD><TD WIDTH=150>%.2f</TD></TR>\n",
		       info2Row->decodeName, info2Row->decodeChr,
		       info2Row->decodePos);
		}
	    printf("</TABLE><P>\n");
	    }
	if (!sameString(infoRow->wiyacName,"")) 
	    {
	    printf("<H3>Whitehead YAC Map Position</H3>\n");  
	    printf("<TABLE>\n");
	    printf("<TH>&nbsp</TH><TH ALIGN=left WIDTH=150>Name</TH><TH ALIGN=left WIDTH=150>Chromosome</TH><TH ALIGN=left WIDTH=150>Position</TH></TR>\n");
	    printf("<TH ALIGN=left>WI YAC:</TH><TD WIDTH=150>%s</TD><TD WIDTH=150>%s</TD><TD WIDTH=150>%.2f</TD></TR>\n",
		   infoRow->wiyacName, infoRow->wiyacChr, infoRow->wiyacPos);
	    printf("</TABLE><P>\n");
	    }
	if ((!sameString(infoRow->wirhName,"")) 
	    || (!sameString(infoRow->gm99gb4Name,""))
	    || (!sameString(infoRow->gm99g3Name,""))
	    || (!sameString(infoRow->tngName,"")))
	    {
	    printf("<H3>RH Map Positions</H3>\n");  
	    printf("<TABLE>\n");
	    if ((!sameString(infoRow->wirhName,"")) 
		|| (!sameString(infoRow->gm99gb4Name,""))
		|| (!sameString(infoRow->gm99g3Name,"")))
		{
		printf("<TH>&nbsp</TH><TH ALIGN=left WIDTH=150>Name</TH><TH ALIGN=left WIDTH=150>Chromosome</TH><TH ALIGN=left WIDTH=150>Position (LOD)</TH></TR>\n");
		}
	    else
		{
		printf("<TH>&nbsp</TH><TH ALIGN=left WIDTH=150>Name</TH><TH ALIGN=left WIDTH=150>Chromosome</TH><TH ALIGN=left WIDTH=150>Position</TH></TR>\n");
		}
	    if (!sameString(infoRow->gm99gb4Name,""))
		{
		printf("<TH ALIGN=left>GM99 Gb4:</TH><TD WIDTH=150>%s</TD><TD WIDTH=150>%s</TD><TD WIDTH=150>%.2f (%.2f)</TD></TR>\n",
		       infoRow->gm99gb4Name, infoRow->gm99gb4Chr, infoRow->gm99gb4Pos,
		       infoRow->gm99gb4LOD);
		}
	    if (!sameString(infoRow->gm99g3Name,""))
		{
		printf("<TH ALIGN=left>GM99 G3:</TH><TD WIDTH=150>%s</TD><TD WIDTH=150>%s</TD><TD WIDTH=150>%.2f (%.2f)</TD></TR>\n",
		       infoRow->gm99g3Name, infoRow->gm99g3Chr, infoRow->gm99g3Pos,
		       infoRow->gm99g3LOD);
		}
	    if (!sameString(infoRow->wirhName,""))
		{
		printf("<TH ALIGN=left>WI RH:</TH><TD WIDTH=150>%s</TD><TD WIDTH=150>%s</TD><TD WIDTH=150>%.2f (%.2f)</TD></TR>\n",
		       infoRow->wirhName, infoRow->wirhChr, infoRow->wirhPos,
		       infoRow->wirhLOD);
		}
	    if (!sameString(infoRow->tngName,""))
		{
		printf("<TH ALIGN=left>Stanford TNG:</TH><TD WIDTH=150>%s</TD><TD WIDTH=150>%s</TD><TD WIDTH=150>%.2f</TD></TR>\n",
		       infoRow->tngName, infoRow->tngChr, infoRow->tngPos);
		}
	    printf("</TABLE><P>\n");
	    }
	/* Print out alignment information - full sequence */
	webNewSection("Genomic Alignments:");
	sprintf(query, "SELECT * FROM all_sts_seq WHERE qName = '%d'", 
		infoRow->identNo);  
	sr1 = sqlGetResult(conn1, query);
	hasBin = hOffsetPastBin(seqName, "all_sts_seq");
	i = 0;
	pslStart = 0;
	while ((row = sqlNextRow(sr1)) != NULL)
	    {  
	    psl = pslLoad(row+hasBin);
	    if ((sameString(psl->tName, seqName)) 
		&& (abs(psl->tStart - start) < 1000))
		{
		pslStart = psl->tStart;
		}
	    slAddHead(&pslList, psl);
	    i++;
	    }
	slReverse(&pslList);
	if (i > 0) 
	    {
	    printf("<H3>Full sequence:</H3>\n");
	    sprintf(stsid,"%d",infoRow->identNo);
	    printAlignments(pslList, pslStart, "htcCdnaAli", "all_sts_seq", stsid);
	    sqlFreeResult(&sr1);
	    htmlHorizontalLine();
	    }
	slFreeList(&pslList);
	/* Print out alignment information - primers */
	sprintf(stsid,"dbSTS_%d",infoRow->dbSTSid);
	sprintf(query, "SELECT * FROM all_sts_primer WHERE qName = '%s'", 
		stsid);  
	hasBin = hOffsetPastBin(seqName, "all_sts_primer");
	sr1 = sqlGetResult(conn1, query);
	i = 0;
	pslStart = 0;
	while ((row = sqlNextRow(sr1)) != NULL)
	    {  
	    psl = pslLoad(row+hasBin);
	    if ((sameString(psl->tName, seqName)) 
		&& (abs(psl->tStart - start) < 1000))
		{
		pslStart = psl->tStart;
		}
	    slAddHead(&pslList, psl);
	    i++;
	    }
	slReverse(&pslList);
	if (i > 0) 
	    {
	    printf("<H3>Primers:</H3>\n");
	    printAlignments(pslList, pslStart, "htcCdnaAli", "all_sts_primer", stsid);
	    sqlFreeResult(&sr1);
	    }
	slFreeList(&pslList);
	
	stsInfoFree(&infoRow);
	
	}
    else
	{
	/* printf("<H2>STS Marker %s</H2>\n", marker);
	   htmlHorizontalLine(); */
	printf("<TABLE>\n");
	printf("<TR><TH ALIGN=left>Chromosome:</TH><TD>%s</TD></TR>\n", seqName);
	printf("<TR><TH ALIGN=left>Position:</TH><TD>%d</TD></TR>\n", (stsRow.chromStart+stsRow.chromEnd)>>1);
	printf("<TR><TH ALIGN=left>UCSC STS id:</TH><TD>%d</TD></TR>\n", stsRow.identNo);
	if (!sameString(stsRow.ctgAcc, "-"))
	    printf("<TR><TH ALIGN=left>Clone placed on:</TH><TD>%s</TD></TR>\n", stsRow.ctgAcc);
	if (!sameString(stsRow.otherAcc, "-"))
	    printf("<TR><TH ALIGN=left>Other clones hit:</TH><TD>%s</TD></TR>\n", stsRow.otherAcc);
	if (!sameString(stsRow.genethonChrom, "0"))
	    printf("<TR><TH ALIGN=left>Genethon:</TH><TD>chr%s</TD><TD>%.2f</TD></TR>\n", stsRow.genethonChrom, stsRow.genethonPos);
	if (!sameString(stsRow.marshfieldChrom, "0"))
	    printf("<TR><TH ALIGN=left>Marshfield:</TH><TD>chr%s</TD><TD>%.2f</TD></TR>\n", stsRow.marshfieldChrom, stsRow.marshfieldPos);
	if (!sameString(stsRow.gm99Gb4Chrom, "0"))
	    printf("<TR><TH ALIGN=left>GeneMap99 GB4:</TH><TD>chr%s</TD><TD>%.2f</TD></TR>\n", stsRow.gm99Gb4Chrom, stsRow.gm99Gb4Pos);
	if (!sameString(stsRow.shgcG3Chrom, "0"))
	    printf("<TR><TH ALIGN=left>GeneMap99 G3:</TH><TD>chr%s</TD><TD>%.2f</TD></TR>\n", stsRow.shgcG3Chrom, stsRow.shgcG3Pos);
	if (!sameString(stsRow.wiYacChrom, "0"))
	    printf("<TR><TH ALIGN=left>Whitehead YAC:</TH><TD>chr%s</TD><TD>%.2f</TD></TR>\n", stsRow.wiYacChrom, stsRow.wiYacPos);
	if (!sameString(stsRow.wiRhChrom, "0"))
	    printf("<TR><TH ALIGN=left>Whitehead RH:</TH><TD>chr%s</TD><TD>%.2f</TD></TR>\n", stsRow.wiRhChrom, stsRow.wiRhPos);
	if (!sameString(stsRow.shgcTngChrom, "0"))
	    printf("<TR><TH ALIGN=left>Stanford TNG:</TH><TD>chr%s</TD><TD>%.2f</TD></TR>\n", stsRow.shgcTngChrom, stsRow.shgcTngPos);
	if (!sameString(stsRow.fishChrom, "0"))
	    {
	    printf("<TR><TH ALIGN=left>FISH:</TH><TD>%s.%s - %s.%s</TD></TR>\n", stsRow.fishChrom, 
		   stsRow.beginBand, stsRow.fishChrom, stsRow.endBand);
	    }
	printf("</TABLE>\n");
	htmlHorizontalLine();
	if (stsRow.score == 1000)
	    {
	    printf("<H3>This is the only location found for %s</H3>\n",marker);
	    }
	else
	    {
	    sqlFreeResult(&sr);
	    printf("<H4>Other locations found for %s in the genome:</H4>\n", marker);
	    printf("<TABLE>\n");
	    sprintf(query, "SELECT * FROM %s WHERE name = '%s' "
                           "AND (chrom != '%s' OR chromStart != %d OR chromEnd != %d)",
		    table, marker, seqName, start, end); 
	    sr = sqlGetResult(conn,query);
	    hasBin = hOffsetPastBin(seqName, table);
	    while ((row = sqlNextRow(sr)) != NULL)
		{
		if (stsMapExists)
		    {
		    stsMapStaticLoad(row+hasBin, &stsRow);
		    }
		else
		    /* Load and convert from original bed format */ 
		    {
		    struct stsMarker oldStsRow;
		    stsMarkerStaticLoad(row+hasBin, &oldStsRow);
		    stsMapFromStsMarker(&oldStsRow, &stsRow);
		    }
		printf("<TR><TD>%s:</TD><TD>%d</TD></TR>\n",
		       stsRow.chrom, (stsRow.chromStart+stsRow.chromEnd)>>1);
		}
	    printf("</TABLE>\n"); 
	    }
	htmlHorizontalLine();
	}
    }
webNewSection("Notes:");
puts(tdb->html);
sqlFreeResult(&sr);
hFreeConn(&conn);
hFreeConn(&conn1);
}

void doStsMapMouse(struct trackDb *tdb, char *marker)
/* Respond to click on an STS marker. */
{
char *table = tdb->tableName;
char title[256];
char query[256];
struct sqlConnection *conn = hAllocConn();
struct sqlConnection *conn1 = hAllocConn();
struct sqlResult *sr = NULL, *sr1 = NULL;
char **row, **row1;
int start = cartInt(cart, "o");
int end = cartInt(cart, "t");
int hgsid = cartSessionId(cart);
struct stsMapMouse stsRow;
struct stsInfoMouse *infoRow;
char stsid[20];
int i;
struct psl *pslList = NULL, *psl;
int pslStart;

/* Print out non-sequence info */
sprintf(title, "STS Marker %s", marker);
cartWebStart(cart, title);

/* Find the instance of the object in the bed table */ 
sprintf(query, "SELECT * FROM %s WHERE name = '%s' "
               "AND chrom = '%s' AND chromStart = %d "
               "AND chromEnd = %d",
	table, marker, seqName, start, end);  
sr = sqlMustGetResult(conn, query);
row = sqlNextRow(sr);
if (row != NULL)
    {
    stsMapMouseStaticLoad(row, &stsRow);
    /* Find the instance of the object in the stsInfo table */ 
    sqlFreeResult(&sr);
    sprintf(query, "SELECT * FROM stsInfoMouse WHERE identNo = '%d'", stsRow.identNo);
    sr = sqlMustGetResult(conn, query);
    row = sqlNextRow(sr);
    if (row != NULL)
	{
	infoRow = stsInfoMouseLoad(row);
	printf("<TABLE>\n");
	printf("<TR><TH ALIGN=left>Chromosome:</TH><TD>%s</TD></TR>\n", seqName);
	printf("<TR><TH ALIGN=left>Start:</TH><TD>%d</TD></TR>\n",start+1);
	printf("<TR><TH ALIGN=left>End:</TH><TD>%d</TD></TR>\n",end);
	printf("</TABLE>\n");
	htmlHorizontalLine();
	printf("<TABLE>\n");
/*	printf("<TR><TH ALIGN=left>MGI Marker ID:</TH><TD>MGI:%d</TD></TR>\n", infoRow->MGIMarkerID);*/
	printf("<TR><TH ALIGN=left>MGI Marker ID:</TH><TD><B>MGI:</B>");	
	printf("<A HREF = \"http://www.informatics.jax.org/searches/accession_report.cgi?id=MGI:%d\" TARGET=_blank>%d</A></TD></TR>\n", infoRow->MGIMarkerID, infoRow->MGIMarkerID);
	/*printf("<TR><TH ALIGN=left>MGI Probe ID:</TH><TD>MGI:%d</TD></TR>\n", infoRow->MGIPrimerID);*/
	printf("<TR><TH ALIGN=left>MGI Probe ID:</TH><TD><B>MGI:</B>");	
	printf("<A HREF = \"http://www.informatics.jax.org/searches/accession_report.cgi?id=MGI:%d\" TARGET=_blank>%d</A></TD></TR>\n", infoRow->MGIPrimerID, infoRow->MGIPrimerID);
	printf("</TABLE>\n");
	htmlHorizontalLine();
	/* Print out primer information */
	printf("<TABLE>\n");
	printf("<TR><TH ALIGN=left>Left Primer:</TH><TD>%s</TD></TR>\n",infoRow->primer1);
	printf("<TR><TH ALIGN=left>Right Primer:</TH><TD>%s</TD></TR>\n",infoRow->primer2);
	printf("<TR><TH ALIGN=left>Distance:</TH><TD>%s bps</TD></TR>\n",infoRow->distance);
	printf("</TABLE>\n");
	htmlHorizontalLine();
	/* Print out information from genetic maps for this marker */
	printf("<H3>Genetic Map Position</H3>\n");  
	printf("<TABLE>\n");
	printf("<TH>&nbsp</TH><TH ALIGN=left WIDTH=150>Name</TH><TH ALIGN=left WIDTH=150>Chromosome</TH><TH ALIGN=left WIDTH=150>Position</TH></TR>\n");
	printf("<TH ALIGN=left>&nbsp</TH><TD WIDTH=150>%s</TD><TD WIDTH=150>%s</TD><TD WIDTH=150>%.2f</TD></TR>\n",
	       infoRow->stsMarkerName, infoRow->Chr, infoRow->geneticPos);  
	printf("</TABLE><P>\n");

	/* Print out alignment information - full sequence */
	webNewSection("Genomic Alignments:");
	sprintf(stsid,"%d",infoRow->MGIPrimerID);
	sprintf(query, "SELECT * FROM all_sts_primer WHERE  qName = '%s' AND  tStart = '%d' AND tEnd = '%d'",stsid, start, end); 
	sr1 = sqlGetResult(conn1, query);
	i = 0;
	pslStart = 0;
	while ((row = sqlNextRow(sr1)) != NULL)
	    {  
	    psl = pslLoad(row);
	    if ((sameString(psl->tName, seqName)) 
		&& (abs(psl->tStart - start) < 1000))
		{
		pslStart = psl->tStart;
		}
	    slAddHead(&pslList, psl);
	    i++;
	    }
	slReverse(&pslList);
	if (i > 0) 
	    {
	    printf("<H3>Primers:</H3>\n");
	    printAlignments(pslList, pslStart, "htcCdnaAli", "all_sts_primer", stsid);
	    sqlFreeResult(&sr1);
	    }
	slFreeList(&pslList);
	stsInfoMouseFree(&infoRow);
	}
    htmlHorizontalLine();

    if (stsRow.score == 1000)
	{
	printf("<H3>This is the only location found for %s</H3>\n",marker);
	}
    else
	{
	sqlFreeResult(&sr);
	printf("<H4>Other locations found for %s in the genome:</H4>\n", marker);
	printf("<TABLE>\n");
	sprintf(query, "SELECT * FROM %s WHERE name = '%s' "
                       "AND (chrom != '%s' OR chromStart != %d OR chromEnd != %d)",
		table, marker, seqName, start, end); 
	sr = sqlGetResult(conn,query);
	while ((row = sqlNextRow(sr)) != NULL)
	    {
	    stsMapMouseStaticLoad(row, &stsRow);
		
		
	    printf("<TR><TD>%s:</TD><TD><A HREF = \"../cgi-bin/hgc?hgsid=%d&o=%u&t=%d&g=stsMapMouse&i=%s&c=%s\" target=_blank>%d</A></TD></TR>\n",
		   stsRow.chrom, hgsid, stsRow.chromStart,stsRow.chromEnd, stsRow.name, stsRow.chrom,(stsRow.chromStart+stsRow.chromEnd)>>1);
	    }
	printf("</TABLE>\n");
	}
    }
webNewSection("Notes:");
puts(tdb->html);
sqlFreeResult(&sr);
hFreeConn(&conn);
hFreeConn(&conn1);
}



void doStsMapMouseNew(struct trackDb *tdb, char *marker)
/* Respond to click on an STS marker. */
{
char *table = tdb->tableName;
char title[256];
char query[256];
char query1[256];
struct sqlConnection *conn = hAllocConn();
struct sqlConnection *conn1 = hAllocConn();
struct sqlResult *sr = NULL, *sr1 = NULL, *sr2 = NULL;
char **row, **row1;
int start = cartInt(cart, "o");
int end = cartInt(cart, "t");
int hgsid = cartSessionId(cart);
struct stsMapMouseNew stsRow;
struct stsInfoMouseNew *infoRow;
char stsid[20];
char stsPrimer[40];
char stsClone[45];
int i;
struct psl *pslList = NULL, *psl;
int pslStart;
 char sChar='%';

/* Print out non-sequence info */

sprintf(title, "STS Marker %s\n", marker);
/* sprintf(title, "STS Marker <A HREF=\"http://www.informatics.jax.org/searches/marker_report.cgi?string\%%3AmousemarkerID=%s\" TARGET=_BLANK>%s</A>\n", marker, marker); */
cartWebStart(cart, title);

/* Find the instance of the object in the bed table */ 
sprintf(query, "SELECT * FROM %s WHERE name = '%s' "
                "AND chrom = '%s' AND chromStart = %d "
                "AND chromEnd = %d",
	        table, marker, seqName, start, end);
sr = sqlMustGetResult(conn, query);
row = sqlNextRow(sr);
if (row != NULL)
    {
    stsMapMouseNewStaticLoad(row, &stsRow);
    /* Find the instance of the object in the stsInfo table */ 
    sqlFreeResult(&sr);
    sprintf(query, "SELECT * FROM stsInfoMouseNew WHERE identNo = '%d'", stsRow.identNo);
    sr = sqlMustGetResult(conn, query);
    row = sqlNextRow(sr);
    if (row != NULL)
	{
	infoRow = stsInfoMouseNewLoad(row);
	printf("<TABLE>\n");
	printf("<TR><TH ALIGN=left>Chromosome:</TH><TD>%s</TD></TR>\n", seqName);
	printf("<TR><TH ALIGN=left>Start:</TH><TD>%d</TD></TR>\n",start+1);
	printf("<TR><TH ALIGN=left>End:</TH><TD>%d</TD></TR>\n",end);
	printf("</TABLE>\n");
	htmlHorizontalLine();
	printf("<TABLE>\n");
	printf("<TR><TH ALIGN=left>UCSC STS Marker ID:</TH><TD>%d</TD></TR>\n", infoRow->identNo);
	if( infoRow->UiStsId != 0)
	    {
	    printf("<TR><TH ALIGN=left>UniSts Marker ID:</TH><TD><A HREF=\"http://www.ncbi.nlm.nih.gov/genome/sts/sts.cgi?uid=%d\" TARGET=_BLANK>%d</A></TD></TR>\n", infoRow->UiStsId, infoRow->UiStsId);
	    }
	if( infoRow->MGIId != 0)
	    {
	      printf("<TR><TH ALIGN=left>MGI Marker ID:</TH><TD><B><A HREF=\"http://www.informatics.jax.org/searches/marker_report.cgi?accID=MGI%c3A%d\" TARGET=_BLANK>%d</A></TD></TR>\n",sChar,infoRow->MGIId,infoRow->MGIId ); 
	    }
	if( strcmp(infoRow->MGIName, "") )
	    {
	    printf("<TR><TH ALIGN=left>MGI Marker Name:</TH><TD>%s</TD></TR>\n", infoRow->MGIName);
	    }
	printf("</TABLE>\n");
	htmlHorizontalLine();
	/* Print out primer information */
	printf("<TABLE>\n");
	printf("<TR><TH ALIGN=left>Left Primer:</TH><TD>%s</TD></TR>\n",infoRow->primer1);
	printf("<TR><TH ALIGN=left>Right Primer:</TH><TD>%s</TD></TR>\n",infoRow->primer2);
	printf("<TR><TH ALIGN=left>Distance:</TH><TD>%s bps</TD></TR>\n",infoRow->distance);
	printf("</TABLE>\n");
	htmlHorizontalLine();
	/* Print out information from genetic maps for this marker */
	if(strcmp(infoRow->wigName, "") || strcmp(infoRow->mgiName, "") || strcmp(infoRow->rhName, ""))
	  {
	    printf("<H3>Map Position</H3>\n");  
	    printf("<TABLE>\n");
	  }
	if(strcmp(infoRow->wigName, ""))
	    {
	    printf("<TR><TH>&nbsp</TH><TH ALIGN=left WIDTH=150>Name</TH><TH ALIGN=left WIDTH=150>Chromosome</TH><TH ALIGN=left WIDTH=150>Position</TH></TR>\n");
	    printf("<TR><TH ALIGN=left>&nbsp</TH><TD WIDTH=150>%s</TD><TD WIDTH=150>%s</TD><TD WIDTH=150>%.2f</TD></TR>\n",
	       infoRow->wigName, infoRow->wigChr, infoRow->wigGeneticPos); 
	    }
	if(strcmp(infoRow->mgiName, ""))
	    {
	    printf("<TR><TH>&nbsp</TH><TH ALIGN=left WIDTH=150>Name</TH><TH ALIGN=left WIDTH=150>Chromosome</TH><TH ALIGN=left WIDTH=150>Position</TH></TR>\n");
	    printf("<TR><TH ALIGN=left>&nbsp</TH><TD WIDTH=150>%s</TD><TD WIDTH=150>%s</TD><TD WIDTH=150>%.2f</TD></TR>\n",
	       infoRow->mgiName, infoRow->mgiChr, infoRow->mgiGeneticPos); 
	    }
	if(strcmp(infoRow->rhName, ""))
	    {
	    printf("<TR><TH>&nbsp</TH><TH ALIGN=left WIDTH=150>Name</TH><TH ALIGN=left WIDTH=150>Chromosome</TH><TH ALIGN=left WIDTH=150>Position</TH><TH ALIGN=left WIDTH=150>Score</TH?</TR>\n");
	    printf("<TR><TH ALIGN=left>&nbsp</TH><TD WIDTH=150>%s</TD><TD WIDTH=150>%s</TD><TD WIDTH=150>%.2f</TD><TD WIDTH=150>%.2f</TD></TR>\n",
	       infoRow->rhName, infoRow->rhChr, infoRow->rhGeneticPos, infoRow->RHLOD); 
	    }
	printf("</TABLE><P>\n");

	/* Print out alignment information - full sequence */
	webNewSection("Genomic Alignments:");
	sprintf(stsid,"%d",infoRow->identNo);
	sprintf(stsPrimer, "%d_%s", infoRow->identNo, infoRow->name);
	sprintf(stsClone, "%d_%s_clone", infoRow->identNo, infoRow->name);

	/* find sts in primer alignment info */
	sprintf(query, "SELECT * FROM all_sts_primer WHERE  qName = '%s' AND  tStart = '%d' AND tEnd = '%d'",stsPrimer, start, end); 
	sr1 = sqlGetResult(conn1, query);
	i = 0;
	pslStart = 0;
	while ((row = sqlNextRow(sr1)) != NULL )
	  {  
	    psl = pslLoad(row);
	    fflush(stdout);
	    if ((sameString(psl->tName, seqName)) 
		&& (abs(psl->tStart - start) < 1000))
	      {
		pslStart = psl->tStart;
	      }
	    slAddHead(&pslList, psl);
	    i++;
	  }
	slReverse(&pslList);
	if (i > 0) 
	  {
	    printf("<H3>Primers:</H3>\n");
	    printAlignments(pslList, pslStart, "htcCdnaAli", "all_sts_primer", stsPrimer);
	    sqlFreeResult(&sr1);
	  }
	slFreeList(&pslList);
	stsInfoMouseNewFree(&infoRow);
       
	/* Find sts in clone sequece alignment info */
        sprintf(query1, "SELECT * FROM all_sts_primer WHERE  qName = '%s' AND  tStart = '%d' AND tEnd = '%d'",stsClone, start, end);
	sr2 = sqlGetResult(conn1, query1);
	i = 0;
	pslStart = 0;
	while ((row = sqlNextRow(sr2)) != NULL )
	  {  
	    psl = pslLoad(row);
	    fflush(stdout);
	    if ((sameString(psl->tName, seqName)) 
		&& (abs(psl->tStart - start) < 1000))
	      {
		pslStart = psl->tStart;
	      }
	    slAddHead(&pslList, psl);
	    i++;
	  }
	slReverse(&pslList);
	if (i > 0) 
	  {
	    printf("<H3>Clone:</H3>\n");
	    printAlignments(pslList, pslStart, "htcCdnaAli", "all_sts_primer", stsClone);
	    sqlFreeResult(&sr1);
	  }
	slFreeList(&pslList);
	stsInfoMouseNewFree(&infoRow);
	}

	htmlHorizontalLine();

	if (stsRow.score == 1000)
	    {
	    printf("<H3>This is the only location found for %s</H3>\n",marker);
            }
        else
	    {
	    sqlFreeResult(&sr);
            printf("<H4>Other locations found for %s in the genome:</H4>\n", marker);
            printf("<TABLE>\n");
	    sprintf(query, "SELECT * FROM %s WHERE name = '%s' "
		"AND (chrom != '%s' OR chromStart != %d OR chromEnd != %d)",
	            table, marker, seqName, start, end); 
            sr = sqlGetResult(conn,query);
            while ((row = sqlNextRow(sr)) != NULL)
		{
		stsMapMouseNewStaticLoad(row, &stsRow);
		printf("<TR><TD>%s:</TD><TD><A HREF = \"../cgi-bin/hgc?hgsid=%d&o=%u&t=%d&g=stsMapMouseNew&i=%s&c=%s\" target=_blank>%d</A></TD></TR>\n",
		       stsRow.chrom, hgsid, stsRow.chromStart,stsRow.chromEnd, stsRow.name, stsRow.chrom,(stsRow.chromStart+stsRow.chromEnd)>>1);
		}
	    printf("</TABLE>\n");
	    }
    }
webNewSection("Notes:");
puts(tdb->html);
sqlFreeResult(&sr);
hFreeConn(&conn);
hFreeConn(&conn1);
}




void doStsMapRat(struct trackDb *tdb, char *marker)
/* Respond to click on an STS marker. */
{
char *table = tdb->tableName;
char title[256];
char query[256];
char query1[256];
struct sqlConnection *conn = hAllocConn();
struct sqlConnection *conn1 = hAllocConn();
struct sqlResult *sr = NULL, *sr1 = NULL, *sr2 = NULL;
char **row, **row1;
int start = cartInt(cart, "o");
int end = cartInt(cart, "t");
int hgsid = cartSessionId(cart);
struct stsMapRat stsRow;
struct stsInfoRat *infoRow;
char stsid[20];
char stsPrimer[40];
char stsClone[45];
int i;
struct psl *pslList = NULL, *psl;
int pslStart;

/* Print out non-sequence info */
sprintf(title, "STS Marker %s", marker);
cartWebStart(cart, title);

/* Find the instance of the object in the bed table */ 
sprintf(query, "SELECT * FROM %s WHERE name = '%s' "
               "AND chrom = '%s' AND chromStart = %d "
               "AND chromEnd = %d",
	table, marker, seqName, start, end);
sr = sqlMustGetResult(conn, query);
row = sqlNextRow(sr);
if (row != NULL)
    {
    stsMapRatStaticLoad(row, &stsRow);
    /* Find the instance of the object in the stsInfo table */ 
    sqlFreeResult(&sr);
    sprintf(query, "SELECT * FROM stsInfoRat WHERE identNo = '%d'", stsRow.identNo);
    sr = sqlMustGetResult(conn, query);
    row = sqlNextRow(sr);
    if (row != NULL)
	{
	infoRow = stsInfoRatLoad(row);
	printf("<TABLE>\n");
	printf("<TR><TH ALIGN=left>Chromosome:</TH><TD>%s</TD></TR>\n", seqName);
	printf("<TR><TH ALIGN=left>Start:</TH><TD>%d</TD></TR>\n",start+1);
	printf("<TR><TH ALIGN=left>End:</TH><TD>%d</TD></TR>\n",end);
	printf("</TABLE>\n");
	htmlHorizontalLine();
	printf("<TABLE>\n");
	printf("<TR><TH ALIGN=left>UCSC STS Marker ID:</TH><TD>%d</TD></TR>\n", infoRow->identNo);
	if( infoRow->UiStsId != 0)
	    {
	    printf("<TR><TH ALIGN=left>UniSts Marker ID:</TH><TD><A HREF=\"http://www.ncbi.nlm.nih.gov/genome/sts/sts.cgi?uid=%d\" TARGET=_BLANK>%d</A></TD></TR>\n", infoRow->UiStsId, infoRow->UiStsId);
	    }
	if( infoRow->RGDId != 0)
	    {
	      printf("<TR><TH ALIGN=left>RGD Marker ID:</TH><TD><B><A HREF=\"http://rgd.mcw.edu/tools/query/query.cgi?id=%d\" TARGET=_BLANK>%d</A></TD></TR>\n",infoRow->RGDId,infoRow->RGDId ); 
	    }
	if( strcmp(infoRow->RGDName, "") )
	    {
	    printf("<TR><TH ALIGN=left>RGD Marker Name:</TH><TD>%s</TD></TR>\n", infoRow->RGDName);
	    }
	printf("</TABLE>\n");
	htmlHorizontalLine();
	/* Print out primer information */
	printf("<TABLE>\n");
	printf("<TR><TH ALIGN=left>Left Primer:</TH><TD>%s</TD></TR>\n",infoRow->primer1);
	printf("<TR><TH ALIGN=left>Right Primer:</TH><TD>%s</TD></TR>\n",infoRow->primer2);
	printf("<TR><TH ALIGN=left>Distance:</TH><TD>%s bps</TD></TR>\n",infoRow->distance);
	printf("</TABLE>\n");
	htmlHorizontalLine();
	/* Print out information from genetic maps for this marker */
	if(strcmp(infoRow->fhhName, "") || strcmp(infoRow->shrspName, "") || strcmp(infoRow->rhName, ""))
	    {
	    printf("<H3>Map Position</H3>\n");  
	    printf("<TABLE>\n");
	    }
	if(strcmp(infoRow->fhhName, ""))
	    {
	    printf("<TR><TH>&nbsp</TH><TH ALIGN=left WIDTH=150>Name</TH><TH ALIGN=left WIDTH=150>Chromosome</TH><TH ALIGN=left WIDTH=150>Position</TH></TR>\n");
	    printf("<TR><TH ALIGN=left>&nbsp</TH><TD WIDTH=150>%s</TD><TD WIDTH=150>%s</TD><TD WIDTH=150>%.2f</TD></TR>\n",
		   infoRow->fhhName, infoRow->fhhChr, infoRow->fhhGeneticPos); 
	    }
	if(strcmp(infoRow->shrspName, ""))
	    {
	    printf("<TR><TH>&nbsp</TH><TH ALIGN=left WIDTH=150>Name</TH><TH ALIGN=left WIDTH=150>Chromosome</TH><TH ALIGN=left WIDTH=150>Position</TH></TR>\n");
	    printf("<TR><TH ALIGN=left>&nbsp</TH><TD WIDTH=150>%s</TD><TD WIDTH=150>%s</TD><TD WIDTH=150>%.2f</TD></TR>\n",
		   infoRow->shrspName, infoRow->shrspChr, infoRow->shrspGeneticPos); 
	    }
	if(strcmp(infoRow->rhName, ""))
	    {
	    printf("<TR><TH>&nbsp</TH><TH ALIGN=left WIDTH=150>Name</TH><TH ALIGN=left WIDTH=150>Chromosome</TH><TH ALIGN=left WIDTH=150>Position</TH><TH ALIGN=left WIDTH=150>Score</TH?</TR>\n");
	    printf("<TR><TH ALIGN=left>&nbsp</TH><TD WIDTH=150>%s</TD><TD WIDTH=150>%s</TD><TD WIDTH=150>%.2f</TD><TD WIDTH=150>%.2f</TD></TR>\n",
		   infoRow->rhName, infoRow->rhChr, infoRow->rhGeneticPos, infoRow->RHLOD); 
	    }
	printf("</TABLE><P>\n");

	/* Print out alignment information - full sequence */
	webNewSection("Genomic Alignments:");
	sprintf(stsid,"%d",infoRow->identNo);
	sprintf(stsPrimer, "%d_%s", infoRow->identNo, infoRow->name);
	sprintf(stsClone, "%d_%s_clone", infoRow->identNo, infoRow->name);

	/* find sts in primer alignment info */
	sprintf(query, "SELECT * FROM all_sts_primer WHERE  qName = '%s' AND  tStart = '%d' AND tEnd = '%d'",stsPrimer, start, end); 
	sr1 = sqlGetResult(conn1, query);
	i = 0;
	pslStart = 0;
	while ((row = sqlNextRow(sr1)) != NULL )
	    {  
	    psl = pslLoad(row);
	    fflush(stdout);
	    if ((sameString(psl->tName, seqName)) 
		&& (abs(psl->tStart - start) < 1000))
		{
		pslStart = psl->tStart;
		}
	    slAddHead(&pslList, psl);
	    i++;
	    }
	slReverse(&pslList);
	if (i > 0) 
	    {
	    printf("<H3>Primers:</H3>\n");
	    printAlignments(pslList, pslStart, "htcCdnaAli", "all_sts_primer", stsPrimer);
	    sqlFreeResult(&sr1);
	    }
	slFreeList(&pslList);
	stsInfoRatFree(&infoRow);
       
	/* Find sts in clone sequece alignment info */
        sprintf(query1, "SELECT * FROM all_sts_primer WHERE  qName = '%s' AND  tStart = '%d' AND tEnd = '%d'",stsClone, start, end);
	sr2 = sqlGetResult(conn1, query1);
	i = 0;
	pslStart = 0;
	while ((row = sqlNextRow(sr2)) != NULL )
	    {  
	    psl = pslLoad(row);
	    fflush(stdout);
	    if ((sameString(psl->tName, seqName)) 
		&& (abs(psl->tStart - start) < 1000))
		{
		pslStart = psl->tStart;
		}
	    slAddHead(&pslList, psl);
	    i++;
	    }
	slReverse(&pslList);
	if (i > 0) 
	    {
	    printf("<H3>Clone:</H3>\n");
	    printAlignments(pslList, pslStart, "htcCdnaAli", "all_sts_primer", stsClone);
	    sqlFreeResult(&sr1);
	    }
	slFreeList(&pslList);
	stsInfoRatFree(&infoRow);
	}

    htmlHorizontalLine();

    if (stsRow.score == 1000)
	{
	printf("<H3>This is the only location found for %s</H3>\n",marker);
	}
    else
	{
	sqlFreeResult(&sr);
	printf("<H4>Other locations found for %s in the genome:</H4>\n", marker);
	printf("<TABLE>\n");
	sprintf(query, "SELECT * FROM %s WHERE name = '%s' "
                       "AND (chrom != '%s' OR chromStart != %d OR chromEnd != %d)",
		table, marker, seqName, start, end); 
	sr = sqlGetResult(conn,query);
	while ((row = sqlNextRow(sr)) != NULL)
	    {
	    stsMapRatStaticLoad(row, &stsRow);
	    printf("<TR><TD>%s:</TD><TD><A HREF = \"../cgi-bin/hgc?hgsid=%d&o=%u&t=%d&g=stsMapRat&i=%s&c=%s\" target=_blank>%d</A></TD></TR>\n",
		   stsRow.chrom, hgsid, stsRow.chromStart,stsRow.chromEnd, stsRow.name, stsRow.chrom,(stsRow.chromStart+stsRow.chromEnd)>>1);
	    }
	printf("</TABLE>\n");
	}
    }
webNewSection("Notes:");
puts(tdb->html);
sqlFreeResult(&sr);
hFreeConn(&conn);
hFreeConn(&conn1);
}





void doFishClones(struct trackDb *tdb, char *clone)
/* Handle click on the FISH clones track */
{
char query[256];
struct sqlConnection *conn = hAllocConn();
struct sqlResult *sr = NULL;
char **row;
int start = cartInt(cart, "o");
int end = cartInt(cart, "t");
struct fishClones *fc;
char sband[32], eband[32];
int i;

/* Print out non-sequence info */
cartWebStart(cart, clone);


/* Find the instance of the object in the bed table */ 
sprintf(query, "SELECT * FROM fishClones WHERE name = '%s' "
               "AND chrom = '%s' AND chromStart = %d "
                "AND chromEnd = %d",
	clone, seqName, start, end);  
sr = sqlMustGetResult(conn, query);
row = sqlNextRow(sr);
if (row != NULL)
    {
    boolean gotS, gotB;
    fc = fishClonesLoad(row);
    /* Print out general sequence positional information */
    printf("<H2><A HREF=");
    printCloneRegUrl(stdout, clone);
    printf(" TARGET=_BLANK>%s</A></H2>\n", clone);
    htmlHorizontalLine();
    printf("<TABLE>\n");
    printf("<TR><TH ALIGN=left>Chromosome:</TH><TD>%s</TD></TR>\n", seqName);
    printf("<TR><TH ALIGN=left>Start:</TH><TD>%d</TD></TR>\n",start+1);
    printf("<TR><TH ALIGN=left>End:</TH><TD>%d</TD></TR>\n",end);
    gotS = hChromBand(seqName, start, sband);
    gotB = hChromBand(seqName, end, eband);
    if (gotS && gotB)
	{
	if (sameString(sband,eband)) 
	    {
	    printf("<TR><TH ALIGN=left>Band:</TH><TD>%s</TD></TR>\n",sband);
	    }
	else
	    {
	    printf("<TR><TH ALIGN=left>Bands:</TH><TD>%s - %s</TD></TR>\n",sband, eband);
	    }
	}
    printf("</TABLE>\n");
    htmlHorizontalLine();

    /* Print out information about the clone */
    printf("<H4>Placement of %s on draft sequence was determined using the location of %s</H4>\n",
	   clone, fc->placeType);
    printf("<TABLE>\n");
    if (fc->accCount > 0)
        {
	printf("<TR><TH>Genbank Accession:</TH>");
	for (i = 0; i < fc->accCount; i++) 
	    {
	    printf("<TD><A HREF=\"");
	    printEntrezNucleotideUrl(stdout, fc->accNames[i]);
	    printf("\" TARGET=_BLANK>%s</A></TD>", fc->accNames[i]);	  
	    }
	printf("</TR>\n");
	}
    if (fc->stsCount > 0) 
        {
	printf("<TR><TH ALIGN=left>STS Markers within clone:</TH>");
	for (i = 0; i < fc->stsCount; i++) 
	    {
	    printf("<TD>%s</TD>", fc->stsNames[i]);
	    }
	printf("</TR>\n");
	} 
    if (fc->beCount > 0) 
        {
	printf("<TR><TH ALIGN=left>BAC end sequence:</TH>");
	for (i = 0; i < fc->beCount; i++) 
	    {
	    printf("<TD><A HREF=\"");
	    printEntrezNucleotideUrl(stdout, fc->beNames[i]);
	    printf("\" TARGET=_BLANK>%s</A></TD>", fc->beNames[i]);
	    }
	printf("</TR>\n");
	} 
    printf("</TABLE>\n");

    /* Print out FISH placement information */
    webNewSection("FISH Placements");
    /*printf("<H3>Placements of %s by FISH</H3>\n", clone);*/
    printf("<TABLE>\n");
    printf("<TR><TH ALIGN=left WIDTH=100>Lab</TH><TH>Band Position</TH></TR>\n");
    for (i = 0; i < fc->placeCount; i++) 
        {
	if (sameString(fc->bandStarts[i],fc->bandEnds[i]))
	    {
	    printf("<TR><TD WIDTH=100 ALIGN=left>%s</TD><TD ALIGN=center>%s</TD></TR>",
		   fc->labs[i], fc->bandStarts[i]);
	    }
	else
	    {
	    printf("<TR><TD WIDTH=100 ALIGN=center>%s</TD><TD ALIGN=center>%s - %s</TD></TR>",
		   fc->labs[i], fc->bandStarts[i], fc->bandEnds[i]);
	    }
	}

    }
printf("</TABLE>\n"); 
webNewSection("Notes:");
puts(tdb->html);
sqlFreeResult(&sr);
hFreeConn(&conn);
}

void doRecombRate(struct trackDb *tdb)
/* Handle click on the Recombination Rate track */
{
char query[256];
struct sqlConnection *conn = hAllocConn();
struct sqlResult *sr = NULL;
char **row;
int start = cartInt(cart, "o");
int end = cartInt(cart, "t");
struct recombRate *rr;
char sband[32], eband[32];
int i;

/* Print out non-sequence info */
cartWebStart(cart, "Recombination Rates");


/* Find the instance of the object in the bed table */ 
sprintf(query, "SELECT * FROM recombRate WHERE "
               "chrom = '%s' AND chromStart = %d "
               "AND chromEnd = %d",
	seqName, start, end);  
sr = sqlMustGetResult(conn, query);
row = sqlNextRow(sr);
if (row != NULL)
    {
    boolean gotS, gotB;
    rr = recombRateLoad(row);
    /* Print out general sequence positional information */
    printf("<TABLE>\n");
    printf("<TR><TH ALIGN=left>Chromosome:</TH><TD>%s</TD></TR>\n", seqName);
    printf("<TR><TH ALIGN=left>Start:</TH><TD>%d</TD></TR>\n",start+1);
    printf("<TR><TH ALIGN=left>End:</TH><TD>%d</TD></TR>\n",end);
    gotS = hChromBand(seqName, start, sband);
    gotB = hChromBand(seqName, end, eband);
    if (gotS && gotB)
	{
	if (sameString(sband,eband)) 
	    {
	    printf("<TR><TH ALIGN=left>Band:</TH><TD>%s</TD></TR>\n",sband);
	    }
	else
	    {
	    printf("<TR><TH ALIGN=left>Bands:</TH><TD>%s - %s</TD></TR>\n",sband, eband);
	    }
	}
    printf("<TR><TH ALIGN=left>deCODE Sex-Averaged Rate:</TH><TD>%3.1f cM/Mb</TD></TR>\n", rr->decodeAvg);
    printf("<TR><TH ALIGN=left>deCODE Female Rate:</TH><TD>%3.1f cM/Mb</TD></TR>\n", rr->decodeFemale);
    printf("<TR><TH ALIGN=left>deCODE Male Rate:</TH><TD>%3.1f cM/Mb</TD></TR>\n", rr->decodeMale);
    printf("<TR><TH ALIGN=left>Marshfield Sex-Averaged Rate:</TH><TD>%3.1f cM/Mb</TD></TR>\n", rr->marshfieldAvg);
    printf("<TR><TH ALIGN=left>Marshfield Female Rate:</TH><TD>%3.1f cM/Mb</TD></TR>\n", rr->marshfieldFemale);
    printf("<TR><TH ALIGN=left>Marshfield Male Rate:</TH><TD>%3.1f cM/Mb</TD></TR>\n", rr->marshfieldMale);
    printf("<TR><TH ALIGN=left>Genethon Sex-Averaged Rate:</TH><TD>%3.1f cM/Mb</TD></TR>\n", rr->genethonAvg);
    printf("<TR><TH ALIGN=left>Genethon Female Rate:</TH><TD>%3.1f cM/Mb</TD></TR>\n", rr->genethonFemale);
    printf("<TR><TH ALIGN=left>Genethon Male Rate:</TH><TD>%3.1f cM/Mb</TD></TR>\n", rr->genethonMale);
    printf("</TABLE>\n");
    freeMem(rr);
    }
webNewSection("Notes:");
puts(tdb->html);
sqlFreeResult(&sr);
hFreeConn(&conn);
}

void doRecombRateRat(struct trackDb *tdb)
/* Handle click on the rat Recombination Rate track */
{
char query[256];
struct sqlConnection *conn = hAllocConn();
struct sqlResult *sr = NULL;
char **row;
int start = cartInt(cart, "o");
int end = cartInt(cart, "t");
struct recombRateRat *rr;
char sband[32], eband[32];
int i;

/* Print out non-sequence info */
cartWebStart(cart, "Recombination Rates");


/* Find the instance of the object in the bed table */ 
sprintf(query, "SELECT * FROM recombRateRat WHERE "
               "chrom = '%s' AND chromStart = %d "
               "AND chromEnd = %d",
	seqName, start, end);  
sr = sqlMustGetResult(conn, query);
row = sqlNextRow(sr);
if (row != NULL)
    {
    boolean gotS, gotB;
    rr = recombRateRatLoad(row);
    /* Print out general sequence positional information */
    printf("<TABLE>\n");
    printf("<TR><TH ALIGN=left>Chromosome:</TH><TD>%s</TD></TR>\n", seqName);
    printf("<TR><TH ALIGN=left>Start:</TH><TD>%d</TD></TR>\n",start+1);
    printf("<TR><TH ALIGN=left>End:</TH><TD>%d</TD></TR>\n",end);
    gotS = hChromBand(seqName, start, sband);
    gotB = hChromBand(seqName, end, eband);
    if (gotS && gotB)
	{
	if (sameString(sband,eband)) 
	    {
	    printf("<TR><TH ALIGN=left>Band:</TH><TD>%s</TD></TR>\n",sband);
	    }
	else
	    {
	    printf("<TR><TH ALIGN=left>Bands:</TH><TD>%s - %s</TD></TR>\n",sband, eband);
	    }
	}
    printf("<TR><TH ALIGN=left>SHRSPxBN Sex-Averaged Rate:</TH><TD>%3.1f cM/Mb</TD></TR>\n", rr->shrspAvg);
    printf("<TR><TH ALIGN=left>FHHxACI Sex-Averaged Rate:</TH><TD>%3.1f cM/Mb</TD></TR>\n", rr->fhhAvg);
    printf("</TABLE>\n");
    freeMem(rr);
    }
webNewSection("Notes:");
puts(tdb->html);
sqlFreeResult(&sr);
hFreeConn(&conn);
}

void doRecombRateMouse(struct trackDb *tdb)
/* Handle click on the mouse Recombination Rate track */
{
char query[256];
struct sqlConnection *conn = hAllocConn();
struct sqlResult *sr = NULL;
char **row;
int start = cartInt(cart, "o");
int end = cartInt(cart, "t");
struct recombRateMouse *rr;
char sband[32], eband[32];
int i;

/* Print out non-sequence info */
cartWebStart(cart, "Recombination Rates");


/* Find the instance of the object in the bed table */ 
sprintf(query, "SELECT * FROM recombRateMouse WHERE "
               "chrom = '%s' AND chromStart = %d "
               "AND chromEnd = %d",
	seqName, start, end);  
sr = sqlMustGetResult(conn, query);
row = sqlNextRow(sr);
if (row != NULL)
    {
    boolean gotS, gotB;
    rr = recombRateMouseLoad(row);
    /* Print out general sequence positional information */
    printf("<TABLE>\n");
    printf("<TR><TH ALIGN=left>Chromosome:</TH><TD>%s</TD></TR>\n", seqName);
    printf("<TR><TH ALIGN=left>Start:</TH><TD>%d</TD></TR>\n",start+1);
    printf("<TR><TH ALIGN=left>End:</TH><TD>%d</TD></TR>\n",end);
    gotS = hChromBand(seqName, start, sband);
    gotB = hChromBand(seqName, end, eband);
    if (gotS && gotB)
	{
	if (sameString(sband,eband)) 
	    {
	    printf("<TR><TH ALIGN=left>Band:</TH><TD>%s</TD></TR>\n",sband);
	    }
	else
	    {
	    printf("<TR><TH ALIGN=left>Bands:</TH><TD>%s - %s</TD></TR>\n",sband, eband);
	    }
	}
    printf("<TR><TH ALIGN=left>WI Genetic Map Sex-Averaged Rate:</TH><TD>%3.1f cM/Mb</TD></TR>\n", rr->wiAvg);
    printf("<TR><TH ALIGN=left>MGD Genetic Map Sex-Averaged Rate:</TH><TD>%3.1f cM/Mb</TD></TR>\n", rr->mgdAvg);
    printf("</TABLE>\n");
    freeMem(rr);
    }
webNewSection("Notes:");
puts(tdb->html);
sqlFreeResult(&sr);
hFreeConn(&conn);
}

void doGenMapDb(struct trackDb *tdb, char *clone)
/* Handle click on the GenMapDb clones track */
{
char query[256];
struct sqlConnection *conn = hAllocConn();
struct sqlResult *sr = NULL;
char **row;
int start = cartInt(cart, "o");
int end = cartInt(cart, "t");
struct genMapDb *upc;
char sband[32], eband[32];
int i,size;

/* Print out non-sequence info */
cartWebStart(cart, "GenMapDB BAC Clones");

/* Find the instance of the object in the bed table */ 
sprintf(query, "SELECT * FROM genMapDb WHERE name = '%s' "
               "AND chrom = '%s' AND chromStart = %d "
               "AND chromEnd = %d",
	clone, seqName, start, end);  
sr = sqlMustGetResult(conn, query);
row = sqlNextRow(sr);
if (row != NULL)
    {
    boolean gotS, gotB;
    upc = genMapDbLoad(row);
    /* Print out general sequence positional information */
    printf("<H2><A HREF=");
    printGenMapDbUrl(stdout, clone);
    printf(" TARGET=_BLANK>%s</A></H2>\n", clone);
    htmlHorizontalLine();
    printf("<TABLE>\n");
    printf("<TR><TH ALIGN=left>Chromosome:</TH><TD>%s</TD></TR>\n", seqName);
    printf("<TR><TH ALIGN=left>Start:</TH><TD>%d</TD></TR>\n",start+1);
    printf("<TR><TH ALIGN=left>End:</TH><TD>%d</TD></TR>\n",end);
    size = end - start + 1;
    printf("<TR><TH ALIGN=left>Size:</TH><TD>%d</TD></TR>\n",size);
    gotS = hChromBand(seqName, start, sband);
    gotB = hChromBand(seqName, end, eband);
    if (gotS && gotB)
	{
	if (sameString(sband,eband)) 
	    {
	    printf("<TR><TH ALIGN=left>Band:</TH><TD>%s</TD></TR>\n",sband);
	    }
	else
	    {
	    printf("<TR><TH ALIGN=left>Bands:</TH><TD>%s - %s</TD></TR>\n",sband, eband);
	    }
	}
    printf("</TABLE>\n");
    htmlHorizontalLine();
    
    /* Print out information about the clone */
    printf("<H4>Placement of %s on draft sequence was determined using BAC end sequences and/or an STS marker</H4>\n",clone);
    printf("<TABLE>\n");
    if (upc->accT7) 
	{
	printf("<TR><TH ALIGN=left>T7 end sequence:</TH>");
	printf("<TD><A HREF=\"");
	printEntrezNucleotideUrl(stdout, upc->accT7);
	printf("\" TARGET=_BLANK>%s</A></TD>", upc->accT7);
	printf("<TD>%s:</TD><TD ALIGN=right>%d</TD><TD ALIGN=LEFT> - %d</TD>", 
	       seqName, upc->startT7, upc->endT7);
	printf("</TR>\n");
	}
    if (upc->accSP6) 
	{
	printf("<TR><TH ALIGN=left>SP6 end sequence:</TH>");
	printf("<TD><A HREF=\"");
	printEntrezNucleotideUrl(stdout, upc->accSP6);
	printf("\" TARGET=_BLANK>%s</A></TD>", upc->accSP6);
	printf("<TD>%s:</TD><TD ALIGN=right>%d</TD><TD ALIGN=LEFT> - %d</TD>", 
	       seqName, upc->startSP6, upc->endSP6);
	printf("</TR>\n");
	}
    if (upc->stsMarker) 
	{
	printf("<TR><TH ALIGN=left>STS Marker:</TH>");
	printf("<TD><A HREF=\"");
	printEntrezUniSTSUrl(stdout, upc->stsMarker);
	printf("\" TARGET=_BLANK>%s</A></TD>", upc->stsMarker);
	printf("<TD>%s:</TD><TD ALIGN=right>%d</TD><TD ALIGN=LEFT> - %d</TD>", 
	       seqName, upc->stsStart, upc->stsEnd);
	printf("</TR>\n");
	}
    printf("</TABLE>\n");
    }
webNewSection("Notes:");
puts(tdb->html);
sqlFreeResult(&sr);
hFreeConn(&conn);
}

void doMouseOrthoDetail(struct trackDb *tdb, char *itemName)
/* Handle click on mouse synteny track. */
{
char *track = tdb->tableName;
struct mouseSyn el;
int start = cartInt(cart, "o");
struct sqlConnection *conn = hAllocConn();
struct sqlResult *sr;
char **row;
char query[256];
int rowOffset;

cartWebStart(cart, "Mouse Synteny");
printf("<H2>Mouse Synteny</H2>\n");

sprintf(query, "select * from %s where chrom = '%s' and chromStart = %d",
	track, seqName, start);
rowOffset = hOffsetPastBin(seqName, track);
sr = sqlGetResult(conn, query);
while ((row = sqlNextRow(sr)) != NULL)
    {
    htmlHorizontalLine();
    mouseSynStaticLoad(row+rowOffset, &el);
    printf("<B>mouse chromosome:</B> %s<BR>\n", el.name+6);
    printf("<B>human chromosome:</B> %s<BR>\n", skipChr(el.chrom));
    printf("<B>human starting base:</B> %d<BR>\n", el.chromStart);
    printf("<B>human ending base:</B> %d<BR>\n", el.chromEnd);
    printf("<B>size:</B> %d<BR>\n", el.chromEnd - el.chromStart);
    }
sqlFreeResult(&sr);
hFreeConn(&conn);
printTrackHtml(tdb);
}

void doMouseSyn(struct trackDb *tdb, char *itemName)
/* Handle click on mouse synteny track. */
{
char *track = tdb->tableName;
struct mouseSyn el;
int start = cartInt(cart, "o");
struct sqlConnection *conn = hAllocConn();
struct sqlResult *sr;
char **row;
char query[256];
int rowOffset;

cartWebStart(cart, "Mouse Synteny");
printf("<H2>Mouse Synteny</H2>\n");

sprintf(query, "select * from %s where chrom = '%s' and chromStart = %d",
	track, seqName, start);
rowOffset = hOffsetPastBin(seqName, track);
sr = sqlGetResult(conn, query);
while ((row = sqlNextRow(sr)) != NULL)
    {
    htmlHorizontalLine();
    mouseSynStaticLoad(row+rowOffset, &el);
    printf("<B>mouse chromosome:</B> %s<BR>\n", el.name+6);
    printf("<B>human chromosome:</B> %s<BR>\n", skipChr(el.chrom));
    printf("<B>human starting base:</B> %d<BR>\n", el.chromStart);
    printf("<B>human ending base:</B> %d<BR>\n", el.chromEnd);
    printf("<B>size:</B> %d<BR>\n", el.chromEnd - el.chromStart);
    }
sqlFreeResult(&sr);
hFreeConn(&conn);
printTrackHtml(tdb);
}  

void doMouseSynWhd(struct trackDb *tdb, char *itemName)
/* Handle click on Whitehead mouse synteny track. */
{
char *track = tdb->tableName;
struct mouseSynWhd el;
int start = cartInt(cart, "o");
struct sqlConnection *conn = hAllocConn();
struct sqlResult *sr;
char **row;
char query[256];
int rowOffset;

cartWebStart(cart, "Mouse Synteny (Whitehead)");
printf("<H2>Mouse Synteny (Whitehead)</H2>\n");

sprintf(query, "select * from %s where chrom = '%s' and chromStart = %d",
	track, seqName, start);
rowOffset = hOffsetPastBin(seqName, track);
sr = sqlGetResult(conn, query);
while ((row = sqlNextRow(sr)) != NULL)
    {
    htmlHorizontalLine();
    mouseSynWhdStaticLoad(row+rowOffset, &el);
    printf("<B>mouse chromosome:</B> %s<BR>\n", el.name);
    printf("<B>mouse starting base:</B> %d<BR>\n", el.mouseStart+1);
    printf("<B>mouse ending base:</B> %d<BR>\n", el.mouseEnd);
    printf("<B>human chromosome:</B> %s<BR>\n", skipChr(el.chrom));
    printf("<B>human starting base:</B> %d<BR>\n", el.chromStart+1);
    printf("<B>human ending base:</B> %d<BR>\n", el.chromEnd);
    printf("<B>strand:</B> %s<BR>\n", el.strand);
    printf("<B>segment label:</B> %s<BR>\n", el.segLabel);
    printf("<B>size:</B> %d (mouse), %d (human)<BR>\n",
	   (el.mouseEnd - el.mouseStart), (el.chromEnd - el.chromStart));
    }
printTrackHtml(tdb);
sqlFreeResult(&sr);
hFreeConn(&conn);
}  

void doEnsPhusionBlast(struct trackDb *tdb, char *itemName)
/* Handle click on Ensembl Phusion Blast synteny track. */
{
char *track = tdb->tableName;
struct ensPhusionBlast el;
int start = cartInt(cart, "o");
struct sqlConnection *conn = hAllocConn();
struct sqlResult *sr;
char **row;
char *org = hOrganism(database);
char *tbl = cgiUsualString("table", cgiString("g"));
char *elname, *ptr, *xenoDb, *xenoOrg, *xenoChrom;
char query[256];
int rowOffset;

cartWebStart(cart, "%s", tdb->longLabel);
printf("<H2>%s</H2>\n", tdb->longLabel);

sprintf(query, "select * from %s where chrom = '%s' and chromStart = %d",
	track, seqName, start);
rowOffset = hOffsetPastBin(seqName, track);
sr = sqlGetResult(conn, query);
while ((row = sqlNextRow(sr)) != NULL)
    {
    htmlHorizontalLine();
    ensPhusionBlastStaticLoad(row+rowOffset, &el);
    elname = cloneString(el.name);
    if ((ptr = strchr(elname, '.')) != NULL)
	{
	*ptr = 0;
	xenoChrom = ptr+1;
	xenoDb = elname;
	xenoOrg = hOrganism(xenoDb);
	}
    else
	{
	xenoChrom = elname;
	xenoDb = NULL;
	xenoOrg = "Other Organism";
	}
    printf("<B>%s chromosome:</B> %s<BR>\n", xenoOrg, xenoChrom);
    printf("<B>%s starting base:</B> %d<BR>\n", xenoOrg, el.xenoStart+1);
    printf("<B>%s ending base:</B> %d<BR>\n", xenoOrg, el.xenoEnd);
    printf("<B>%s chromosome:</B> %s<BR>\n", org, skipChr(el.chrom));
    printf("<B>%s starting base:</B> %d<BR>\n", org, el.chromStart+1);
    printf("<B>%s ending base:</B> %d<BR>\n", org, el.chromEnd);
    printf("<B>score:</B> %d<BR>\n", el.score);
    printf("<B>strand:</B> %s<BR>\n", el.strand);
    printf("<B>size:</B> %d (%s), %d (%s)<BR>\n",
	   (el.xenoEnd - el.xenoStart), xenoOrg,
	   (el.chromEnd - el.chromStart), org);
    if (xenoDb != NULL)
	{
	printf("<A HREF=\"%s?%s&db=%s&position=%s:%d-%d\" TARGET=_BLANK>%s Genome Browser</A> at %s:%d-%d <BR>\n",
	       hgTracksName(), cartSidUrlString(cart),
	       xenoDb, xenoChrom, el.xenoStart, el.xenoEnd,
	       xenoOrg, xenoChrom, el.xenoStart, el.xenoEnd);

	}
    printf("<A HREF=\"%s&o=%d&g=getDna&i=%s&c=%s&l=%d&r=%d&strand=%s&table=%s\">"
	   "View DNA for this feature</A><BR>\n",  hgcPathAndSettings(),
	   el.chromStart, cgiEncode(el.name),
	   el.chrom, el.chromStart, el.chromEnd, el.strand, tbl);
    freez(&elname);
    }
printTrackHtml(tdb);
sqlFreeResult(&sr);
hFreeConn(&conn);
}

char *validateOrGetRsId(char *name, struct sqlConnection *conn)
/* If necessary, get the rsId from the affy120K or affy10K table, 
   given the affyId.  rsId is more common, affy120K is next, affy10K least.
 * returns "valid" if name is already a valid rsId, 
           new rsId if it is found in the affy tables, or 
           0 if no valid rsId is found */
{
char  *rsId = cloneString(name);
struct affy120KDetails *a120K = NULL;
struct affy10KDetails *a10K = NULL;
char   query[512];

if (strncmp(rsId,"rs",2)) /* is not a valid rsId, so it must be an affyId */
    {
    safef(query, sizeof(query), /* more likely to be affy120K, so check first */
	  "select * from affy120KDetails where affyId = '%s'", name);
    a120K = affy120KDetailsLoadByQuery(conn, query);
    if (a120K != NULL) /* found affy120K record */
	rsId = cloneString(a120K->rsId);
    affy120KDetailsFree(&a120K);
    if (strncmp(rsId,"rs",2)) /* not a valid affy120K snp, might be affy10K */
	{
	safef(query, sizeof(query), 
	      "select * from affy10KDetails where affyId = '%s'", name);
	a10K = affy10KDetailsLoadByQuery(conn, query);
	if (a10K != NULL) /* found affy10K record */
	    rsId = cloneString(a10K->rsId);
	affy10KDetailsFree(&a10K);
	if (strncmp(rsId,"rs",2)) /* not valid affy10K snp */
	    return 0;
	}
    /* not all affy snps have valid rsIds, so return if it is invalid */
    if (strncmp(rsId,"rs",2) || strlen(rsId)<4 || !strcmp(rsId,"rs0")) /* not a valid rsId */
	return 0;
    }
else
    rsId = strdup("valid");
return rsId;
}

char *doDbSnpRs(char *name)
/* print additional SNP details 
 * returns "valid" if name is already a valid rsId, 
           new rsId if it is found in the affy tables, or 
           0 if no valid rsId is found */
{
struct sqlConnection *hgFixed = sqlConnect("hgFixed");
char  *rsId = validateOrGetRsId(name, hgFixed);
struct sqlConnection *conn = hAllocConn();
struct sqlResult *sr;
char **row;
char   query[512];
struct dbSnpRs *snp = NULL;
char  *dbOrg = cloneStringZ(database,2);

toUpperN(dbOrg,1); /* capitalize first letter */
if (rsId) /* a valid rsId exists */
    {
    if (!strcmp(rsId, "valid"))
	safef(query, sizeof(query),
	      "select * "
	      "from   dbSnpRs%s "
	      "where  rsId = '%s'", dbOrg, name);
    else
	safef(query, sizeof(query),
	      "select * "
	      "from   dbSnpRs%s "
	      "where  rsId = '%s'", dbOrg, rsId);
    snp = dbSnpRsLoadByQuery(hgFixed, query);
    if (snp != NULL)
	{
	printf("<BR>\n");
	if(snp->avHetSE>0)
	    {
	    printf("<B><A HREF=\"http://www.ncbi.nlm.nih.gov/SNP/Hetfreq.html\" target=\"_blank\">");
	    printf("Average Heterozygosity</A>:</B> %f<BR>\n",snp->avHet);
	    printf("<B><A HREF=\"http://www.ncbi.nlm.nih.gov/SNP/Hetfreq.html\" target=\"_blank\">");
	    printf("Standard Error of Avg. Het.</A>: </B> %f<BR>\n", snp->avHetSE);
	    }
	else
	    {
	    printf("<B><A HREF=\"http://www.ncbi.nlm.nih.gov/SNP/Hetfreq.html\" target=\"_blank\">");
	    printf("Average Heterozygosity</A>:</B> Not Known<BR>\n");
	    printf("<B><A HREF=\"http://www.ncbi.nlm.nih.gov/SNP/Hetfreq.html\" target=\"_blank\">");
	    printf("Standard Error of Avg. Het.</A>: </B> Not Known<BR>\n");
	    }
/*	printf("<B><A HREF=\"http://www.ncbi.nlm.nih.gov/SNP/snp_legend.cgi?legend=snpFxnColor\" target=\"_blank\">");
	printf("Functional Status</A>:</B> <font face=\"Courier\">%s<BR></font>\n", snp->func); 
*/	printf("<B>Functional Status:</B> <font face=\"Courier\">%s<BR></font>\n", snp->func); 
	printf("<B><A HREF=\"http://www.ncbi.nlm.nih.gov/SNP/snp_legend.cgi?legend=validation\" target=\"_blank\">");
	printf("Validation Status</A>:</B> <font face=\"Courier\">%s<BR></font>\n", snp->valid);
/*	printf("<B>Validation Status:</B> <font face=\"Courier\">%s<BR></font>\n", snp->valid);*/
	printf("<B>Allele1:          </B> <font face=\"Courier\">%s<BR></font>\n", snp->allele1);
	printf("<B>Allele2:          </B> <font face=\"Courier\">%s<BR>\n", snp->allele2);
	printf("<B>Sequence in Assembly</B>:&nbsp;%s<BR>\n", snp->assembly);
	printf("<B>Alternate Sequence</B>:&nbsp;&nbsp;&nbsp;%s<BR></font>\n", snp->alternate);
	}
    dbSnpRsFree(&snp);
    }
sqlDisconnect(&hgFixed);
if (!strcmp(dbOrg,"Hg"))
    {
    safef(query, sizeof(query),
	  "select source, type from snpMap where  name = '%s'", name);
    sr = sqlGetResult(conn, query);
    while ((row = sqlNextRow(sr)) != NULL)
	{
	printf("<B><A HREF=\"#source\">Variant Source</A></B>: &nbsp;%s<BR>\n",row[0]);
	printf("<B><A HREF=\"#type\">Variant Type</A></B>: &nbsp;%s\n",row[1]);
	}
    sqlFreeResult(&sr);
    hFreeConn(&conn);
    }
return rsId;
}

void doSnpLocusLink(struct trackDb *tdb, char *name)
/* print link to Locus Link for this SNP */
{
char *group = tdb->tableName;
struct sqlConnection *conn = hAllocConn();
struct sqlResult *sr;
char **row;
char query[512];
int rowOffset;

safef(query, sizeof(query),
         "select distinct        "
         "       rl.locusLinkID, "
         "       rl.name,        "
         "       kg.name,        "
         "       kg.proteinID    "
         "from   knownGene  kg,  "
         "       refLink    rl,  "
         "       %s         snp, "
	 "       mrnaRefseq mrs  "
         "where  snp.chrom  = kg.chrom       "
	 "  and  kg.name    = mrs.mrna       "
         "  and  mrs.refSeq = rl.mrnaAcc     "
         "  and  kg.txStart < snp.chromStart "
         "  and  kg.txEnd   > snp.chromEnd   "
         "  and  snp.name   = '%s'", group, name);
rowOffset = hOffsetPastBin(seqName, group);
sr = sqlGetResult(conn, query);
while ((row = sqlNextRow(sr)) != NULL)
    {
    printf("<P><A HREF=\"http://www.ncbi.nlm.nih.gov/SNP/snp_ref.cgi?");
    printf("locusId=%s\" TARGET=_blank>LocusLink for ", row[0]);
    printf("%s (%s; %s)</A></P>\n", row[1], row[2], row[3]);
    }
sqlFreeResult(&sr);
hFreeConn(&conn);
}

void doSnp(struct trackDb *tdb, char *itemName)
/* Put up info on a SNP. */
{
char *group = tdb->tableName;
struct snp snp;
struct snpMap snpMap;
int start = cartInt(cart, "o");
struct sqlConnection *conn = hAllocConn();
struct sqlResult *sr;
char **row;
char query[256];
int rowOffset;
char *printId;

cartWebStart(cart, "Simple Nucleotide Polymorphism (SNP)");
printf("<H2>Simple Nucleotide Polymorphism (SNP) %s</H2>\n", itemName);
sprintf(query, 
	"select * "
	"from   %s "
	"where  chrom = '%s' "
	"  and  chromStart = %d "
	"  and  name = '%s'",
        group, seqName, start, itemName);
rowOffset = hOffsetPastBin(seqName, group);
sr = sqlGetResult(conn, query);
if (strcmp(group,"snpMap")) /* snpNih and snpTsc */
    while ((row = sqlNextRow(sr)) != NULL)
	{
	snpStaticLoad(row+rowOffset, &snp);
	bedPrintPos((struct bed *)&snp, 3);
	}
else /* snpMap */
    while ((row = sqlNextRow(sr)) != NULL)
	{
	snpMapStaticLoad(row+rowOffset, &snpMap);
	bedPrintPos((struct bed *)&snpMap, 3);
	}
/* write dbSnpRs details if found. */
printId = doDbSnpRs(itemName);
if (printId)
    {
    printf("<P><A HREF=\"http://www.ncbi.nlm.nih.gov/SNP/snp_ref.cgi?");
    if (!strcmp(printId, "valid"))
	{
	printf("type=rs&rs=%s\" TARGET=_blank>dbSNP link</A></P>\n", itemName);
	doSnpLocusLink(tdb, itemName);
	}
    else
	{
	printf("type=rs&rs=%s\" TARGET=_blank>dbSNP link (%s)</A></P>\n", 
	       printId, printId);
	doSnpLocusLink(tdb, printId);
	}
    }
printTrackHtml(tdb);
sqlFreeResult(&sr);
hFreeConn(&conn);
}

void doAffy120KDetails(struct trackDb *tdb, char *name)
/* print additional SNP details */
{
struct sqlConnection *conn = sqlConnect("hgFixed");
char query[1024];
struct affy120KDetails *snp = NULL;
safef(query, sizeof(query),
         "select  affyId, rsId, baseA, baseB, sequenceA, sequenceB, "
	 "        enzyme, minFreq, hetzyg, avHetSE, "
         "        NA04477, NA04479, NA04846, NA11036, NA11038, NA13056, "
         "        NA17011, NA17012, NA17013, NA17014, NA17015, NA17016, "
         "        NA17101, NA17102, NA17103, NA17104, NA17105, NA17106, "
         "        NA17201, NA17202, NA17203, NA17204, NA17205, NA17206, "
         "        NA17207, NA17208, NA17210, NA17211, NA17212, NA17213, "
         "        PD01, PD02, PD03, PD04, PD05, PD06, PD07, PD08, "
         "        PD09, PD10, PD11, PD12, PD13, PD14, PD15, PD16, "
         "        PD17, PD18, PD19, PD20, PD21, PD22, PD23, PD24  "
         "from    affy120KDetails "
         "where   affyId = %s", name);
snp = affy120KDetailsLoadByQuery(conn, query);
if (snp!=NULL)
    {
    printf("<BR>\n");
    printf("<B>Sample Prep Enzyme:</B> <I>%s</I><BR>\n",snp->enzyme);
    printf("<B>Minimum Allele Frequency:</B> %.3f<BR>\n",snp->minFreq);
    printf("<B>Heterozygosity:</B> %.3f<BR>\n",snp->hetzyg);
    printf("<B>Base A:          </B> <font face=\"Courier\">%s<BR></font>\n",
	   snp->baseA);
    printf("<B>Base B:          </B> <font face=\"Courier\">%s<BR></font>\n",
	   snp->baseB);
    printf("<B>Sequence of Allele A:</B>&nbsp;<font face=\"Courier\">");
    printf("%s</font><BR>\n",snp->sequenceA);
    printf("<B>Sequence of Allele B:</B>&nbsp;<font face=\"Courier\">");
    printf("%s</font><BR>\n",snp->sequenceB);
    if (snp->rsId>0)
	{
	printf("<P><A HREF=\"http://www.ncbi.nlm.nih.gov/SNP/snp_ref.cgi?");
	printf("type=rs&rs=%s\" TARGET=_blank>dbSNP link for %s</A></P>\n",
	       snp->rsId, snp->rsId);
	}
    doSnpLocusLink(tdb, name);
    printf("<BR>Genotypes:<BR>");
    printf("\n<BR><font face=\"Courier\">");
    printf("NA04477:&nbsp;%s&nbsp;&nbsp;", snp->NA04477);
    printf("NA04479:&nbsp;%s&nbsp;&nbsp;", snp->NA04479);
    printf("NA04846:&nbsp;%s&nbsp;&nbsp;", snp->NA04846);
    printf("NA11036:&nbsp;%s&nbsp;&nbsp;", snp->NA11036);
    printf("NA11038:&nbsp;%s&nbsp;&nbsp;", snp->NA11038);
    printf("NA13056:&nbsp;%s&nbsp;&nbsp;", snp->NA13056);
    printf("\n<BR>NA17011:&nbsp;%s&nbsp;&nbsp;", snp->NA17011);
    printf("NA17012:&nbsp;%s&nbsp;&nbsp;", snp->NA17012);
    printf("NA17013:&nbsp;%s&nbsp;&nbsp;", snp->NA17013);
    printf("NA17014:&nbsp;%s&nbsp;&nbsp;", snp->NA17014);
    printf("NA17015:&nbsp;%s&nbsp;&nbsp;", snp->NA17015);
    printf("NA17016:&nbsp;%s&nbsp;&nbsp;", snp->NA17016);
    printf("\n<BR>NA17101:&nbsp;%s&nbsp;&nbsp;", snp->NA17101);
    printf("NA17102:&nbsp;%s&nbsp;&nbsp;", snp->NA17102);
    printf("NA17103:&nbsp;%s&nbsp;&nbsp;", snp->NA17103);
    printf("NA17104:&nbsp;%s&nbsp;&nbsp;", snp->NA17104);
    printf("NA17105:&nbsp;%s&nbsp;&nbsp;", snp->NA17105);
    printf("NA17106:&nbsp;%s&nbsp;&nbsp;", snp->NA17106);
    printf("\n<BR>NA17201:&nbsp;%s&nbsp;&nbsp;", snp->NA17201);
    printf("NA17202:&nbsp;%s&nbsp;&nbsp;", snp->NA17202);
    printf("NA17203:&nbsp;%s&nbsp;&nbsp;", snp->NA17203);
    printf("NA17204:&nbsp;%s&nbsp;&nbsp;", snp->NA17204);
    printf("NA17205:&nbsp;%s&nbsp;&nbsp;", snp->NA17205);
    printf("NA17206:&nbsp;%s&nbsp;&nbsp;", snp->NA17206);
    printf("\n<BR>NA17207:&nbsp;%s&nbsp;&nbsp;", snp->NA17207);
    printf("NA17208:&nbsp;%s&nbsp;&nbsp;", snp->NA17208);
    printf("NA17210:&nbsp;%s&nbsp;&nbsp;", snp->NA17210);
    printf("NA17211:&nbsp;%s&nbsp;&nbsp;", snp->NA17211);
    printf("NA17212:&nbsp;%s&nbsp;&nbsp;", snp->NA17212);
    printf("NA17213:&nbsp;%s&nbsp;&nbsp;", snp->NA17213);
    printf("\n<BR>PD01:&nbsp;&nbsp;&nbsp;&nbsp;%s&nbsp;&nbsp;", snp->PD01);
    printf("PD02:&nbsp;&nbsp;&nbsp;&nbsp;%s&nbsp;&nbsp;", snp->PD02);
    printf("PD03:&nbsp;&nbsp;&nbsp;&nbsp;%s&nbsp;&nbsp;", snp->PD03);
    printf("PD04:&nbsp;&nbsp;&nbsp;&nbsp;%s&nbsp;&nbsp;", snp->PD04);
    printf("PD05:&nbsp;&nbsp;&nbsp;&nbsp;%s&nbsp;&nbsp;", snp->PD05);
    printf("PD06:&nbsp;&nbsp;&nbsp;&nbsp;%s&nbsp;&nbsp;", snp->PD06);
    printf("\n<BR>PD07:&nbsp;&nbsp;&nbsp;&nbsp;%s&nbsp;&nbsp;", snp->PD07);
    printf("PD08:&nbsp;&nbsp;&nbsp;&nbsp;%s&nbsp;&nbsp;", snp->PD08);
    printf("PD09:&nbsp;&nbsp;&nbsp;&nbsp;%s&nbsp;&nbsp;", snp->PD09);
    printf("PD10:&nbsp;&nbsp;&nbsp;&nbsp;%s&nbsp;&nbsp;", snp->PD10);
    printf("PD11:&nbsp;&nbsp;&nbsp;&nbsp;%s&nbsp;&nbsp;", snp->PD11);
    printf("PD12:&nbsp;&nbsp;&nbsp;&nbsp;%s&nbsp;&nbsp;", snp->PD12);
    printf("\n<BR>PD13:&nbsp;&nbsp;&nbsp;&nbsp;%s&nbsp;&nbsp;", snp->PD13);
    printf("PD14:&nbsp;&nbsp;&nbsp;&nbsp;%s&nbsp;&nbsp;", snp->PD14);
    printf("PD15:&nbsp;&nbsp;&nbsp;&nbsp;%s&nbsp;&nbsp;", snp->PD15);
    printf("PD16:&nbsp;&nbsp;&nbsp;&nbsp;%s&nbsp;&nbsp;", snp->PD16);
    printf("PD17:&nbsp;&nbsp;&nbsp;&nbsp;%s&nbsp;&nbsp;", snp->PD17);
    printf("PD18:&nbsp;&nbsp;&nbsp;&nbsp;%s&nbsp;&nbsp;", snp->PD18);
    printf("\n<BR>PD19:&nbsp;&nbsp;&nbsp;&nbsp;%s&nbsp;&nbsp;", snp->PD19);
    printf("PD20:&nbsp;&nbsp;&nbsp;&nbsp;%s&nbsp;&nbsp;", snp->PD20);
    printf("PD21:&nbsp;&nbsp;&nbsp;&nbsp;%s&nbsp;&nbsp;", snp->PD21);
    printf("PD22:&nbsp;&nbsp;&nbsp;&nbsp;%s&nbsp;&nbsp;", snp->PD22);
    printf("PD23:&nbsp;&nbsp;&nbsp;&nbsp;%s&nbsp;&nbsp;", snp->PD23);
    printf("PD24:&nbsp;&nbsp;&nbsp;&nbsp;%s&nbsp;&nbsp;", snp->PD24);
    printf("\n</font>\n");
    }
affy120KDetailsFree(&snp);
sqlDisconnect(&conn);
}

void doAffy120K(struct trackDb *tdb, char *itemName)
/* Put up info on an Affymetrix SNP. */
{
char *group = tdb->tableName;
struct snp snp;
int start = cartInt(cart, "o");
struct sqlConnection *conn = hAllocConn();
struct sqlResult *sr;
char **row;
char query[256];
int rowOffset;

cartWebStart(cart, "Single Nucleotide Polymorphism (SNP)");
printf("<H2>Single Nucleotide Polymorphism (SNP) %s</H2>\n", itemName);
sprintf(query, "select * "
	       "from   affy120K "
	       "where  chrom = '%s' "
	       "  and  chromStart = %d "
	       "  and  name = '%s'",
               seqName, start, itemName);
rowOffset = hOffsetPastBin(seqName, group);
sr = sqlGetResult(conn, query);
while ((row = sqlNextRow(sr)) != NULL)
    {
    snpStaticLoad(row+rowOffset, &snp);
    bedPrintPos((struct bed *)&snp, 3);
    }
doAffy120KDetails(tdb, itemName);
printTrackHtml(tdb);
sqlFreeResult(&sr);
hFreeConn(&conn);
}

void doAffy10KDetails(struct trackDb *tdb, char *name)
/* print additional SNP details */
{
struct sqlConnection *conn = sqlConnect("hgFixed");
char query[1024];
struct affy10KDetails *snp=NULL;

safef(query, sizeof(query),
         "select  affyId, rsId, tscId, baseA, baseB, "
         "sequenceA, sequenceB, enzyme "
/** minFreq, hetzyg, and avHetSE are waiting for additional data from Affy **/
/*	 "        , minFreq, hetzyg, avHetSE "*/
         "from    affy10KDetails "
         "where   affyId = '%s'", name);
snp = affy10KDetailsLoadByQuery(conn, query);
if (snp!=NULL)
    {
    printf("<BR>\n");
    printf("<B>Sample Prep Enzyme:      </B> <I>XbaI</I><BR>\n");
/** minFreq, hetzyg, and avHetSE are waiting for additional data from Affy **/
/*  printf("<B>Minimum Allele Frequency:</B> %.3f<BR>\n",snp->minFreq);*/
/*  printf("<B>Heterozygosity:          </B> %.3f<BR>\n",snp->hetzyg);*/
/*  printf("<B>Average Heterozygosity:  </B> %.3f<BR>\n",snp->avHetSE);*/
    printf("<B>Base A:                  </B> <font face=\"Courier\">");
    printf("%s<BR></font>\n",snp->baseA);
    printf("<B>Base B:                  </B> <font face=\"Courier\">");
    printf("%s<BR></font>\n",snp->baseB);
    printf("<B>Sequence of Allele A:    </B>&nbsp;<font face=\"Courier\">");
    printf("%s</font><BR>\n",snp->sequenceA);
    printf("<B>Sequence of Allele B:    </B>&nbsp;<font face=\"Courier\">");
    printf("%s</font><BR>\n",snp->sequenceB);

    printf("<P><A HREF=\"https://www.affymetrix.com/LinkServlet?probeset=");
    printf("%s", snp->affyId);
    printf("\" TARGET=_blank>Affymetrix NetAffx Analysis Center link for ");
    printf("%s</A></P>\n", snp->affyId);

    if (strncmp(snp->rsId,"unmapped",8))
	{
	printf("<P><A HREF=\"http://www.ncbi.nlm.nih.gov/SNP/snp_ref.cgi?");
	printf("type=rs&rs=%s\" TARGET=_blank>dbSNP link for rs%s</A></P>\n", 
	       snp->rsId, snp->rsId);
	}

    printf("<P><A HREF=\"http://snp.cshl.org/cgi-bin/snp?name=");
    printf("%s\" TARGET=_blank>TSC link for %s</A></P>\n",
	   snp->tscId, snp->tscId);

    doSnpLocusLink(tdb, name);
    }
/* else errAbort("<BR>Error in Query:\n%s<BR>\n",query); */
affy10KDetailsFree(&snp);
sqlDisconnect(&conn);
}

void doAffy10K(struct trackDb *tdb, char *itemName)
/* Put up info on an Affymetrix SNP. */
{
char *group = tdb->tableName;
struct snp snp;
int start = cartInt(cart, "o");
struct sqlConnection *conn = hAllocConn();
struct sqlResult *sr;
char **row;
char query[256];
int rowOffset;

cartWebStart(cart, "Single Nucleotide Polymorphism (SNP)");
printf("<H2>Single Nucleotide Polymorphism (SNP) %s</H2>\n", itemName);
sprintf(query, "select * "
	       "from   affy10K "
	       "where  chrom = '%s' "
	       "  and  chromStart = %d "
	       "  and  name = '%s'",
               seqName, start, itemName);
rowOffset = hOffsetPastBin(seqName, group);
sr = sqlGetResult(conn, query);
while ((row = sqlNextRow(sr)) != NULL)
    {
    snpStaticLoad(row+rowOffset, &snp);
    bedPrintPos((struct bed *)&snp, 3);
    }
doAffy10KDetails(tdb, itemName);
printTrackHtml(tdb);
sqlFreeResult(&sr);
hFreeConn(&conn);
}

void doTigrGeneIndex(struct trackDb *tdb, char *item)
/* Put up info on tigr gene index item. */
{
char *animal = cloneString(item);
char *id = strchr(animal, '_');
char buf[128];

if (id == NULL)
    {
    animal = "human";
    id = item;
    }
else
    *id++ = 0;
if (sameString(animal, "cow"))
    animal = "cattle";
sprintf(buf, "species=%s&tc=%s ", animal, id);
genericClickHandler(tdb, item, buf);
}

void doJaxQTL(struct trackDb *tdb, char *item)
/* Put up info on Quantitative Trait Locus from Jackson Labs. */
{
struct sqlConnection *conn = hAllocConn();
struct sqlResult *sr;
char query[256];
char **row;
int start = cartInt(cart, "o");
struct jaxQTL *jaxQTL;
char band[64];

genericHeader(tdb, item);
sprintf(query, "select * from jaxQTL where name = '%s' and chrom = '%s' and chromStart = %d",
    	item, seqName, start);
sr = sqlGetResult(conn, query);
if ((row = sqlNextRow(sr)) != NULL)
    {
    jaxQTL = jaxQTLLoad(row);
    printCustomUrl(tdb, jaxQTL->mgiID, FALSE);
    printf("<B>QTL:</B> %s<BR>\n", jaxQTL->name);
    printf("<B>Description:</B> %s <BR>\n", jaxQTL->description);
    printf("<B>cM position of marker associated with peak LOD score:</B> %3.1f<BR>\n", jaxQTL->cMscore);
    printf("<B>MIT SSLP marker with highest correlation:</B> %s<BR>",
	   jaxQTL->marker);
    printf("<B>Chromosome:</B> %s<BR>\n", skipChr(seqName));
    if (hChromBand(seqName, start, band))
	printf("<B>Band:</B> %s<BR>\n", band);
    printf("<B>Start of marker in chromosome:</B> %d<BR>\n", start+1);
    }
printTrackHtml(tdb);

sqlFreeResult(&sr);
hFreeConn(&conn);
}

void doEncodeRegion(struct trackDb *tdb, char *item)
/* Print region desription, along with generic info */
{
char *descr;
char *plus = NULL;
char buf[128];
if ((descr = getEncodeRegionDescr(item)) != NULL)
    {
    safef(buf, sizeof(buf), "<B>Description:</B> %s<BR>\n", descr);
    plus = buf;
    }
genericClickHandlerPlus(tdb, item, NULL, plus);
}

char *getEncodeName(char *item)
/* the item is in the format 'ddddddd/nnn' where the first seven 'd' characters
   are the digits of the identifier, and the variable-length 'n' chatacters
   are the name of the object.  Return the name. */
{
char *dupe=cloneString(item);
return dupe+8;
}

char *getEncodeId(char *item)
/* the item is in the format 'ddddddd/nnn' where the first seven 'd' characters
   are the digits of the identifier, and the variable-length 'n' chatacters
   are the name of the object.  Return the ID portion. */
{
char *id = cloneString(item);
id[7]='\0';
return id;
}

void doEncodeErge(struct trackDb *tdb, char *item)
/* Print ENCODE data from dbERGE II */
{
struct sqlConnection *conn = hAllocConn();
char query[1024];
struct encodeErge *ee=NULL;
int start = cartInt(cart, "o");
struct sqlResult *sr;
char *dupe = cloneString(tdb->type);
char *type, *words[16];
int wordCount = chopLine(dupe, words);
char *newLabel = tdb->longLabel + 7; /* removes 'ENCODE ' from label */
char *encodeName = getEncodeName(item);
char *encodeId = getEncodeId(item);

cartWebStart(cart, "ENCODE Region Data: %s", newLabel);
printf("<H2>ENCODE Region <U>%s</U> Data for %s.</H2>\n", newLabel, encodeName);
genericHeader(tdb, encodeName);

genericBedClick(conn, tdb, item, start, 14);
safef(query, sizeof(query),
	 "select   chrom, chromStart, chromEnd, name, score, strand, "
	 "         thickStart, thickEnd, reserved, blockCount, blockSizes, "
	 "         chromStarts, Id, color "
	 "from     %s "
	 "where    name = '%s' and chromStart = %d "
	 "order by Id ", tdb->tableName, item, start);
for (ee = encodeErgeLoadByQuery(conn, query); ee!=NULL; ee=ee->next)
    {
    printf("<BR>\n");
    if (ee->Id>0)
	{
	printf("<BR>Additional information for <A HREF=\"http://dberge.cse.psu.edu/");
	printf("cgi-bin/dberge_query?mode=Submit+query&disp=brow+data&pid=");
	printf("%s\" TARGET=_blank>%s</A>\n is available from <A ", encodeId, encodeName);
	printf("HREF=\"http://globin.cse.psu.edu/dberge/testmenu.html\" ");
	printf("TARGET=_blank>dbERGEII</A>.\n");
	}
    }
printTrackHtml(tdb);
encodeErgeFree(&ee);
hFreeConn(&conn);
}

void doEncodeErgeHssCellLines(struct trackDb *tdb, char *item)
/* Print ENCODE data from dbERGE II */
{
struct sqlConnection *conn = hAllocConn();
char query[1024];
struct encodeErgeHssCellLines *ee=NULL;
int start = cartInt(cart, "o");
struct sqlResult *sr;
char *dupe, *type, *words[16];
int wordCount=0;
char *encodeName = getEncodeName(item);
char *encodeId = getEncodeId(item);
int i;

cartWebStart(cart, "ENCODE Region Data: %s", tdb->longLabel+7);
printf("<H2>ENCODE Region <U>%s</U> Data for %s</H2>\n", tdb->longLabel+7, encodeName);
genericHeader(tdb, item);

dupe = cloneString(tdb->type);
wordCount = chopLine(dupe, words);
genericBedClick(conn, tdb, item, start, atoi(words[1]));
safef(query, sizeof(query),
	 "select   chrom, chromStart, chromEnd, name, score, strand, "
	 "         thickStart, thickEnd, reserved, blockCount, blockSizes, "
	 "         chromStarts, Id, color, allLines "
	 "from     %s "
	 "where    name = '%s' and chromStart = %d "
	 "order by Id ", tdb->tableName, item, start);
for (ee = encodeErgeHssCellLinesLoadByQuery(conn, query); ee!=NULL; ee=ee->next)
    {
    if (ee->Id>0)
	{
	printf("<BR><B>Cell lines:</B> ");
	dupe = cloneString(ee->allLines);
	wordCount = chopCommas(dupe, words);
	for (i=0; i<wordCount-1; i++)
	    {
	    printf("%s, ", words[i]);
	    }
	printf("%s.\n",words[wordCount-1]);
	printf("<BR><BR>Additional information for <A HREF=\"http://dberge.cse.psu.edu/");
	printf("cgi-bin/dberge_query?mode=Submit+query&disp=brow+data&pid=");
	printf("%s\" TARGET=_blank>%s</A>\n is available from <A ", encodeId, encodeName);
	printf("HREF=\"http://globin.cse.psu.edu/dberge/testmenu.html\" ");
	printf("TARGET=_blank>dbERGEII</A>.\n");
	}
    }
printTrackHtml(tdb);
encodeErgeHssCellLinesFree(&ee);
hFreeConn(&conn);
}

void doGbProtAnn(struct trackDb *tdb, char *item)
/* Show extra info for GenBank Protein Annotations track. */
{
struct sqlConnection *conn  = hAllocConn();
struct sqlConnection *conn2 = hAllocConn();
struct sqlResult *sr;
char query[256];
char **row;

char query2[256];
struct sqlResult *sr2, *sr5;
char **row2;

char cond_str[256];
char *predFN;

int start = cartInt(cart, "o");
struct gbProtAnn *gbProtAnn;
char band[64];
char *homologID;
char *SCOPdomain;
char *chain;
char goodSCOPdomain[40];
int  first = 1;
float  eValue;
float ff;
char *chp;
int homologCount;

genericHeader(tdb, item);
sprintf(query, "select * from gbProtAnn where name = '%s' and chrom = '%s' and chromStart = %d",
    	item, seqName, start);
sr = sqlGetResult(conn, query);
if ((row = sqlNextRow(sr)) != NULL)
    {
    gbProtAnn = gbProtAnnLoad(row);
    printCustomUrl(tdb, item, TRUE);
    printf("<B>Product:</B> %s<BR>\n", gbProtAnn->product);
    if (gbProtAnn->note[0] != 0)
	printf("<B>Note:</B> %s <BR>\n", gbProtAnn->note);
    printf("<B>GenBank Protein: </B>");
    printf("<A HREF=\"http://www.ncbi.nlm.nih.gov/entrez/viewer.fcgi?val=%s\"", 
	    gbProtAnn->proteinId);
    printf(" TARGET=_blank>%s</A><BR>\n", gbProtAnn->proteinId);

    htmlHorizontalLine();
    showSAM_T02(gbProtAnn->proteinId);
    
    printPos(seqName, gbProtAnn->chromStart, gbProtAnn->chromEnd, "+", TRUE,
	     gbProtAnn->name);
    }
printTrackHtml(tdb);

sqlFreeResult(&sr);
hFreeConn(&conn);
}

void printOtherLFS(char *clone, char *table, int start, int end)
/* Print out the other locations of this clone */
{
char query[256];
struct sqlConnection *conn = hAllocConn();
struct sqlResult *sr = NULL;
char **row;
struct lfs *lfs;

printf("<H4>Other locations found for %s in the genome:</H4>\n", clone);
printf("<TABLE>\n");
sprintf(query, "SELECT * FROM %s WHERE name = '%s' "
               "AND (chrom != '%s' "
               "OR chromStart != %d OR chromEnd != %d)",
	table, clone, seqName, start, end); 
sr = sqlGetResult(conn,query);
while ((row = sqlNextRow(sr)) != NULL)
    {
    lfs = lfsLoad(row+1);
    printf("<TR><TD>%s:</TD><TD>%d</TD><TD>-</TD><TD>%d</TD></TR>\n",
	   lfs->chrom, lfs->chromStart, lfs->chromEnd);
    lfsFree(&lfs);
    }
printf("</TABLE>\n"); 
sqlFreeResult(&sr);
hgFreeConn(&conn);
}

void doLinkedFeaturesSeries(char *track, char *clone, struct trackDb *tdb)
/* Create detail page for linked features series tracks */ 
{
char query[256];
char title[256];
struct sqlConnection *conn = hAllocConn(), *conn1 = hAllocConn();
struct sqlResult *sr = NULL, *sr1 = NULL, *sr2 = NULL, *srb = NULL;
char **row, **row1, **row2, **rowb;
char *type = NULL, *lfLabel = NULL;
char *table = NULL;
int start = cartInt(cart, "o");
int end = cartInt(cart, "t");
int length = end - start;
int i;
struct lfs *lfs, *lfsList = NULL;
struct psl *pslList = NULL, *psl;
char sband[32], eband[32];
boolean gotS, gotB;
boolean hasBin = hOffsetPastBin(seqName, track);

/* Determine type */
if (sameString("bacEndPairs", track)) 
    {
    sprintf(title, "Location of %s using BAC end sequences", clone);
    lfLabel = "BAC ends";
    table = track;
    }
if (sameString("bacEndSingles", track)) 
     {
     sprintf(title, "Location of %s using BAC end sequences", clone);
     lfLabel = "BAC ends";
     table = track;
     }
if (sameString("bacEndPairsBad", track)) 
    {
    sprintf(title, "Location of %s using BAC end sequences", clone);
    lfLabel = "BAC ends";
    table = track;
    }
if (sameString("bacEndPairsLong", track)) 
    {
    sprintf(title, "Location of %s using BAC end sequences", clone);
    lfLabel = "BAC ends";
    table = track;
    }
if (sameString("fosEndPairs", track)) 
    {
    sprintf(title, "Location of %s using fosmid end sequences", clone);
    lfLabel = "Fosmid ends";
    table = track;
    }
if (sameString("fosEndPairsBad", track)) 
    {
    sprintf(title, "Location of %s using fosmid end sequences", clone);
    lfLabel = "Fosmid ends";
    table = track;
    }
if (sameString("fosEndPairsLong", track)) 
    {
    sprintf(title, "Location of %s using fosmid end sequences", clone);
    lfLabel = "Fosmid ends";
    table = track;
    }
if (sameString("earlyRep", track)) 
    {
    sprintf(title, "Location of %s using cosmid end sequences", clone);
    lfLabel = "Early Replciation Cosmid Ends";
    table = track;
    }
if (sameString("earlyRepBad", track)) 
    {
    sprintf(title, "Location of %s using cosmid end sequences", clone);
    lfLabel = "Early Replication Cosmid Ends";
    table = track;
    }

/* Print out non-sequence info */
cartWebStart(cart, title);

/* Find the instance of the object in the bed table */ 
sprintf(query, "SELECT * FROM %s WHERE name = '%s' "
               "AND chrom = '%s' AND chromStart = %d "
               "AND chromEnd = %d",
	table, clone, seqName, start, end);  
sr = sqlMustGetResult(conn, query);
row = sqlNextRow(sr);
if (row != NULL)
    {
    lfs = lfsLoad(row+hasBin);
    if (sameString("bacEndPairs", track)) 
	{
        if (sameString("Zebrafish", organism) )
            {
            /* query to bacCloneXRef table to get Genbank accession */
            /* and external name for clones in the NCBI Clone Registry */      
            sprintf(query, "SELECT acc FROM bacCloneXRef WHERE extName = '%s'"
                   , clone);  
            srb = sqlMustGetResult(conn1, query);
            rowb = sqlNextRow(srb);
            if (rowb != NULL)
                {
	        printf("<H2><A HREF=");
	        printCloneRegUrl(stdout, clone);
	        printf(" TARGET=_BLANK>%s</A></H2>\n", clone);
                printf("<H3>Genbank Accession: <A HREF=");
                printEntrezNucleotideUrl(stdout, rowb[0]);
                printf(" TARGET=_BLANK>%s</A></H3>\n", rowb[0]);
                }
            else
                {
                printf("<H2>%s</H2>\n", clone);
                }
            }
        else 
            {
	    printf("<H2><A HREF=");
	    printCloneRegUrl(stdout, clone);
	    printf(" TARGET=_BLANK>%s</A></H2>\n", clone);
	    }
        }
    else 
	{
	printf("<B>%s</B>\n", clone);
	}
    /*printf("<H2>%s - %s</H2>\n", type, clone);*/
    printf("<P><HR ALIGN=\"CENTER\"></P>\n<TABLE>\n");
    printf("<TR><TH ALIGN=left>Chromosome:</TH><TD>%s</TD></TR>\n",seqName);
    printf("<TR><TH ALIGN=left>Start:</TH><TD>%d</TD></TR>\n",start+1);
    printf("<TR><TH ALIGN=left>End:</TH><TD>%d</TD></TR>\n",end);
    printf("<TR><TH ALIGN=left>Length:</TH><TD>%d</TD></TR>\n",length);
    printf("<TR><TH ALIGN=left>Strand:</TH><TD>%s</TD></TR>\n", lfs->strand);
    gotS = hChromBand(seqName, start, sband);
    gotB = hChromBand(seqName, end, eband);
    if (gotS && gotB)
	{
	if (sameString(sband,eband)) 
	    {
	    printf("<TR><TH ALIGN=left>Band:</TH><TD>%s</TD></TR>\n",sband);
	    }
	else
	    {
	    printf("<TR><TH ALIGN=left>Bands:</TH><TD>%s - %s</TD></TR>\n",sband, eband);
	    }
	}
    printf("</TABLE>\n");
    printf("<P><HR ALIGN=\"CENTER\"></P>\n");
    if (lfs->score == 1000)
        {
	printf("<H4>This is the only location found for %s</H4>\n",clone);
	}
    else
        {
	printOtherLFS(clone, table, start, end);
	}

    sprintf(title, "Genomic alignments of %s:", lfLabel);
    webNewSection(title);
    
    for (i = 0; i < lfs->lfCount; i++) 
	{
	sqlFreeResult(&sr);
	sprintf(query, "SELECT * FROM %s WHERE qName = '%s'", 
	        lfs->pslTable, lfs->lfNames[i]);  
	sr = sqlMustGetResult(conn, query);
	hasBin = hOffsetPastBin(seqName, lfs->pslTable);
	while ((row1 = sqlNextRow(sr)) != NULL)
	    {
	    psl = pslLoad(row1+hasBin);
	    slAddHead(&pslList, psl);
	    }
	slReverse(&pslList);
        
	if ((!sameString("fosEndPairs", track)) 
	    && (!sameString("earlyRep", track)) 
	    && (!sameString("earlyRepBad", track))) 
	    {
            if (sameWord(organism, "Zebrafish") ) 
                {
                /* query to bacEndAlias table to get Genbank accession */      
                sprintf(query, "SELECT * FROM bacEndAlias WHERE alias = '%s' ",
                        lfs->lfNames[i]);  

                sr2 = sqlMustGetResult(conn, query);
                row2 = sqlNextRow(sr2);
                if (row2 != NULL)
                    {
                    printf("<H3>%s\tAccession: <A HREF=", lfs->lfNames[i]);
                    printEntrezNucleotideUrl(stdout, row2[2]);
                    printf(" TARGET=_BLANK>%s</A></H3>\n", row2[2]);
                    }
                else 
                    {
                    printf("<B>%s</B>\n",lfs->lfNames[i]);
                    }
                sqlFreeResult(&sr2);
                } 
            else
                {
	        printf("<H3><A HREF=");
	        printEntrezNucleotideUrl(stdout, lfs->lfNames[i]);
	        printf(" TARGET=_BLANK>%s</A></H3>\n",lfs->lfNames[i]);
                }
	    }
	else 
	    {
	    printf("<B>%s</B>\n", lfs->lfNames[i]);
	    }
	printAlignments(pslList, lfs->lfStarts[i], "htcCdnaAli", lfs->pslTable, lfs->lfNames[i]);
	htmlHorizontalLine();
	pslFreeList(&pslList);
	}
    }
else
    {
    warn("Couldn't find %s in %s table", clone, table);
    }
sqlFreeResult(&sr);
sqlFreeResult(&sr1);
sqlFreeResult(&sr2);
sqlFreeResult(&srb);
webNewSection("Notes:");
puts(tdb->html);
hgFreeConn(&conn);
hgFreeConn(&conn1);
} 

void fillCghTable(int type, char *tissue, boolean bold)
/* Get the requested records from the database and print out HTML table */
{
char query[256];
char currName[64];
int rowOffset;
struct sqlConnection *conn = hAllocConn();
struct sqlResult *sr = NULL;
char **row;
struct cgh *cghRow;

if (tissue)
    {
    sprintf(query, "type = %d AND tissue = '%s' ORDER BY name, chromStart", type, tissue);
    }
else 
    {
    sprintf(query, "type = %d ORDER BY name, chromStart", type);
    }
     
sr = hRangeQuery(conn, "cgh", seqName, winStart, winEnd, query, &rowOffset);
while (row = sqlNextRow(sr)) 
    {
    cghRow = cghLoad(row);
    if (strcmp(currName,cghRow->name))
	{
	if (bold) 
	    {    
	    printf("</TR>\n<TR>\n<TH>%s</TH>\n",cghRow->name);
	    } 
	else
	    {    
	    printf("</TR>\n<TR>\n<TD>%s</TD>\n",cghRow->name);
	    } 
	strcpy(currName,cghRow->name);
	}
    if (bold)
	{
	printf("<TH ALIGN=right>%.6f</TH>\n",cghRow->score);
	}
    else
	{
	printf("<TD ALIGN=right>%.6f</TD>\n",cghRow->score);
	}
    }
sqlFreeResult(&sr);
}



/*Ewan's stuff */

void doCeleraDupPositive(struct trackDb *tdb, char *dupName)
/* Handle click on celeraDupPositive track. */
{
char *track = tdb->tableName;
struct celeraDupPositive dup;
char query[512];
char title[256];
struct sqlConnection *conn = hAllocConn();
struct sqlResult *sr;
char **row;
sprintf(title, "Segmental Duplication Database");
cartWebStart(cart, title);

printf("<H2>Segmental Duplication Database (SDD)</H2>\n");


if (cgiVarExists("o"))
    {
    int start = cgiInt("o");
    int rowOffset = hOffsetPastBin(seqName, track);



    sprintf(query, "select * from %s where chrom = '%s' and chromStart = %d and name= '%s'",
	    track, seqName, start ,dupName);
    sr = sqlGetResult(conn, query);
    while (row = sqlNextRow(sr))
	{
	celeraDupPositiveStaticLoad(row+rowOffset, &dup);
	printf("<B>Duplication Name:</B> %s<BR>\n",dup.name);
	printf("<B>Position:</B> %s:%d-%d<BR>\n",
	       dup.chrom, dup.chromStart, dup.chromEnd);
	printf("<B>Full Descriptive Name:</B> %s<BR>\n", dup.fullName);

	printf("<B>Fraction BP Match:</B> %3.4f<BR>\n", dup.fracMatch);
	printf("<B>Alignment Length:</B> %3.0f<BR>\n", dup.bpAlign);


	htmlHorizontalLine();
	printf("<A HREF=\"http://humanparalogy.cwru.edu/eichler/celera3/cgi-bin/celera3.pl?search=%s&type=pdf \" Target=%s_PDF><B>Clone Read Depth PDF:</B></A><BR>",dup.name,dup.name);
	printf("<A HREF=\"http://humanparalogy.cwru.edu/eichler/celera3/cgi-bin/celera3.pl?search=%s&type=jpg \" Target=%s_JPG><B>Clone Read Depth JPG:</B></A><BR>",dup.name,dup.name);
	htmlHorizontalLine();
	}
    }
else
    {
    puts("<P>Click directly on a repeat for specific information on that repeat</P>");
    }

puts("This region shows similarity > 90\% and >250 bp of repeatmasked sequence to sequences"
     "in the Segmental Duplication Database (SDD).");
hFreeConn(&conn);
webEnd();
}

void doCeleraCoverage()
/* Handle click on celeraCoverage track. */
{
//char *track = tdb->tableName;
//struct celeraDupPositive dup;
//char query[512];
//struct sqlConnection *conn = hAllocConn();
//struct sqlResult *sr;
//char **row;
char title[256];
sprintf(title, "CoverageSDD");
cartWebStart(cart, title);

printf("<H2>Coverage SDD</H2>\n");

puts("This track represents coverage of clones that were assayed for "
     "duplications with Celera reads. Absent regions were not assessed "
     "by this version of the SDD. ");
webEnd();
}



void parseSuperDupsChromPointPos(char *pos, char *retChrom, int *retPos, int *retID)
/* Parse out NNNN.chrN:123 into NNNN and chrN and 123. */
{
char *idStr, *periodPlaceHolder, *colonPlaceHolder,*chromStr, *posStr;

int idLen;
int chrLen;
periodPlaceHolder = strchr(pos, '.');
if (periodPlaceHolder == NULL)
    errAbort("No . in chromosome point position %s", pos);
idLen = periodPlaceHolder - pos;
idStr=malloc(idLen+1);
memcpy(idStr, pos, idLen);
idStr[idLen] = 0;
*retID=atoi(idStr);
free(idStr);



chromStr=periodPlaceHolder+1;

colonPlaceHolder=strchr(pos,':');
if (colonPlaceHolder == NULL)
    errAbort("No : in chromosome point position %s", pos);
chrLen=colonPlaceHolder-chromStr;



memcpy(retChrom,chromStr,chrLen);
retChrom[chrLen]=0;
posStr=colonPlaceHolder+1;
*retPos= atoi(posStr);

}


void doGenomicSuperDups(struct trackDb *tdb, char *dupName)
/* Handle click on genomic dup track. */
{
char *track = tdb->tableName;
struct genomicSuperDups dup;
char query[512];
struct sqlConnection *conn = hAllocConn();
struct sqlResult *sr;
char **row;
char oChrom[64];

int oStart;
int dupId; /*Holds the duplication id*/
int rowOffset;
char title[256];
char *tbl = cgiUsualString("table", cgiString("g"));
sprintf(title, "Genome Duplications");
cartWebStart(cart, title);

printf("<H2>Genome Duplications</H2>\n");
if (cgiVarExists("o"))
    {
    int start = cgiInt("o");
    rowOffset = hOffsetPastBin(seqName, track);

    parseSuperDupsChromPointPos(dupName,oChrom,&oStart,&dupId);


    safef(query, sizeof(query), "select * from %s where chrom = '%s' and chromStart = %d "
	    "and uid = %d and otherStart = %d",
	    track, seqName, start, dupId, oStart);
    sr = sqlGetResult(conn, query);
    while (row = sqlNextRow(sr))
	{

	genomicSuperDupsStaticLoad(row+rowOffset, &dup);
	printf("<B>Current Position:</B> %s:%d-%d\n &nbsp;&nbsp;&nbsp;",
	       dup.chrom, dup.chromStart+1, dup.chromEnd);
	printf("<A HREF=\"%s&o=%d&t=%d&g=getDna&i=%s&c=%s&l=%d&r=%d&strand=+&db=%s&table=%s\">"
	       "View DNA for this feature</A><BR>\n",
	       hgcPathAndSettings(), dup.chromStart, dup.chromEnd, dup.name,
	       dup.chrom, dup.chromStart, dup.chromEnd, database, tbl);


	printf("<B>Other Position:</B> %s:%d-%d &nbsp;&nbsp;&nbsp;\n",
	       dup.otherChrom, dup.otherStart+1, dup.otherEnd);
	printf("<A HREF=\"%s&o=%d&t=%d&g=getDna&i=%s&c=%s&l=%d&r=%d&strand=%s&db=%s&table=%s\">"
	       "View DNA for this feature</A><BR>\n",
	       hgcPathAndSettings(), dup.otherStart, dup.otherEnd, "",
	       dup.otherChrom, dup.otherStart, dup.otherEnd, dup.strand,
	       database, tbl);

	//printf("<B>Name:</B>%s<BR>\n",dup.name);
	//printf("<B>Score:</B>%d<BR>\n",dup.score);
	printf("<B>Other Position Relative Orientation:</B>%s<BR>\n",dup.strand);
	//printf("<B>Uid:</B>%d<BR>\n",dup.uid);
	printf("<B>Filter Verdict:</B>%s<BR>\n",dup.verdict);
	printf("&nbsp;&nbsp;&nbsp;<B>testResult:</B>%s<BR>\n",dup.testResult);
	printf("&nbsp;&nbsp;&nbsp;<B>chits:</B>%s<BR>\n",dup.chits);
	printf("&nbsp;&nbsp;&nbsp;<B>ccov:</B>%s<BR>\n",dup.ccov);
	printf("&nbsp;&nbsp;&nbsp;<B>posBasesHit:</B>%d<BR>\n",dup.posBasesHit);
	/*printf("<A HREF=/jab/der_oo33/%s TARGET=\"%s:%d-%d\">Optimal Global Alignment</A><BR>\n",dup.alignfile,dup.chrom, dup.chromStart, dup.chromEnd);*/
	printf("<A HREF=http://humanparalogy.cwru.edu/jab/der_oo33/%s TARGET=\"%s:%d-%d\">Optimal Global Alignment</A><BR>\n",dup.alignfile,dup.chrom, dup.chromStart, dup.chromEnd);
	printf("<B>Alignment Length:</B>%d<BR>\n",dup.alignL);
	printf("&nbsp;&nbsp;&nbsp;<B>Indels #:</B>%d<BR>\n",dup.indelN);
	printf("&nbsp;&nbsp;&nbsp;<B>Indels bp:</B>%d<BR>\n",dup.indelS);
	printf("&nbsp;&nbsp;&nbsp;<B>Aligned Bases:</B>%d<BR>\n",dup.alignB);
	printf("&nbsp;&nbsp;&nbsp;&nbsp;&nbsp;&nbsp;<B>Matching bases:</B>%d<BR>\n",dup.matchB);
	printf("&nbsp;&nbsp;&nbsp;&nbsp;&nbsp;&nbsp;<B>Mismatched bases:</B>%d<BR>\n",dup.mismatchB);
	printf("&nbsp;&nbsp;&nbsp;&nbsp;&nbsp;&nbsp;&nbsp;&nbsp;&nbsp;<B>Transitions:</B>%d<BR>\n",dup.transitionsB);
	printf("&nbsp;&nbsp;&nbsp;&nbsp;&nbsp;&nbsp;&nbsp;&nbsp;&nbsp;<B>Transverions:</B>%d<BR>\n",dup.transversionsB);
	printf("&nbsp;&nbsp;&nbsp;<B>Fraction Matching:</B>%3.4f<BR>\n",dup.fracMatch);
	printf("&nbsp;&nbsp;&nbsp;<B>Fraction Matching with Indels:</B>%3.4f<BR>\n",dup.fracMatchIndel);
	printf("&nbsp;&nbsp;&nbsp;<B>Jukes Cantor:</B>%3.4f<BR>\n",dup.jcK);

	}
    }
else
    {
    puts("<P>Click directly on a repeat for specific information on that repeat</P>");
    }

printTrackHtml(tdb);
sqlFreeResult(&sr);
hFreeConn(&conn);
webEnd();
}
/*Ewan's end*/



void doCgh(char *track, char *tissue, struct trackDb *tdb)
/* Create detail page for comparative genomic hybridization track */ 
{
char query[256];
struct sqlConnection *conn = hAllocConn();
struct sqlResult *sr = NULL;
char **row;

/* Print out non-sequence info */
cartWebStart(cart, tissue);

/* Print general range info */
printf("<H2>UCSF Comparative Genomic Hybridizations - %s</H2>\n", tissue);
printf("<P><HR ALIGN=\"CENTER\"></P>\n<TABLE>\n");
printf("<TR><TH ALIGN=left>Chromosome:</TH><TD>%s</TD></TR>\n",seqName);
printf("<TR><TH ALIGN=left>Start window:</TH><TD>%d</TD></TR>\n",winStart);
printf("<TR><TH ALIGN=left>End window:</TH><TD>%d</TD></TR>\n",winEnd);
printf("</TABLE>\n");
printf("<P><HR ALIGN=\"CENTER\"></P>\n");

/* Find the names of all of the clones in this range */
printf("<TABLE>\n");
printf("<TR><TH>Cell Line</TH>");
sprintf(query, "SELECT spot from cgh where chrom = '%s' AND "
               "chromStart <= '%d' AND chromEnd >= '%d' AND "
               "tissue = '%s' AND type = 3 GROUP BY spot ORDER BY chromStart",
	seqName, winEnd, winStart, tissue);
sr = sqlMustGetResult(conn, query);
while (row = sqlNextRow(sr)) {
printf("<TH>Spot %s</TH>",row[0]);
}  
printf("</TR>\n");
sqlFreeResult(&sr);

/* Find the relevant tissues type records in the range */ 
fillCghTable(3, tissue, FALSE);
printf("<TR><TD>&nbsp</TD></TR>\n");

/* Find the relevant tissue average records in the range */
fillCghTable(2, tissue, TRUE);
printf("<TR><TD>&nbsp</TD></TR>\n");

/* Find the all tissue average records in the range */
fillCghTable(1, NULL, TRUE);
printf("<TR><TD>&nbsp</TD></TR>\n");

printf("</TR>\n</TABLE>\n");

hgFreeConn(&conn);
}

void doMcnBreakpoints(char *track, char *name, struct trackDb *tdb)
/* Create detail page for MCN breakpoints track */ 
{
char query[256];
char title[256];
struct sqlConnection *conn = hAllocConn();
struct sqlResult *sr = NULL;
int start = cartInt(cart, "o");
int end = cartInt(cart, "t");
char startBand[32]; 
char endBand[32]; 
char **row;
int rowOffset;
struct mcnBreakpoints *mcnRecord;

/* Print out non-sequence info */
sprintf(title, "MCN Breakpoints - %s",name);
cartWebStart(cart, title);

/* Print general range info */
/*printf("<H2>MCN Breakpoints - %s</H2>\n", name);
  printf("<P><HR ALIGN=\"CENTER\"></P>");*/
printf("<TABLE>\n");
printf("<TR><TH ALIGN=left>Chromosome:</TH><TD>%s</TD></TR>\n",seqName);
printf("<TR><TH ALIGN=left>Begin in Chromosome:</TH><TD>%d</TD></TR>\n",start);
printf("<TR><TH ALIGN=left>End in Chromosome:</TH><TD>%d</TD></TR>\n",end);
if (hChromBand(seqName, start, startBand) && hChromBand(seqName, end - 1, endBand))
    printf("<TR><TH Align=left>Chromosome Band Range:</TH><TD>%s - %s<TD></TR>\n",
	   startBand, endBand);	
printf("</TABLE>\n");

/* Find all of the breakpoints in this range for this name*/
sprintf(query, "SELECT * FROM mcnBreakpoints WHERE chrom = '%s' AND "
               "chromStart = %d and chromEnd = %d AND name = '%s'",
	seqName, start, end, name);
sr = sqlGetResult(conn, query);
while (row = sqlNextRow(sr)) 
    {
    printf("<P><HR ALIGN=\"CENTER\"></P>\n");
    mcnRecord = mcnBreakpointsLoad(row);
    printf("<TABLE>\n");
    printf("<TR><TH ALIGN=left>Case ID:</TH><TD>%s</TD></TR>", mcnRecord->caseId);
    printf("<TR><TH ALIGN=left>Breakpoint ID:</TH><TD>%s</TD></TR>", mcnRecord->bpId);
    printf("<TR><TH ALIGN=left>Trait:</TH><TD>%s</TD><TD>%s</TD></TR>", mcnRecord->trId, mcnRecord->trTxt);
    printf("<TR><TH ALIGN=left>Trait Group:</TH><TD>%s</TD><TD>%s</TD></TR>", mcnRecord->tgId, mcnRecord->tgTxt);
    printf("</TR>\n</TABLE>\n");
    }  
sqlFreeResult(&sr);
hgFreeConn(&conn);
} 

void doMgcMrna(char *track, char *acc)
/* Redirects to genbank record */
{

printf("Content-Type: text/html\n\n<HTML><BODY><SCRIPT>\n");
printf("location.replace('");
printEntrezNucleotideUrl(stdout, acc);
puts("');"); 
printf("</SCRIPT> <NOSCRIPT> No JavaScript support. Click <B><A HREF=\"");
printEntrezNucleotideUrl(stdout, acc);
puts("\" TARGET=_BLANK>continue</A></B> for the requested GenBank report. </NOSCRIPT>");}

void doProbeDetails(struct trackDb *tdb, char *item)
{
struct sqlConnection *conn = hAllocConn();
int start = cartInt(cart, "o");
struct dnaProbe *dp = NULL;
char buff[256];
genericHeader(tdb, item); 
snprintf(buff, sizeof(buff), "select * from dnaProbe where name='%s'",  item);
dp = dnaProbeLoadByQuery(conn, buff);
if(dp != NULL)
    {
    printf("<h3>Probe details:</h3>\n");
    printf("<b>Name:</b> %s  <font size=-2>[dbName genomeVersion strand coordinates]</font><br>\n",dp->name);
    printf("<b>Dna:</b> %s", dp->dna );
    printf("[<a href=\"hgBlat?type=DNA&genome=hg8&sort=&query,score&output=hyperlink&userSeq=%s\">blat (blast like alignment)</a>]<br>", dp->dna);
    printf("<b>Size:</b> %d<br>", dp->size );
    printf("<b>Chrom:</b> %s<br>", dp->chrom );
    printf("<b>ChromStart:</b> %d<br>", dp->start+1 );
    printf("<b>ChromEnd:</b> %d<br>", dp->end );
    printf("<b>Strand:</b> %s<br>", dp->strand );
    printf("<b>3' Dist:</b> %d<br>", dp->tpDist );
    printf("<b>Tm:</b> %f <font size=-2>[scores over 100 are allowed]</font><br>", dp->tm );
    printf("<b>%%GC:</b> %f<br>", dp->pGC );
    printf("<b>Affy:</b> %d <font size=-2>[1 passes, 0 doesn't pass Affy heuristic]</font><br>", dp->affyHeur );
    printf("<b>Sec Struct:</b> %f<br>", dp->secStruct);
    printf("<b>blatScore:</b> %d<br>", dp->blatScore );
    printf("<b>Comparison:</b> %f<br>", dp->comparison);
    }
//printf("<h3>Genomic Details:</h3>\n");
//genericBedClick(conn, tdb, item, start, 1);
printTrackHtml(tdb);
hFreeConn(&conn);
}

void perlegenDetails(struct trackDb *tdb, char *item)
{
char *dupe, *type, *words[16];
char title[256];
int wordCount;
int start = cartInt(cart, "o");
struct sqlConnection *conn = hAllocConn();
char table[64];
boolean hasBin;
struct bed *bed;
char query[512];
struct sqlResult *sr;
char **row;
boolean firstTime = TRUE;
char *itemForUrl = item;
int numSnpsReq = -1;
if(tdb == NULL)
    errAbort("TrackDb entry null for perlegen, item=%s\n", item);

dupe = cloneString(tdb->type);
genericHeader(tdb, item);
wordCount = chopLine(dupe, words);
printCustomUrl(tdb, item, FALSE);
hFindSplitTable(seqName, tdb->tableName, table, &hasBin);
sprintf(query, "select * from %s where name = '%s' and chrom = '%s' and chromStart = %d",
    	table, item, seqName, start);
sr = sqlGetResult(conn, query);

while ((row = sqlNextRow(sr)) != NULL)
    {
    char *name;
    /* set up for first time */
    if (firstTime)
	firstTime = FALSE;
    else
	htmlHorizontalLine();
    bed = bedLoadN(row+hasBin, 12);

    /* chop leading digits off name which should be in x/yyyyyy format */
    name = strstr(bed->name, "/");
    if(name == NULL)
	name = bed->name;
    else
	name++;

    /* determine number of SNPs required from score */ 
    switch(bed->score)
	{
	case 1000:
	    numSnpsReq = 0;
	    break;
	case 650:
	    numSnpsReq = 1;
	    break;
	case 500:
	    numSnpsReq = 2;
	    break;
	case 250:
	    numSnpsReq = 3;
	    break;
	case 50:
	    numSnpsReq = 4;
	    break;
	}
    
    /* finish off report ... */
    printf("<B>Block:</B> %s<BR>\n", name);
    printf("<B>Number of SNPs in block:</B> %d<BR>\n", bed->blockCount);
    printf("<B>Number of SNPs to represent block:</B> %d<BR>\n",numSnpsReq);
    printf("<B>Strand:</B> %s<BR>\n", bed->strand);
    bedPrintPos(bed, 3);
    }
printTrackHtml(tdb);
hFreeConn(&conn);
}

void haplotypeDetails(struct trackDb *tdb, char *item)
{
char *dupe, *type, *words[16];
char title[256];
int wordCount;
int start = cartInt(cart, "o");
struct sqlConnection *conn = hAllocConn();
char table[64];
boolean hasBin;
struct bed *bed;
char query[512];
struct sqlResult *sr;
char **row;
boolean firstTime = TRUE;
char *itemForUrl = item;
int numSnpsReq = -1;
if(tdb == NULL)
    errAbort("TrackDb entry null for haplotype, item=%s\n", item);

dupe = cloneString(tdb->type);
genericHeader(tdb, item);
wordCount = chopLine(dupe, words);
printCustomUrl(tdb, item, TRUE);
hFindSplitTable(seqName, tdb->tableName, table, &hasBin);
sprintf(query, "select * from %s where name = '%s' and chrom = '%s' and chromStart = %d",
    	table, item, seqName, start);
sr = sqlGetResult(conn, query);

while ((row = sqlNextRow(sr)) != NULL)
    {
    /* set up for first time */
    if (firstTime)
	firstTime = FALSE;
    else
	htmlHorizontalLine();
    bed = bedLoadN(row+hasBin, 12);

    /* finish off report ... */
    printf("<B>Block:</B> %s<BR>\n", bed->name);
    printf("<B>Number of SNPs in block:</B> %d<BR>\n", bed->blockCount);
    /*    printf("<B>Number of SNPs to represent block:</B> %d<BR>\n",numSnpsReq);*/
    printf("<B>Strand:</B> %s<BR>\n", bed->strand);
    bedPrintPos(bed, 3);
    }
printTrackHtml(tdb);
hFreeConn(&conn);
}

void mitoDetails(struct trackDb *tdb, char *item)
{
char *dupe, *type, *words[16];
char title[256];
int wordCount;
int start = cartInt(cart, "o");
struct sqlConnection *conn = hAllocConn();
char table[64];
boolean hasBin;
struct bed *bed;
char query[512];
struct sqlResult *sr;
char **row;
boolean firstTime = TRUE;
char *itemForUrl = item;
int numSnpsReq = -1;
if(tdb == NULL)
    errAbort("TrackDb entry null for mitoSnps, item=%s\n", item);

dupe = cloneString(tdb->type);
genericHeader(tdb, item);
wordCount = chopLine(dupe, words);
printCustomUrl(tdb, item, TRUE);
hFindSplitTable(seqName, tdb->tableName, table, &hasBin);
sprintf(query, "select * from %s where name = '%s' and chrom = '%s' and chromStart = %d",
    	table, item, seqName, start);
sr = sqlGetResult(conn, query);

while ((row = sqlNextRow(sr)) != NULL)
    {
    char *name;
    /* set up for first time */
    if (firstTime)
	firstTime = FALSE;
    else
	htmlHorizontalLine();
    bed = bedLoadN(row+hasBin, 12);

    /* chop leading digits off name which should be in xx/yyyyyy format */
    name = strstr(bed->name, "/");
    if(name == NULL)
	name = bed->name;
    else
	name++;

    /* determine number of SNPs required from score */ 
    switch(bed->score)
	{
	case 1000:
	    numSnpsReq = 0;
	    break;
	case 650:
	    numSnpsReq = 1;
	    break;
	case 500:
	    numSnpsReq = 2;
	    break;
	case 250:
	    numSnpsReq = 3;
	    break;
	case 50:
	    numSnpsReq = 4;
	    break;
	}
    
    /* finish off report ... */
    printf("<B>Block:</B> %s<BR>\n", name);
    printf("<B>Number of SNPs in block:</B> %d<BR>\n", bed->blockCount);
    printf("<B>Number of SNPs to represent block:</B> %d<BR>\n",numSnpsReq);
    printf("<B>Strand:</B> %s<BR>\n", bed->strand);
    bedPrintPos(bed, 3);
    }
printTrackHtml(tdb);
hFreeConn(&conn);
}


void ancientRDetails(struct trackDb *tdb, char *item)
{
char *dupe, *type, *words[16];
char title[256];
int wordCount;
int start = cartInt(cart, "o");
struct sqlConnection *conn = hAllocConn();
char table[64];
boolean hasBin;
struct bed *bed = NULL;
char query[512];
struct sqlResult *sr = NULL;
char **row;
boolean firstTime = TRUE;
char *itemForUrl = item;
double ident = -1.0;

struct ancientRref *ar = NULL;

if(tdb == NULL)
    errAbort("TrackDb entry null for ancientR, item=%s\n", item);

dupe = cloneString(tdb->type);
genericHeader(tdb, item);
wordCount = chopLine(dupe, words);
printCustomUrl(tdb, item, TRUE);
hFindSplitTable(seqName, tdb->tableName, table, &hasBin);
sprintf(query, "select * from %s where name = '%s' and chrom = '%s'",
        table, item, seqName );
sr = sqlGetResult(conn, query);

while ((row = sqlNextRow(sr)) != NULL)
    {
    char *name;
    /* set up for first time */
    if (firstTime)
	firstTime = FALSE;
    else
	htmlHorizontalLine();
    bed = bedLoadN(row+hasBin, 12);

    name = bed->name;

    /* get % identity from score */
    ident = ((bed->score + 500.0)/1500.0)*100.0;
    
    /* finish off report ... */
    printf("<h4><i>Joint Alignment</i></h4>");
    printf("<B>ID:</B> %s<BR>\n", name);
    printf("<B>Number of aligned blocks:</B> %d<BR>\n", bed->blockCount);

    if( ident == 50.0 )
        printf("<B>Percent identity of aligned blocks:</B> <= %g%%<BR>\n", ident);
    else
        printf("<B>Percent identity of aligned blocks:</B> %g%%<BR>\n", ident);

    printf("<h4><i>Human Sequence</i></h4>");
    printf("<B>Strand:</B> %s<BR>\n", bed->strand);
    bedPrintPos(bed, 3);

    }

/* look in associated table 'ancientRref' to get human/mouse alignment*/
sprintf(query, "select * from %sref where id = '%s'", table, item );
sr = sqlGetResult( conn, query );
while ((row = sqlNextRow(sr)) != NULL )
    {
    ar = ancientRrefLoad(row);

    printf("<h4><i>Repeat</i></h4>");
    printf("<B>Name:</B> %s<BR>\n", ar->name);
    printf("<B>Class:</B> %s<BR>\n", ar->class);
    printf("<B>Family:</B> %s<BR>\n", ar->family);

    //print the aligned sequences in html on multiple rows
    htmlHorizontalLine();
    printf("<i>human sequence on top, mouse on bottom</i><br><br>" );
    htmlPrintJointAlignment( ar->hseq, ar->mseq, 80,
			     bed->chromStart, bed->chromEnd, bed->strand );
    }

printTrackHtml(tdb);
hFreeConn(&conn);
}

void doGcDetails(struct trackDb *tdb, char *itemName) {
/* Show details for gc percent */
char *group = tdb->tableName;
int start = cartInt(cart, "o");
struct sqlConnection *conn = hAllocConn();
struct sqlResult *sr;
char **row;
char query[256];
struct gcPercent *gc;
boolean hasBin; 
char table[64];

cartWebStart(cart, "Percentage GC in 20,000 Base Windows (GC)");

hFindSplitTable(seqName, group, table, &hasBin);
sprintf(query, "select * from %s where chrom = '%s' and chromStart = %d and name = '%s'",
	table, seqName, start, itemName);

sr = sqlGetResult(conn, query);
while ((row = sqlNextRow(sr)) != NULL)
    {
    gc = gcPercentLoad(row + hasBin);
    printPos(gc->chrom, gc->chromStart, gc->chromEnd, NULL, FALSE, NULL);
    printf("<B>GC Percentage:</B> %3.1f%%<BR>\n", ((float)gc->gcPpt)/10);
    gcPercentFree(&gc);
    }
printTrackHtml(tdb);
sqlFreeResult(&sr);
hFreeConn(&conn);
}

void chuckHtmlStart(char *title) 
/* Prints the header appropriate for the title
 * passed in. Links html to chucks stylesheet for 
 * easier maintaince 
 */
{
printf("<HTML>\n<HEAD>\n");
printf("<LINK REL=STYLESHEET TYPE=\"text/css\" href=\"http://genome-test.cse.ucsc.edu/style/blueStyle.css\" title=\"Chuck Style\">\n");
printf("<title>%s</title>\n</head><body bgcolor=\"#f3f3ff\">",title);
}

void chuckHtmlContactInfo()
/* Writes out Chuck's email so people bother Chuck instead of Jim */
{
puts("<br><br><font size=-2><i>If you have comments and/or suggestions please email "
     "<a href=\"mailto:sugnet@cse.ucsc.edu\">sugnet@cse.ucsc.edu</a>.\n");
}


void abbr(char *s, char *fluff)
/* Cut out fluff from s. */
{
int len;
s = strstr(s, fluff);
if (s != NULL)
    {
    len = strlen(fluff);
    strcpy(s, s+len);
    }
}

void printTableHeaderName(char *name, char *clickName, char *url) 
/* creates a table to display a name vertically,
 * basically creates a column of letters */
{
int i, length;
char *header = cloneString(name);
header = cloneString(header);
subChar(header,'_',' ');
length = strlen(header);
if(url == NULL)
    url = cloneString("");
/* printf("<b>Name:</b> %s\t<b>clickName:</b> %s\n", name,clickName); */
if(strstr(clickName,name)) 
    printf("<table border=0 cellspacing=0 cellpadding=0 bgcolor=\"D9E4F8\">\n");
else
    printf("<table border=0 cellspacing=0 cellpadding=0>\n");
for(i = 0; i < length; i++)
    {
    if(header[i] == ' ') 
	printf("<tr><td align=center>&nbsp</td></tr>\n");
    else
	{
	if(strstr(clickName,name)) 
	    printf("<tr><td align=center bgcolor=\"D9E4F8\">");
	else 
	    printf("<tr><td align=center>");
	
	/* if we have a url, create a reference */
	if(differentString(url,""))
	    printf("<a href=\"%s\" TARGET=_BLANK>%c</a>", url, header[i]);
	else
	    printf("%c", header[i]);

	if(strstr(clickName,name)) 
	    {
	    printf("</font>");
	    }
	printf("</td></tr>");
	}
    printf("\n");
    }
printf("</table>\n");
freez(&header);
}

struct sageExp *loadSageExps(char *tableName, struct bed  *bedist)
/* load the sage experiment data. */
{
char *user = cfgOption("db.user");
char *password = cfgOption("db.password");
struct sqlConnection *sc = NULL;
//struct sqlConnection *sc = sqlConnectRemote("localhost", user, password, "hgFixed");
char query[256];
struct sageExp *seList = NULL, *se=NULL;
char **row;
struct sqlResult *sr = NULL;
char *tmp= cloneString("select * from sageExp order by num");
if(hTableExists(tableName))
    sc = hAllocConn();
else
    sc = sqlConnectRemote("localhost", user, password, "hgFixed");

sprintf(query,"%s",tmp);
sr = sqlGetResult(sc,query);
while((row = sqlNextRow(sr)) != NULL)
    {
    se = sageExpLoad(row);
    slAddHead(&seList,se);
    }
freez(&tmp);
sqlFreeResult(&sr);
if(hTableExists(tableName))
    hFreeConn(&sc);
else
    sqlDisconnect(&sc);
slReverse(&seList);
return seList;
}

struct sage *loadSageData(char *table, struct bed* bedList)
/* load the sage data by constructing a query based on the qNames of the bedList
 */
{
char *user = cfgOption("db.user");
char *password = cfgOption("db.password");
struct sqlConnection *sc = NULL;
struct dyString *query = newDyString(2048);
struct sage *sgList = NULL, *sg=NULL;
struct bed *bed=NULL;
char **row;
int count=0;
struct sqlResult *sr = NULL;
if(hTableExists(table))
    sc = hAllocConn();
else
    sc = sqlConnectRemote("localhost", user, password, "hgFixed");
dyStringPrintf(query, "%s", "select * from sage where ");
for(bed=bedList;bed!=NULL;bed=bed->next)
    {
    if(count++) 
	{
	dyStringPrintf(query," or uni=%d ", atoi(bed->name + 3 ));
	}
    else 
	{
	dyStringPrintf(query," uni=%d ", atoi(bed->name + 3));
	}
    }
sr = sqlGetResult(sc,query->string);
while((row = sqlNextRow(sr)) != NULL)
    {
    sg = sageLoad(row);
    slAddHead(&sgList,sg);
    }
sqlFreeResult(&sr);
if(hTableExists(table))
    hFreeConn(&sc);
else
    sqlDisconnect(&sc);
slReverse(&sgList);
freeDyString(&query);
return sgList;
}

int sageBedWSListIndex(struct bed *bedList, int uni)
/* find the index of a bed by the unigene identifier in a bed list */
{
struct bed *bed;
int count =0;
char buff[128];
sprintf(buff,"Hs.%d",uni);
for(bed = bedList; bed != NULL; bed = bed->next)
    {
    if(sameString(bed->name,buff))
	return count;
    count++;
    }
errAbort("Didn't find the unigene tag %s",buff);
return 0;
}

int sortSageByBedOrder(const void *e1, const void *e2)
/* used by slSort to sort the sage experiment data using the order of the beds */
{
const struct sage *s1 = *((struct sage**)e1);
const struct sage *s2 = *((struct sage**)e2);
return(sageBedWSListIndex(sageExpList,s1->uni) - sageBedWSListIndex(sageExpList,s2->uni));
}

void printSageGraphUrl(struct sage *sgList)
/* print out a url to a cgi script which will graph the results */
{
struct sage *sg = NULL;
if (sgList == NULL)
    return;
printf("Please click ");
printf("<a target=_blank href=\"../cgi-bin/sageVisCGI?");
for(sg = sgList; sg != NULL; sg = sg->next)
    {
    if(sg->next == NULL)
	printf("u=%d", sg->uni);
    else 
	printf("u=%d&", sg->uni);
    
    }
printf("&db=%s",database);
printf("\">here</a>");
printf(" to see the data as a graph.\n");
}

void printSageReference(struct sage *sgList, struct trackDb *tdb)
{
printf("%s", tdb->html);
}

void sagePrintTable(struct bed *bedList, char *itemName, struct trackDb *tdb) 
/* load up the sage experiment data using bed->qNames and display it as a table */
{
struct sageExp *seList = NULL, *se =NULL;
struct sage *sgList=NULL, *sg=NULL;
int featureCount;
int count=0;
seList=loadSageExps("sageExp",bedList);
sgList = loadSageData("sage", bedList);
slSort(&sgList,sortSageByBedOrder);

printSageReference(sgList, tdb);
printSageGraphUrl(sgList);
printf("<BR>\n");
for(sg=sgList; sg != NULL; sg = sg->next)
    {
    char buff[256];
    sprintf(buff,"Hs.%d",sg->uni);
    printStanSource(buff, "unigene");
    }
featureCount= slCount(sgList); 
printf("<basefont size=-1>\n");
printf("<table cellspacing=0 border=1 bordercolor=\"black\">\n");
printf("<tr>\n");
printf("<th align=center>Sage Experiment</th>\n");
printf("<th align=center>Tissue</th>\n");
printf("<th align=center colspan=%d valign=top>Uni-Gene Clusters<br>(<b>Median</b> [Ave &plusmn Stdev])</th>\n",featureCount);
printf("</tr>\n<tr><td>&nbsp</td><td>&nbsp</td>\n");
for(sg = sgList; sg != NULL; sg = sg->next)
    {
    char buff[32];
    char url[256];
    sprintf(buff,"Hs.%d",sg->uni);
    printf("<td valign=top align=center>\n");
    sprintf(url, "http://www.ncbi.nlm.nih.gov/SAGE/SAGEcid.cgi?cid=%d&org=Hs",sg->uni);
    printTableHeaderName(buff, itemName, url);
    printf("</td>");
    }
printf("</tr>\n");
/* for each experiment write out the name and then all of the values */
for(se=seList;se!=NULL;se=se->next)
    {
    char *tmp;
    float mark = (float)10000.0/se->totalCount;
    tmp = strstr(se->exp,"_");
    if(++count%2)
	printf("<tr>\n");
    else 
	printf("<tr bgcolor=\"#bababa\">\n");
    printf("<td align=left>");
    printf("%s</td>\n", tmp ? (tmp+1) : se->exp);

    printf("<td align=left>%s</td>\n", se->tissueType);
    for(sg=sgList; sg!=NULL; sg=sg->next)
	{
	if(sg->aves[se->num] == -1.0) 
	    printf("<td>N/A</td>");
	else 
	    printf("<td>  <b>%4.1f</b> <font size=-2>[%.2f &plusmn %.2f]</font></td>\n",
		   sg->meds[se->num],sg->aves[se->num],sg->stdevs[se->num]);
	}
    printf("</tr>\n");	   
    }
printf("</table>\n");
}


struct bed *bedWScoreLoadByChrom(char *table, char *chrom, int start, int end)
{
struct sqlConnection *conn = hAllocConn();
struct sqlResult *sr = NULL;
struct bed *bedWS, *bedWSList = NULL;
char **row;
char query[256];
struct hTableInfo *hti = hFindTableInfo(seqName, table);
if(hti == NULL)
    errAbort("Can't find table: %s", seqName);
else if(hti && sameString(hti->startField, "tStart"))
    snprintf(query, sizeof(query), "select qName,tStart,tEnd from %s where tName='%s' and tStart < %u and tEnd > %u", 
	     table, seqName, winEnd, winStart);
else if(hti && sameString(hti->startField, "chromStart"))
    snprintf(query, sizeof(query), "select name,chromStart,chromEnd from %s where chrom='%s' and chromStart < %u and chromEnd > %u", 
	     table, seqName, winEnd, winStart);
else
    errAbort("%s doesn't have tStart or chromStart");
sr = sqlGetResult(conn, query);
while((row = sqlNextRow(sr)) != NULL)
    {
    AllocVar(bedWS);
    bedWS->name = cloneString(row[0]);
    bedWS->chromStart = sqlUnsigned(row[1]);
    bedWS->chromEnd = sqlUnsigned(row[2]);
    bedWS->chrom = cloneString(seqName);
    slAddHead(&bedWSList, bedWS);
    }
slReverse(&bedWSList);
sqlFreeResult(&sr);
hFreeConn(&conn);
return bedWSList;
}

/* Lowe Lab additions */

void llDoCodingGenes(struct trackDb *tdb, char *item, 
		     char *pepTable, char *extraTable)
/* Handle click on gene track. */
{
struct minGeneInfo ginfo;
char query[256];
struct sqlResult *sr;
char **row;
char *dupe, *type, *words[16];
char title[256];
int wordCount;
int start = cartInt(cart, "o"), num = 0;
struct sqlConnection *conn = hAllocConn();

dupe = cloneString(tdb->type);
genericHeader(tdb, item);
wordCount = chopLine(dupe, words);
if (wordCount > 1)
    num = atoi(words[1]);
if (num < 3) num = 3;
genericBedClick(conn, tdb, item, start, num);
if (pepTable != NULL && hTableExists(pepTable))
    {
    char *pepNameCol = sameString(pepTable, "gbSeq") ? "acc" : "name";
    conn = hAllocConn();
    // simple query to see if pepName has a record in pepTable:
    safef(query, sizeof(query), "select 0 from %s where %s = '%s'",
	  pepTable, pepNameCol, item);
    sr = sqlGetResult(conn, query);
    if ((row = sqlNextRow(sr)) != NULL)
	{
	hgcAnchorSomewhere("htcTranslatedProtein", item, pepTable, seqName);
	printf("Predicted Protein</A> <BR>\n"); 
	}
    sqlFreeResult(&sr);
    }
if (extraTable != NULL && hTableExists(extraTable)) 
    {
    conn = hAllocConn();
    sprintf(query, "select * from %s where name = '%s'", extraTable, item);
    sr = sqlGetResult(conn, query);
    while ((row = sqlNextRow(sr)) != NULL) 
	{
	minGeneInfoStaticLoad(row, &ginfo);
	printf("<B>Product: </B>%s<BR>\n", ginfo.product);
	printf("<B>Note: </B>%s<BR>\n", ginfo.note);
	}
    sqlFreeResult(&sr);
    }
printTrackHtml(tdb);
hFreeConn(&conn);
}

void doLoweTrnaGene(struct trackDb *tdb, char *trnaName)
/* Handle click Todd Lowe tRNA track. */
{
char *track = tdb->tableName;
struct loweTrnaGene *trna;
char query[512];
struct sqlConnection *conn = hAllocConn();
struct sqlResult *sr;
char *dupe, *type, *words[16];
char **row;
int wordCount;
int rowOffset;
int start = cartInt(cart, "o"), num = 0;

genericHeader(tdb,trnaName);
dupe = cloneString(tdb->type);
wordCount = chopLine(dupe, words);
if (wordCount > 1)
    num = atoi(words[1]);
if (num < 3) num = 3;
genericBedClick(conn, tdb, trnaName, start, num);
rowOffset = hOffsetPastBin(seqName, track);
sprintf(query, "select * from %s where name = '%s'", track, trnaName);
sr = sqlGetResult(conn, query);
if ((row = sqlNextRow(sr)) != NULL)
    {
    trna = loweTrnaGeneLoad(row);
    }
sqlFreeResult(&sr);
hFreeConn(&conn);
if (trna != NULL)
    {
    printf("<B>Amino acid: </B> %s<BR>\n",trna->aa);
    printf("<B>tRNA anti-codon: </B> %s<BR>\n",trna->ac);
    printf("<B>Contains an inton? </B> %s<BR>\n",(trna->ci[0]=='Y'?"Yes":"No"));    
    printf("<B>tRNAScanSE score: </B> %.2f<BR>\n",trna->scan);    
    }
printTrackHtml(tdb);
loweTrnaGeneFree(&trna);
}

void doTigrCmrGene(struct trackDb *tdb, char *tigrName)
/* Handle the TIRG CMR gene track. */
{
char *track = tdb->tableName;
struct tigrCmrGene *tigr;
char query[512];
struct sqlConnection *conn = hAllocConn();
struct sqlResult *sr;
char *dupe, *type, *words[16];
char **row;
int wordCount;
int rowOffset;
int start = cartInt(cart, "o"), num = 0;

genericHeader(tdb,tigrName);
dupe = cloneString(tdb->type);
wordCount = chopLine(dupe, words);
if (wordCount > 1)
    num = atoi(words[1]);
if (num < 3) num = 3;
genericBedClick(conn, tdb, tigrName, start, num);
rowOffset = hOffsetPastBin(seqName, track);
sprintf(query, "select * from %s where name = '%s'", track, tigrName);
sr = sqlGetResult(conn, query);
while ((row = sqlNextRow(sr)) != NULL)
    {
    tigr = tigrCmrGeneLoad(row);
    if (tigr != NULL)
	{
	printf("<B>Primary annotation locus: </B> %s<BR>\n",tigr->primLocus);
	printf("<B>TIGR common name: </B> %s<BR>\n",tigr->tigrCommon);
	printf("<B>Another TIGR gene name: </B> %s<BR>\n",tigr->tigrGene);
	printf("<B>Enzyme comission number: </B> %s<BR>\n",tigr->tigrECN);
	printf("<B>Protein length: </B> %d<BR>\n",tigr->tigrPepLength);
	printf("<B>Main role: </B> %s<BR>\n",tigr->tigrMainRole);
	printf("<B>Subrole: </B> %s<BR>\n",tigr->tigrSubRole);
	printf("<B>SwissProt accession: </B> %s<BR>\n",tigr->swissProt);
	printf("<B>Genbank accession: </B> %s<BR>\n",tigr->genbank);
	printf("<B>Molecular weight: </B> %.2f d<BR>\n",tigr->tigrMw);
	printf("<B>Isoelectric point: </B> %.2f<BR>\n",tigr->tigrPi);
	printf("<B>GC percent: </B> %.2f<BR>\n",tigr->tigrGc);
	// printf("<B>GO term: </B> %s<BR>\n",tigr->goTerm);
	if (tigr->next != NULL)
	    printf("<hr>\n");
	}
    }
sqlFreeResult(&sr);
hFreeConn(&conn);
printTrackHtml(tdb);
tigrCmrGeneFree(&tigr);
}

void doCrudeBlastP(struct trackDb *tdb, char *itemName, char *trackName)
/* For the P.furiosus/P.aerophilum BLASTP tracks. */
{
struct sqlConnection *conn = hAllocConn(), *conn2;
struct sqlResult *sr = NULL;
struct minGeneInfo *mgi = NULL;
struct blastTab *bt = NULL;
char *queryDb = replaceChars(trackName,"BlastP",""), *thisDb = hGetDbName();
char *bothNames = cloneString(itemName), *qname = chopPrefix(itemName);
char **row;
char *queryGenome = cloneString(trackName);
char query[512];
int hit = 1;

genericHeader(tdb,bothNames);

/* Print Target information */

printf("<B>Target protein: </B>%s<br>\n",itemName);
sprintf(query,"select * from gbProtCodeXra where name='%s'",itemName);
sr = sqlGetResult(conn, query);
if ((row = sqlNextRow(sr)) != NULL)
    {
    mgi = minGeneInfoLoad(row);
    if (mgi != NULL)
	{
	printf("<B>Target note: </B>%s<br>\n",mgi->note);
	printf("<B>Target product: </B>%s<br>\n",mgi->product);
	}
    }
sqlFreeResult(&sr);
minGeneInfoFree(&mgi);
hFreeConn(&conn);

/* Print Query information */

conn2 = hAllocOrConnect(queryDb);
printf("<B>Query protein: </B>%s<br>\n",qname);
sprintf(query,"select * from gbProtCodeXra where name='%s'",qname);
sr = sqlGetResult(conn2, query);
if ((row = sqlNextRow(sr)) != NULL)
    {
    mgi = minGeneInfoLoad(row);
    if (mgi != NULL)
	{
	printf("<B>Target note: </B>%s<br>\n",mgi->note);
	printf("<B>Target product: </B>%s<br>\n",mgi->product);
	}
    }
sqlFreeResult(&sr);
minGeneInfoFree(&mgi);
hFreeConn(&conn2);
hSetDb(thisDb);

/* Print all the BLASTP info */

conn = hAllocConn();
sprintf(query,"select * from %sStuff where target='%s' and query='%s'",trackName, itemName,qname);
printf("<br><hr>\n");
sr = sqlGetResult(conn, query);
while ((row = sqlNextRow(sr)) != NULL)
    {
    bt = blastTabLoad(row);
    printf("<u><h3>Hit #%d</h3></u>",hit++);
    printf("<B>Percent Identity: </B>%.2f<BR>\n",bt->identity);
    printf("<B>E-value: </B>%.2E<BR>\n",bt->eValue);
    printf("<B>Bit score: </B>%.2f<BR>\n",bt->bitScore);
    printf("<B>Length of alignment: </B>%d<BR>\n",bt->aliLength);
    printf("<B>Number of mismatches: </B>%d<BR>\n",bt->mismatch);
    printf("<B>Number of gap openings: </B>%d<BR>\n",bt->gapOpen);
    printf("<B>Query Start: </B>%d<BR>\n",bt->qStart+1);
    printf("<B>Query End: </B>%d<BR>\n",bt->qEnd);
    printf("<B>Target Start: </B>%d<BR>\n",bt->tStart+1);
    printf("<B>Target End: </B>%d<BR>\n",bt->tEnd);
    blastTabFree(&bt);
    }
sqlFreeResult(&sr);
hFreeConn(&conn);
freeMem(queryDb);
freeMem(bothNames);
}

void doSageDataDisp(char *tableName, char *itemName, struct trackDb *tdb) 
{
struct bed *sgList = NULL;
char buff[64];
char *s=NULL;
int sgCount=0;
chuckHtmlStart("Sage Data Requested");
printf("<h2>Sage Data for: %s %d-%d</h2>\n", seqName, winStart+1, winEnd);
puts("<table cellpadding=0 cellspacing=0><tr><td>\n");

sgList = bedWScoreLoadByChrom(tableName, seqName, winStart, winEnd);

sgCount = slCount(sgList);
if(sgCount > 50)
    printf("<hr><p>That will create too big of a table, try creating a window with less than 50 elements.<hr>\n");
else 
    {
    sageExpList = sgList;
    sagePrintTable(sgList, itemName, tdb);
    }
printf("</td></tr></table>\n");
/*zeroBytes(buff,64);
  sprintf(buff,"%d",winStart);
  cgiMakeHiddenVar("winStart", buff);
  zeroBytes(buff,64);
  sprintf(buff,"%d",winEnd);
  cgiMakeHiddenVar("winEnd", buff);
  cgiMakeHiddenVar("db",database); 
  printf("<br>\n");*/
chuckHtmlContactInfo();
}

int vgFindRgb(struct vGfx *vg, struct rgbColor *rgb)
/* Find color index corresponding to rgb color. */
{
return vgFindColorIx(vg, rgb->r, rgb->g, rgb->b);
}

void makeGrayShades(struct vGfx *vg)
/* Make eight shades of gray in display. */
{
int i;
for (i=0; i<=maxShade; ++i)
    {
    struct rgbColor rgb;
    int level = 255 - (255*i/maxShade);
    if (level < 0) level = 0;
    rgb.r = rgb.g = rgb.b = level;
    shadesOfGray[i] = vgFindRgb(vg, &rgb);
    }
shadesOfGray[maxShade+1] = MG_RED;
}

void mgMakeColorGradient(struct memGfx *mg, 
			 struct rgbColor *start, struct rgbColor *end,
			 int steps, Color *colorIxs)
/* Make a color gradient that goes smoothly from start
 * to end colors in given number of steps.  Put indices
 * in color table in colorIxs */
{
double scale = 0, invScale;
double invStep;
int i;
int r,g,b;

steps -= 1;	/* Easier to do the calculation in an inclusive way. */
invStep = 1.0/steps;
for (i=0; i<=steps; ++i)
    {
    invScale = 1.0 - scale;
    r = invScale * start->r + scale * end->r;
    g = invScale * start->g + scale * end->g;
    b = invScale * start->b + scale * end->b;
    colorIxs[i] = mgFindColor(mg, r, g, b);
    scale += invStep;
    }
}

void makeRedGreenShades(struct memGfx *mg) 
/* Allocate the  shades of Red, Green and Blue */
{
static struct rgbColor black = {0, 0, 0};
static struct rgbColor red = {255, 0, 0};
mgMakeColorGradient(mg, &black, &red, maxRGBShade+1, shadesOfRed);
exprBedColorsMade = TRUE;
}

char *altGraphXMakeImage(struct trackDb *tdb, struct altGraphX *ag)
/* Create a drawing of splicing pattern. */
{
MgFont *font = mgSmallFont();
int trackTabWidth = 11;
int fontHeight = mgFontLineHeight(font);
struct spaceSaver *ssList = NULL;
struct hash *heightHash = NULL;
int rowCount = 0;
struct tempName gifTn;
int pixWidth = atoi(cartUsualString(cart, "pix", "620" ));
int pixHeight = 0;
struct vGfx *vg;
int lineHeight = 0;
double scale = 0;

scale = (double)pixWidth/(ag->tEnd - ag->tStart);
lineHeight = 2 * fontHeight +1;
altGraphXLayout(ag, ag->tStart, ag->tEnd, scale, 100, &ssList, &heightHash, &rowCount);
pixHeight = rowCount * lineHeight;
makeTempName(&gifTn, "hgc", ".gif");
vg = vgOpenGif(pixWidth, pixHeight, gifTn.forCgi);
makeGrayShades(vg);
vgSetClip(vg, 0, 0, pixWidth, pixHeight);
altGraphXDrawPack(ag, ssList, vg, 0, 0, pixWidth, lineHeight, lineHeight-1,
		  ag->tStart, ag->tEnd, scale, font, MG_BLACK, shadesOfGray, "Dummy", NULL);
vgUnclip(vg);
vgClose(&vg); 
printf(
       "<IMG SRC = \"%s\" BORDER=1 WIDTH=%d HEIGHT=%d><BR>\n",
       gifTn.forHtml, pixWidth, pixHeight);
return cloneString(gifTn.forHtml);
}

char *agXStringForEdge(struct altGraphX *ag, int i)
/* classify an edge as intron or exon */
{
if(ag->vTypes[ag->edgeStarts[i]] == ggSoftStart ||
   ag->vTypes[ag->edgeStarts[i]] == ggHardStart)
    return "exon";
else if (ag->vTypes[ag->edgeStarts[i]] == ggSoftEnd ||
	 ag->vTypes[ag->edgeStarts[i]] == ggHardEnd)
    return "intron";
else
    return "unknown";
}

char *agXStringForType(enum ggVertexType t)
/* convert a type to a string */
{
switch (t)
    {
    case ggSoftStart:
	return "ss";
    case ggHardStart:
	return "hs";
    case ggSoftEnd:
	return "se";
    case ggHardEnd:
	return "he";
    }
return "NA";
}

void printAltGraphXEdges(struct altGraphX *ag)
/* Print out at table showing all of the vertexes and 
   edges of an altGraphX. */
{
int i = 0, j = 0;
printf("<table cellpadding=1 border=1>\n");
printf("</table>\n");
printf("<table cellpadding=0 cellspacing=0>\n");
printf("<tr><th><b>Vertices</b></th><th><b>Edges</b></th></tr>\n");
printf("<tr><td valign=top>\n");
printf("<table cellpadding=1 border=1>\n");
printf("<tr><th><b>Number</b></th><th><b>Type</b></th></tr>\n");
for(i=0; i<ag->vertexCount; i++)
    {
    printf("<tr><td>%d</td><td>%s</td></tr>\n", i, agXStringForType(ag->vTypes[i]));
    }
printf("</table>\n");
printf("</td><td valign=top>\n");
printf("<table cellpadding=1 border=1>\n");
printf("<tr><th><b>Start</b></th><th><b>End</b></th><th><b>Type</b></th><th><b>Evidence</b></th></tr>\n");
for(i=0; i<ag->edgeCount; i++)
    {
    struct evidence *e =  slElementFromIx(ag->evidence, i);
    printf("<tr><td>%d</td><td>%d</td>", 	   ag->edgeStarts[i], ag->edgeEnds[i]);
    printf("<td><a href=\"%s?position=%s:%d-%d&mrna=full&intronEst=full&refGene=full&altGraphX=full\">%s</a></td><td>", 
	   hgTracksName(), 
	   ag->tName, 
	   ag->vPositions[ag->edgeStarts[i]], 
	   ag->vPositions[ag->edgeEnds[i]],
	   agXStringForEdge(ag, i));
    for(j=0; j<e->evCount; j++)
	printf("%s, ", ag->mrnaRefs[e->mrnaIds[j]]);
    printf("</td></tr>\n");
    }
printf("</table>\n");
}

void doAltGraphXDetails(struct trackDb *tdb, char *item)
/* do details page for an altGraphX */
{
int id = atoi(item);
char query[256];
int i,j;
struct altGraphX *ag = NULL;
struct altGraphX *orthoAg = NULL;
char buff[128];
struct sqlConnection *conn = hAllocConn();
char *image = NULL;

/* Load the altGraphX record and start page. */
if(id != 0) 
    {
    snprintf(query, sizeof(query),"select * from %s where id=%d", tdb->tableName, id);
    ag = altGraphXLoadByQuery(conn, query);
    }
else
    {
    snprintf(query, sizeof(query),"select * from %s where tName like '%s' and tStart <= %d and tEnd >= %d", 
	     tdb->tableName, seqName, winEnd, winStart);
    ag = altGraphXLoadByQuery(conn, query);
    }
if(ag == NULL) 
    errAbort("hgc::doAltGraphXDetails() - couldn't find altGraphX with id=%d", id);
genericHeader(tdb, ag->name);
printPosOnChrom(ag->tName, ag->tStart, ag->tEnd, ag->strand, FALSE, NULL);

/* Print a display of the Graph. */
printf("<b>Plots of Alt-Splicing:</b>");
printf("<center>\n");
if(sameString(tdb->tableName, "altGraphXPsb2004")) 
    printf("Common Splicing<br>");
printf("Alt-Splicing drawn to scale.<br>");
image = altGraphXMakeImage(tdb,ag);
freez(&image);
/* Normally just print graph with exons scaled up. For conserved
   track also display orthologous loci. */
if(differentString(tdb->tableName, "altGraphXPsb2004"))
    {
    struct altGraphX *copy = altGraphXClone(ag);
    altGraphXEnlargeExons(copy);
    printf("<br>Alt-Splicing drawn with exons enlarged.<br>\n");
    image = altGraphXMakeImage(tdb,copy);
    freez(&image);
    altGraphXFree(&copy);
    }
else
    {
    struct sqlConnection *orthoConn = NULL;
    struct altGraphX *origAg = NULL;
    hSetDb2("mm3");
    safef(query, sizeof(query), "select * from altGraphX where name='%s'", ag->name);
    origAg = altGraphXLoadByQuery(conn, query);
    puts("<br><center>Human</center>\n");
    altGraphXMakeImage(tdb,origAg);
    orthoConn = hAllocConn2();
    safef(query, sizeof(query), "select orhtoAgName from orthoAgReport where agName='%s'", ag->name);
    sqlQuickQuery(conn, query, buff, sizeof(buff));
    safef(query, sizeof(query), "select * from altGraphX where name='%s'", buff);
    orthoAg = altGraphXLoadByQuery(orthoConn, query);
    if(differentString(orthoAg->strand, origAg->strand))
	{
	altGraphXReverseComplement(orthoAg);
	puts("<br>Mouse (opposite strand)\n");
	}
    else 
	puts("<br>Mouse\n");
    printf("<a HREF=\"%s?db=%s&position=%s:%d-%d&mrna=squish&intronEst=squish&refGene=pack&altGraphX=full&%s\"",
	   hgTracksName(), "mm3", orthoAg->tName, orthoAg->tStart, orthoAg->tEnd, cartSidUrlString(cart));
    printf(" ALT=\"Zoom to browser coordinates of altGraphX\">");
    printf("<font size=-1>[%s.%s:%d-%d]</font></a><br><br>\n", "mm3", 
	   orthoAg->tName, orthoAg->tStart, orthoAg->tEnd);
    altGraphXMakeImage(tdb,orthoAg);
    }
printf("<br><a HREF=\"%s?position=%s:%d-%d&mrna=full&intronEst=full&refGene=full&altGraphX=full&%s\"",
       hgTracksName(), ag->tName, ag->tStart, ag->tEnd, cartSidUrlString(cart));
printf(" ALT=\"Zoom to browser coordinates of Alt-Splice\">");
printf("Jump to browser for %s</a><font size=-1> [%s:%d-%d] </font><br><br>\n", ag->name, ag->tName, ag->tStart, ag->tEnd);
if(cgiVarExists("agxPrintEdges"))
    printAltGraphXEdges(ag);
printf("</center>\n");
printTrackHtml(tdb);
hFreeConn(&conn);
}


struct lineFile *openExtLineFile(unsigned int extFileId)
/* Open line file corresponding to id in extFile table. */
{
char *path = hExtFileName("extFile", extFileId);
struct lineFile *lf = lineFileOpen(path, TRUE);
freeMem(path);
return lf;
}

char *hgcNameAndSettings()
/* Return path to hgc with variables to store UI settings.
 */
{
static struct dyString *dy = NULL;
if (dy == NULL)
    {
    dy = newDyString(128);
    dyStringPrintf(dy, "%s?%s", hgcName(), cartSidUrlString(cart)); 
    } 
return dy->string; 
}

void printSampleWindow( struct psl *thisPsl, int thisWinStart, int
			thisWinEnd, char *winStr, char *otherOrg, char *otherDb, 
			char *pslTableName )
{
char otherString[256];
char pslItem[1024];
char *cgiPslItem;

sprintf( pslItem, "%s:%d-%d %s:%d-%d", thisPsl->qName, thisPsl->qStart, thisPsl->qEnd, thisPsl->tName, thisPsl->tStart, thisPsl->tEnd );
cgiPslItem = cgiEncode(pslItem);
sprintf(otherString, "%d&pslTable=%s&otherOrg=%s&otherChromTable=%s&otherDb=%s", thisPsl->tStart, 
	pslTableName, otherOrg, "chromInfo" , otherDb );
if (pslTrimToTargetRange(thisPsl, thisWinStart, thisWinEnd) != NULL)
    {
    hgcAnchorWindow("htcLongXenoPsl2", cgiPslItem, thisWinStart,
		    thisWinEnd, otherString, thisPsl->tName);
    printf("%s</A>\n", winStr );
    }
}
                                                        

void firstAndLastPosition( int *thisStart, int *thisEnd, struct psl *thisPsl )
/*return the first and last base of a psl record (not just chromStart
 * and chromEnd but the actual blocks.*/
{
*thisStart = thisPsl->tStarts[0];
*thisEnd = thisPsl->tStarts[thisPsl->blockCount - 1];
if( thisPsl->strand[1] == '-' )
    {
    *thisStart = thisPsl->tSize - *thisStart;
    *thisEnd = thisPsl->tSize - *thisEnd;
    }
*thisEnd += thisPsl->blockSizes[thisPsl->blockCount - 1];
}

boolean sampleClickRelevant( struct sample *smp, int i, int left, int right,
			     int humMusWinSize, int thisStart, int thisEnd )
/* Decides if a sample is relevant for the current window and psl
 * record start and end positions */
{

if( smp->chromStart + smp->samplePosition[i] -
    humMusWinSize / 2 + 1< left
    &&  smp->chromStart + smp->samplePosition[i] + humMusWinSize / 2 < left ) 
    return(0);

if( smp->chromStart + smp->samplePosition[i] -
    humMusWinSize / 2  + 1< thisStart 
    && smp->chromStart + smp->samplePosition[i] + humMusWinSize / 2 < thisStart  ) 
    return(0);

if( smp->chromStart + smp->samplePosition[i] -
    humMusWinSize / 2 + 1> right
    && smp->chromStart + smp->samplePosition[i] +
    humMusWinSize / 2  > right )
    return(0);


if( smp->chromStart + smp->samplePosition[i] -
    humMusWinSize / 2 + 1 > thisEnd 
    && smp->chromStart + smp->samplePosition[i] +
    humMusWinSize / 2  > thisEnd  ) 
    return(0);

return(1);
}
 
static double whichNum( double tmp, double min0, double max0, int n)
/*gets range nums. from bin values*/
{
return( (max0 - min0)/(double)n * tmp + min0 );
}

void humMusSampleClick(struct sqlConnection *conn, struct trackDb *tdb,
		       char *item, int start, int smpSize, char *otherOrg, char *otherDb,
		       char *pslTableName, boolean printWindowFlag )
/* Handle click in humMus sample (wiggle) track. */
{
int humMusWinSize = 50;
int flag;
int i;
char table[64];
boolean hasBin;
struct sample *smp;
char query[512];
char istr[1024];
char tempTableName[1024];
struct sqlResult *sr;
char **row;
char **pslRow;
boolean firstTime = TRUE;
struct psl *psl;
struct psl *thisPsl;

char pslItem[1024];
char str[256];
char thisItem[256];
char *cgiItem;
char otherString[256] = "";


struct sqlResult *pslSr;
struct sqlConnection *conn2 = hAllocConn();

int thisStart, thisEnd;

int left = cartIntExp( cart, "l" );
int right = cartIntExp( cart, "r" );


char *winOn = cartUsualString( cart, "win", "F" );
//errAbort( "(%s), (%s)\n", pslTableName, pslTableName );

hFindSplitTable(seqName, tdb->tableName, table, &hasBin);
sprintf(query, "select * from %s where name = '%s' and chrom = '%s'",
	table, item, seqName);

sr = sqlGetResult(conn, query);
while ((row = sqlNextRow(sr)) != NULL)
    {
    if (firstTime)
	firstTime = FALSE;
    else
	htmlHorizontalLine();
    smp = sampleLoad(row+hasBin);

    sprintf( tempTableName, "%s_%s", smp->chrom, pslTableName );
    hFindSplitTable(seqName, pslTableName, table, &hasBin);
    sprintf(query, "select * from %s where tName = '%s' and tEnd >= %d and tStart <= %d" 
	    , table, smp->chrom, smp->chromStart+smp->samplePosition[0]
	    , smp->chromStart+smp->samplePosition[smp->sampleCount-1] );


    pslSr = sqlGetResult(conn2, query);

    if(!sameString(winOn,"T"))
	{
	while(( pslRow = sqlNextRow(pslSr)) != NULL )
	    {
	    thisPsl = pslLoad( pslRow+hasBin );
	    firstAndLastPosition( &thisStart, &thisEnd, thisPsl );

	    snprintf(thisItem, 256, "%s:%d-%d %s:%d-%d", thisPsl->qName,
		     thisPsl->qStart, thisPsl->qEnd, thisPsl->tName,
		     thisPsl->tStart, thisPsl->tEnd );

	    cgiItem = cgiEncode(thisItem);
	    longXenoPsl1Given(tdb, thisItem, otherOrg, "chromInfo",
			      otherDb, thisPsl, pslTableName );

	    sprintf(otherString, "%d&win=T", thisPsl->tStart );
	    hgcAnchorSomewhere( tdb->tableName, cgiEncode(item), otherString, thisPsl->tName );
	    printf("View individual alignment windows\n</a>");
	    printf("<br><br>");
	    }
	}
    else
	{
	cartSetString( cart, "win", "F" );
	printf("<h3>Alignments Windows </h3>\n"
	       "<b>start&nbsp;&nbsp;&nbsp;&nbsp;&nbsp;&nbsp;&nbsp;&nbsp;stop"
	       "&nbsp;&nbsp;&nbsp;&nbsp;&nbsp;&nbsp;&nbsp;&nbsp;L-score</b><br>" );


	while(( pslRow = sqlNextRow(pslSr)) != NULL )
	    {
	    thisPsl = pslLoad( pslRow+hasBin );

	    firstAndLastPosition( &thisStart, &thisEnd, thisPsl );

	    for( i=0; i<smp->sampleCount; i++ )
		{
		if( !sampleClickRelevant( smp, i, left, right, humMusWinSize,
					  thisStart, thisEnd ) )
		    continue;

		snprintf( str, 256, 
			  "%d&nbsp;&nbsp;&nbsp;&nbsp;%d&nbsp;&nbsp;&nbsp;&nbsp;%g<br>",
			  max( smp->chromStart + smp->samplePosition[i] -
			       humMusWinSize / 2 + 1, thisStart + 1),
			  min(smp->chromStart +  smp->samplePosition[i] +
			      humMusWinSize / 2, thisEnd ),
			  whichNum(smp->sampleHeight[i],0.0,8.0,1000) );
		//0 to 8.0 is the fixed total L-score range for
		//all these conservation tracks. Scores outside 
		//this range are truncated.

		printSampleWindow( thisPsl,
				   smp->chromStart + smp->samplePosition[i] -
				   humMusWinSize / 2,
				   smp->chromStart + smp->samplePosition[i] +
				   humMusWinSize / 2,
				   str, otherOrg, otherDb, pslTableName );
		}
	    printf("<br>");
	    }
	}
    }
}

void footPrinterSampleClick(struct sqlConnection *conn, struct trackDb *tdb, 
			    char *item, int start, int smpSize)
/* Handle click in humMus sample (wiggle) track. */
{
int humMusWinSize = 50;
int flag;
int i;
char table[64];
boolean hasBin;
struct sample *smp;
char query[512];
char istr[1024];
char tempTableName[1024];
struct sqlResult *sr;
char **row;
char **pslRow;
boolean firstTime = TRUE;
struct psl *psl;
struct psl *thisPsl;

char pslItem[1024];
char str[256];
char thisItem[256];
char *cgiPslItem;
char filename[10000];

char pslTableName[128] = "blastzBestMouse";

struct sqlResult *pslSr;
struct sqlConnection *conn2 = hAllocConn();

int thisStart, thisEnd;
int offset;
int motifid;

int left = cartIntExp( cart, "l" );
int right = cartIntExp( cart, "r" );

hFindSplitTable(seqName, tdb->tableName, table, &hasBin);
sprintf(query, "select * from %s where name = '%s'",
	table, item);

sr = sqlGetResult(conn, query);
while ((row = sqlNextRow(sr)) != NULL)
    {
    if (firstTime)
	firstTime = FALSE;
    else
	htmlHorizontalLine();
    smp = sampleLoad(row+hasBin);

    sscanf(smp->name,"footPrinter.%d.%d",&offset,&motifid);
    sprintf(filename,"../zoo_blanchem/new_raw2_offset%d.fa.main.html?motifID=%d",offset,motifid);

    sprintf( tempTableName, "%s_%s", smp->chrom, pslTableName );
    hFindSplitTable(seqName, pslTableName, table, &hasBin);
    sprintf(query, "select * from %s where tName = '%s' and tEnd >= %d and tStart <= %d" ,
	    table, smp->chrom, smp->chromStart+smp->samplePosition[0],
	    smp->chromStart+smp->samplePosition[smp->sampleCount-1] );

    printf("Content-Type: text/html\n\n<HTML><BODY><SCRIPT>\n");
    printf("location.replace('%s')\n",filename); 
    printf("</SCRIPT> <NOSCRIPT> No JavaScript support. "
           "Click <b><a href=\"%s\">continue</a></b> for "
	   "the requested GenBank report. </NOSCRIPT>\n", 
	   filename); 
    }

}

void humMusClickHandler(struct trackDb *tdb, char *item,
        char *targetName, char *targetDb, char *targetTable, boolean printWindowFlag )
/* Put up sample track info. */
{
char *dupe, *type, *words[16];
char title[256];
int num;
int wordCount;
int start = cartInt(cart, "o");
struct sqlConnection *conn = hAllocConn();

dupe = cloneString(tdb->type);
genericHeader(tdb, item);
wordCount = chopLine(dupe, words);
if (wordCount > 0)
    {
    type = words[0];

    num = 0;
    if (wordCount > 1)
	num = atoi(words[1]);
    if (num < 3) num = 3;

        //humMusSampleClick(conn, tdb, item, start, num, "Mouse", "mm2", "blastzBestMouse", printWindowFlag );
        humMusSampleClick( conn, tdb, item, start, num, targetName, targetDb, targetTable, printWindowFlag );
        //    "Human", "hg12", "blastzBestHuman_08_30", printWindowFlag );
    }
printTrackHtml(tdb);
freez(&dupe);
hFreeConn(&conn);
}

void footPrinterClickHandler(struct trackDb *tdb, char *item )
/* Put up generic track info. */
{  
char *dupe, *type, *words[16];
char title[256];
int num;
int wordCount;
int start = cartInt(cart, "o");
struct sqlConnection *conn = hAllocConn();
dupe = cloneString(tdb->type);
//genericHeader(tdb, item);
wordCount = chopLine(dupe, words);
if (wordCount > 0)
    {
    type = words[0];

    num = 0;
    if (wordCount > 1)
	num = atoi(words[1]);
    if (num < 3) num = 3;
    footPrinterSampleClick(conn, tdb, item, start, num);
    }
printTrackHtml(tdb);
freez(&dupe);
hFreeConn(&conn);
}


void hgCustom(char *trackId, char *fileItem)
/* Process click on custom track. */
{
char *fileName, *itemName;
struct customTrack *ctList = getCtList();
struct customTrack *ct;
struct bed *bed;
int start = cartInt(cart, "o");
char *url;

cartWebStart(cart, "Custom Track");
fileName = nextWord(&fileItem);
itemName = skipLeadingSpaces(fileItem);
printf("<H2>Custom Track Item %s</H2>\n", itemName);
for (ct = ctList; ct != NULL; ct = ct->next)
    {
    if (sameString(trackId, ct->tdb->tableName))
	break;
    }
if (ct == NULL)
    errAbort("Couldn't find %s in %s", trackId, fileName);
for (bed = ct->bedList; bed != NULL; bed = bed->next)
    {
    if (bed->chromStart == start && sameString(seqName, bed->chrom))
	{
	if (bed->name == NULL || sameString(itemName, bed->name) )
	    {
	    break;
	    }
	}
    }
if (bed == NULL)
    errAbort("Couldn't find %s@%s:%d in %s", itemName, seqName, start, fileName);
printCustomUrl(ct->tdb, itemName, TRUE);
bedPrintPos(bed, ct->fieldCount);
}

void blastProtein(struct trackDb *tdb, char *itemName)
/* Show protein to translated dna alignment for accession. */
{
char startBuf[64], endBuf[64];
int start = cartInt(cart, "o");
boolean same;
struct lineFile *lf;
struct psl *psl = 0;
enum gfType tt = gftDnaX, qt = gftProt;
boolean isProt = 1;
struct sqlResult *sr;
struct sqlConnection *conn = hAllocConn();
struct dnaSeq *seq;
char query[256], **row;
char fullTable[64];
boolean hasBin;
char uiState[64];
struct psl* pslList = getAlignments(conn, tdb->tableName, itemName);
char *useName = itemName;
char *acc = NULL, *prot = NULL;
char *gene = NULL, *pos = NULL;
char buffer[1024];
<<<<<<< HEAD
=======
boolean isDm = FALSE;
char *pred = trackDbSettingOrDefault(tdb, "pred", "NULL");
>>>>>>> 5f3cb707

strcpy(buffer, itemName);
acc = buffer;
if ((pos = strchr(acc, '.')) != NULL)
    {
    *pos++ = 0;
    if ((gene = strchr(pos, '.')) != NULL)
	{
	*gene++ = 0;
	useName = gene;
	if ((prot = strchr(gene, '.')) != NULL)
	    *prot++ = 0;
	}
    }
cartWebStart(cart, "Human Protein %s", useName);
sprintf(uiState, "%s=%u", cartSessionVarName(), cartSessionId(cart));
if (pos != NULL)
    {
    printf("<B>Human position:</B>\n");
    printf("<A TARGET=_BLANK HREF=\"%s?position=%s&db=%s\">",
	hgTracksName(), pos, "hg16");
    printf("%s</A><BR>",pos);
    }
if (acc != NULL)
    {
    printf("<B>Human mRNA:</B> <A HREF=\"");
    printEntrezNucleotideUrl(stdout, acc);
    printf("\" TARGET=_blank>%s</A><BR>\n", acc);
    }
if (prot != NULL)
    {
    printf("<B>SwissProt:</B> ");
    printf("<A HREF=\"http://www.expasy.org/cgi-bin/niceprot.pl?%s\" "
		"TARGET=_blank>%s</A></B>\n",
		prot, prot);
    }
printf("<BR><B>Protein length:</B> %d<BR>\n",pslList->qSize);

slSort(&pslList, pslCmpMatch);
if (slCount(pslList) > 1)
    printf("<P>The alignment you clicked on is first in the table below.<BR>\n");
printf("<TT><PRE>");
printf("ALIGNMENT PEPTIDE COVERAGE IDENTITY  START END EXTENT  STRAND   LINK TO BROWSER \n");
printf("--------------------------------------------------------------------------------\n");
for (same = 1; same >= 0; same -= 1)
    {
    for (psl = pslList; psl != NULL; psl = psl->next)
	{
	if (same ^ (psl->tStart != start))
	    {
	    printf("<A HREF=\"%s?o=%d&g=htcProteinAli&i=%s&c=%s&l=%d&r=%d&db=%s&aliTrack=%s&%s&pred=%s\">", 
		hgcName(), psl->tStart, psl->qName,  psl->tName,
		psl->tStart, psl->tEnd, database,tdb->tableName, uiState,pred);
	    printf("alignment</A> ");
	    printf("<A HREF=\"%s?o=%d&g=htcGetBlastPep&i=%s&c=%s&l=%d&r=%d&db=%s&aliTrack=%s&%s\">", 
		hgcName(), psl->tStart, psl->qName,  psl->tName,
		psl->tStart, psl->tEnd, database,tdb->tableName, uiState);
	    printf("peptide</A> ");
	    printf("%5.1f%%    %5.1f%% %5d %5d %5.1f%%    %c   ",
		100.0 * psl->match / psl->qSize,
		100.0 - pslCalcMilliBad(psl, TRUE) * 0.1,
		psl->qStart+1, psl->qEnd, 
		100.0 * (psl->qEnd - psl->qStart) / psl->qSize, psl->strand[1]);
	    printf("<A HREF=\"%s?position=%s:%d-%d&db=%s&ss=%s+%s&%s\">",
		hgTracksName(), psl->tName, psl->tStart + 1, psl->tEnd, database, 
		tdb->tableName, itemName, uiState);
	    sprintLongWithCommas(startBuf, psl->tStart + 1);
	    sprintLongWithCommas(endBuf, psl->tEnd);
	    printf("%s:%s-%s</A> <BR>",psl->tName,startBuf, endBuf);
	    if (same)
		printf("\n");
	    }
	}
    }
    printf("</PRE></TT>");
    /* Add description */
    printTrackHtml(tdb);
}

static void doSgdOther(struct trackDb *tdb, char *item)
/* Display information about other Sacchromyces Genome Database
 * other (not-coding gene) info. */
{
struct sqlConnection *conn = hAllocConn();
struct dyString *dy = dyStringNew(1024);
if (sqlTableExists(conn, "sgdOtherDescription"))
    {
    /* Print out description and type if available. */
    struct sgdDescription sgd;
    struct sqlResult *sr;
    char query[256], **row;
    safef(query, sizeof(query),
    	"select * from sgdOtherDescription where name = '%s'", item);
    sr = sqlGetResult(conn, query);
    while ((row = sqlNextRow(sr)) != NULL)
        {
	sgdDescriptionStaticLoad(row, &sgd);
	dyStringPrintf(dy, "<B>Description:</B> %s<BR>\n", sgd.description);
	dyStringPrintf(dy, "<B>Type:</B> %s<BR>\n", sgd.type);
	}
    sqlFreeResult(&sr);
    }
hFreeConn(&conn);
genericClickHandlerPlus(tdb, item, NULL, dy->string);
dyStringFree(&dy);
}

static void doSgdClone(struct trackDb *tdb, char *item)
/* Display information about other Sacchromyces Genome Database
 * other (not-coding gene) info. */
{
struct sqlConnection *conn = hAllocConn();
struct dyString *dy = dyStringNew(1024);

if (sqlTableExists(conn, "sgdClone"))
    {
    /* print out url with ATCC number */
    struct sgdClone sgd;
    struct sqlResult *sr;
    char query[256], **row;
    safef(query, sizeof(query),
    	"select * from sgdClone where name = '%s'", item);
    sr = sqlGetResult(conn, query);
    while ((row = sqlNextRow(sr)) != NULL)
	{
	sgdCloneStaticLoad(row+1, &sgd);
	dyStringPrintf(dy, "<B>ATCC catalog number:</B> %s <BR>\n", sgd.atccName);
	}
    sqlFreeResult(&sr);
    }
hFreeConn(&conn);
genericClickHandlerPlus(tdb, item,  NULL, dy->string);
dyStringFree(&dy);
}

static void doSimpleDiff(struct trackDb *tdb, char *otherOrg)
/* Print out simpleDiff info. */
{
struct simpleNucDiff snd;
struct sqlConnection *conn = hAllocConn();
char fullTable[64];
char query[256], **row;
struct sqlResult *sr;
int rowOffset;
int start = cartInt(cart, "o");

genericHeader(tdb, NULL);
if (!hFindSplitTable(seqName, tdb->tableName, fullTable, &rowOffset))
    errAbort("No %s track in database %s", tdb->tableName, database);
safef(query, sizeof(query),
    "select * from %s where chrom = '%s' and chromStart=%d", 
    fullTable, seqName, start);
sr = sqlGetResult(conn, query);
while ((row = sqlNextRow(sr)) != NULL)
    {
    simpleNucDiffStaticLoad(row + rowOffset, &snd);
    printf("<B>%s sequence:</B> %s<BR>\n", hOrganism(database), snd.tSeq);
    printf("<B>%s sequence:</B> %s<BR>\n", otherOrg, snd.qSeq);
    bedPrintPos((struct bed*)&snd, 3);
    printf("<BR>\n");
    }
sqlFreeResult(&sr);
hFreeConn(&conn);
printTrackHtml(tdb);
}

static void doVntr(struct trackDb *tdb, char *item)
/* Perfect microsatellite repeats from VNTR program (Gerome Breen). */
{
struct vntr vntr;
struct sqlConnection *conn = hAllocConn();
struct sqlResult *sr = NULL;
char **row;
char extra[256];
int rowOffset = 0;
int start = cartInt(cart, "o");

genericHeader(tdb, item);
genericBedClick(conn, tdb, item, start, 4);
safef(extra, sizeof(extra), "chromStart = %d", start);
sr = hRangeQuery(conn, tdb->tableName, seqName, winStart, winEnd, extra,
		 &rowOffset);
if ((row = sqlNextRow(sr)) != NULL)
    {
    vntrStaticLoad(row + rowOffset, &vntr);
    printf("<B>Number of perfect repeats:</B> %.02f<BR>\n", vntr.repeatCount);
    printf("<B>Distance to last microsatellite repeat:</B> ");
    if (vntr.distanceToLast == -1)
	printf("n/a (first in chromosome)<BR>\n");
    else
	printf("%d<BR>\n", vntr.distanceToLast);
    printf("<B>Distance to next microsatellite repeat:</B> ");
    if (vntr.distanceToNext == -1)
	printf("n/a (last in chromosome)<BR>\n");
    else
	printf("%d<BR>\n", vntr.distanceToNext);
    if (isNotEmpty(vntr.forwardPrimer) &&
	! sameString("Design_Failed", vntr.forwardPrimer))
	{
	printf("<B>Forward PCR primer:</B> %s<BR>\n", vntr.forwardPrimer);
	printf("<B>Reverse PCR primer:</B> %s<BR>\n", vntr.reversePrimer);
	printf("<B>PCR product length:</B> %s<BR>\n", vntr.pcrLength);
	}
    }
sqlFreeResult(&sr);
hFreeConn(&conn);
printTrackHtml(tdb);
}

static void doZdobnovSynt(struct trackDb *tdb, char *item)
/* Gene homology-based synteny blocks from Zdobnov, Bork et al. */
{
struct sqlConnection *conn = hAllocConn();
struct sqlResult *sr = NULL;
char **row;
char query[256];
int start = cartInt(cart, "o");
char fullTable[64];
boolean hasBin = FALSE;

genericHeader(tdb, item);
genericBedClick(conn, tdb, item, start, 4);
hFindSplitTable(seqName, tdb->tableName, fullTable, &hasBin);
safef(query, sizeof(query), "select * from %s where name = '%s'",
      fullTable, item);
sr = sqlGetResult(conn, query);
if ((row = sqlNextRow(sr)) != NULL)
    {
    struct zdobnovSynt *zd = zdobnovSyntLoad(row + hasBin);
    int l = cgiInt("l");
    int r = cgiInt("r");
    int i = 0;
    puts("<B>Homologous gene names in window:</B>");
    for (i=0;  i < zd->blockCount;  i++)
	{
	int bStart = zd->chromStarts[i] + zd->chromStart;
	int bEnd = bStart + zd->blockSizes[i];
	if (bStart <= r && bEnd >= l)
	    {
	    printf(" %s", zd->geneNames[i]);
	    }
	}
    puts("");
    zdobnovSyntFree(&zd);
    }
else
    errAbort("query returned no results: \"%s\"", query);
sqlFreeResult(&sr);
hFreeConn(&conn);
printTrackHtml(tdb);
}


static void doDeweySynt(struct trackDb *tdb, char *item)
/* Gene homology-based synteny blocks from Dewey, Pachter. */
{
struct sqlConnection *conn = hAllocConn();
struct sqlResult *sr = NULL;
char **row;
int start = cartInt(cart, "o");
char fullTable[64];
boolean hasBin = FALSE;
struct bed *bed = NULL;
char query[512];

genericHeader(tdb, item);
hFindSplitTable(seqName, tdb->tableName, fullTable, &hasBin);
safef(query, sizeof(query),
      "select * from %s where chrom = '%s' and chromStart = %d",
      fullTable, seqName, start);
sr = sqlGetResult(conn, query);
if ((row = sqlNextRow(sr)) != NULL)
    {
    char *words[4];
    int wordCount = 0;
    bed = bedLoad6(row+hasBin);
    bedPrintPos(bed, 4);
    printf("<B>Strand:</B> %s<BR>\n", bed->strand);
    wordCount = chopByChar(bed->name, '.', words, ArraySize(words));
    if (wordCount == 3 && hDbExists(words[1]))
	{
	char *otherOrg = hOrganism(words[1]);
	printf("<A TARGET=\"_blank\" HREF=\"%s?db=%s&position=%s\">",
	       hgTracksName(), words[1], cgiEncode(words[2]));
	printf("Open %s browser</A> at %s.<BR>\n", otherOrg, words[2]);
	}
    bedFree(&bed);
    }
else
    errAbort("query returned no results: \"%s\"", query);
sqlFreeResult(&sr);
hFreeConn(&conn);
printTrackHtml(tdb);
}


void doBed6FloatScore(struct trackDb *tdb, char *item)
/* Handle click in BED 4+ track that's like BED 6 but with floating pt score */
{
struct sqlConnection *conn = hAllocConn();
struct sqlResult *sr = NULL;
char table[64];
boolean hasBin;
struct bed6FloatScore *b6;
struct dyString *query = newDyString(512);
char **row;
boolean firstTime = TRUE;
int start = cartInt(cart, "o");

genericHeader(tdb, item);
printCustomUrl(tdb, item, TRUE);
hFindSplitTable(seqName, tdb->tableName, table, &hasBin);
dyStringPrintf(query, "select * from %s where chrom = '%s' and ",
	       table, seqName);
hAddBinToQuery(winStart, winEnd, query);
dyStringPrintf(query, "name = '%s' and chromStart = %d", item, start);
sr = sqlGetResult(conn, query->string);
while ((row = sqlNextRow(sr)) != NULL)
    {
    if (firstTime)
	firstTime = FALSE;
    else
	htmlHorizontalLine();
    b6 = bed6FloatScoreLoad(row+hasBin);
    bedPrintPos((struct bed *)b6, 4);
    printf("<B>Score:</B> %f<BR>\n", b6->score);
    printf("<B>Strand:</B> %s<BR>\n", b6->strand);
    }
sqlFreeResult(&sr);
hFreeConn(&conn);
printTrackHtml(tdb);
}

void doScaffoldEcores(struct trackDb *tdb, char *item)
/* Creates details page and gets the scaffold co-ordinates for unmapped */
/* genomes for display and to use to create the correct outside link URL */
{
char *dupe, *words[16];
int wordCount;
int start = cartInt(cart, "o");
struct sqlConnection *conn = hAllocConn();
int num;
struct bed *bed = NULL;
char query[512];
struct sqlResult *sr;
char **row;
char *scaffoldName;
int scaffoldStart, scaffoldEnd;
struct dyString *itemUrl = newDyString(128), *d;
char *old = "_";
char *new = "";
char *pat = "fold";                                                                                
dupe = cloneString(tdb->type);
wordCount = chopLine(dupe, words);
/* get bed size */
num = 0;
num = atoi(words[1]);
                                                                                
/* get data for this item */
sprintf(query, "select * from %s where name = '%s' and chromStart = %d", tdb->tableName, item, start);
sr = sqlGetResult(conn, query);
while ((row = sqlNextRow(sr)) != NULL)
    bed = bedLoadNBin(row, num);
                                                                                
genericHeader(tdb, item);
/* convert chromosome co-ordinates to scaffold position and */
/* make into item for URL */
if (hScaffoldPos(bed->chrom, bed->chromStart, bed->chromEnd, &scaffoldName,            &scaffoldStart, &scaffoldEnd) )
   {
   scaffoldStart += 1; 
   dyStringPrintf(itemUrl, "%s:%d-%d", scaffoldName, scaffoldStart,                           scaffoldEnd);
   /* remove underscore in scaffold name and change to "scafN" */
   d = dyStringSub(itemUrl->string, old, new);
   itemUrl = dyStringSub(d->string, pat, new);
   printCustomUrl(tdb, itemUrl->string, TRUE);
   }
                                                                                
genericBedClick(conn, tdb, item, start, num);
printTrackHtml(tdb);
                                                                                
dyStringFree(&itemUrl);
freez(&dupe);
sqlFreeResult(&sr);
hFreeConn(&conn);
}

static void doPscreen(struct trackDb *tdb, char *item)
/* P-Screen (BDGP Gene Disruption Project) P el. insertion locations/genes. */
{
struct sqlConnection *conn = hAllocConn();
struct sqlResult *sr = NULL;
char **row;
int start = cartInt(cart, "o");
char fullTable[64];
boolean hasBin = FALSE;
char query[512];

genericHeader(tdb, item);
hFindSplitTable(seqName, tdb->tableName, fullTable, &hasBin);
safef(query, sizeof(query),
     "select * from %s where chrom = '%s' and chromStart = %d and name = '%s'",
      fullTable, seqName, start, item);
sr = sqlGetResult(conn, query);
if ((row = sqlNextRow(sr)) != NULL)
    {
    struct pscreen *psc = pscreenLoad(row+hasBin);
    int i;
    bedPrintPos((struct bed *)psc, 4);
    printf("<B>Strand:</B> %s<BR>\n", psc->strand);
    if (psc->stockNumber != 0)
	printf("<B>Stock number:</B> "
	       "<A HREF=\"http://rail.bio.indiana.edu/.bin/fbstoq.html?%d\" "
	       "TARGET=_BLANK>%d</A><BR>\n", psc->stockNumber,
	       psc->stockNumber);
    for (i=0;  i < psc->geneCount;  i++)
	{
	char gNum[4];
	if (psc->geneCount > 1)
	    safef(gNum, sizeof(gNum), " %d", i+1);
	else
	    gNum[0] = 0;
	if (isNotEmpty(psc->geneIds[i]))
	    printf("<B>Gene%s BDGP ID:</B> "
		   "<A HREF=\"http://flybase.bio.indiana.edu/.bin/fbquery?"
		   "query=%s&sections=FBgn&submit=issymbol\" TARGET=_BLANK>"
		   "%s</A><BR>\n", gNum, psc->geneIds[i], psc->geneIds[i]);
	printf("<B>Gene%s delta:</B> %d<BR>\n", gNum, psc->geneDeltas[i]);
	}
    pscreenFree(&psc);
    }
else
    errAbort("query returned no results: \"%s\"", query);
sqlFreeResult(&sr);
hFreeConn(&conn);
printTrackHtml(tdb);
}


void doMiddle()
/* Generate body of HTML. */
{
char *track = cartString(cart, "g");
char *item = cartOptionalString(cart, "i");
char title[256];
struct trackDb *tdb;

/*	database and organism are global variables used in many places	*/
database = cartUsualString(cart, "db", hGetDb());
organism = hOrganism(database);
scientificName = hScientificName(database);

hDefaultConnect(); 	/* set up default connection settings */
hSetDb(database);

protDbName = hPdbFromGdb(database);

seqName = cartString(cart, "c");
winStart = cartIntExp(cart, "l");
winEnd = cartIntExp(cart, "r");
trackHash = makeTrackHash(database, seqName);
tdb = hashFindVal(trackHash, track);
if (sameWord(track, "getDna"))
    {
    doGetDna1();
    }
else if (sameWord(track, "htcGetDna2"))
    {
    doGetDna2();
    }
else if (sameWord(track, "htcGetDna3"))
    {
    doGetDna3();
    }
else if (sameWord(track, "htcGetDnaExtended1"))
    {
    doGetDnaExtended1();
    }
else if (sameWord(track, "mrna") || sameWord(track, "mrna2") || 
	 sameWord(track, "all_mrna") ||
	 sameWord(track, "celeraMrna") ||
         sameWord(track, "est") || sameWord(track, "intronEst") || 
         sameWord(track, "xenoMrna") || sameWord(track, "xenoBestMrna") ||
         startsWith("mrnaBlastz",track ) || startsWith("mrnaBad",track ) || 
         sameWord(track, "xenoBlastzMrna") || sameWord(track, "sim4") ||
         sameWord(track, "xenoEst") || sameWord(track, "psu") ||
         sameWord(track, "tightMrna") || sameWord(track, "tightEst") ||
         sameWord(track, "mgcIncompleteMrna") ||
         sameWord(track, "mgcFailedEst") ||
         sameWord(track, "mgcPickedEst") ||
         sameWord(track, "mgcUnpickedEst") 
         )
    {
    doHgRna(tdb, item);
    }
else if (sameWord(track, "affyU95") || sameWord(track, "affyU133") || sameWord(track, "affyU74") || sameWord(track, "affyRAE230") || sameWord(track, "affyZebrafish") || sameWord(track, "affyGnf1h") || sameWord(track, "affyGnf1m") )
    {
    doAffy(tdb, item, NULL);
    }
else if (sameWord(track, "refFullAli"))
    {
    doTSS(tdb, item);
    }
else if (sameWord(track, "rikenMrna"))
    {
    doRikenRna(tdb, item);
    }
else if (sameWord(track, "ctgPos") || sameWord(track, "ctgPos2"))
    {
    doHgContig(tdb, item);
    }
else if (sameWord(track, "clonePos"))
    {
    doHgCover(tdb, item);
    }
else if (sameWord(track, "bactigPos"))
    {
    doBactigPos(tdb, item);
    }
else if (sameWord(track, "hgClone"))
    {
    tdb = hashFindVal(trackHash, "clonePos");
    doHgClone(tdb, item);
    }
else if (sameWord(track, "gold"))
    {
    doHgGold(tdb, item);
    }
else if (sameWord(track, "gap"))
    {
    doHgGap(tdb, item);
    }
else if (sameWord(track, "tet_waba"))
    {
    doHgTet(tdb, item);
    }
else if (sameWord(track, "wabaCbr"))
    {
    doHgCbr(tdb, item);
    }
else if (sameWord(track, "rmsk"))
    {
    doHgRepeat(tdb, item);
    }
else if (sameWord(track, "isochores"))
    {
    doHgIsochore(tdb, item);
    }
else if (sameWord(track, "simpleRepeat"))
    {
    doSimpleRepeat(tdb, item);
    }
else if (startsWith("cpgIsland", track))
    {
    doCpgIsland(tdb, item);
    }
else if (sameWord(track, "knownGene"))
    {
    doSPGene(tdb, item);
    }
else if (sameWord(track, "rgdGene"))
    {
    doRgdGene(tdb, item);
    }
else if (sameWord(track, "rgdEst"))
    {
    doHgRna(tdb, item);
    }
else if (sameWord(track, "rgdSslp"))
    {
    doRgdSslp(tdb, item, NULL);
    }
else if (sameWord(track, "rgdQtl"))
    {
    doRgdQtl(tdb, item, NULL);
    }
else if (sameWord(track, "superfamily"))
    {
    doSuperfamily(tdb, item, NULL);
    }
else if (sameWord(track, "ensGene"))
    {
    doEnsemblGene(tdb, item, NULL);
    }
else if (sameWord(track, "xenoRefGene"))
    {
    doRefGene(tdb, item);
    }
else if (sameWord(track, "refGene"))
    {
    doRefGene(tdb, item);
    }
else if (sameWord(track, "mappedRefSeq"))
    // human refseqs on chimp browser
    {
    doRefGene(tdb, item);
    }
else if (sameWord(track, "mgcGenes"))
    {
    doMgcGenes(tdb, item);
    }
else if (sameWord(track, "genieKnown"))
    {
    doKnownGene(tdb, item);
    }
else if (startsWith("viralProt", track))
    {
    doViralProt(tdb, item);
    }
else if (sameWord("otherSARS", track))
    {
    doPslDetailed(tdb, item);
    }
else if (sameWord(track, "softberryGene"))
    {
    doSoftberryPred(tdb, item);
    }
else if (startsWith("pseudoMrna",track ) || startsWith("pseudoGeneLink",track ))
    {
    doPseudoPsl(tdb, item);
    }
else if (sameWord(track, "borkPseudo"))
    {
    doPseudoPred(tdb, item);
    }
else if (sameWord(track, "borkPseudoBig"))
    {
    doPseudoPred(tdb, item);
    }
else if (sameWord(track, "sanger22"))
    {
    doSangerGene(tdb, item, "sanger22pep", "sanger22mrna", "sanger22extra");
    }
else if (sameWord(track, "sanger20"))
    {
    doSangerGene(tdb, item, "sanger20pep", "sanger20mrna", "sanger20extra");
    }
else if (sameWord(track, "vegaGene") || sameWord(track, "vegaPseudoGene"))
    {
    doVegaGene(tdb, item);
    }
else if (sameWord(track, "genomicDups"))
    {
    doGenomicDups(tdb, item);
    }
else if (sameWord(track, "blatMouse") || sameWord(track, "bestMouse")
	 || sameWord(track, "blastzTest") || sameWord(track, "blastzTest2"))
    {
    doBlatMouse(tdb, item);
    }
else if (startsWith("multAlignWebb", track))
    {
    doMultAlignZoo(tdb, item, &track[13] );
    }
/*
  Generalized code to show strict chain blastz alignments in the zoo browsers
*/
else if (containsStringNoCase(track, "blastzStrictChain")
         && containsStringNoCase(database, "zoo"))
    {
    int len = strlen("blastzStrictChain");
    char *orgName = &track[len];
    char dbName[32] = "zoo";
    strcpy(&dbName[3], orgName);
    len = strlen(orgName);
    strcpy(&dbName[3 + len], "3");
    longXenoPsl1(tdb, item, orgName, "chromInfo", dbName);
    }
 else if (sameWord(track, "blatChimp") ||
         sameWord(track, "chimpBac") ||
         sameWord(track, "bacChimp"))
    { 
    longXenoPsl1Chimp(tdb, item, "Chimpanzee", "chromInfo", database);
    }
else if (sameWord(track, "htcLongXenoPsl2"))
    {
    htcLongXenoPsl2(track, item);
    }
else if (sameWord(track, "htcGenePsl"))
    {
    htcGenePsl(track, item);
    }
else if (sameWord(track, "htcPseudoGene"))
    {
    htcPseudoGene(track, item);
    }
else if (stringIn(track, "tfbsCons"))
    {
    tfbsCons(tdb, item);
    }
else if (sameWord(track, "firstEF"))
    {
    firstEF(tdb, item);
    }
else if ( sameWord(track, "blastHg16KG") ||  sameWord(track, "blatHg16KG" ) ||
        sameWord(track, "tblastnHg16KGPep") || sameWord(track, "blastDm1FB") )
    {
    blastProtein(tdb, item);
    }
else if (sameWord(track, "chimpSimpleDiff"))
    {
    doSimpleDiff(tdb, "Chimp");
    }
/* This is a catch-all for blastz/blat tracks -- any special cases must be 
 * above this point! */
else if (startsWith("blastz", track) || startsWith("blat", track) || startsWith("tblast", track) || endsWith(track, "Blastz"))
    {
    char *genome = "Unknown";
    if (startsWith("tblast", track))
        genome = &track[6];
    if (startsWith("blat", track))
        genome = &track[4];
    if (startsWith("blastz", track))
        genome = &track[6];
    else if (endsWith(track,"Blastz"))
        {
        genome = track;
        *strstr(genome, "Blastz") = 0;
        }
    if (hDbExists(genome))
        {
        /* handle tracks that include other database name 
         * in trackname; e.g. blatCe1, blatCb1, blatCi1, blatHg15, blatMm3... 
         * Uses genome column from database table as display text */
        genome = hGenome(genome);
        }
    doAlignCompGeno(tdb, item, genome);
    }
else if (sameWord(track, "humanKnownGene")) 
    {
    doKnownGene(tdb, item);
    }
else if (sameWord(track, "rnaGene"))
    {
    doRnaGene(tdb, item);
    }
else if (sameWord(track, "fishClones"))
    {
    doFishClones(tdb, item);
    }
else if (sameWord(track, "stsMarker"))
    {
    doStsMarker(tdb, item);
    }
else if (sameWord(track, "stsMapMouse"))
    {
    doStsMapMouse(tdb, item);
    }
else if (sameWord(track, "stsMapMouseNew")) /*steal map rat code for new mouse sts track. */
    {
    doStsMapMouseNew(tdb, item);
    }
else if(sameWord(track, "stsMapRat"))
    {
    doStsMapRat(tdb, item);
    }
else if (sameWord(track, "stsMap"))
    {
    doStsMarker(tdb, item);
    }
else if (sameWord(track, "rhMap")) 
    {
    doRHmap(tdb, item);
    }
else if (sameWord(track, "recombRate"))
    {
    doRecombRate(tdb);
    }
else if (sameWord(track, "recombRateRat"))
    {
    doRecombRateRat(tdb);
    }
else if (sameWord(track, "recombRateMouse"))
    {
    doRecombRateMouse(tdb);
    }
else if (sameWord(track, "genMapDb"))
    {
    doGenMapDb(tdb, item);
    }
else if (sameWord(track, "mouseSynWhd"))
    {
    doMouseSynWhd(tdb, item);
    }
else if (sameWord(track, "ensRatMusHom"))
    {
    doEnsPhusionBlast(tdb, item);
    }
else if (sameWord(track, "mouseSyn"))
    {
    doMouseSyn(tdb, item);
    }
else if (sameWord(track, "mouseOrtho"))
    {
    doMouseOrtho(tdb, item);
    }
else if (sameWord(track, "hgUserPsl"))
    {
    doUserPsl(track, item);
    }
else if (sameWord(track, "softPromoter"))
    {
    hgSoftPromoter(track, item);
    }
else if (startsWith("ct_", track))
    {
    hgCustom(track, item);
    }
else if (sameWord(track, "snpTsc") || sameWord(track, "snpNih") || sameWord(track, "snpMap"))
    {
    doSnp(tdb, item);
    }
else if (sameWord(track, "affy120K"))
    {
    doAffy120K(tdb, item);
    }
else if (sameWord(track, "affy10K"))
    {
    doAffy10K(tdb, item);
    }
else if (sameWord(track, "uniGene_2") || sameWord(track, "uniGene"))
    {
    doSageDataDisp(track, item, tdb);
    }
else if (sameWord(track, "tigrGeneIndex"))
    {
    doTigrGeneIndex(tdb, item);
    }
else if (sameWord(track, "mgc_mrna"))
    {
    doMgcMrna(track, item);
    }
else if ((sameWord(track, "bacEndPairs")) || (sameWord(track, "bacEndPairsBad")) || (sameWord(track, "bacEndPairsLong")) || (sameWord(track, "bacEndSingles")))
    {
    doLinkedFeaturesSeries(track, item, tdb);
    }
else if ((sameWord(track, "fosEndPairs")) || (sameWord(track, "fosEndPairsBad")) || (sameWord(track, "fosEndPairsLong")))
    {
    doLinkedFeaturesSeries(track, item, tdb);
    }
 else if ((sameWord(track, "earlyRep")) || (sameWord(track, "earlyRepBad")))
    {
    doLinkedFeaturesSeries(track, item, tdb);
    }
else if (sameWord(track, "cgh"))
    {
    doCgh(track, item, tdb);
    }
else if (sameWord(track, "mcnBreakpoints"))
    {
    doMcnBreakpoints(track, item, tdb);
    }
else if (sameWord(track, "htcChainAli"))
    {
    htcChainAli(item);
    }
else if (sameWord(track, "htcChainTransAli"))
    {
    htcChainTransAli(item);
    }
else if (sameWord(track, "htcCdnaAli"))
    {
    htcCdnaAli(item);
    }
else if (sameWord(track, "htcUserAli"))
    {
    htcUserAli(item);
    }
else if (sameWord(track, "htcGetBlastPep"))
    {
    doGetBlastPep(item, cartString(cart, "aliTrack"));
    }
else if (sameWord(track, "htcProteinAli"))
    {
    htcProteinAli(item, cartString(cart, "aliTrack"));
    }
else if (sameWord(track, "htcBlatXeno"))
    {
    htcBlatXeno(item, cartString(cart, "aliTrack"));
    }
else if (sameWord(track, "htcExtSeq"))
    {
    htcExtSeq(item);
    }
else if (sameWord(track, "htcTranslatedProtein"))
    {
    htcTranslatedProtein(item);
    }
else if (sameWord(track, "htcTranslatedPredMRna"))
    {
    char *table = cartString(cart, "table");
    tdb = hashFindVal(trackHash, table);
    if (tdb == NULL)
        errAbort("no trackDb entry for %s", table);
    htcTranslatedPredMRna(tdb, item);
    }
else if (sameWord(track, "htcGeneMrna"))
    {
    htcGeneMrna(item);
    }
else if (sameWord(track, "htcRefMrna"))
    {
    htcRefMrna(item);
    }
else if (sameWord(track, "htcDisplayMrna"))
    {
    htcDisplayMrna(item);
    }
else if (sameWord(track, "htcKnownGeneMrna"))
    {
    htcKnownGeneMrna(item);
    }
else if (sameWord(track, "htcGeneInGenome"))
    {
    htcGeneInGenome(item);
    }
else if (sameWord(track, "htcDnaNearGene"))
    {
    htcDnaNearGene(item);
    }
else if (sameWord(track, "getMsBedAll"))
    {
    getMsBedExpDetails(tdb, item, TRUE);
    }
else if (sameWord(track, "getMsBedRange"))
    {
    getMsBedExpDetails(tdb, item, FALSE);
    }
else if (sameWord(track, "perlegen"))
    {
    perlegenDetails(tdb, item);
    }
else if (sameWord(track, "haplotype"))
    {
    haplotypeDetails(tdb, item);
    }
else if (sameWord(track, "mitoSnps"))
    {
    mitoDetails(tdb, item);
    }
else if(sameWord(track, "rosetta"))
    {
    rosettaDetails(tdb, item);
    }
else if (sameWord(track, "cghNci60"))
    {
    cghNci60Details(tdb, item);
    }
else if (sameWord(track, "nci60"))
    {
    nci60Details(tdb, item);
    }
else if(sameWord(track, "affy"))
    {
    affyDetails(tdb, item);
    }
else if ( sameWord(track, "affyRatio") || sameWord(track, "affyGnfU74A") 
	|| sameWord(track, "affyGnfU74B") || sameWord(track, "affyGnfU74C") 
	|| sameWord(track, "affyUclaNorm") )
    {
    gnfExpRatioDetails(tdb, item);
    }
else if(sameWord(track, "affyUcla"))
    {
    affyUclaDetails(tdb, item);
    }
else if(sameWord(track, "loweProbes"))
    {
    doProbeDetails(tdb, item);
    }
else if( sameWord(track, "ancientR"))
    {
    ancientRDetails(tdb, item);
    }
else if( sameWord(track, "gcPercent"))
    {
    doGcDetails(tdb, item);
    }
else if( sameWord(track, "altGraphX") || sameWord(track, "altGraphXCon") 
	 || sameWord(track, "altGraphXT6Con") || sameWord(track, "altGraphXOrtho") || startsWith("altGraphX", track))
    {
    doAltGraphXDetails(tdb,item);
    }

/* Lowe Lab Stuff */

else if (sameWord(track, "gbProtCode"))
    {
    llDoCodingGenes(tdb, item,"gbProtCodePep","gbProtCodeXra");
    }
else if (sameWord(track, "tigrCmrORFs"))
    {
    doTigrCmrGene(tdb,item);
    }
else if (sameWord(track, "loweTrnaGene"))
    {
    doLoweTrnaGene(tdb,item);
    }
else if (startsWith("BlastP", track))
    {
    doCrudeBlastP(tdb,item,track);
    }
/* else if (startsWith("lla", track))  */
/*     { */
/*     llArrayDetails(tdb,item); */
/*     } */

/*Evan's stuff*/
else if (sameWord(track, "genomicSuperDups"))
    {
    doGenomicSuperDups(tdb, item);
    }
else if (sameWord(track, "celeraCoverage"))
    {
    doCeleraCoverage();
    }
else if (sameWord(track, "celeraDupPositive"))
    {
    doCeleraDupPositive(tdb, item);
    }

else if (sameWord(track, "triangle") || sameWord(track, "triangleSelf") || sameWord(track, "transfacHit") )
    {
    doTriangle(tdb, item, "dnaMotif");
    }
else if (sameWord(track, "esRegGeneToMotif"))
    {
    doTriangle(tdb, item, "esRegMotif");
    }
else if( sameWord( track, "humMusL" ) || sameWord( track, "regpotent" ))
    {
    humMusClickHandler( tdb, item, "Mouse", "mm2", "blastzBestMouse", 0);
    }
else if( sameWord( track, "musHumL" ))
    {
    humMusClickHandler( tdb, item, "Human", "hg12", "blastzBestHuman_08_30" , 0);
    }
else if( sameWord( track, "mm3Rn2L" ))
    {
    humMusClickHandler( tdb, item, "Rat", "rn2", "blastzBestRat", 0 );
    }
else if( sameWord( track, "hg15Mm3L" ))
    {
    humMusClickHandler( tdb, item, "Mouse", "mm3", "blastzBestMm3", 0 );
    }
else if( sameWord( track, "mm3Hg15L" ))
    {
    humMusClickHandler( tdb, item, "Human", "hg15", "blastzNetHuman" , 0);
    }

else if( sameWord( track, "footPrinter" ))
    {
    footPrinterClickHandler( tdb, item );
    }
else if (sameWord(track, "jaxQTL"))
    {
    doJaxQTL(tdb, item);
    }
else if (sameWord(track, "gbProtAnn"))
    {
    doGbProtAnn(tdb, item);
    }
else if (sameWord(track, "bdgpGene") || sameWord(track, "bdgpNonCoding"))
    {
    doBDGPGene(tdb, item);
    }
else if (sameWord(track, "bgiGene"))
    {
    doBGIGene(tdb, item);
    }
else if (sameWord(track, "bgiSnp"))
    {
    doBGISnp(tdb, item);
    }
else if (sameWord(track, "encodeRegions"))
    {
    doEncodeRegion(tdb, item);
    }
else if (sameWord(track, "encodeErgeHssCellLines"))
    {
    doEncodeErgeHssCellLines(tdb, item);
    }
else if (sameWord(track, "encodeErge5race")   || sameWord(track, "encodeErgeInVitroFoot")  || \
	 sameWord(track, "encodeErgeDNAseI")  || sameWord(track, "encodeErgeMethProm")     || \
	 sameWord(track, "encodeErgeExpProm") || sameWord(track, "encodeErgeStableTransf") || \
	 sameWord(track, "encodeErgeBinding") || sameWord(track, "encodeErgeTransTransf")  || \
	 sameWord(track, "encodeErgeSummary"))
    {
    doEncodeErge(tdb, item);
    }
else if(sameWord(track, "HInvGeneMrna"))
    {
    doHInvGenes(tdb, item);
    }
else if(sameWord(track, "sgdClone"))
    {
    doSgdClone(tdb, item);
    }
else if (sameWord(track, "sgdOther"))
    {
    doSgdOther(tdb, item);
    }
else if (sameWord(track, "vntr"))
    {
    doVntr(tdb, item);
    }
else if (startsWith("zdobnov", track))
    {
    doZdobnovSynt(tdb, item);
    }
else if (startsWith("deweySynt", track))
    {
    doDeweySynt(tdb, item);
    }
else if (startsWith("eponine", track))
    {
    doBed6FloatScore(tdb, item);
    }
else if (sameWord(organism, "fugu") && startsWith("ecores", track))
    {
    doScaffoldEcores(tdb, item);
    }
else if (startsWith("pscreen", track))
    {
    doPscreen(tdb, item);
    }
else if (tdb != NULL)
    {
    genericClickHandler(tdb, item, NULL);
    }
else
    {
    cartWebStart(cart, track);
    printf("Sorry, clicking there doesn't do anything yet (%s).", track);
    }
cartHtmlEnd();
}

struct hash *orgDbHash = NULL;

void initOrgDbHash()
/* Function to initialize a hash of organism names that hash to a database ID.
 * This is used to show alignments by hashing the organism associated with the 
 * track to the database name where the chromInfo is stored. For example, the 
 * mousBlat track in the human browser would hash to the mm2 database. */
{
orgDbHash = hashNew(8); 
}

void cartDoMiddle(struct cart *theCart)
/* Save cart and do main middle handler. */
{
initOrgDbHash();
cart = theCart;
doMiddle();
}

char *excludeVars[] = {"bool.hcg.dna.rc", "Submit", "submit", "g", "i", "aliTrack", "addp", "pred", NULL};

int main(int argc, char *argv[])
{
cgiSpoof(&argc,argv);
cartEmptyShell(cartDoMiddle, hUserCookie(), excludeVars, NULL);
return 0;
}<|MERGE_RESOLUTION|>--- conflicted
+++ resolved
@@ -141,11 +141,7 @@
 #include "bed6FloatScore.h"
 #include "pscreen.h"
 
-<<<<<<< HEAD
-static char const rcsid[] = "$Id: hgc.c,v 1.711 2004/08/03 23:44:19 braney Exp $";
-=======
 static char const rcsid[] = "$Id: hgc.c,v 1.717 2004/08/11 19:45:26 braney Exp $";
->>>>>>> 5f3cb707
 
 #define LINESIZE 70  /* size of lines in comp seq feature */
 
@@ -697,7 +693,7 @@
 sqlFreeResult(&sr);
 if (bedSize >= 5 && showTopScorers != NULL)
     {
-    int maxScorers = atoi(showTopScorers);
+    int maxScorers = sqlUnsigned(showTopScorers);
     showBedTopScorersInWindow(conn, tdb, item, start, maxScorers);
     }
 }
@@ -4791,28 +4787,14 @@
     if (!hTableExists(pred))
 	addp = 1;
     sprintf(buffer, "%s",readName);
-<<<<<<< HEAD
-    if (sameString("blastDm1FB",table))
-=======
     
     if ((ptr = strchr(buffer, '.')) != NULL)
->>>>>>> 5f3cb707
 	{
+	*ptr = 0;
 	psl->qName = cloneString(buffer);
-	ptr = &buffer[strlen(buffer)];
 	*ptr++ = 'p';
 	*ptr = 0;
 	}
-<<<<<<< HEAD
-    else if ((ptr = strchr(buffer, '.')) != NULL)
-	{
-	*ptr = 0;
-	*ptr++ = 'p';
-	*ptr = 0;
-	psl->qName = cloneString(buffer);
-	}
-    seq = hPepSeq(buffer);
-=======
     if (addp == 1)
 	seq = hPepSeq(buffer);
     else
@@ -4826,7 +4808,6 @@
 	    errAbort("Cannot find sequence for '%s' in %s",psl->qName, pred);
 	sqlFreeResult(&sr);
 	}
->>>>>>> 5f3cb707
     }
 else
     seq = hPepSeq(readName);
@@ -13804,12 +13785,11 @@
 char *acc = NULL, *prot = NULL;
 char *gene = NULL, *pos = NULL;
 char buffer[1024];
-<<<<<<< HEAD
-=======
 boolean isDm = FALSE;
 char *pred = trackDbSettingOrDefault(tdb, "pred", "NULL");
->>>>>>> 5f3cb707
-
+
+if (sameString("blastDm1FB", tdb->tableName))
+    isDm = TRUE;
 strcpy(buffer, itemName);
 acc = buffer;
 if ((pos = strchr(acc, '.')) != NULL)
@@ -13819,26 +13799,41 @@
 	{
 	*gene++ = 0;
 	useName = gene;
-	if ((prot = strchr(gene, '.')) != NULL)
+	if (!isDm && ((prot = strchr(gene, '.')) != NULL))
 	    *prot++ = 0;
 	}
     }
-cartWebStart(cart, "Human Protein %s", useName);
+if (isDm == TRUE)
+    cartWebStart(cart, "FlyBase Protein %s", useName);
+else
+    cartWebStart(cart, "Human Protein %s", useName);
 sprintf(uiState, "%s=%u", cartSessionVarName(), cartSessionId(cart));
 if (pos != NULL)
     {
-    printf("<B>Human position:</B>\n");
-    printf("<A TARGET=_BLANK HREF=\"%s?position=%s&db=%s\">",
-	hgTracksName(), pos, "hg16");
+    if (isDm == FALSE)
+	{
+	printf("<B>Human position:</B>\n");
+	printf("<A TARGET=_BLANK HREF=\"%s?position=%s&db=%s\">",
+	    hgTracksName(), pos, "hg16");
+	}
+    else
+	{
+	printf("<B>D. melanogaster position:</B>\n");
+	printf("<A TARGET=_BLANK HREF=\"%s?position=%s&db=%s\">",
+	    hgTracksName(), pos, "dm1");
+	}
     printf("%s</A><BR>",pos);
     }
 if (acc != NULL)
     {
-    printf("<B>Human mRNA:</B> <A HREF=\"");
+    if (isDm== FALSE)
+	printf("<B>Human mRNA:</B> <A HREF=\"");
+    else
+	printf("<B>Drosophila melanogaster mRNA:</B> <A HREF=\"");
     printEntrezNucleotideUrl(stdout, acc);
     printf("\" TARGET=_blank>%s</A><BR>\n", acc);
     }
-if (prot != NULL)
+if (!isDm && (prot != NULL))
     {
     printf("<B>SwissProt:</B> ");
     printf("<A HREF=\"http://www.expasy.org/cgi-bin/niceprot.pl?%s\" "
