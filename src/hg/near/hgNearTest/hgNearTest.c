/* hgNearTest - Test hgNear web page. */
#include "common.h"
#include "memalloc.h"
#include "linefile.h"
#include "hash.h"
#include "htmshell.h"
#include "portable.h"
#include "options.h"
#include "errCatch.h"
#include "ra.h"
#include "htmlPage.h"
#include "../hgNear/hgNear.h"
#include "hdb.h"

<<<<<<< HEAD
static char const rcsid[] = "$Id: hgNearTest.c,v 1.15 2004/05/03 19:33:49 galt Exp $";
=======
static char const rcsid[] = "$Id: hgNearTest.c,v 1.17 2004/10/19 22:55:02 galt Exp $";
>>>>>>> 0bd5b7af

/* Command line variables. */
char *dataDir = "/usr/local/apache/cgi-bin/hgNearData";
char *clOrg = NULL;	/* Organism from command line. */
char *clDb = NULL;	/* DB from command line */
char *clSearch = NULL;	/* Search var from command line. */
int clRepeat = 3;	/* Number of repetitions. */

void usage()
/* Explain usage and exit. */
{
errAbort(
  "hgNearTest - Test hgNear web page\n"
  "usage:\n"
  "   hgNearTest url log\n"
  "options:\n"
  "   -org=Human - Restrict to Human (or Mouse, Fruitfly, etc.)\n"
  "   -db=hg16 - Restrict to particular database\n"
  "   -search=gene - Use selected gene\n"
  "   -dataDir=dataDir - Use selected data dir, default %s\n"
  "   -repeat=N - Number of times to repeat test (on random genes)\n"
  , dataDir, clRepeat);
}


static struct optionSpec options[] = {
   {"org", OPTION_STRING},
   {"db", OPTION_STRING},
   {"search", OPTION_STRING},
   {"dataDir", OPTION_STRING},
   {"repeat", OPTION_INT},
   {NULL, 0},
};

char *stringBetween(char *text, char *startPattern, char *endPattern)
/* Return text that occurs between startPattern and endPattern,
 * or NULL if no startPattern.  (Will return up to 100 characters
 * after startPattern if there is no endPattern) */
{
char *startMid = stringIn(startPattern, text);
if (startMid != NULL)
    {
    char *endMid;
    int midSize;
    startMid += strlen(startPattern);
    endMid = stringIn(startMid, endPattern);
    if (endMid == NULL)
        {
	midSize = strlen(startMid);
	if (midSize > 100)
	    midSize = 100;
	}
    else
        midSize = endMid - startMid;
    return cloneStringZ(startMid, midSize);
    }
return NULL;
}

char *qaTestScanForErrorMessage(char *text)
/* Scan text for error message.  If one exists then
 * return copy of it.  Else return NULL. */
{
return stringBetween(text, htmlWarnStartPattern(), htmlWarnEndPattern());
}

int qaCountBetween(char *s, char *startPattern, char *endPattern, 
	char *midPattern)
/* Count the number of midPatterns that occur between start and end pattern. */
{
int count = 0;
char *e;
s = stringIn(startPattern, s);
if (s != NULL)
    {
    s += strlen(startPattern);
    e = stringIn(endPattern, s);
    while (s < e)
        {
	if (startsWith(midPattern, s))
	    ++count;
	s += 1;
	}
    }
return count;
}

struct qaStatus
/* Timing and other info about fetching a web page. */
    {
    struct qaStatus *next;
    int milliTime;	/* Time page fetch took. */
    char *errMessage;	/* Error message if any. */
    boolean hardError;	/* Crash of some sort. */
    };

void qaStatusReportOne(FILE *f, struct qaStatus *qs, char *format, ...)
/* Report status */
{
char *severity = "ok";
va_list args;
va_start(args, format);
char *errMessage = qs->errMessage;
if (errMessage == NULL)
    errMessage = "";
else
    {
    if (qs->hardError)
        severity = "hard";
    else
        severity = "soft";
    }
  
vfprintf(f, format, args);
fprintf(f, " %4.3fs (%s) %s\n", 0.001*qs->milliTime, severity, errMessage);
va_end(args);
}

struct qaStatus *qaStatusOnPage(struct errCatch *errCatch, 
	struct htmlPage *page, long startTime, struct htmlPage **retPage)
/* Fill in qs status and errMessage based on errCatch and page. */
{
char *errMessage = NULL;
struct qaStatus *qs;
AllocVar(qs);
if (errCatch->gotError || page == NULL)
    {
    errMessage = errCatch->message->string;
    qs->hardError = TRUE;
    }
else
    {
    if (page->status->status != 200)
	{
	dyStringPrintf(errCatch->message, "HTTP status code %d\n", 
		page->status->status);
	errMessage = errCatch->message->string;
	qs->hardError = TRUE;
	}
    else
        {
	errMessage = qaTestScanForErrorMessage(page->fullText);
	}
    }
qs->errMessage = cloneString(errMessage);
if (qs->errMessage != NULL)
    subChar(qs->errMessage, '\n', ' ');
qs->milliTime = clock1000() - startTime;
if (retPage != NULL)
    *retPage = page;
else
    htmlPageFree(&page);
return qs;
}

struct qaStatus *qaPageGet(char *url, struct htmlPage **retPage)
/* Get info on given url, (and return page if retPage non-null). */
{
struct errCatch *errCatch = errCatchNew();
struct qaStatus *qs;
struct htmlPage *page = NULL;
long startTime = clock1000();
if (errCatchStart(errCatch))
    {
    page = htmlPageGet(url);
    htmlPageValidateOrAbort(page);
    }
else
    {
    htmlPageFree(&page);
    }
errCatchEnd(errCatch);
qs = qaStatusOnPage(errCatch, page, startTime, retPage);
errCatchFree(&errCatch);
return qs;
}

struct qaStatus *qaPageFromForm(struct htmlPage *origPage, struct htmlForm *form, 
	char *buttonName, char *buttonVal, struct htmlPage **retPage)
/* Get update to form. */
{
struct errCatch *errCatch = errCatchNew();
struct qaStatus *qs;
struct htmlPage *page = NULL;
long startTime = clock1000();
if (errCatchStart(errCatch))
    {
    page = htmlPageFromForm(origPage, form, buttonName, buttonVal);
    htmlPageValidateOrAbort(page);
    }
else
    {
    htmlPageFree(&page);
    }
errCatchEnd(errCatch);
qs = qaStatusOnPage(errCatch, page, startTime, retPage);
errCatchFree(&errCatch);
return qs;
}

void qaStatusSoftError(struct qaStatus *qs, char *format, ...)
/* Add error message for something less than a crash. */
{
struct dyString *dy = dyStringNew(0);
va_list args;
va_start(args, format);
if (qs->errMessage)
    {
    dyStringAppend(dy, qs->errMessage);
    dyStringAppendC(dy, '\n');
    }
dyStringVaPrintf(dy, format, args);
va_end(args);
freez(&qs->errMessage);
qs->errMessage = cloneString(dy->string);
dyStringFree(&dy);
}

struct qaStatistics
/* Stats on one set of tests. */
    {
    struct qaStatistics *next;
    int testCount;	/* Number of tests. */
    int softCount;	/* Soft error count. */
    int hardCount;	/* Hard error count. */
    long milliTotal;	/* Time tests took. */
    };

void qaStatisticsAdd(struct qaStatistics *stats, struct qaStatus *qs)
/* Add test results to totals */
{
stats->testCount += 1;
stats->milliTotal += qs->milliTime;
if (qs->errMessage)
    {
    if (qs->hardError)
        stats->hardCount += 1;
    else
        stats->softCount += 1;
    }
}

void qaStatisticsReport(struct qaStatistics *stats, char *label, FILE *f)
/* Write a line of stats to file. */
{
fprintf(f, "%20s:  %3d tests, %2d soft errors, %2d hard errors, %5.2f seconds\n",
	label, stats->testCount, stats->softCount, stats->hardCount, 
	0.001 * stats->milliTotal);
}


struct slName *randomSample(char *db, char *table, char *field, int count)
/* Get random sample from database. */
{
struct sqlConnection *conn = sqlConnect(db);
char query[256], **row;
struct sqlResult *sr;
struct slName *list = NULL, *el;
safef(query, sizeof(query), "select distinct %s from %s order by rand() limit %d", 
	field, table, count);
sr = sqlGetResult(conn, query);
while ((row = sqlNextRow(sr)) != NULL)
    {
    el = slNameNew(row[0]);
    slAddHead(&list, el);
    }
sqlFreeResult(&sr);
sqlDisconnect(&conn);
return list;
}

struct nearTest
/* Test on one column. */
    {
    struct nearTest *next;
    struct qaStatus *status;	/* Result of test. */
    char *info[6];
    };

enum nearTestInfoIx {
   ntiiType = 0,
   ntiiSort = 1,
   ntiiOrg = 2,
   ntiiDb = 3,
   ntiiCol = 4,
   ntiiGene = 5,
};

char *nearTestInfoTypes[] =
   { "type", "sort", "organism", "db", "column", "gene" };

struct nearTest *nearTestList = NULL;	/* List of all tests, latest on top. */

struct nearTest *nearTestNew(struct qaStatus *status,
	char *type, char *sort, char *org, char *db, char *col, char *gene)
/* Save away column test results. */
{
struct nearTest *test;
AllocVar(test);
test->status = status;
test->info[ntiiType] = cloneString(naForNull(type));
test->info[ntiiSort] = cloneString(naForNull(sort));
test->info[ntiiOrg] = cloneString(naForNull(org));
test->info[ntiiDb] = cloneString(naForNull(db));
test->info[ntiiCol] = cloneString(naForNull(col));
test->info[ntiiGene] = cloneString(naForNull(gene));
slAddHead(&nearTestList, test);
return test;
}

void nearTestLogOne(struct nearTest *test, FILE *f)
/* Log test result to file. */
{
int i;
for (i=0; i<ArraySize(test->info); ++i)
    fprintf(f, "%s ", test->info[i]);
fprintf(f, "%s\n", test->status->errMessage);
}

char *nearStartTablePat = "<!-- Start Rows -->";
char *nearEndTablePat = "<!-- End Rows -->";
char *nearEndRowPat = "<!-- Row -->";

int nearCountRows(struct htmlPage *page)
/* Count number of rows in big table. */
{
return qaCountBetween(page->htmlText, nearStartTablePat,
	nearEndTablePat, nearEndRowPat);
}

int nearCountUniqAccRows(struct htmlPage *page)
/* Count number of unique rows in table containing just hyperlinked 
 * accessions. */
{
char *startTable, *endTable, *startRow;
char *s, *e, *row, *acc;
int count = 0;
struct hash *uniqHash = hashNew(0);

if (page == NULL)
    return -1;

/* Set s to first row. */
s = stringIn(nearStartTablePat, page->htmlText);
if (s == NULL)
    return -1;
s += strlen(nearStartTablePat);

for (;;)
    {
    e = stringIn(nearEndRowPat, s);
    if (e == NULL)
        break;
    row = cloneStringZ(s, e-s);
    acc = stringBetween(row, "_blank>", "</a>");
    if (acc == NULL)
        {
	warn("Can't find between _blank> and </a> while counting uniq row %s",
		row);
	freez(&row);
	break;
	}
    if (!hashLookup(uniqHash, acc))
        {
	hashAdd(uniqHash, acc, NULL);
	++count;
	}
    freez(&row);
    freez(&acc);
    s = e + strlen(nearEndRowPat);
    }
hashFree(&uniqHash);
return count;
}

struct htmlPage *quickSubmit(struct htmlPage *basePage,
	char *sort, char *org, char *db, char *col, char *gene, 
	char *testName, char *button, char *buttonVal)
/* Submit page and record info.  Return NULL if a problem. */
{
struct nearTest *test;
struct qaStatus *qs;
struct htmlPage *page;
if (basePage != NULL)
    {
    if (db != NULL)
	htmlPageSetVar(basePage, NULL, "db", db);
    if (org != NULL)
	htmlPageSetVar(basePage, NULL, "org", org);
    qs = qaPageFromForm(basePage, basePage->forms, 
	    button, buttonVal, &page);
    test = nearTestNew(qs, testName, sort, org, db, col, gene);
    }
return page;
}

void serialSubmit(struct htmlPage **pPage,
	char *sort, char *org, char *db, char *col, char *gene, 
	char *testName, char *button, char *buttonVal)
/* Submit page, replacing old page with new one. */
{
struct htmlPage *oldPage = *pPage;
if (oldPage != NULL)
    {
    *pPage = quickSubmit(oldPage, sort, org, db, col, gene, 
    	testName, button, buttonVal);
    htmlPageFree(&oldPage);
    }
}

void quickErrReport()
/* Report error at head of list if any */
{
struct nearTest *test = nearTestList;
if (test->status->errMessage != NULL)
    nearTestLogOne(test, stderr);
}

void testCol(struct htmlPage *emptyConfig, char *org, char *db, char *col, char *gene)
/* Test one column. */
{
struct htmlPage *printPage = NULL;
struct nearTest *test;
struct qaStatus *qs;
char visVar[256];
safef(visVar, sizeof(visVar), "near.col.%s.vis", col);
htmlPageSetVar(emptyConfig, NULL, visVar, "on");
htmlPageSetVar(emptyConfig, NULL, orderVarName, "geneDistance");
htmlPageSetVar(emptyConfig, NULL, countVarName, "25");

printPage = quickSubmit(emptyConfig, NULL, org, db, col, gene, "colPrint", "Submit", "on");
if (printPage != NULL)
    {
    int expectCount = 25;
    int lineCount = nearCountRows(printPage);
    if (lineCount != expectCount)
	qaStatusSoftError(nearTestList->status, 
		"Got %d rows, expected %d", lineCount, expectCount);
    }
quickErrReport();
htmlPageFree(&printPage);
htmlPageSetVar(emptyConfig, NULL, visVar, NULL);
}

struct htmlPage *emptyConfigPage(struct htmlPage *dbPage, char *org, char *db)
/* Get empty configuration page. */
{
return quickSubmit(dbPage, NULL, org, db, NULL, NULL, "emptyConfig", hideAllConfName, "on");
}

void testColInfo(struct htmlPage *dbPage, char *org, char *db, char *col) 
/* Click on all colInfo columns. */
{
struct htmlPage *infoPage = 
    quickSubmit(dbPage, NULL, org, db, col, NULL, "colInfo", colInfoVarName, col);

if (infoPage != NULL)
    {
    if (stringIn("No additional info available", infoPage->htmlText))
	qaStatusSoftError(nearTestList->status, 
		"%s failed - no %s.html?", colInfoVarName, col);
    }
quickErrReport();
htmlPageFree(&infoPage);
}

void testDbColumns(struct htmlPage *dbPage, char *org, char *db, 
	struct slName *geneList)
/* Test on one database. */
{
struct htmlPage *emptyConfig;
struct slName *colList = NULL, *col;
struct htmlFormVar *var;
struct slName *gene;

uglyf("testDbColumns %s %s\n", org, db);
emptyConfig = emptyConfigPage(dbPage, org, db);
if (emptyConfig != NULL )
    {
    for (var = emptyConfig->forms->vars; var != NULL; var = var->next)
	{
	if (startsWith("near.col.", var->name) && endsWith(var->name, ".vis"))
	    {
	    char *colNameStart = var->name + strlen("near.col.");
	    char *colNameEnd = strchr(colNameStart, '.');
	    *colNameEnd = 0;
	    col = slNameNew(colNameStart);
	    slAddHead(&colList, col);
	    *colNameEnd = '.';
	    }
	}
    slReverse(&colList);

    for (gene = geneList; gene != NULL; gene = gene->next)
	{
	htmlPageSetVar(emptyConfig, NULL, searchVarName, gene->name);
	for (col = colList; col != NULL; col = col->next)
	    {
	    testCol(emptyConfig, org, db, col->name, gene->name);
	    }
	}
    for (col = colList; col != NULL; col = col->next)
        {
	testColInfo(dbPage, org, db, col->name);
	}
    }
htmlPageFree(&emptyConfig);
}


void testSort(struct htmlPage *emptyConfig, char *org, char *db, char *sort, char *gene, char *accColumn)
/* Test one column. */
{
char accVis[256];
struct htmlPage *printPage = NULL;
safef(accVis, sizeof(accVis), "near.col.%s.vis", accColumn);
htmlPageSetVar(emptyConfig, NULL, accVis, "on");
htmlPageSetVar(emptyConfig, NULL, orderVarName, sort);
htmlPageSetVar(emptyConfig, NULL, countVarName, "25");
htmlPageSetVar(emptyConfig, NULL, searchVarName, gene);

printPage = quickSubmit(emptyConfig, sort, org, db, NULL, gene, "sortType", "submit", "on");
if (printPage != NULL)
    {
    int lineCount = nearCountRows(printPage);
    if (lineCount < 1)
	qaStatusSoftError(nearTestList->status, "No rows for sort %s", sort);
    }
quickErrReport();
htmlPageFree(&printPage);
}



void testDbSorts(struct htmlPage *dbPage, char *org, char *db, 
	char *accColumn, struct slName *geneList)
/* Test on one database. */
{
struct htmlPage *emptyConfig;
struct slName *colList = NULL, *col;
struct htmlFormVar *sortVar = htmlFormVarGet(dbPage->forms, orderVarName);
struct slName *gene, *sort;

uglyf("testDbSorts %s %s\n", org, db);
if (sortVar == NULL)
    errAbort("Couldn't find var %s", orderVarName);

emptyConfig = emptyConfigPage(dbPage, org, db);
if (emptyConfig != NULL)
    {
    for (sort = sortVar->values; sort != NULL; sort= sort->next)
	{
	for (gene = geneList; gene != NULL; gene = gene->next)
	    {
	    testSort(emptyConfig, org, db, sort->name, gene->name, accColumn);
	    }
	}
    htmlPageFree(&emptyConfig);
    }
}

void testDbFilters(struct htmlPage *dbPage, char *org, char *db, 
	char *accColumn, struct slName *geneList)
/* Test filter that returns just geneList. */
{
struct slName *gene;
int rowCount;
char accFilter[256];
safef(accFilter, sizeof(accFilter), "near.as.%s.wild", accColumn);

/* Start out with filter page. */
struct htmlPage *page = quickSubmit(dbPage, NULL, org, db, accColumn, NULL,
	"accOneFilterPage", advFilterVarName, "on");
verbose(1, "testFilters %s %s\n", org, db);
if (page == NULL)
    return;

/* Set up to filter exactly one gene. */
    {
    htmlPageSetVar(page, NULL, accFilter, geneList->name);
    htmlPageSetVar(page, NULL, searchVarName, geneList->name);
    serialSubmit(&page, NULL, org, db, accColumn, geneList->name,
	    "accOneFilterSubmit", "Submit", "on");
    if (page == NULL)
	return;

    /* Make sure really got one gene. */
    rowCount = nearCountUniqAccRows(page);
    if (rowCount != 1)
	{
	qaStatusSoftError(nearTestList->status, 
	    "Acc exact filter returned %d items", rowCount);
	}
    }

/* Set up filter for all genes in list. */
    {
    struct dyString *dy = newDyString(0);
    int geneCount = slCount(geneList);
    for (gene = geneList; gene != NULL; gene = gene->next)
	dyStringPrintf(dy, "%s ", gene->name);
    htmlPageSetVar(page, NULL, accFilter, dy->string);
    htmlPageSetVar(page, NULL, countVarName, "all");  /* despite 3 genes requested, must see all if many dupes */
    serialSubmit(&page, NULL, org, db, accColumn, dy->string,
	    "accMultiFilterSubmit", "Submit", "on");
    dyStringFree(&dy);
    if (page == NULL)
	return;
    rowCount = nearCountUniqAccRows(page);
    if (rowCount != geneCount)
	{
	qaStatusSoftError(nearTestList->status, 
	    "Acc multi filter expecting %d, got %d items", geneCount, rowCount);
	}
    }

/* Set up filter for wildcard in list. */
    {
    struct dyString *dy = newDyString(0);
    char len = strlen(geneList->name);
    dyStringAppendN(dy, geneList->name, len-1);
    dyStringAppendC(dy, '*');
    htmlPageSetVar(page, NULL, accFilter, dy->string);
    serialSubmit(&page, NULL, org, db, accColumn, dy->string,
	    "accWildFilterSubmit", "Submit", "on");
    dyStringFree(&dy);
    if (page == NULL)
	return;
    rowCount = nearCountRows(page);
    if (rowCount < 1)
	{
	qaStatusSoftError(nearTestList->status, 
	    "Acc wild filter no match");
	}
    }


/* Clear out advanced filters. */
    {
    htmlPageFree(&page);
    page = quickSubmit(dbPage, NULL, org, db, NULL, NULL,
	"advFilterClear", advFilterClearVarName, "on");
    }
htmlPageFree(&page);
}

void testDb(struct htmlPage *orgPage, char *org, char *db)
/* Test on one database. */
{
struct hash *genomeRa = hgReadRa(org, db, dataDir, "genome.ra", NULL);
char *canonicalTable = hashMustFindVal(genomeRa, "canonicalTable");
char *accColumn = hashMustFindVal(genomeRa, "idColumn");
struct slName *geneList = randomSample(db, canonicalTable, "transcript", clRepeat);
struct htmlPage *dbPage;

htmlPageSetVar(orgPage, NULL, "db", db);
htmlPageSetVar(orgPage, NULL, searchVarName, "");
dbPage = quickSubmit(orgPage, NULL, org, db, NULL, NULL, "dbEmptyPage", "submit", "go");
quickErrReport();
if (dbPage != NULL)
    {
    testDbColumns(dbPage, org, db, geneList);
    testDbSorts(dbPage, org, db, accColumn, geneList);
    testDbFilters(dbPage, org, db, accColumn, geneList);
    }

hashFree(&genomeRa);
}


void testOrg(struct htmlPage *rootPage, struct htmlForm *rootForm, char *org, char *forceDb)
/* Test on organism.  If forceDb is non-null, only test on
 * given database. */
{
struct htmlPage *orgPage;
struct htmlForm *mainForm;
struct htmlFormVar *dbVar;
struct slName *db;

htmlPageSetVar(rootPage, rootForm, "org", org);
htmlPageSetVar(rootPage, rootForm, "db", NULL);
htmlPageSetVar(rootPage, rootForm, searchVarName, "");
orgPage = htmlPageFromForm(rootPage, rootPage->forms, "submit", "Go");
if ((mainForm = htmlFormGet(orgPage, "mainForm")) == NULL)
    errAbort("Couldn't get main form on orgPage");
if ((dbVar = htmlFormVarGet(mainForm, "db")) == NULL)
    errAbort("Couldn't get org var");
for (db = dbVar->values; db != NULL; db = db->next)
    {
    if (forceDb == NULL || sameString(forceDb, db->name))
	testDb(orgPage, org, db->name);
    }
htmlPageFree(&orgPage);
}

void statsOnSubsets(struct nearTest *list, int subIx, FILE *f)
/* Report tests of certain subtype. */
{
struct nearTest *test;
struct hash *hash = newHash(0);
struct slName *typeList = NULL, *type;

fprintf(f, "\n%s subtotals\n", nearTestInfoTypes[subIx]);

/* Get list of all types in this field. */
for (test = list; test != NULL; test = test->next)
    {
    char *info = test->info[subIx];
    if (!hashLookup(hash, info))
       {
       type = slNameNew(info);
       hashAdd(hash, info, type);
       slAddHead(&typeList, type);
       }
    }
slNameSort(&typeList);
hashFree(&hash);

for (type = typeList; type != NULL; type = type->next)
    {
    struct qaStatistics *stats;
    AllocVar(stats);
    for (test = list; test != NULL; test = test->next)
        {
	if (sameString(type->name, test->info[subIx]))
	    {
	    qaStatisticsAdd(stats, test->status);
	    }
	}
    qaStatisticsReport(stats, type->name, f);
    freez(&stats);
    }
}


void reportSummary(struct nearTest *list, FILE *f)
/* Report summary of test results. */
{
struct qaStatistics *stats;
struct nearTest *test;
AllocVar(stats);
int i;

for (i=0; i<=ntiiCol; ++i)
    statsOnSubsets(list, i, f);
for (test = list; test != NULL; test = test->next)
    qaStatisticsAdd(stats, test->status);
qaStatisticsReport(stats, "Total", f);
}


void reportAll(struct nearTest *list, FILE *f)
/* Report all tests. */
{
struct nearTest *test;
for (test = list; test != NULL; test = test->next)
    {
    if (test->status->errMessage != NULL)
	nearTestLogOne(test, f);
    }
}

void hgNearTest(char *url, char *log)
/* hgNearTest - Test hgNear web page. */
{
struct htmlPage *rootPage = htmlPageGet(url);
struct htmlForm *mainForm;
struct htmlFormVar *orgVar;
FILE *f = mustOpen(log, "w");
htmlPageValidateOrAbort(rootPage);
htmlPageSetVar(rootPage, NULL, orderVarName, "geneDistance");
htmlPageSetVar(rootPage, NULL, countVarName, "25");
if ((mainForm = htmlFormGet(rootPage, "mainForm")) == NULL)
    errAbort("Couldn't get main form");
if ((orgVar = htmlFormVarGet(mainForm, "org")) == NULL)
    errAbort("Couldn't get org var");
if (clOrg != NULL)
    testOrg(rootPage, mainForm, clOrg, clDb);
else
    {
    struct slName *org;
    for (org = orgVar->values; org != NULL; org = org->next)
        {
	testOrg(rootPage, mainForm, org->name, clDb);
	}
    }
htmlPageFree(&rootPage);
slReverse(&nearTestList);
reportSummary(nearTestList, stdout);
reportAll(nearTestList, f);
fprintf(f, "---------------------------------------------\n");
reportSummary(nearTestList, f);
}

#ifdef TEST 
void hgNearTest(char *url)
{
struct htmlPage *page;
struct qaStatus *qs;
qs = qaPageGet(url, &page);
qaStatusReportOne(stdout, qs, url);
htmlPageFree(&page);
}
#endif /* TEST */

int main(int argc, char *argv[])
/* Process command line. */
{
pushCarefulMemHandler(200000000);
optionInit(&argc, argv, options);
if (argc != 3)
    usage();
clDb = optionVal("db", clDb);
clOrg = optionVal("org", clOrg);
clSearch = optionVal("search", clSearch);
dataDir = optionVal("dataDir", dataDir);
clRepeat = optionInt("repeat", clRepeat);
hgNearTest(argv[1], argv[2]);
carefulCheckHeap();
return 0;
}<|MERGE_RESOLUTION|>--- conflicted
+++ resolved
@@ -12,11 +12,7 @@
 #include "../hgNear/hgNear.h"
 #include "hdb.h"
 
-<<<<<<< HEAD
-static char const rcsid[] = "$Id: hgNearTest.c,v 1.15 2004/05/03 19:33:49 galt Exp $";
-=======
 static char const rcsid[] = "$Id: hgNearTest.c,v 1.17 2004/10/19 22:55:02 galt Exp $";
->>>>>>> 0bd5b7af
 
 /* Command line variables. */
 char *dataDir = "/usr/local/apache/cgi-bin/hgNearData";
@@ -444,7 +440,7 @@
 char visVar[256];
 safef(visVar, sizeof(visVar), "near.col.%s.vis", col);
 htmlPageSetVar(emptyConfig, NULL, visVar, "on");
-htmlPageSetVar(emptyConfig, NULL, orderVarName, "geneDistance");
+htmlPageSetVar(emptyConfig, NULL, orderVarName, "nameSimilarity");
 htmlPageSetVar(emptyConfig, NULL, countVarName, "25");
 
 printPage = quickSubmit(emptyConfig, NULL, org, db, col, gene, "colPrint", "Submit", "on");
