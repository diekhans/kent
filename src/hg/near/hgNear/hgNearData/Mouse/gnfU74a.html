<H3>Description</H3>
<P>This column shows the expression of genes in
<A HREF="http://expression.gnf.org/mouse_annot.html">specific tissues</A>
using the Affymetrix U74a chip.  Together with the GNF U74b and GNF U74c 
tracks this displays the Mouse Expression Atlas from the Genomics Institute 
of the Novartis Research Foundation (GNF).
<<<<<<< HEAD
The full spectrum of tissues currently is only available on the U74a chip.

This track can be configured a number of ways. </P>
<P>The track initially shows the ratio of expression in a specific tissue 
to expression of the gene overall.  By default if a gene is more highly expressed 
in a tissue it will be colored red, and if it is less expressed in the tissue it 
will be green.  This coloring is standard, but the opposite of what a naive user 
might think.  In this case red means go, and green means stop!  
Black means a gene is neither over nor under expressed in the tissue. Uncolored
boxes (white on most browsers) represent missing data.  Color blind users can
switch from red/green to yellow/blue coloring in the configuration page. The track
can also be configured to show absolute expression values as shades of gray with
higher expression levels shown in lighter shades.   Both the ratio and absolute
expressions are colored on a logarithmic scale.</P>
<P>The 'tissue' drop-down in the configuration page controls the level of detail
displayed. If 'all replicas' is selected then the value of each individual experimental
relica of each tissue is shown.  If median of replicas is selected then just a single
value for each tissue is shown.  The default 'selected' mode just shows median values
for selected tissues.</P>
=======
Currently, the full spectrum of tissues is available only on the U74a chip.
<P>
By default, the column shows the ratio of expression of a gene in a specific 
set of tissues to the expression of the gene overall. A gene that is more highly 
expressed in a tissue is colored red, and a less expressed gene is shown in 
green. The values are colored on a logarithmic scale. This coloring is standard, 
but is the opposite of what a naive user 
might expect: in this case, red means go and green means stop!  
Black indicates that a gene is neither over nor under expressed in the tissue. 
Uncolored boxes (white on most browsers) represent missing data.  

<H3>Column Configuration</H3>
Several column configuration options are available on the Configuration page, 
which can be accessed via the <em>configure</em> button in the top menu.
<UL>
<LI>
<B>Absolute expression values:</B> The display can be configured to show 
absolute expression values rather than ratio values. To toggle the display, 
select the <em>absolute</em> option from the <em>values</em> pulldown menu. 
Absolute expression values
are shown in shades of gray, with higher expression levels shown in lighter 
shades. As with ratio values, absolute values are colored on a logarithmic 
scale.
<LI>
<B>Color scheme:</B> Color blind users can switch the coloring scheme from red/green to 
yellow/blue via the <em>Expression ratio colors</em> pulldown menu at the top
of the Configuration page.
<LI>
<B>Level of tissue detail:</B> The <em>tissue</em> pulldown menu
controls the amount and type of tissue data displayed. By default, only the 
median values for selected tissues are shown.  To display the value of all 
individual experimental replicas of all tissues, 
select the <em>all replicas</em> option. To view a single median value for each 
tissue, choose the <em>median of replicas</em> option.
<LI>
<B>Brightness:</B> To increase or decrease the brightness of the expression colors,
edit the number in the column's <em>brightness</em> text box. Values greater 
than 1.0 increase the brightness, while those less than 1.0 dim the color. 
</UL>
>>>>>>> a6210c33

<H3>Methods</H3>
<P>For detailed information about the experiments, see Su et al., 
<A HREF="http://www.ncbi.nlm.nih.gov:80/entrez/query.fcgi?cmd=Retrieve&db=PubMed&list_uids=11904358&dopt=Abstract"
TARGET=_blank>"Large-scale analysis of the human and mouse transcriptomes."</A>, 
<I>PNAS</I>, Mar 19, 2002. </P>
<P>When calculating expression ratios, the overall expression level in the
denominator is calculated by first taking the median of replicants for
each non-cancerous tissue,  and then taking the median of these medians.
</P>

<H3>Credits</H3>
The data for this column was kindly provided by the
<A HREF="http://web.gnf.org/">Genomics Institute of the Novartis Research Foundation (GNF)</A>
as part of the <A HREF="http://expression.gnf.org/">GNF Expression Atlas</A>.
<|MERGE_RESOLUTION|>--- conflicted
+++ resolved
@@ -1,30 +1,10 @@
 <H3>Description</H3>
-<P>This column shows the expression of genes in
+<P>
+This column shows the expression of genes in
 <A HREF="http://expression.gnf.org/mouse_annot.html">specific tissues</A>
 using the Affymetrix U74a chip.  Together with the GNF U74b and GNF U74c 
-tracks this displays the Mouse Expression Atlas from the Genomics Institute 
+columns, this displays the Mouse Gene Expression Atlas from the Genomics Institute 
 of the Novartis Research Foundation (GNF).
-<<<<<<< HEAD
-The full spectrum of tissues currently is only available on the U74a chip.
-
-This track can be configured a number of ways. </P>
-<P>The track initially shows the ratio of expression in a specific tissue 
-to expression of the gene overall.  By default if a gene is more highly expressed 
-in a tissue it will be colored red, and if it is less expressed in the tissue it 
-will be green.  This coloring is standard, but the opposite of what a naive user 
-might think.  In this case red means go, and green means stop!  
-Black means a gene is neither over nor under expressed in the tissue. Uncolored
-boxes (white on most browsers) represent missing data.  Color blind users can
-switch from red/green to yellow/blue coloring in the configuration page. The track
-can also be configured to show absolute expression values as shades of gray with
-higher expression levels shown in lighter shades.   Both the ratio and absolute
-expressions are colored on a logarithmic scale.</P>
-<P>The 'tissue' drop-down in the configuration page controls the level of detail
-displayed. If 'all replicas' is selected then the value of each individual experimental
-relica of each tissue is shown.  If median of replicas is selected then just a single
-value for each tissue is shown.  The default 'selected' mode just shows median values
-for selected tissues.</P>
-=======
 Currently, the full spectrum of tissues is available only on the U74a chip.
 <P>
 By default, the column shows the ratio of expression of a gene in a specific 
@@ -64,7 +44,6 @@
 edit the number in the column's <em>brightness</em> text box. Values greater 
 than 1.0 increase the brightness, while those less than 1.0 dim the color. 
 </UL>
->>>>>>> a6210c33
 
 <H3>Methods</H3>
 <P>For detailed information about the experiments, see Su et al., 
@@ -72,11 +51,11 @@
 TARGET=_blank>"Large-scale analysis of the human and mouse transcriptomes."</A>, 
 <I>PNAS</I>, Mar 19, 2002. </P>
 <P>When calculating expression ratios, the overall expression level in the
-denominator is calculated by first taking the median of replicants for
+denominator was calculated by first taking the median of replicants for
 each non-cancerous tissue,  and then taking the median of these medians.
 </P>
 
 <H3>Credits</H3>
-The data for this column was kindly provided by the
-<A HREF="http://web.gnf.org/">Genomics Institute of the Novartis Research Foundation (GNF)</A>
-as part of the <A HREF="http://expression.gnf.org/">GNF Expression Atlas</A>.
+The data for this column was kindly provided by 
+<A HREF="http://web.gnf.org/" TARGET=_blank>GNF</A>
+as part of the <A HREF="http://expression.gnf.org/" TARGET=_blank>GNF Gene Expression Atlas</A>.
