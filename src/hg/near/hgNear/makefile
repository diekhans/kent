include ../../../inc/common.mk

L = $(MYSQLLIBS) -lm 
MYLIBDIR = ../../../lib/$(MACHTYPE)
MYLIBS =  $(MYLIBDIR)/jkhgap.a $(MYLIBDIR)/jkweb.a
A = hgNear

O = $A.o advFilter.o association.o configure.o \
	examples.o expRatio.o getSeq.o \
	go.o knownGene.o order.o pfam.o search.o userSettings.o

include ../../../inc/cgi_build_rules.mk

my::
	chmod -R a+r hgNearData
	chmod a+rx hgNearData
	find hgNearData -type d -exec /bin/chmod -f a+rx {} \;
	rsync -ar --delete hgNearData ${CGI_BIN}-${USER}/
	find ${CGI_BIN}-${USER} -type d -name CVS | xargs rm -fr

alpha::
	rm -fr ${CGI_BIN}/hgNearData
	rsync -ar --delete hgNearData ${CGI_BIN}/
	find ${CGI_BIN} -type d -name CVS | xargs rm -fr

beta::
	rm -fr ${CGI_BIN}-beta/hgNearData
	rsync -ar --delete hgNearData ${CGI_BIN}-beta/
	find ${CGI_BIN}-beta -type d -name CVS | xargs rm -fr

compile: $O $(MYLIBS)
	${CC} ${COPT} -o $A $O $(MYLIBS) $L
<<<<<<< HEAD
	chmod a+rx $A
=======
	chmod a+rx $A

test:
	$(CGI_BIN)-$(USER)/hgNear
>>>>>>> a6210c33
<|MERGE_RESOLUTION|>--- conflicted
+++ resolved
@@ -30,11 +30,7 @@
 
 compile: $O $(MYLIBS)
 	${CC} ${COPT} -o $A $O $(MYLIBS) $L
-<<<<<<< HEAD
-	chmod a+rx $A
-=======
 	chmod a+rx $A
 
 test:
 	$(CGI_BIN)-$(USER)/hgNear
->>>>>>> a6210c33
