--- conflicted
+++ resolved
@@ -19,23 +19,6 @@
 -->
 
   <div class="jwNewsItem jwSingleLineRightColumn">
-<<<<<<< HEAD
-  Jan 13, 2020 -
-  <a href="goldenPath/newsarch.html#011321">
-  New GENCODE tracks: V35/V36 (hg19/hg38)
-  </a></div>
-
-  <div class="jwNewsItem jwSingleLineRightColumn">
-  Jan 8, 2020 -
-  <a href="goldenPath/newsarch.html#010821">
-  January 8th SARS-CoV-2 update
-  </a></div>
-
-  <div class="jwNewsItem jwSingleLineRightColumn">
-  Dec 23, 2020 -
-  <a href="goldenPath/newsarch.html#122320">
-  New ClinVar Interp track (hg19/hg38)
-=======
   Feb. 18, 2021 -
   <a href="goldenPath/newsarch.html#021821">
   New Genome Browser: Marmoset, calJac4
@@ -51,5 +34,4 @@
   Feb. 2, 2021 -
   <a href="goldenPath/newsarch.html#020221">
   New conservation track for Mouse (mm39)
->>>>>>> b5ba1cd9
   </a></div>