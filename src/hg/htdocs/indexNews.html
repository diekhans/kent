--- conflicted
+++ resolved
@@ -18,15 +18,9 @@
                                                 | <- Cutoff point
 -->
   <div class="jwNewsItem jwSingleLineRightColumn">
-<<<<<<< HEAD
-  Jul. 20, 2021 -
-  <a href="goldenPath/newsarch.html#072021">
-  Updated GENCODE gene tracks for hg38, hg19, mm39
-=======
   Aug. 04, 2021 -
   <a href="goldenPath/newsarch.html#080421">
   Addition of GRCm38 patch 6 sequences to mm10
->>>>>>> 1f9979f9
   </a></div>
 
   <div class="jwNewsItem jwSingleLineRightColumn">
