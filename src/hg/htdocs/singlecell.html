<!DOCTYPE html>
<!--#set var="TITLE" value="Single cell resources at UCSC" -->
<!--#set var="ROOT" value="." -->

<!--#include virtual="$ROOT/inc/gbPageStart.html"-->

<link rel="stylesheet" href="<!--#echo var="ROOT" -->/style/hgGtexTrackSettings.css">

<style>
.gbsPage dl {
    padding-left: 60px;
}

.gbsPage dt {
    float: left;
    clear: left;
    width: 250px;
    margin-top: 0;
    padding: 0 0 0.5em 0;
}
.gbsPage dd {
    margin: 0 0 0 200px;
    padding: 0 0 0.5em 0;
}

.gbsPage img {
    margin-left: 0;
}

.gbsPage dl dt {
    position: relative;
}

.gbsPage dl dt::before {   /* square bullets, from hgGateway */
    position: absolute;
    top: 0.4em;
    left: -1em;
    width: 8px;
    height: 8px;
    background-color: #7e1f16;  /* dark red */
    content: '';
}

.gbsPage dl.gbsNoBullet dt::before {
    content: none;
}

</style>

<h1>Single cell resources at UCSC</h1>
<p>
Single cell experiments measure tens of thousands of gene loci in thousands of cells at
the same time. That resulting data is challenging to visualize.
The UCSC Genome Browser is adding published datasets as tracks and an entirely new data exploration tool:
</p>
<p>
<dl>
<dt><a target="_blank" 
    href="https://cells.ucsc.edu">
            UCSC Cell Browser</a></dt>
    <dd>Interactively color dimensionality reduction plots by cell annotation or genes</dd>
<dt><a target="_blank" 
    href="../cgi-bin/hgTrackUi?db=mm10&g=tabulaMuris">
            Tabula Muris</a></dt>
    <dd>Genome Browser track showing single cell RNA-seq gene expression, genome coverage and splice sites</dd>
</dl>

<div class="row">
    <div class="col-md-6">
        <h2>UCSC Cell Browser</h2>
        <p>With the <a target=_blank href="https://cells.ucsc.edu">Cell Browser</a>
        you can plot cells arranged by algorithms like t-SNE or UMAP. Color
        these by annotated meta data or genes via the left side bar. Select
        cells via the legend on the right or with the rectangle selection tool.
<<<<<<< HEAD
        You can export the current cell selection or annotate it via the "Tools" menu. 
</p>
=======
        You can export the current cell selection or annotate it via the "Tools" menu.
        We are happy to add your favorite dataset, contact us at
        <a href="mailto:cells@ucsc.edu">cells@ucsc.edu</a>.
        To set up your own cell browser, follow the instructions at 
        <a href="https://cellbrowser.rtfd.org">cellbrowser.readthedocs.org</a>.
        </p>

>>>>>>> 602a1b57
        <p class="text-center">
        <a target=_blank href="https://cells.ucsc.edu" alt="Screenshot of UCSC Cell Browser">
            <img style="width:100%" src="<!--#echo var="ROOT" -->/images/cellbrowser.png">
        </a>
        </p>
    </div>
    <div class="col-md-6">
        <h2>Single cell datasets in the UCSC Genome Browser</h2>
        <p>
Below is a screenshot of a  
<a target="_blank" 
href="http://genome.ucsc.edu/s/Max/tabMuris">public session</a>
that highlights the Tabula Muris gene expression track.
The session shows the Sox10 locus. The gene expression track at the top shows that the
gene is only well expressed in basal cells (orange), mammary gland (blue) and oligodendrocytes (pink).
These cell type names are shown when you hover with the mouse over the bars on
the genome browser. The coverage tracks below show that all exons are
transcribed in these, but the last exon is also transcribed in stromal cells
and some non-coding transcription is seen in goblet cells 3' of the gene. The
splicing tracks below show that proper splicing is limited to the four cell types
described above. This is also a non-coding region conserved in zebrafish and chicken.
    <p class="text-center">
    <a target="_blank" href="http://genome.ucsc.edu/s/Max/tabMuris" alt="genome browser session link">
            <img src="../images/screenshot-tabMuris.png" style='width:100%'>
    </a>
    </p>
    </div>
</div>

<!--#include virtual="$ROOT/inc/gbPageEnd.html"-->

<script type='text/javascript' src='/js/hgGtexTrackSettings.js'></script>

<|MERGE_RESOLUTION|>--- conflicted
+++ resolved
@@ -72,18 +72,13 @@
         you can plot cells arranged by algorithms like t-SNE or UMAP. Color
         these by annotated meta data or genes via the left side bar. Select
         cells via the legend on the right or with the rectangle selection tool.
-<<<<<<< HEAD
-        You can export the current cell selection or annotate it via the "Tools" menu. 
-</p>
-=======
         You can export the current cell selection or annotate it via the "Tools" menu.
-        We are happy to add your favorite dataset, contact us at
+        We are happy to add your favorite dataset, if you have suggestions, contact us at
         <a href="mailto:cells@ucsc.edu">cells@ucsc.edu</a>.
         To set up your own cell browser, follow the instructions at 
         <a href="https://cellbrowser.rtfd.org">cellbrowser.readthedocs.org</a>.
         </p>
 
->>>>>>> 602a1b57
         <p class="text-center">
         <a target=_blank href="https://cells.ucsc.edu" alt="Screenshot of UCSC Cell Browser">
             <img style="width:100%" src="<!--#echo var="ROOT" -->/images/cellbrowser.png">
