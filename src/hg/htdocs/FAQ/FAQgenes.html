<!DOCTYPE html>
<!--#set var="TITLE" value="Genome Browser FAQ" -->
<!--#set var="ROOT" value=".." -->

<!-- Relative paths to support mirror sites with non-standard GB docs install -->
<!--#include virtual="$ROOT/inc/gbPageStart.html" -->

<h1>Frequently Asked Questions: Gene tracks</h1>

<h2>Topics</h2>

<ul>
<li><a href="#gene">What is a gene?</a></li>
<li><a href="#genestrans">What is a transcript and how is it related to a gene?</a></li>
<li><a href="#genename">What is a gene name?</a></li>
<li><a href="#mostCommon">What are the most common gene transcript tracks?</a></li>
<li><a href="#ens">What are Ensembl and GENCODE and is there a difference?</a></li>
<li><a href="#ensRefseq">What are the differences among GENCODE, Ensembl and RefSeq?</a></li>
<li><a href="#hg19">For the human assembly hg19/GRCh37: What is the difference between "UCSC 
                    Genes" track, the "GENCODE" track and the "Ensembl Genes" track?</a></li>
<li><a href="#hg38">For the human assembly hg38/GRCh38: What are the differences between the 
		    "GENCODE" and "All GENCODE" tracks?</a></li>
<li><a href="#gencode">What is the difference between GENCODE comprehensive and basic?</a></li>
<li><a href="#ncbiRefseq">What is the difference between "NCBI RefSeq" and "UCSC RefSeq"?</a></li>
<li><a href="#ccds">What is CCDS?</a></li>
<li><a href="#justsingle">How can I just show a single transcript per gene?</a></li>
<li><a href="#singledownload">I just want to download a gene set with a single entry per gene.
			      Where can I find this?</a></li>
<li><a href="#whatdo">This is rather complicated. Can you tell me which gene transcript track
                      I should use?</a></li>
</ul>
<hr>
<p>
<a href="index.html">Return to FAQ Table of Contents</a></p>

<a name="gene"></a>
<h2>The basics</h2>

The genome browser contains many gene annotation tracks. Our users 
often wonder what these contain and where the information that we present comes
from.

<h6>What is a gene?</h6>
<p>
The exact definition of &quot;gene&quot; depends on the context. In the context of 
genome annotation, a gene has at least a name and is defined by a collection of
related RNA transcript sequences (&quot;isoforms&quot;). The naming of genes and the
assignment of the most important transcript sequences is often done manually by
a group of biological literature curators.  For human, genes names are created
by the <a target=_blank href="https://www.genenames.org/">Human Gene
Nomenclature Committee (HGNC, formerly HUGO)</a>.  Non-human species have
similar annotation groups, e.g. Mouse Genome Informatics, Wormbase, Flybase,
etc.
</p>

<a name="genestrans"></a>
<h6>What is a transcript and how is it related to a gene? </h6>
<p>
Transcripts are defined as RNA molecules that are made from a DNA template.
Databases like the ones at the National Library of Medicine's NCBI or the
European Bioinformatics Institute (EBI) collect these transcript sequences from
biologists working on a gene. Every transcript has a 
unique identifier (accession), a gene that it is assigned to, a sequence, and
a list of exon chrom/start/end coordinates on a chromosome. 
Usually every transcript is assigned to only a single gene. In the Genome Browser, transcript
tracks often end with the word
&quot;Genes&quot;, e.g. &quot;Ensembl Genes&quot;, &quot;NCBI RefSeq Genes&quot; or &quot;UCSC 
Genes&quot;, but they really represent transcripts on chromosomes of a genome assembly.</p>
<p>
For example, using the databases by NCBI, the gene
with the gene symbol <a target=_blank
href="https://www.ncbi.nlm.nih.gov/gene/672#">BRCA1</a> has 5 protein-coding
transcripts or isoforms. The first transcript has the NCBI accession number <a
target=_blank
href="https://www.ncbi.nlm.nih.gov/nuccore/NM_007294.3">NM_007294.3</a> which
produces the protein with the accession<a target=_blank
href="https://www.ncbi.nlm.nih.gov/protein/NP_009225.1"> NP_009225.1</a>. In
the human genome, it is located on chromosome 17, where it is comprised of <a
target=_blank href="https://www.ncbi.nlm.nih.gov/nuccore/U14680">23 exons</a>.
On the version hg38/GRCh38 of the human genome, these exons cover the DNA
nucleotides 43044295 to 43125483.</p>

<a name="genename"></a>
<h6>What is a gene or transcript accession? </h6>

<p>
Gene symbols like BRCA1 are easy to remember but sometimes change and are not
specific to an organism.  Therefore most databases internally use unique
identifiers to refer to sequences and some journals require authors to use
these in manuscripts.</p>

<p>
The most common accession numbers encountered by users are either from Ensembl,
GENCODE or RefSeq.  Human Ensembl/GENCODE gene accession numbers start with
ENSG followed by a number and version number separated by a dot, e.g. 
&quot;ENSG00000012048.21&quot for latest BRCA1.  Every ENSG-gene has at least
one transcript assigned to it. The transcript identifiers start with with ENST
and are likewise followed by a version number, e.g. 
&quot;ENST00000619216.1&quot;. Additional details on Ensembl IDs can be found
on the <a target="_blank" 
href="https://uswest.ensembl.org/Help/Faq?id=488">Ensembl FAQ page</a>.</p>

<p>
NCBI refers to genes
with plain numbers, e.g.  672 for BRCA1. Manually curated RefSeq transcript
identifiers start with NM_ (coding) or NR_ (non-coding), followed by a number and version
number separated by a dot, e.g. &quot;NR_046018.2&quot;.  If the transcript was
predicted by the NCBI Gnomon software, the prefix is XM_ but these are rare in human.
A table of these and other RefSeq prefixes can be
found on the <a target=_blank
href="https://www.ncbi.nlm.nih.gov/books/NBK21091/table/ch18.T.refseq_accession_numbers_and_mole/?report=objectonly">
NCBI website</a>.
</p>

<a name="mostCommon"></a>
<h6>What are the most common gene transcript tracks?</h6>
<p>
Researchers sequence <a target="_blank" 
href="https://en.wikipedia.org/wiki/Complementary_DNA">cDNA sequences</a> 
and send these to NCBI Genbank. The
Genome Browser shows these sequences in the Genbank or the <a target=_blank 
href="../cgi-bin/hgTrackUi?db=hg38&g=est">EST track</a> (if the cDNA is just
a single read from the 5' or 3' end). From the alignment of the cDNAs and ESTs, 
the NCBI RefSeq group manually creates a smaller set of representative transcripts 
which we display as the <a target=_blank 
href=../cgi-bin/hgTrackUi?db=hg38&g=refSeqComposite>RefSeq Curated</a> track.
Automated programs like UCSC's or Ensembl's gene build software do the same, just
in software, which is more systematic but also more error-prone.
With the arrival of GENCODE, Ensembl added a manual curation to their
human and mouse transcripts. NCBI has added an automated prediction software (Gnomon)
which we show in the &quot;<a target=_blank 
href=../cgi-bin/hgTrackUi?db=hg38&g=refSeqComposite>RefSeq Predicted</a>&quot; track.</p>

<p>There are many other tracks in the group &quot;Genes and Gene Predictions&quot;.
<a target=_blank href="../cgi-bin/hgTrackUi?db=hg38&g=genscan">Genscan</a> and <a target=_blank 
href="../cgi-bin/hgTrackUi?db=hg19&g=nscanGene">N-Scan</a> are older 
transcript predictor algorithms that are based on the genome sequence alone. 
<a target=_blank href="../cgi-bin/hgTrackUi?db=hg38&g=augustusGene">Augustus</a> and <a 
target=_blank href="../cgi-bin/hgTrackUi?db=hg19&g=acembly">AceView</a> are automated 
gene-predictors that use cDNA and EST data. These and similar gene
tracks are only relevant when you are working on a particular locus where you
think that the manually curated gene models (Ensembl and RefSeq) have
errors.</p>

<<<<<<< HEAD
To illustrate these differences, here is an overview of a few different tracks on human (hg38) and how many transcripts they contain as of March 2019:
  <table> 
    <tr> 
      <th nowrap><strong>Track name</strong></th> 
      <th nowrap><strong>Number of transcripts</strong></th> 
    <tr> 
      <td>Known Gene (Gencode comprehensive V29)</td>
      <td>226,811</td> 
    </tr> 
    <tr> 
      <td>Known Gene (Gencode basic V29)</td>
      <td>112,634</td> 
    </tr> 
    <tr> 
      <td>NCBI RefSeq Predicted Transcripts</td>
      <td>94,389</td> 
    </tr> 
    <tr> 
      <td>UCSC RefSeq (Curated)</td>
      <td>80,694</td> 
    </tr> 
    <tr> 
      <td>NCBI RefSeq Curated</td>
      <td>73,080</td> 
    </tr> 
    <tr> 
      <td>CCDS</td>
      <td>32,506</td> 
    </tr> 
  </table>


<a name="genename"></a>
<h6>What is a gene or transcript accession? </h6>

<p>
Gene symbols like BRCA1 are easy to remember but sometimes change and are not
specific to an organism.  Therefore most databases internally use unique
identifiers to refer to sequences and some journals require authors to use
these in manuscripts.<br>

The most common accession numbers encountered by users are either from Ensembl,
GENCODE or RefSeq.  Human Ensembl/GENCODE gene accession numbers start with
ENSG, e.g. &quot;ENSG00000012048&quot for BRCA1.  Every ENSG-gene has at least
one transcript assigned to it. The transcript identifiers start with with ENST
followed by a number, e.g.  &quot;ENST00000619216.1&quot;. NCBI refers to genes
with plain numbers, e.g.  672 for BRCA1. Manually curated RefSeq transcript
identifiers start with NM_ (coding) or NR_ (non-coding), followed by a number and version
number separated by a dot, e.g. &quot;NR_046018.2&quot;.  If the transcript was
predicted by the NCBI Gnomon software, the prefix is XM_ but these are rare in human. 
A table of these and other RefSeq prefixes can be
found on the <a target=_blank
href="https://www.ncbi.nlm.nih.gov/books/NBK21091/table/ch18.T.refseq_accession_numbers_and_mole/?report=objectonly">
NCBI website</a>.
</p>

=======
>>>>>>> b7749ec6
<a name="ens"></a>
<h2>The differences</h2>

Some of our gene tracks look similar and contain very similar information which can be confusing.

<h6>What are Ensembl and GENCODE and is there a difference?</h6>

<p> 
Officially, the Ensembl and GENCODE gene models are the same. On the latest human and mouse genome 
assemblies (hg38 and mm10), the identifiers, transcript sequences, and exon coordinates are almost
identical between equivalent Ensembl and GENCODE versions (excluding <a target=_blank 
href="FAQdownloads.html#downloadAlt">alternative sequences</a> or <a target=_blank 
href="FAQdownloads.html#downloadFix">fix sequences</a>).</p>

<p>GENCODE uses the UCSC convention of prefixing chromosome names with &quot;chr&quot;, e.g. 
&quot;chr1&quot; and &quot;chrM&quot;, but Ensembl calls these &quot;1&quot; or &quot;MT&quot;. 
At the time of writing (Ensembl 89), a few transcripts differ due to conversion issues. In 
addition, around 160 PAR genes are duplicated in GENCODE but only once in Ensembl. The differences 
affect fewer than 1% of the transcripts. Apart from gene annotation itself, the links to 
external databases differ.</p>

<p>The <a target=_blank
href="https://www.gencodegenes.org/human/releases.html">GENCODE Release
History</a> shows the release dates and can be linked to corresponding Ensembl
releases.  You can download the gene transcript models from the website
<a target=_blank href=https://gencodegenes.org>https://gencodegenes.org</a> or from 
<a target=_blank href=http://ensembl.org>http://ensembl.org</a>. 
For most applications, the files distributed on the GENCODE website
should be easier to use, as the third party database links are easier to parse
and the sequence identifiers match the UCSC genome files, at least for the
primary chromosomes.</p>

<p>
Additional information on this question can be found on the <a target=_blank href=
"https://www.gencodegenes.org/pages/faq.html">GENCODE FAQ page</a>.</p>

<a name="ensRefseq"></a>
<h6>What are the differences among Ensembl, GENCODE and RefSeq?</h6>
<p> 
Different institutions have different rules on how they annotate genes. E.g.
RefSeq's criteria are more stringent, so there are fewer RefSeq
transcripts than Ensembl/GENCODE transcripts. Also, RefSeq transcripts have their own
sequences independent of the genome assembly, so certain population-specific variants
may be in RefSeq that are entirely missing from the reference genome sequence. 
This has the important implication that the position of genome variants 
are harder to map to RefSeq transcripts than for GENCODE since RefSeq transcripts
can have additional sequence or missing sequence relative to the genome.</p> 

<p>The links from either transcript model to other gene-related databases are
different. In general, it seems that high-throughput sequencing data results,
e.g. RNA-seq, are often using Ensembl/GENCODE annotations and human genetics
results are reported using RefSeq annotations. It depends on your particular
project which gene model set you want to use. Over time, the two transcript
databases have been and are becoming more similar.

<a name="hg19"></a>
<h6>For the human assembly hg19/GRCh37: What is the difference between UCSC
Genes, the "GENCODE Gene Annotation" track and the "Ensembl Genes" track?</h6>
<p>The &quot;<a target=_blank href="../cgi-bin/hgTrackUi?db=hg19&g=knownGene">UCSC Genes</a>&quot; 
track, also called &quot;Known Genes&quot;, is available only on
assemblies before hg38.  It was built with a gene predictor developed at UCSC.
This gene predictor uses protein, EST and cDNA annotations to derive a
relatively restricted gene transcript set. The software is no longer in use and
there are no plans to release the track on newer human assemblies. It was last used for the 
mm10 mouse assembly. We are considering updating the hg19 annotation produced by this 
software and are interested in any user feedback on the topic.</p>

<p>The &quot;<a target=_blank 
href="../cgi-bin/hgTrackUi?db=hg19&g=wgEncodeGencodeSuper">GENCODE Gene Annotation</a>&quot; 
track contains data from all versions of GENCODE. &quot;<a target=_blank 
href="../cgi-bin/hgTrackUi?db=hg19&g=ensGene">Ensembl Genes</a>&quot; track contains just
a single Ensembl version. See the previous question for the differences between Ensembl and GENCODE.
</p>

<a name="hg38"></a>
<h6>For the human assembly hg38/GRCh38: What are the differences between the "GENCODE" and 
"All GENCODE" tracks?</h6>
<p> 
&quot;<a target=_blank href="../cgi-bin/hgTrackUi?db=hg38&g=knownGene">GENCODE</a>&quot; is the 
default gene track on hg38 (similar to &quot;Known Genes&quot; on hg19), which means that it is 
associated with a large amount of third party information when you click on a gene. This related 
information is also available using the Table Browser. This GENCODE track is updated periodically 
to match the latest GENCODE release. &quot;<a target=_blank 
href="../cgi-bin/hgTrackUi?db=hg38&g=wgEncodeGencodeSuper">All GENCODE</a>&quot; is a super-track 
that contains all versions of GENCODE as sub-tracks, but these tracks have less third-party 
information. Sub-tracks are never removed from &quot;All GENCODE&quot;, and new sub-tracks are 
added as there are additional GENCODE releases.
</p>

<a name="gencode"></a>
<h6>What is the difference between "GENCODE Comprehensive" and "GENCODE Basic"?</h6>
<p> 
The &quot;<a target=_blank href="../cgi-bin/hgTrackUi?db=hg38&g=knownGene">GENCODE</a>&quot; track 
offers a &quot;basic&quot; gene set, and a &quot;comprehensive&quot; gene set. The 
&quot;basic&quot; gene set represents a subset of transcripts that GENCODE believes will be 
useful to the majority of users. The &quot;basic&quot; gene set is defined as follows in the
<a target=_blank href="https://www.gencodegenes.org/pages/tags.html">GENCODE FAQ</a>:</p>
<p><i>
&quot;Identifies a subset of representative transcripts for each gene; prioritises full-length 
protein coding transcripts over partial or non-protein coding transcripts within the same gene, and 
intends to highlight those transcripts that will be useful to the majority of users.&quot;</i></p>
<p>
By default, the track displays only the &quot;basic&quot; set. In order to display the complete 
&quot;comprehensive&quot; set, the box can be ticked at the top of the <a target=_blank 
href="../cgi-bin/hgTrackUi?db=hg38&g=knownGene">GENCODE track description page</a>.</p>

<p class='text-center'>
  <img class='text-center' src="../images/ComprehensiveSet.png" 
alt="Turning on comprehensive gene set" width="750">

<a name="ncbiRefseq"></a>
<h6>What is the difference between "NCBI RefSeq" and "UCSC RefSeq"?</h6>
<p>
RefSeq gene transcripts, unlike GENCODE/Ensembl/UCSC Genes, are sequences that can differ from 
the genome. They need to be aligned to the genome to create transcript models.
Traditionally, UCSC has aligned RefSeq with BLAT (UCSC RefSeq sub-track) and NCBI has aligned with 
splign. The advantages of the UCSC alignments are that
they are updated more frequently and are available for older assemblies (like
GRCh37/hg19), but they are less stable and they are not the official alignments.
Therefore we recommend working with the NCBI annotations.
When an assembly has an &quot;NCBI RefSeq&quot; track, we show it by default and hide the
&quot;UCSC RefSeq&quot; track.
</p>

<p>
In some rare cases, the NCBI and UCSC exon boundaries differ.
Activating both RefSeq and UCSC RefSeq tracks helps you investigate the differences.
Activating the RefSeq Alignments track shows NCBI's splign alignments in more detail,
including double lines where both transcript and genomic sequence are skipped in the alignment.
When available, the RefSeq Diffs subtrack may be helpful too. The upcoming <a target=_blank 
href=https://ncbiinsights.ncbi.nlm.nih.gov/2018/10/11/matched-annotation-by-ncbi-and-embl-ebi-mane-a-new-joint-venture-to-define-a-set-of-representative-transcripts-for-human-protein-coding-genes/>MANE gene set</a> 
will contain a set of high-quality transcripts that are 100%
alignable to the genome and are part of both RefSeq and Ensembl/GENCODE but
at the time of writing this project is at an early stage.
</p>

<p>
An anecdotal and rare example is SHANK2 and SHANK3 in hg19. It is impossible
for either NCBI or BLAT to get the correct alignment and gene model because the genome sequence is
missing for part of the gene.  NCBI and BLAT find slightly different exon
boundaries at the edge of the problematic region. NCBI's aligner tries very hard
to find exons that align to any transcript sequence,
so it calls a few small dubious &quot;exons&quot; in the affected genomic region.
GENCODE V19 also used an aligner that tried very hard to find exons, but it
found small dubious &quot;exons&quot; in different places than NCBI.
The <a target=_blank href="../cgi-bin/hgTrackUi?db=hg38&g=refSeqComposite">RefSeq Alignments</a> 
subtrack makes the problematic region very clear with double lines
indicating unalignable transcript sequence.
</p>

<p> 
When reporting results as RefSeq coordinates, e.g. as HGVS, in research
articles, please specify the RefSeq annotation release and also the 
RefSeq transcript ID with version (e.g. NM_012309.4 not NM_012309).
Different RefSeq transcript versions have different sequence (for example,
more sequence may be added to the UTRs or even the CDS), and so the transcript coordinates
often change from one version to the next.
</p>

<a name="ccds"></a>
<h6>What is CCDS?</h6>
<p>
The <a target=_blank href="https://www.ncbi.nlm.nih.gov/projects/CCDS/CcdsBrowse.cgi">
Consensus Coding Sequence Project</a> is a list of transcript coding sequence (CDS) genomic regions
that are identically annotated by RefSeq and Ensembl/GENCODE.   CCDS undergoes extensive manual
review and you can consider these a subset of either gene track, filtered for high quality.
The CCDS identifiers  are very stable and allow you to link easily between the different databases.
As  the name implies, it does not cover UTR regions or non-coding transcripts.
</p>

<a name="justsingle"></a>
<h6>How can I just show a single transcript per gene?</h6>

<p> 
For the tracks &quot;<a target=_blank 
href="../cgi-bin/hgTrackUi?db=hg19&g=knownGene">UCSC Genes</a>&quot; 
(hg19) or &quot;<a target=_blank 
href="../cgi-bin/hgTrackUi?db=hg38&g=knownGene">GENCODE Genes</a>&quot; 
(hg38), click on their title and on the configuration page, uncheck the 
box &quot;Show splice variants&quot;. Only a single transcript will be shown. The method for how this
transcript is selected is described in the track documentation below the 
configuration settings.</p>

<p class='text-center'>
  <img class='text-center' src="../images/SpliceVariants.png" 
alt="Changing splice variants" width="750">

<p>For the track <a target=_blank 
href="../cgi-bin/hgTrackUi?db=hg38&g=refSeqComposite">
NCBI RefSeq</a> (hg38), you can activate the subtrack &quot;RefSeq HGMD&quot;.
It contains only the transcripts that are part of the Human Gene Mutation Database.
</p>

<a name="singledownload"></a>
<h6>I just want to download a gene set with a single entry per gene. Where can I find this?</h6>
<p>
We have data tables named knownCanonical available for different assemblies comprised of a single 
transcript/isoform per gene.</p>

<p>
For hg19, the knownCanonical table is a subset of the <a target="_blank" 
href="../cgi-bin/hgTrackUi?db=hg19&g=knownGene">UCSC Genes</a> track. It was generated by 
identifying a canonical isoform for each cluster ID, or gene. Generally, this is the longest
isoform. It can be downloaded directly from the <a target="_blank" 
href="http://hgdownload.soe.ucsc.edu/goldenPath/hg19/database/">hg19 downloads database</a> 
or by using the <a target="_blank" href="../cgi-bin/hgTables">Table Browser</a>.</p>

<p>
For hg38, the knownCanonical table is a subset of the <a target="_blank" 
href="../cgi-bin/hgTrackUi?db=hg38&g=knownGene">GENCODE v29</a> track. As opposed to the hg19 
equivalent which generally used the longest isoform for indentification, this table is defined 
as follows:</p>
<p>
<i>knownCanonical identifies the canonical isoform of each cluster ID or gene using the ENSEMBL 
gene IDs to define each cluster. The canonical transcript is chosen using the APPRIS principal 
transcript when available. If no APPRIS tag exists for any transcript associated with the 
cluster, then a transcript in the BASIC set is chosen. If no BASIC transcript exists, then 
the longest isoform is used.</i></p>
<p>
It can be downloaded directly from the <a target="_blank" 
href="http://hgdownload.soe.ucsc.edu/goldenPath/hg38/database/">hg38 downloads database</a>
or by using the <a target="_blank" href="../cgi-bin/hgTables">Table Browser</a>.</p>

<a name="whatdo"></a>
<h6>This is rather complicated. Can you tell me which gene transcript track I should use?</h6>
<p> 
For automated analysis, if you are doing NGS analysis and you need to capture
all possible transcripts, GENCODE provides a comprehensive gene set.  For human 
genetics or variant annotation, a more restricted transcript set is usually sufficient and &quot;NCBI
RefSeq&quot; is the standard. If you are only interested in protein-coding
annotations, CCDS or UniProt may be an option, but this is rather unusual.
</p>

<p>
For manual inspection of exon boundaries of a single gene, and especially if it
is a transcript that is repetitive or hard to align (e.g. very small exons),
look at the UCSC RefSeq track and watch for differences between the NCBI
and UCSC exon placement. You can also BLAT the transcript sequence. 
Manually look at ESTs, mRNAs, TransMap and possibly Augustus, Genscan, SIB, SGP
or GeneId in obscure cases where you are looking for hints on what an
alternative splicing could look like.</p>
<p>
You may also find the <a target="_blank" 
href="http://genome.ucsc.edu/s/view/GeneSupport">Gene Support</a> public session
helpful. This session is a collection of tracks centered around supporting evidence
for genes.</p>
</p>

<!--#include virtual="$ROOT/inc/gbPageEnd.html" -->
<|MERGE_RESOLUTION|>--- conflicted
+++ resolved
@@ -142,65 +142,6 @@
 think that the manually curated gene models (Ensembl and RefSeq) have
 errors.</p>
 
-<<<<<<< HEAD
-To illustrate these differences, here is an overview of a few different tracks on human (hg38) and how many transcripts they contain as of March 2019:
-  <table> 
-    <tr> 
-      <th nowrap><strong>Track name</strong></th> 
-      <th nowrap><strong>Number of transcripts</strong></th> 
-    <tr> 
-      <td>Known Gene (Gencode comprehensive V29)</td>
-      <td>226,811</td> 
-    </tr> 
-    <tr> 
-      <td>Known Gene (Gencode basic V29)</td>
-      <td>112,634</td> 
-    </tr> 
-    <tr> 
-      <td>NCBI RefSeq Predicted Transcripts</td>
-      <td>94,389</td> 
-    </tr> 
-    <tr> 
-      <td>UCSC RefSeq (Curated)</td>
-      <td>80,694</td> 
-    </tr> 
-    <tr> 
-      <td>NCBI RefSeq Curated</td>
-      <td>73,080</td> 
-    </tr> 
-    <tr> 
-      <td>CCDS</td>
-      <td>32,506</td> 
-    </tr> 
-  </table>
-
-
-<a name="genename"></a>
-<h6>What is a gene or transcript accession? </h6>
-
-<p>
-Gene symbols like BRCA1 are easy to remember but sometimes change and are not
-specific to an organism.  Therefore most databases internally use unique
-identifiers to refer to sequences and some journals require authors to use
-these in manuscripts.<br>
-
-The most common accession numbers encountered by users are either from Ensembl,
-GENCODE or RefSeq.  Human Ensembl/GENCODE gene accession numbers start with
-ENSG, e.g. &quot;ENSG00000012048&quot for BRCA1.  Every ENSG-gene has at least
-one transcript assigned to it. The transcript identifiers start with with ENST
-followed by a number, e.g.  &quot;ENST00000619216.1&quot;. NCBI refers to genes
-with plain numbers, e.g.  672 for BRCA1. Manually curated RefSeq transcript
-identifiers start with NM_ (coding) or NR_ (non-coding), followed by a number and version
-number separated by a dot, e.g. &quot;NR_046018.2&quot;.  If the transcript was
-predicted by the NCBI Gnomon software, the prefix is XM_ but these are rare in human. 
-A table of these and other RefSeq prefixes can be
-found on the <a target=_blank
-href="https://www.ncbi.nlm.nih.gov/books/NBK21091/table/ch18.T.refseq_accession_numbers_and_mole/?report=objectonly">
-NCBI website</a>.
-</p>
-
-=======
->>>>>>> b7749ec6
 <a name="ens"></a>
 <h2>The differences</h2>
 
