--- conflicted
+++ resolved
@@ -88,38 +88,13 @@
 <a href="../cgi-bin/hgPcr">In-Silico PCR</a> and selecting a gene set as the target. In general, 
 the In-Silico PCR tool is more sensitive and should be preferred for pairs of primers.</p>
 <p>
-<<<<<<< HEAD
 Another problematic case is searching for sequences in repeats or transposons.
 BLAT skips the most repetitive parts of the query and limits the number of matches it finds, 
 leading to missing matches for these repeat sequences.
 The online version of BLAT masks 11mers from the query that occur more than 1024 times in the 
 genome and limits results to 16 matches per chromosome strand. This means that at most 32 locations
 per chromosome are returned. This is done to improve speed, but can result in missed hits when you
-are searching for sequences in repeats.
-=======
-Another problematic case are sequences in repeats, as BLAT skips the most repetitive 
-parts of the query and also limits the number of best matches it finds.
-The online version of Blat masks 11mers from the query that occur more than 1024 times in the 
-genome and also stops searching once it has found a certain number of matches on a chromosome
-(repMatch, this is set to 100 on our BLAT web servers).  This is done to
-improve speed, but can result in missed hits when you are searching for
-sequences in repeats. In these cases, a small subset of matches is found and
-these are only part of all optimal matches in the genome. Often, you can use
-the self-chain track to find the other matches, but only if the other matches
-are long enough. You can always work around this limitation but adding more
-flanking sequence to your query, to make the query unique enough.  You can
-check whether any sequence is indeed present at a particular location 
-by using the <a href="../cgi-bin/hgTrackUi?db=hg38&g=oligoMatch">"Short match" track</a>. 
-</p>
-
-<p>
-If your input sequence is not one of the very repetitive sequences, but still
-present a few dozen times on a chromosome, note that Blat results are limited
-to 16 results per chromosome strand. This means that at most 32 locations
-per chromosome are returned. The returned results are not necessarily the 
-highest-scoring ones.
->>>>>>> 54c4f85d
-</p>
+are searching for sequences in repeats.</p>
 <p>
 Often, you can use the self-chain track to 
 find the other matches, but only if the other matches are long enough. You can check whether
