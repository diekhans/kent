<!DOCTYPE html>
<!--#set var="TITLE" value="Genome Browser Licensing" -->
<!--#set var="ROOT" value=".." -->

<!-- Relative paths to support mirror sites with non-standard GB docs install -->
<!--#include virtual="$ROOT/inc/gbPageStart.html" -->

<h1>Website: No license or permission is needed to use the website, for academic, commercial or any other use</h1>
<p>This is a public website. There is no license or permission needed to use
the website and any data on it. You can also load your own data onto our
website and look at it there, and use track hubs or custom tracks to configure
how it is displayed, as a commercial, non-commercial or any other entity. However, 
when you use the UCSC Genome Browser in your work, please cite one of our
<a href="../goldenPath/pubs.html">publications</a>.
</p>
<br>
<<<<<<< HEAD

=======
>>>>>>> ca9aa98f

<h1>Graphics: No permission is needed to reproduce a graphic produced by the Genome Browser</h1>
<p>Permission is granted for reuse of all graphics produced
by the UCSC Genome Browser website. There is no need to contact us to get permission. If your 
publisher, notably Elsevier, insists on getting approval, please direct them to this webpage. 
However, when you use the UCSC Genome Browser in your work, please cite one of our 
<a href="../goldenPath/pubs.html">publications</a>.</p>
<br>

<h1>Data: No license is needed for the data files and database tables used by the Genome Browser</h1>
<p>
As far as the UCSC Genome Browser group is concerned, the raw table data and binary
files used to create the graphics by the browser is freely available for both
public and commercial use. This applies to data that is downloaded as files via 
http, https, ftp or rsync, and equally when data is accessed through 
the public MySQL server or via the web API. The only exception are the liftOver chain files,
they can be linked, downloaded, used and redistributed, but only for non-commercial use
see the <a href="http://hgdownload.cse.ucsc.edu/goldenpath/hg38/liftOver/">liftOver README</a>.

</p>
<p>Sometimes, the source databases or authors place restrictions on data. In very rare
cases, the genomes come with citation requirements. The README.txt file in the
download directory of each assembly shows the
original restrictions pertaining to the genome
sequence itself by the original authors; most assemblies do not have any restrictions.
</p>
<p>
Certain genome annotation data, mostly on the human
genome and in the domain of clinical genetics, have specific restrictions.
For some of these, we are not allowed to make the data available. 
Usually the data must be obtained from the source database directly in the
original format or licensed, rather from UCSC. Examples are HGMD, LOVD, OMIM, Decipher,
Genomenon, Genehancer and COSMIC. For viral genomes, any GISAID-sequences or any data
derived from GISAID sequences cannot be shared by us. Please see the respective
track documentation pages on these assemblies for more details, by selecting
the assembly and clicking the track title in the genome browser. They usually
list or link to the exact license conditions. Files for these tracks are not
available from our download servers, please contact us for questions or if you
need a pointer to the respective conversion scripts in our Github code
repository.</p><br>

<h1 id="free">Software: Most command-line tools and directories are freely available for all uses</h1>
<p>
The majority of the Genome Browser source code is available under the
MIT license, see 
<a href="https://github.com/ucscGenomeBrowser/kent/blob/master/LICENSE" 
target=_blank>the LICENSE file in our source code repository</a>. As such, the 
<a href="https://hgdownload.soe.ucsc.edu/downloads.html#utilities_downloads">
Unix command line utilities</a> needed to build 
tracks, track hub files, computational pipelines, and our
hundreds of tools to filter, sort, rearrange, join, and process genome
annotation files can be used and redistributed freely 
via package managers and installation tools, even for commercial use (except BLAT/LiftOver).  
Notable examples are bedToBigBed, wigToBigWig, overlapSelect, featureBits,
pslMap, pslFilter and pslCDnaFilter.  </p>

<p>
The exceptions are source code directories with special LICENSE files in them. 
These are <code>kent/src/blat</code>, <code>kent/src/isPcr</code>, <code>kent/src/jkOwnLib</code>, and 
the programs that produce the graphical images or user interface
for the UCSC Genome Browser. This includes the following subdirectories under 
<code>kent/src/hg</code>:
</p>

<p><code>cgilib hgApi hgCollection hgFileSearch hgFileUi hgGateway hgGene 
hgGenome hgIntegrator hgPal hgPcr hgPhyloPlace hgPublicSessions hgSession hgSuggest 
hgTables hgTrackUi hgTracks hgVai hgc hubApi near visiGene liftOver</code>
</p>

<p>
See the LICENSE file in the top level of our source code for a listing of
licenses and directories that they apply to: 
<a href="https://github.com/ucscGenomeBrowser/kent/blob/master/LICENSE">
https://github.com/ucscGenomeBrowser/kent/blob/master/LICENSE</a>.
Directories under non-commercial licenses have LICENSE files in them that start
with the "LicenseRef-proprietary" SPDX tag.  </p>

<p>When you use the UCSC Genome Browser in your work, please cite one of 
our <a href="../goldenPath/pubs.html">publications</a>.</p>
<br>

<h1>Software: Download and installation of the graphical Genome Browser software 
and access to the source code is free for non-commercial uses but not commercial usage</h1>
<p>Non-commercial usage for the Genome Browser graphical interface (primarily the "hgTracks" program),
including download and local installation, aka setting up a 
<a href="../goldenPath/help/mirror.html">"mirror"</a>, is free. When you use the UCSC
Genome Browser in your work, please cite one of our <a
    href="../goldenPath/pubs.html">publications</a>.
</p>

<p>
For commercial use, a license is required for download and local installation of
certain Genome Browser webserver CGI binaries and source code. In the source
code repository, the respective directories are marked by special LICENSE
files in them. As specified above, this applies to <code>kent/src/blat</code>, 
<code>kent/src/isPcr</code>, 
<code>kent/src/jkOwnLib</code>, and the following subdirectories and 
programs under <code>kent/src/hg</code>. The majority of license protected files 
are the programs that produce the graphical images and the graphical user interface 
for the UCSC Genome Browser:</p>
<br>

<p><code>cgilib hgApi hgCollection hgFileSearch hgFileUi hgGateway hgGene hgGenome 
hgIntegrator hgPal hgPcr hgPhyloPlace hgPublicSessions hgSession hgSuggest hgTables hgTrackUi 
hgTracks hgVai hgc hubApi near visiGene liftOver</code>
</p>

<p>
Also, BLAT and isPCR, if needed, are covered by a separate license (see below). This concerns 
the source code directories <code>kent/src/blat</code>, <code>kent/src/isPcr</code> 
and <code>kent/src/jkOwnLib</code>.
</p>

<p>
To purchase a commercial license for Genome Browser source code, LiftOver, GBiB, or GBiC, please 
visit the <a href="https://genome-store.ucsc.edu">Genome Browser store</a>. </p>

<p>
We also have an <a href="../FAQ/FAQlicense.html">FAQ on licensing questions</a>
which may help to clarify questions on how to license the code. We also have documentation 
on how to choose the best option for a local installation of a 
<a target=_blank href="../goldenPath/help/mirror.html">Genome Browser "mirror"</a>.
</p>

<p>
If you would like to purchase the Genome Browser source code without going through our store, please follow 
these instructions: 
<ol>
  <li> 
  Read and sign the <A HREF="gbLicense2020.pdf" target=_blank>licensing agreement</a>.</li>
  <li> 
  Email a signed copy of the license agreement to the UCSC Office for IP Management 
  (<A HREF="mailto:&#103;&#101;&#110;&#111;&#109;&#101;&#98;&#114;&#111;w&#115;&#101;r&#64;&#117;&#99;sc.&#101;&#100;&#117;"
>&#103;&#101;&#110;&#111;&#109;&#101;&#98;&#114;&#111;w&#115;&#101;r&#64;&#117;&#99;sc.&#101;&#100;&#117;</A>).
<!-- above address is genomebrowser at ucsc.edu --></li>
  <li> Follow the instructions in the license agreement for submitting the signed original copy and 
  payment.</li>
  <li> After your license application has been processed, 
  you will receive instructions for downloading the
  browser software and data.</li>
</ol></p> 
<p> 
Genome Browser licensing questions should be directed to 
<a href="mailto:&#103;&#101;&#110;&#111;&#109;&#101;&#45;ww&#119;&#64;&#115;o&#101;.&#117;c&#115;&#99;.&#101;&#100;&#117;">&#103;&#101;&#110;&#111;&#109;&#101;&#45;ww&#119;&#64;&#115;o&#101;.&#117;c&#115;&#99;.&#101;&#100;&#117;</a>.  
<!-- above address is genome-www at soe.ucsc.edu --> 
For information about commercial licensing of the Blat and In-Silico PCR tools, see the 
<a href="http://www.kentinformatics.com" target=_blank>Kent Informatics</a> website or contact 
<a href="mailto:&#107;&#101;&#110;t&#64;&#115;&#111;&#101;.&#117;&#99;&#115;c.&#101;&#100;u">&#107;&#101;&#110;t&#64;&#115;&#111;&#101;.&#117;&#99;&#115;c.&#101;&#100;u</a>.</p>
<!-- above address is kent at soe.ucsc.edu --> 
<p>
See the LICENSE file in the top level of our source code for a listing of licenses and 
directories that they apply to: 
<a href="https://github.com/ucscGenomeBrowser/kent/blob/master/LICENSE">
https://github.com/ucscGenomeBrowser/kent/blob/master/LICENSE</a>.</p>
<br>
<h1>Acknowledgements</h1>
<p>
This software includes software made by open-source projects:
<ul>
    <li> htslib, see <a href="https://doi.org/10.1093/gigascience/giab007" target=_blank>
      Bonfield et al, 2021</a>: Copyright (C) 2012-2020 Genome Research Ltd., see 
      <code>kent/src/htslib</code></li>
    <li> optimalLeaf, see <a href="https://www.ncbi.nlm.nih.gov/pubmed/12801867" target=_blank>
     Bar-Joseph et al. 2003</a>: released into the public domain by Ziv Bar-Joseph, 
     see <code>kent/src/optimalLeaf</code>.</li>
    <li> Portions of this software are copyright 2020 The FreeType Project (www.freetype.org). 
     All rights reserved.</li>
    <li> This software uses the (URW)++ fonts, Copyright 1999 by (URW)++ Design &amp; Development. 
      The files are not in git but can be obtained via rsync or ftp from 
      hgdownload.soe.ucsc.edu/htdocs.</li>
      <li>MySQL connectivity is provided via the MariaDB C client library provided under LGPL. <a href="https://mariadb.com/kb/en/the-mariadb-library/mariadb-connector-c/">https://mariadb.com/kb/en/the-mariadb-library/mariadb-connector-c/</a></li>
      <li>It includes software developed by the OpenSSL Project for use in the OpenSSL Toolkit
      (http://www.openssl.org/).
      This product includes cryptographic software written by Eric Young (eay@cryptsoft.com).
      This product includes software written by Tim Hudson (tjh@cryptsoft.com).</li>
      <li>We use Font Awesome by Dave Gandy - http://fontawesome.io</li>
</ul>
</p>
<!--#include virtual="$ROOT/inc/gbPageEnd.html" --><|MERGE_RESOLUTION|>--- conflicted
+++ resolved
@@ -14,10 +14,6 @@
 <a href="../goldenPath/pubs.html">publications</a>.
 </p>
 <br>
-<<<<<<< HEAD
-
-=======
->>>>>>> ca9aa98f
 
 <h1>Graphics: No permission is needed to reproduce a graphic produced by the Genome Browser</h1>
 <p>Permission is granted for reuse of all graphics produced
