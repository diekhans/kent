--- conflicted
+++ resolved
@@ -6,11 +6,7 @@
 
 <h1>COVID-19 Research at UCSC 
 <span> <font size=-1 style="padding-left: 10px; padding-right: 10px; margin-left: 15px;">
-<<<<<<< HEAD
-<a href="#news">Updated: January 08, 2020</a></font></span></h1>
-=======
 <a href="#news">Updated: February 23, 2021</a></font></span></h1>
->>>>>>> b5ba1cd9
 
 <div class="row">
     <div class="col-md-6">
@@ -186,16 +182,6 @@
 href="/cgi-bin/hgTracks?db=hg38" target="_blank">hg38/GRCh38</a> human assemblies.
 </li>
 <li>
-<b>January 8, 2021</b>:
-<a target="_blank" href="goldenPath/newsarch.html#010821">
-January 8th SARS-CoV-2 update</a> - 
-This update includes an updated track as well as three new tracks for
-the <a href="/cgi-bin/hgTracks?db=wuhCor1" 
-target="_blank">coronavirus genome browser</a>, and a track for the <a 
-href="/cgi-bin/hgTracks?db=hg19" target="_blank">hg19/GRCh37</a> and <a
-href="/cgi-bin/hgTracks?db=hg38" target="_blank">hg38/GRCh38</a> human assemblies.
-</li>
-<li>
 <b>October 21, 2020</b>:
 <a target="_blank" href="goldenPath/newsarch.html#102120">
 New gene models, immunology, pathogenicity, and conservation annotation tracks</a>
