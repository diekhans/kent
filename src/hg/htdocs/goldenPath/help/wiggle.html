--- conflicted
+++ resolved
@@ -95,7 +95,6 @@
 <pre><code>fixedStep chrom=chr3 start=400601 step=100 span=5
 11
 22
-<<<<<<< HEAD
 33 </code></pre>
 <p>
 causes the values 11, 22, and 33 to be displayed as 5-base regions on chromosome 3 at positions 
@@ -105,60 +104,6 @@
 dataset. If no span is specified, the default span of 1 is used. As the name suggests, fixedStep 
 wiggles require the same size step throughout the dataset. If not specified, a step size of 1 is 
 used.</p>
-=======
-33
-</PRE></FONT>
-causes the values 11, 22, and 33 to be displayed as 5-base regions on
-chromosome 3 at positions 400601-400605, 400701-400705, and 400801-400805,
-respectively.
-<P>
-Note that for both variableStep and fixedStep formats, the same span must be
-used throughout the dataset. If no span is specified, the default span of 1
-is used.
-</P>
-<P>
-As the name suggests, fixedStep wiggles require the same size step throughout
-the dataset.  If not specified, a step size of 1 is used.
-</P>
-</UL>
-
-<P><B>Data Values</B></P>
-Wiggle track data values can be integer or real, positive or negative values.
-Only positions specified have data. Positions not specified do not have data and 
-will not be graphed. All positions specified in the input data must be in numerical
-order.
-
-<p><b>1-start coordinate system in use for variableStep and fixedStep</b></p>
-<p>
-BigWig files created from the bedGraph format use &quot;0-start, half-open&quot;
-coordinates, but bigWigs that represent variableStep and fixedStep data are
-generated from wiggle files which use &quot;1-start, fully-closed&quot; coordinates. 
-For example, for a chromosome of length N, the first position is 1 and the last 
-position is N. For more information, see this related article:
-<a href="https://www.ncbi.nlm.nih.gov/pmc/articles/pmid/20639541/" target="_blank">
-BigWig and BigBed: enabling browsing of large distributed datasets</a>, this 
-<a href="../../FAQ/FAQtracks.html#tracks1" target="_blank">FAQ</a>,
-or this <a href="http://genome.ucsc.edu/blog/the-ucsc-genome-browser-coordinate-counting-systems/"
-target="_blank">blog</a>.
-</p>
-
-<P><B>Parameters for custom wiggle track definition lines</B></P>
-<P>All options are placed in a single line separated by spaces:</P>
-<PRE style="width:800px;height:50px;overflow:auto;background-color:#fffffa;color:#0000ff;padding:5px;">
-<B>track type</B>=wiggle_0 <B>name</B>=<I>track_label</I> <B>description=</B><I>center_label</I> <B>visibility=</B><I>display_mode</I> <B>color=</B><I>r,g,b</I> <B>altColor=</B><I>r,g,b</I> <B>priority=</B><I>priority</I> <B>autoScale=</B><I>on|off</I> <B>alwaysZero=</B><I>on|off</I> <B>gridDefault=</B><I>on|off</I> <B>maxHeightPixels=</B><I>max:default:min</I> <B>graphType=</B><I>bar|points</I> <B>viewLimits=</B><I>lower:upper</I> <B>yLineMark=</B><I>real-value</I> <B>yLineOnOff=</B><I>on|off</I> <B>windowingFunction=</B><I>mean+whiskers|maximum|mean|minimum</I> <B>smoothingWindow=</B>off|2-16
-</I></PRE>
-The track type with version is REQUIRED, and it currently must be <I>wiggle_0</I>:
-<FONT color="#0000FF"><PRE>  <B>type wiggle_0</B></PRE></FONT>
-<P>
-The remaining values are OPTIONAL:
-<FONT color="#0000FF"><PRE>
-  <B>name              </B><I>&lt;trackLabel&gt;                        </I> # default is "User Track"
-  <B>description       </B><I>&lt;centerLabel&gt;                       </I> # default is "User Supplied Track"
-  <B>visibility        </B><I>&lt;full|dense|hide&gt;                   </I> # default is hide
-  <B>color             </B><I>&lt;RRR,GGG,BBB&gt;                       </I> # default is 255,255,255
-  <B>altColor          </B><I>&lt;RRR,GGG,BBB&gt;                       </I> # default is 128,128,128
-  <B>priority          </B><I>&lt;N&gt;                                 </I> # default is 100</PRE></FONT>
->>>>>>> 4a0a01eb
 
 <h2>Data values</h2>
 <p>
@@ -167,18 +112,26 @@
 specified in the input data must be in numerical order.</p>
 <p>
 <strong>1-start coordinate system in use for variableStep and fixedStep</strong><br>
-For compatibility purposes, certain wigs and bigWigs are an exception to how coordinates are always 
-stored (&quot;0-start, half-open&quot; in tables, &quot;1-start, fully-closed&quot; as positioned 
-within the browser). BigWigs created from bedGraph are stored as &quot;0-start, half-open&quot; 
-just like most other data, but bigWigs created from variableStep and fixedStep are an exception, 
-stored as &quot;1-start, fully-closed.&quot; For example, for a chromosome of length N, the first 
+BigWig files created from bedGraph format use &quot;0-start, half-open&quot; coordinates, but
+bigWigs that represent variableStep and fixedStep data are generated from wiggle files that
+use "1-start, fully-closed" coordinates. 
+For example, for a chromosome of length N, the first 
 position is 1 and the last position is N. For more information, see:
-<a href="https://www.ncbi.nlm.nih.gov/pmc/articles/pmid/20639541/" target="_blank">BigWig and 
-BigBed: enabling browsing of large distributed datasets</a>.</p>
-<p>
-<strong>Parameters for custom wiggle track definition lines</strong><br
+<ul>
+  <li>
+  <a href="https://www.ncbi.nlm.nih.gov/pmc/articles/pmid/20639541/" target="_blank">BigWig and 
+  BigBed: enabling browsing of large distributed datasets</a> (<em>Bioinformatics</em>)</li>
+  <li>
+  <a href="../../FAQ/FAQtracks.html#tracks1">Database/browser start coordinates differ by 1
+  base</a> (Genome Browser FAQ)</li>
+  <li>
+  <a href="http://genome.ucsc.edu/blog/the-ucsc-genome-browser-coordinate-counting-systems/"
+  target="_blank">The UCSC Genome Browser Coordinate Counting Systems</a> (Genome Browser blog)</li>
+</ul>
+<p>
+<strong>Parameters for custom wiggle track definition lines</strong><br>
 All options are placed in a single line separated by spaces (line breaks are inserted in the
-following example for display purposes):</p> 
+following example to facilitate readability):</p> 
 <pre><code><strong>track type</strong>=wiggle_0 <strong>name</strong>=<em>track_label</em>
 <strong>description=</strong><em>center_label</em>
 <strong>visibility=</strong><em>display_mode</em> <strong>color=</strong><em>r,g,b</em>
