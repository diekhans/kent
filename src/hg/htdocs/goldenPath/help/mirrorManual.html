<!DOCTYPE HTML>
<!-- DO NOT EDIT THE HTDOCS VERSION OF THIS FILE. THIS FILE IS AUTOMATICALLY
     GENERATED FROM A MARKDOWN FILE IN kent/src/product. MAKE ANY EDITS TO
     THIS PAGE THERE, THEN RUN MAKE in kent/src/product/mirrorDocs, AND FOLLOW THE 
     INSTRUCTIONS TO COMMIT THIS PAGE INTO git. -->
<!--#set var="TITLE" value="Genome Browser Manual Installation" -->
<!--#set var="ROOT" value="../.." -->

<!-- Relative paths to support mirror sites with non-standard GB docs install -->
<!--#include virtual="$ROOT/inc/gbPageStart.html" -->


<h1>Manual installation of the UCSC Genome Browser on a Unix server</h1>
<h2>Contents</h2>
<h6><a href='#overview-of-the-genome-browser-directories-and-databases'>Overview of the Genome Browser directories and databases</a></h6>
<h6><a href='#software-requirements'>Software Requirements</a></h6>
<h6><a href='#hardware-and-disk-space-requirements'>Hardware and disk space requirements</a></h6>
<h6><a href='#local-git-repository'>Local Git repository</a></h6>
<h6><a href='#installing-the-ucsc-genome-browser'>Installing the UCSC Genome browser</a></h6>
<h6><a href='#mysql-setup'>MySQL Setup</a></h6>
<h6><a href='#local-git-repository'>Local Git repository</a></h6>
<h6><a href='#adding-a-custom-genome-to-the-browser'>Adding a custom genome to the browser</a></h6>
<h6><a href='#modifying-the-source-code'>Modifying the source code</a></h6>
<h6><a href='#custom-track-database'>Custom Track Database</a></h6>
<h6><a href='#debugging-the-cgi-binaries'>Debugging the CGI binaries</a></h6>
<h6><a href='#proxy-support'>Proxy support</a></h6>
<h6><a href='#adding-tracks-to-the-browser'>Adding tracks to the browser</a></h6>
<h6><a href='#the-udc-local-cache-directory'>The UDC local cache directory</a></h6>
<h6><a href='#activating-cram-support-for-the-genome-browser'>Activating CRAM support for the Genome Browser.</a></h6>
<h6><a href='#using-freetype-font-support-for-anti-aliased-text'>Using FreeType font support for anti-aliased text</a></h6>
<a name='overview-of-the-genome-browser-directories-and-databases'></a>
<h2>Overview of the Genome Browser directories and databases</h2>

<p>
The genome browser requires only Apache and MySQL and uses these directories:
</p>

<ul>
<li>static html files: we typically keep them under /usr/local/apache/htdocs and
configure Apache to load them from there, to avoid conflicts with the
<<<<<<< HEAD
Linux distribution’s default location /var/www/html</li>
=======
distribution of the Linux default location /var/www/html</li>
>>>>>>> b5ba1cd9
<li>MySQL databases: most of them are read-only, except the <code>hgcentral</code> database
which is read-write. Most linux distributions keep these under /var/lib/mysql</li>
<li>static genome data files in /gbdb/</li>
<li>binary CGI programs that generate images from the MySQL and /gbdb files and
write them into the <code>trash</code> directory (see below). We modify our Apache
config to load CGIs from /usr/local/apache/cgi-bin, so as to not conflict
with the default directory of the Linux distribution</li>
<li>a directory for temp files called <code>trash</code>, located in the parent directory of the
CGI programs, usually /usr/local/apache/trash</li>
<li>a small text file hg.conf in the same directory as the CGI programs, with
information on how to connect to MySQL, the location of the other directories
and various other settings, on our machines the location of this file is
/usr/local/apache/cgi-bin/hg.conf</li>
<li>uploaded custom data gets written by the CGI programs into MySQL databases in
the database <code>customtrash</code> and also into files under /usr/local/apache/trash
which is symlinked from /usr/local/apache/htdocs/trash so these files are
accessible to Apache.</li>
</ul>

<p>
When a web browser requests a Genome Browser page, typically /cgi-bin/hgTracks,
Apache executes this CGI program. The programs then read information about how to
connect to MySQL using the file hg.conf, connects to MySQL, reads the
installed genome assemblies and the current user session from the MySQL database
<<<<<<< HEAD
hgcentral. For each genome assembly, there is a separate MySQL database (e.g. 
hg38). Some types of data (e.g. raw genome sequences) are kept as indexed
binary files outside of MySQL, they are located in /gbdb, e.g. /gbdb/hg38. The
=======
hgcentral. For each genome assembly, there is a separate MySQL database (e.g.
hg38). Some types of data (e.g. raw genome sequences) are kept as indexed
binary files outside of MySQL, they are located in /gbdb, e.g. /gbdb/hg38. The
>>>>>>> b5ba1cd9
location of the /gbdb directory can be changed with a setting in hg.conf. Some
types of data are not specific for a genome, these are kept in the MySQL
databases hgFixed, proteome and visiGene.
</p>

<p>
We strongly recommend to follow the default locations, and to place our CGI
programs in <code>/usr/local/apache/cgi-bin</code>. The htdocs root directory for html
files should then be in /usr/local/apache/htdocs. All Genome Browser
components called from Apache get their settings from the central configuration
file <code>/usr/local/apache/cgi-bin/hg.conf</code>. Among others, the location and the
username/password for the MySQL server is specified there.
</p>

<p>
To load data into the genome browser databases, you need a command line tool
like hgLoadBed. These tools are distributed separately from the CGI programs.
Some tools create only MySQL tables, others write into a /gbdb subdirectory.
Most of them require a configuration file ~/.hg.conf in your home directory
with the MySQL connection information, like server name, username and password.
The data loading is done from the Unix command line and not dependent on the
CGI programs that create the Genome Browser graphics.
</p>

<a name='software-requirements'></a>
<h2>Software Requirements</h2>

<p>
To run our provided binaries:
</p>

<ul>
<li>Linux/Ubuntu/CentOS/Unix/MacOSX operating system</li>
<li>Apache2.x - http web server - <a href='http://httpd.apache.org/' title=''>http://httpd.apache.org/</a></li>
<li>MySQL development system and libraries - <a href='http://dev.mysql.com/' title=''>http://dev.mysql.com/</a></li>
<li>libpng runtime and development packages - <a href='http://www.libpng.org/' title=''>http://www.libpng.org/</a></li>
<li>libssl runtime and development packages - <a href='http://www.openssl.org/' title=''>http://www.openssl.org/</a></li>
<li>Universally Unique Identifier library - <a href='http://e2fsprogs.sourceforge.net/' title=''>http://e2fsprogs.sourceforge.net/</a></li>
</ul>

<p>
If you want to make modifications to our software, you need to compile it:
</p>

<ul>
<li>gnu gcc - C code development system - <a href='http://www.gnu.org/software/gcc/' title=''>http://www.gnu.org/software/gcc/</a></li>
<li>gnu make - <a href='http://www.gnu.org/software/make/' title=''>http://www.gnu.org/software/make/</a></li>
</ul>

<p>
Optional:
</p>

<ul>
<<<<<<< HEAD
<li>&lsquo;ghostscript&rsquo; ps to pdf converter - <a href='http://ghostscript.com' title=''>http://ghostscript.com</a></li>
<li>&lsquo;git&rsquo; source code management: <a href='http://git-scm.com/downloads' title=''>http://git-scm.com/downloads</a></li>
<li>&lsquo;gmt&rsquo; map plotting tools <a href='http://www.soest.hawaii.edu/gmt/' title=''>http://www.soest.hawaii.edu/gmt/</a></li>
<li>&lsquo;pstack&rsquo; for stack traces</li>
<li>&lsquo;R&rsquo; for the GTex track</li>
<li>&lsquo;python-mysqldb&rsquo; for the gene interactions track (python2)</li>
=======
<li>&#39;ghostscript&#39; ps to pdf converter - <a href='http://ghostscript.com' title=''>http://ghostscript.com</a></li>
<li>&#39;git&#39; source code management: <a href='http://git-scm.com/downloads' title=''>http://git-scm.com/downloads</a></li>
<li>&#39;gmt&#39; map plotting tools <a href='http://www.soest.hawaii.edu/gmt/' title=''>http://www.soest.hawaii.edu/gmt/</a></li>
<li>&#39;pstack&#39; for stack traces</li>
<li>&#39;R&#39; for the GTex track</li>
<li>&#39;python-mysqldb&#39; for the gene interactions track (python2)</li>
>>>>>>> b5ba1cd9
</ul>

<p>
It is best to install these packages with your standard operating
system package management tools:
</p>

<ul>
<li>Debian/Ubuntu: <code>apt-get install ghostscript apache2 mysql-server gmt r-base uuid-dev python-mysqldb</code></li>
<li>Redhat/Fedora/CentOS: <code>yum install libpng12 httpd ghostscript GMT hdf5 R libuuid-devel MySQL-python</code></li>
</ul>

<a name='hardware-and-disk-space-requirements'></a>
<h2>Hardware and disk space requirements</h2>

<p>
We currently use the following hardware to support our website:
</p>

<ul>
<li>24 CPUs and 128Gb of memory for each of the six machines</li>
<li>16 CPUs, 64 Gb of memory for the mySQL server</li>
</ul>

<p>
The UCSC Genome Browser website experiences over one million hits per
day. Your hardware requirements may be much less demanding and will
depend upon how much traffic you expect for your mirror.
</p>

<p>
Annotation database size differs a lot between the assemblies: The full size
of the hg19 database in 2016 is 6 TB, for ce2 it is 5GB. It also depends on
the tracks: The size of the hg19 annotations can be reduced to 2TB if you
do not download any ENCODE tracks. The size of only the main gene and SNP
annotations is around 5GB for hg19 and hg38.
</p>

<p>
You can use the following command to get the size of the files for all
of the assemblies, but it can also be modified to give the size for a
particular assembly:
</p>

<pre><code>rsync -hna --stats rsync://hgdownload.soe.ucsc.edu/gbdb/ | egrep &quot;Number of files:|total size is&quot;</code></pre>

<p>
For example, to get the size of all of the files for hg19, you would
use the following command:
</p>

<pre><code>rsync -hna --stats rsync://hgdownload.soe.ucsc.edu/gbdb/hg19/ | egrep &quot;Number of files:|total size is&quot;</code></pre>

<p>
After running that command, you should see output like this:
</p>

<pre><code>Number of files: 54886
total size is 6515.70G  speedup is 5181080.38 (DRY RUN)</code></pre>

<p>
The next command will give you the size of the entire mySQL database,
but can be changed to get the size for a particular assembly:
</p>

<pre><code>rsync -hna --stats rsync://hgdownload.soe.ucsc.edu/mysql/ | egrep &quot;Number of files:|total size is&quot;</code></pre>

<a name='local-git-repository'></a>
<h2>Local Git repository</h2>

<p>
Use the following procedures to create your own personal copy of the kent source
tree where you can have your own edits that are not part of the development at
UCSC. This is useful for mirror sites that have their own customizations in
the source tree for local circumstances.
</p>

<p>
Install Git software version 1.6.2.2 or later. See the Git Community Handbook
installation (<a href='https://git-scm.com/book/en/v2/Getting-Started-Installing-Git' title=''>https://git-scm.com/book/en/v2/Getting-Started-Installing-Git</a>) and setup
(&lt;href=&#39;https://git-scm.com/book/en/v2/Getting-Started-First-Time-Git-Setup&gt;) instructions, as well
as our Installing Git (<a href='http://genomewiki.ucsc.edu/index.php/Installing_git' title=''>http://genomewiki.ucsc.edu/index.php/Installing_git</a>)
Genomewiki page.
</p>

<p>
Start an initial Git local repository:
</p>

<pre><code>git clone git://genome-source.soe.ucsc.edu/kent.git</code></pre>

<p>
or, if a firewall prevents git daemon port 9418, use:
</p>

<pre><code>git clone http://genome-source.soe.ucsc.edu/kent.git</code></pre>

<p>
The kent source tree will be imported to the current working directory in a
directory named ./kent/.
</p>

<p>
Track the beta branch at UCSC repository: Most users want to use the beta branch, which has tested, released versions of
the browser. To create a beta tracking branch:
</p>

<pre><code>cd kent
git checkout -t -b beta origin/beta</code></pre>

<p>
The -b creates a local branch with name &quot;beta&quot;, and checks it out.
The -t makes it a tracking branch, so that &#39;git pull&#39; brings in updates from
origin/beta, the &quot;real&quot; beta branch in our public central read-only repository.
</p>

<p>
To get the latest UCSC release, from anywhere within the kent source tree:
</p>

<pre><code>git pull</code></pre>

<p>
Updates: UCSC generally updates the origin/beta branch every three weeks. If you are
updating database tables for a mirror site, we recommend that you update the
source at the same time, as source code is sometimes modified to include
operations on new columns that have been added to database tables.
</p>

<p>
For instructions on keeping local tracks separate from UCSC Genome Browser
tracks created at UCSC and mirrored from there, see the section &quot;Adding tracks
to the browser&quot; below.
</p>

<a name='installing-the-ucsc-genome-browser'></a>
<h2>Installing the UCSC Genome browser</h2>

<p>
Note: we offer Genome-Browser-in-a-Box (GBIB), a fully configured virtual
machine image that can be converted for VirtualBox, VMWare, Hyper-V and other
popular environments. We also offer Genome-Browser-in-the-Cloud (GBIC) an
shell script that installs a genome browser in most main Linux distributions
(Most Debian and Redhat-based ones, like Ubuntu and CentOS).
See https://genome.ucsc.edu/goldenPath/help/mirror.html
</p>

<p>
Scripts to perform all of the functions below can be found in
the directory https://github.com/ucscGenomeBrowser/kent/tree/master/src/product/scripts.
In a git clone of the kent repository, the scripts
are located in src/product/scripts.
</p>

<p>
Confirm the following:
</p>

<ol>
<li><p>
Apache web server is installed and working, http://localhost/
provides the Apache default home page from your machine
NOTE: The browser static html web pages require the Apache
XBitHack option to be enabled to allow SSI <code>html</code> statements to function.
<<<<<<< HEAD
Add &lsquo;Options +Includes&rsquo; for your html directory, your
=======
Add &#39;Options +Includes&#39; for your html directory, your
>>>>>>> b5ba1cd9
httpd.conf file entry looks like:
</p>

<pre><code> XBitHack on
 &lt;Directory /usr/local/apache/htdocs&gt;
 Options +Includes
 &lt;/Directory&gt;</code></pre>

<p>
You can test your Apache cgi-bin/ directory by copying the script src/product/scripts/printEnv.pl into it.
</p></li>
<li><p>
MySQL database is installed and working
</p>

<pre><code>mysql -u browser -pgenome -e &#39;show tables;&#39; mysql</code></pre>

<p>
MySQL can be run from the command line, and
the tables from the database mysql can be displayed.
</p>

<p>
MySQL development package is installed (mysql-devel on RedHat)
The directory: /usr/include/mysql/ has the mysql .h files
And the library: /usr/lib/mysql/libmysqlclient.a exists
(your exact pathnames may vary depending upon your installation)
</p>

<p>
Set MySQL database access permissions. The examples mentioned
in the README.mysql.setup instructions will allow this
setup to function as described here.
</p>

<p>
To setup the example user accounts as mentioned in these
instructions, run the script:
</p>

<p>
ex.MySQLUserPerms.sh
</p></li>
<li><p>
Find the location of your Apache WEB server DocumentRoot and cgi-bin directory.
Typical locations are: /var/www and /usr/local/apache, /var/www/html, /var/www/cgi-bin
The directory where these are located is referred to as WEBROOT in this documentation:
</p>

<pre><code>WEBROOT=/var/www
export WEBROOT</code></pre>

<p>
The browser WEB pages and cgi-bin binaries expect these
two directories to be next to each other in ${WEBROOT}
<<<<<<< HEAD
since referrals in html are often: &ldquo;../cgi-bin&rdquo;
=======
since referrals in html are often: &quot;../cgi-bin&quot;
>>>>>>> b5ba1cd9
</p>

<p>
The browser should function even if WEBROOT is in a different
directory from the primary Apache web root. In this case,
the three directories: html cgi-bin and trash should be
at the same level in this other WEBROOT. For example:
</p>

<pre><code>    /some/other/directory/path/html/
    /some/other/directory/path/cgi-bin/
    /some/other/directory/path/trash/</code></pre>

<p>
Symlinks to the trash directory should exist from the html
directory. As so:
</p>

<pre><code>    /some/other/directory/path/html/trash -&gt; ../trash</code></pre>

<p>
The actual trash directory can be somewhere else. If it is
not in your Apache /var/www/trash/ directory, then create
that symlink as well as the html/trash symlink. For example
/var/www/trash -&gt; /some/other/directory/trash
/var/www/html/trash -&gt; /some/other/directory/trash
</p></li>
<li><p>
Create html, cgi-bin and trash directories:
</p>

<pre><code>mkdir ${WEBROOT}/html
mkdir ${WEBROOT}/cgi-bin
chmod 755 ${WEBROOT}/cgi-bin</code></pre>

<p>
(this chmod 755 will prevent suexec failures that are indicated
<<<<<<< HEAD
by &ldquo;Premature end of script headers&rdquo; errors in the Apache
=======
by &quot;Premature end of script headers&quot; errors in the Apache
>>>>>>> b5ba1cd9
error_log. Your cgi binaries should also be 755 permissions.)
</p>

<pre><code>mkdir ${WEBROOT}/trash
chmod 777 ${WEBROOT}/trash
ln -s ${WEBROOT}/trash  ${WEBROOT}/html/trash</code></pre>

<p>
The browser creates .png (and other) files in the trash directory.
<<<<<<< HEAD
The &lsquo;chmod 777&rsquo; allows the Apache WEB server to write into
=======
The &#39;chmod 777&#39; allows the Apache WEB server to write into
>>>>>>> b5ba1cd9
that directory.
</p>

<p>
A cron job should be set to periodically clean the files in trash.
See also, the two scripts here: src/product/scripts/trashCleanMonitor.csh
src/product/scripts/trashCleaner.csh
</p></li>
<li><p>
Download static WEB page content:
See also: src/product/scripts/updateHtml.sh
</p></li>
<li><p>
Copy CGI binaries: This set of binaries are for x86_64 types of Linux machines.
If you need to instead build binaries for your platform,
follow the instructions in: README.building.source
See also: src/product/scripts/kentSrcUpdate.sh
</p>

<pre><code>rsync -avP rsync://hgdownload.soe.ucsc.edu/cgi-bin/ ${WEBROOT}/cgi-bin/</code></pre></li>
<li><p>
Create hgcentral database and tables. This is the primary gateway
database that allows the browser to find specific organism
databases. See also: scripts/fetchHgCentral.sh to fetch
a current copy of hgcentral.sql
</p>

<pre><code>mysql -u browser -pgenome -e &quot;create database hgcentral;&quot;
mysql -u browser -pgenome hgcentral &lt; hgcentral.sql</code></pre>

<p>
Please note, it is possible to create alternative hgcentral
databases. For example, for test purposes. In this
case use a unique name for the hgcentral database, such
<<<<<<< HEAD
as &ldquo;hgcentraltest&rdquo;, and it can be specified in the hg.conf
=======
as &quot;hgcentraltest&quot;, and it can be specified in the hg.conf
>>>>>>> b5ba1cd9
file as mentioned in the next step. To create a second copy
of the hgcentral database:
</p>

<pre><code>mysql -u browser -pgenome -e &quot;create database hgcentraltest;&quot;
mysql -u browser -pgenome hgcentraltest &lt; hgcentral.sql</code></pre></li>
<li><p>
Create the hg.conf file in ${WEBROOT}/cgi-bin/hg.conf
to allow the CGI binaries to find the hgcentral database
</p>

<p>
Use the file here: ex.hg.conf
as the beginning template for your system:
</p>

<p>
Copy the sample hg.conf:
</p>

<pre><code>cp ex.hg.conf ${WEBROOT}/cgi-bin/hg.conf</code></pre>

<p>
Please edit this hg.conf file and set any parameters required
for your installation. Use the comments in that file as your guide.
</p>

<p>
Browser developers will want a copy of this file in
their home directory with mode 600 and named: ~/.hg.conf
</p>

<p>
These copies may have different db.user specification
to allow developers write access to the database.
</p></li>
<li><p>
Load databases of interest. See also:
</p>

<pre><code>src/product/scripts/activeDbList.sh
src/product/scripts/minimal.db.list.txt
src/product/scripts/loadDb.sh</code></pre>

<p>
And discussion in scripts/README about whether you can use directly
the MySQL binary database files, or if you need to download goldenPath
database text dumps and load them into the database.
</p>

<p>
An alternative to loading the database tables from text files,
is to directly rsync the MySQL tables themselves and place them
in your MySQL /var/ directory. These tables are much larger
than the text files due to the sizes of indexes created during a
table load, but it can save a lot of time since the data loading
step is quite compute intensive. A typical rsync command for an
entire database (e.g. ce4) would be something like:
</p>

<p>
rsync -avP --delete --max-delete=20 rsync://hgdownload.soe.ucsc.edu/mysql/ce4/ /var/lib/mysql/ce4/
</p></li>
<li><p>
Download extra databases to work with a full genome assembly
such as human/hg38: hgFixed go140213 proteins140122 sp140122
Construct symlinks in your MySQL data directory to use database
names: go proteome uniProt for these database directories:
</p>

<pre><code>$ ls -og proteome go uniProt
lrwxrwxrwx 1  8 Feb 26 11:39 go -&gt; go140213
lrwxrwxrwx 1 14 Mar 27 12:01 proteome -&gt; proteins140122
lrwxrwxrwx 1  8 Mar 27 12:01 uniProt -&gt; sp140122

$ ls -ld go140213 proteins140122 sp140122
drwx------ 2 mysql mysql 4096 Feb 26 10:57 go140213
drwx------ 2 mysql mysql 4096 Aug 19 08:08 proteins140122
drwx------ 2 mysql mysql 4096 Mar 26 13:01 sp140122</code></pre>

<p>
These file names are data stamped YYMMDD to indicate changes
over time as they are updated with new builds of the UCSC gene track.
When a new UCSC gene track is released, fetch new databases and
change the symlink.
</p></li>
<li><p>
Copy the gbdb data to /gbdb - See also:
scripts/fetchFullGbdb.sh
scripts/fetchMinimalGbdb.sh
</p></li>
<li><p>
The browser should now appear at the URL:
http://localhost/
<<<<<<< HEAD
</p></li>
</ol>

<pre><code>Check your Apache error_log file for hints to solving problems.</code></pre>

<ol>
<li>BLAT server setup: The blatServers table in the database hgcentral needs to
have a fully qualified host name specified in the &lsquo;host&rsquo; column.</li>
</ol>
=======
</p>
>>>>>>> b5ba1cd9

<p>
Check your Apache error_log file for hints to solving problems.
</p></li>
<li><p>
BLAT server setup: The blatServers table in the database hgcentral needs to
have a fully qualified host name specified in the &#39;host&#39; column.
</p>

<p>
Educational and non-profit institutions are allowed to use
blat free of charge. Commercial installations of the browser
require a license for blat. See also: <a href='http://kentinformatics.com/index.html' title=''>http://kentinformatics.com/index.html</a>
and: <a href='http://genome.ucsc.edu/license/' title=''>http://genome.ucsc.edu/license/</a>
In the source tree: src/gfServer/README.blat
</p></li>
<li><p>
Useful links:
</p>

<p>
<a href='http://genomewiki.ucsc.edu/index.php/Category:Mirror_Site_FAQ' title=''>http://genomewiki.ucsc.edu/index.php/Category:Mirror_Site_FAQ</a>
</p>

<p>
There are numerous README files in the source tree on
a variety of specific subjects, e.g.:
</p>

<pre><code>./src/README
./src/product/README.*
./src/hg/makeDb/trackDB/README
./src/hg/makeDb/doc/make*.txt</code></pre></li>
<li><p>
Apache configuration:
</p>

<p>
<<<<<<< HEAD
To lock down your trash directory from scanning via &ldquo;indexes&rdquo;
=======
To lock down your trash directory from scanning via &quot;indexes&quot;
>>>>>>> b5ba1cd9
enter the following in your httpd.conf:
</p>

<pre><code>&lt;Directory &quot;/var/www/html/trash&quot;&gt;
Options MultiViews
AllowOverride None
Order allow,deny
Allow from all
&lt;/Directory&gt;</code></pre>

<p>
The specified directory name is your apache: DocumentRoot/trash
e.g. /usr/local/apache/htdocs/trash
</p></li>
</ol>

<a name='mysql-setup'></a>
<h2>MySQL Setup</h2>

<ol>
<li><p>
<<<<<<< HEAD
Enable &ldquo;LOAD DATA LOCAL INFILE&rdquo;:
=======
Enable &quot;LOAD DATA LOCAL INFILE&quot;:
>>>>>>> b5ba1cd9
</p>

<p>
Set these in /etc/my.cnf or /etc/mysql/my.cnf:
</p>

<pre><code> [mysqld]
 local-infile=1

 [client]
 local-infile=1</code></pre></li>
<li><p>
MySQL Storage Engine:
</p>

<p>
In recent versions of MySQL, the default storage engine has changed from
myisam to innodb.
However the myisam engine should be used with the UCSC Genome Browser.
</p>

<p>
Set it in /etc/my.cnf or /etc/mysql/my.cnf:
</p>

<pre><code> [mysqld]
 default-storage-engine=MYISAM</code></pre>

<p>
Always restart your mysql server after making changes to these
configuration files.
</p></li>
<li><p>
Users: There are three cases of identity to consider when providing
access to the MySQL system for the browser CGI binaries
and browser developers:
</p>

<ol>
<li>A MySQL user that needs read-only access to the
genome databases. The browser CGI binaries
require read-only access to the genome databases.</li>
<li>A MySQL user that has write permissions to one database.
The CGI binaries require write permissions to one particular
database (hgcentral) for maintaining user&#39;s cart information to
store the user&#39;s browser cookie settings.</li>
<li>A MySQL user that has general write permissions to all
browser and genome databases to be used by developers</li>
</ol>

<p>
The cgi-bin binaries obtain the first two of these MySQL identities from
the text file: $WEBROOT/cgi-bin/hg.conf
</p>

<p>
Developers of the browser databases obtain their MySQL identities
from a text file in their home directory: ~/.hg.conf
Note the initial dot in the name: .hg.conf
This file in a user&#39;s directory will specify a higher-privileged user
to allow read/write access to the MySQL databases.
This file must be set to mode 600 to provide security of the user
and password to the database:
</p>

<pre><code> $ chmod 600 ~/.hg.conf</code></pre>

<p>
All kent source code commands use this file to access the MySQL
databases. Since this file contains password information it
requires the permissions to be set at 600 to keep it secret.
The kent source code commands will enforce this access and not
function unless it is set at 600 permissions.
</p>

<p>
Therefore you will want to create three different MySQL users
for these purposes.
</p>

<p>
The examples listed below are implemented in the shell script: src/product/scripts/ex.MySQLUserPerms.sh
You can execute that script to set up these example users.
</p>

<p>
<<<<<<< HEAD
An example full read/write access user: &ldquo;browser&rdquo;, is created with
=======
An example full read/write access user: &quot;browser&quot;, is created with
>>>>>>> b5ba1cd9
the following procedure.
</p>

<p>
For the following it is assumed that your root account
has access to the mysql database. You should be able
to perform the following:
</p>

<pre><code> $ export SQL_PASSWORD=mysql_root_password
 $ mysql -u root -p${SQL_PASSWORD} -e &quot;show tables;&quot; mysql</code></pre>

<p>
<<<<<<< HEAD
Create a MySQL user called &ldquo;browser&rdquo; with password
&ldquo;genome&rdquo; and give access to selected MySQL commands
=======
Create a MySQL user called &quot;browser&quot; with password
&quot;genome&quot; and give access to selected MySQL commands
>>>>>>> b5ba1cd9
for the following list of databases. When you add other
databases, you will need to add these permissions to your
databases. This procedure of adding permissions specifically
for a set list of databases is a more secure method than allowing
<<<<<<< HEAD
the MySQL &ldquo;browser&rdquo; user to have access to any database.
=======
the MySQL &quot;browser&quot; user to have access to any database.
>>>>>>> b5ba1cd9
</p>

<p>
( MySQL version 5.5 requires the LOCK TABLES permission here )
( FILE, CREATE, DROP, ALTER, LOCK TABLES, CREATE TEMPORARY TABLES on ${DB}.* )
</p>

<pre><code> for DB in cb1 hgcentral hgFixed hg38 proteins140122 sp140122 go140213 uniProt go proteome
 do
     mysql -u root -p${SQL_PASSWORD} -e &quot;GRANT SELECT, INSERT, UPDATE, DELETE, \
     FILE, CREATE, DROP, ALTER, CREATE TEMPORARY TABLES on ${DB}.* \
     TO browser@localhost \
     IDENTIFIED BY &#39;genome&#39;;&quot; mysql
 done</code></pre>

<p>
The above granted permissions are recommended for browser developers.
The WEB browser CGI binaries need SELECT, INSERT and CREATE TEMPORARY
TABLES permissions. For example, you should create a special user for
<<<<<<< HEAD
the browser genome databases only. In this example, user: &ldquo;readonly&rdquo;
with password: &ldquo;access&rdquo;
=======
the browser genome databases only. In this example, user: &quot;readonly&quot;
with password: &quot;access&quot;
>>>>>>> b5ba1cd9
</p>

<pre><code> for DB in cb1 hgcentral hgFixed hg38 proteins140122 sp140122 go140213 uniProt go
  proteome
 do
     mysql -u root -p${SQL_PASSWORD} -e &quot;GRANT SELECT \
         on ${DB}.* TO \
         readonly@localhost IDENTIFIED BY &#39;access&#39;;&quot; mysql
 done</code></pre>

<p>
Create a database to hold temporary tables:
</p>

<pre><code> mysql -u root -p${SQL_PASSWORD} -e &quot;create database hgTemp&quot;

 mysql -u root -p${SQL_PASSWORD} -e &quot;GRANT SELECT, INSERT, \
     CREATE TEMPORARY TABLES \
     on hgTemp.* TO \
     readonly@localhost IDENTIFIED BY &#39;access&#39;;&quot; mysql</code></pre>

<p>
A third MySQL user should be created with read-write access to only
<<<<<<< HEAD
the hgcentral database. For example, a user: &ldquo;readwrite&rdquo;
with password: &ldquo;update&rdquo;
=======
the hgcentral database. For example, a user: &quot;readwrite&quot;
with password: &quot;update&quot;
>>>>>>> b5ba1cd9
</p>

<pre><code> for DB in hgcentral
 do
     mysql -u root -p${SQL_PASSWORD} -e &quot;GRANT SELECT, INSERT, UPDATE, DELETE, \
         CREATE, DROP, ALTER on ${DB}.* TO readwrite@localhost \
         IDENTIFIED BY &#39;update&#39;;&quot; mysql
 done</code></pre>

<p>
The cgi-bin binaries obtain their MySQL identities from
the hg.conf file in the cgi-bin directory. The file in this
directory: src/product/ex.hg.conf
<<<<<<< HEAD
demonstrates the use of the &ldquo;readonly&rdquo; user for genome database
access and the &ldquo;readwrite&rdquo; user for hgcentral database access.
=======
demonstrates the use of the &quot;readonly&quot; user for genome database
access and the &quot;readwrite&quot; user for hgcentral database access.
>>>>>>> b5ba1cd9
</p></li>

<li><p>
<<<<<<< HEAD
The hgsql command: Developers can access the browser databases via the &lsquo;hgsql&rsquo;
=======
The hgsql command: Developers can access the browser databases via the &#39;hgsql&#39;
>>>>>>> b5ba1cd9
command which can be built in the source-tree at:
</p>

<pre>kent/src/hg/hgsql/</pre>

<p>
<<<<<<< HEAD
This &quot;hgsql&quot; command provides a convenient front-end to
the standard &lsquo;mysql&rsquo; command by reading the user&rsquo;s ~/.hg.conf
=======
This &#39;hgsql&#39; command provides a convenient front-end to
the standard &#39;mysql&#39; command by reading the user&#39;s ~/.hg.conf
>>>>>>> b5ba1cd9
file to provide access to the browser databases with the
appropriate identity. Each user creates a ~/.hg.conf file
(same format as the above mentioned cgi-bin/hg.conf file)
and the specified database user identity is used for accesses
to the browser databases.
</p>

<p>
This same function of reading ~/.hg.conf for database access
is built into all the source-tree binaries which modify the genome
databases.
</p>

<p>
The above example hg.conf could be used as a user&#39;s ~/.hg.conf
file with the change of db.user, db.password, central.user,
and central.password to be the fully permitted read-write user:
</p>

<pre><code> db.user=browser
 db.password=genome
 central.user=browser
 central.password=genome
 central.db=hgcentral</code></pre>

<p>
To test this access with your ~/.hg.conf file in place:
</p>

<pre><code> hgsql -e &quot;show tables;&quot; hgcentral
 hgsql -e &quot;show grants;&quot; hgcentral</code></pre></li>
<li><p>
Configuring MySQL SSL connections:
</p>

<p>
MySQL is typically compiled with SSL capability from OpenSSL or yaSSL.
To see if your server supports ssl, login to mysql and run this command:
</p>

<pre><code> mysql&gt; show variables like &#39;%ssl%&#39;;
 +---------------+----------+
 | Variable_name | Value    |
 +---------------+----------+
 | have_openssl  | DISABLED |
 | have_ssl      | DISABLED |
 | ssl_ca        |          |
 | ssl_capath    |          |
 | ssl_cert      |          |
 | ssl_cipher    |          |
 | ssl_crl       |          |
 | ssl_crlpath   |          |
 | ssl_key       |          |
 +---------------+----------+</code></pre>

<p>
If your mysql was compiled with SSL support, which is true of virtually all mysql packages
being provided today, you can easily enable SSL by adding settings to /etc/my.cnf:
</p>

<pre><code> -------
 my.cnf:
 -------

 [mysqld]
 ssl
 ssl-key=/somepath/server-key.pem
 ssl-cert=/somepath/server-cert.pem
 ssl-ca=/somepath/ca.pem
 ssl-capath=/somepath/
 ssl-cipher=DHE-RSA-AES256-SHA:AES128-SHA
 # mysql 5.6.3 or later
 ssl-crl=/someCrlPath/some-crl.pem
 ssl-crlpath=/someCrlPath/
 # mysql5.7 or later require all connections to be encrypted
 require_secure_transport server </code></pre>

<p>
After making changes to my.cnf, be sure to restart your mysqld service.
</p>

<p>
The key means private key here, and should be kept secured.
The cert is a certificate acting like a public key, signed by a trusted authority (CA).
</p>

<p>
If a key and cert are available, that means you can authorize.
And it proves the key exists. The key is not sent to the other party. The cert is.
If a ca is available it can show what certs to trust.
</p>

<p>
You do not need all the settings, but some versions of mysql
do not activate SSL unless at least one of these is found: key, cert, ca, capath, cipher
If you configure a key for the server or client, you will also provide its cert.
</p>

<p>
We cannot teach you how to create SSL certificates here.
There are many websites including mysql that have information about
making keys and certs and ca.
</p>

<p>
If you just add the ssl option to the top,
it will try to use SSL, or make it available.
</p>

<p>
The ca is the certificate authority cert that you are using.
It could be just a local self-signed authority you made up,
or it can be a commercial authority like veriSign.
This typically is used to sign the certificate for the
server and users. The capath is a directory where ca-certs exist (OpenSSL only).
</p>

<p>
The crl is a certificate revocation list. (OpenSSL only).
The crlpath is a directory where revocation lists exist (OpenSSL only).
This crl options are a new feature in 5.6.3, not sure it works right yet.
</p>

<p>
After making a key for the server, and signing a cert for it with ca,
you can create SSL connections.
</p>

<p>
Do not specify a passphrase when creating your server keys.
</p>

<p>
The cipher setting is a colon-separated list of SSL ciphers that are supported.
</p>

<p>
The security files like certs etc. that are specified in the above settings
<<<<<<< HEAD
must be readable by the unix account that mysqld runs under, default is &ldquo;mysql&rdquo;.
=======
must be readable by the unix account that mysqld runs under, default is &quot;mysql&quot;.
>>>>>>> b5ba1cd9
</p>

<p>
SELinux or apparmor may block access to certain locations.
/etc/mysql is the default location for .pem files on some platforms.
</p>

<p>
yaSSL, which is still often used with the MySQL Community Edition,
expects keys to be in the PKCS #1 format and doesn&#39;t support the PKCS #8 format used by OpenSSL 1.0 and newer.
You can convert the key to the old format using openssl rsa:
openssl rsa -in key_in_pkcs1_or_pkcs8.pem -out key_in_pkcs1.pem
</p>

<p>
yaSSL requires that all components of the CA certificate tree be contained within a single CA certificate file
and that each certificate in the file has a unique SubjectName value.
To work around this limitation, concatenate the individual certificate files comprising the certificate tree
into a new file and specify that file as the value of the --ssl-ca option.
For example,
</p>

<pre><code> cd my-certs-dir
 cat ca-cert.pem server-cert.pem (etc) &gt; yaSSL-ca-cert.pem
 chmod +r yaSSL-ca-cert.pem</code></pre>

<p>
Now use my-certs-dir/yaSSL-ca-cert.pem for certificate authority (ca) for clients.
</p>

<p>
These are the SSL settings which can be placed into your hg.conf for CGIs or .hg.conf for utility programs:
</p>

<pre><code> db.key=/sompath/someuser-key.pem
 db.cert=/sompath/someuser-cert.pem
 db.ca=/somepath/ca.pem
 db.caPath=/somepath
 db.crl=/someCrlPath/some-crl.pem
 db.crlPath=/someCrlPath/
 db.verifyServerCert=1
 db.cipher=DHE-RSA-AES256-SHA:AES128-SHA</code></pre>

<p>
<<<<<<< HEAD
The key and certificate for &ldquo;someuser&rdquo; above are signed by a ca.
=======
The key and certificate for &quot;someuser&quot; above are signed by a ca.
>>>>>>> b5ba1cd9
</p>

<p>
The verifyServerCert setting if it exists tells the client
to verify that the CN field in the server&#39;s cert matches the
hostname to which it is connecting. This prevents Man-In-the-Middle attacks.
</p>

<p>
The caPath and crlPath options only work with OpenSSL.
</p>

<p>
<<<<<<< HEAD
The example shows the most common use for the profile &ldquo;db&rdquo;.
=======
The example shows the most common use for the profile &quot;db&quot;.
>>>>>>> b5ba1cd9
But the SSL settings work with any profile in the hg.conf file.
</p>

<p>
Of course you can stick SSL settings into your [client] section of my.cnf,
but the CGIs and utils would not see them. Only mysql and hgsql would see them.
</p>

<p>
Configuring SSL requirements for mysql user accounts:
</p>

<p>
You can tell mysql to require SSL for a user&#39;s account like this:
</p>

<pre><code> GRANT ALL PRIVILEGES ON *.* TO &#39;someuser&#39;@&#39;%&#39;
   REQUIRE SSL;</code></pre>

<p>
You can tell mysql to use SSL for a user&#39;s account and to
further require the client to use their key and x509 certificate to connect by saying:
</p>

<pre><code> GRANT ALL PRIVILEGES ON *.* TO &#39;someuser&#39;@&#39;%&#39;
   REQUIRE x509;</code></pre>

<p>
There are more-specific requirements that may be added:
</p>

<pre><code> GRANT ALL PRIVILEGES ON *.* TO &#39;someuser&#39;@&#39;%&#39;
   REQUIRE SUBJECT &#39;/C=US/ST=CA/L=Santa Cruz/O=YourCompany/OU=YourDivision/CN=someuser/emailAddress=someuser@YourCompany.com&#39;
       AND ISSUER  &#39;/C=US/ST=CA/L=Santa Cruz/O=YourCompany/OU=YourDivision/CN=YourCompanyCA/emailAddress=admin@YourCompany.com&#39;
       AND CIPHER  &#39;DHE-RSA-AES256-SHA&#39;;</code></pre>

<p>
You can see the cert details like this:
openssl x509 -in /somepath/someuser-cert.pem -text
</p>

<p>
In later versions of MySQL, it is a requirement that the CN of the CA cert must DIFFER
from the CN of the user and server certs.
</p>

<p>
<<<<<<< HEAD
Further MySQL SSL documentation is available from 
<a href='https://dev.mysql.com/doc/refman/5.6/en/creating-ssl-files-using-openssl.html'>
https://dev.mysql.com/doc/refman/5.6/en/creating-ssl-files-using-openssl.html</a>
</p>
=======
Further MySQL SSL documentation is available from
<a href='https://dev.mysql.com/doc/refman/5.6/en/creating-ssl-files-using-openssl.html' title=''>https://dev.mysql.com/doc/refman/5.6/en/creating-ssl-files-using-openssl.html</a>
</p></li>
</ol>
>>>>>>> b5ba1cd9

<a name='local-git-repository'></a>
<h2>Local Git repository</h2>

<p>
Use the following procedures to create your own personal copy of the kent source
tree where you can have your own edits that are not part of the development at
UCSC. This is useful for mirror sites that have their own customizations in
the source tree for local circumstances.
</p>

<p>
Install Git software version 1.6.2.2 or later. See the Git Community Handbook
installation (<a href='https://git-scm.com/book/en/v2/Getting-Started-Installing-Git' title=''>https://git-scm.com/book/en/v2/Getting-Started-Installing-Git</a>) and setup
(&lt;href=&#39;https://git-scm.com/book/en/v2/Getting-Started-First-Time-Git-Setup&gt;) instructions, as well
as our Installing Git (<a href='http://genomewiki.ucsc.edu/index.php/Installing_git' title=''>http://genomewiki.ucsc.edu/index.php/Installing_git</a>)
Genomewiki page.
</p>

<p>
Start an initial Git local repository:
</p>

<pre><code>git clone git://genome-source.soe.ucsc.edu/kent.git</code></pre>

<p>
or, if a firewall prevents git daemon port 9418, use:
</p>

<pre><code>git clone http://genome-source.soe.ucsc.edu/kent.git</code></pre>

<p>
The kent source tree will be imported to the current working directory in a
directory named ./kent/.
</p>

<p>
Track the beta branch at UCSC repository: Most users want to use the beta branch, which has tested, released versions of
the browser. To create a beta tracking branch:
</p>

<pre><code>cd kent
git checkout -t -b beta origin/beta</code></pre>

<p>
The -b creates a local branch with name &quot;beta&quot;, and checks it out.
The -t makes it a tracking branch, so that &#39;git pull&#39; brings in updates from
origin/beta, the &quot;real&quot; beta branch in our public central read-only repository.
</p>

<p>
To get the latest UCSC release, from anywhere within the kent source tree:
</p>

<pre><code>git pull</code></pre>

<p>
Updates: UCSC generally updates the origin/beta branch every three weeks. If you are
updating database tables for a mirror site, we recommend that you update the
source at the same time, as source code is sometimes modified to include
operations on new columns that have been added to database tables.
</p>

<p>
See also: the README files in the source tree directory src/product/README.*.
For instructions on keeping local tracks separate from UCSC Genome Browser
tracks, see src/product/README.trackDb.
</p>

<a name='adding-a-custom-genome-to-the-browser'></a>
<h2>Adding a custom genome to the browser</h2>

<p>
Please note that setting up an <a href='http://genomewiki.ucsc.edu/index.php/Assembly_Hubs' title=''>assembly hub</a>
is a lot easier than adding a genome to a local mirror.
</p>

<p>
The browser can be made to operate with a bare minimum of tables
for the purpose of demonstrating the CGI binaries are functioning.
</p>

<p>
The only tables you need to load for this are:
</p>

<ol>
<li>all tables in the hgcentral database</li>
<li>six tables in the human genome</li>
</ol>

<p>
Create an empty hgcentral database:
</p>

<pre><code>$ hgsql -e &quot;create database hgcentral;&quot; mysql</code></pre>

<p>
Load all tables into the hgcentral database.
Copy all the mysql data files from
</p>

<pre><code>rsync -avP rsync://hgdownload.soe.ucsc.edu/mysql/hgcentral/ .</code></pre>

<p>
directly into the MySQL data area for your hgcentral database.
(something usually like /var/lib/mysql/hgcentral/)
</p>

<p>
Or load this database with mysql/hgsql commands and the hgcentral.sql
text file dump of these tables from:
</p>

<pre><code>rsync -avP rsync://hgdownload.soe.ucsc.edu/genome/admin/hgcentral.sql .</code></pre>

<p>
And then six tables for the latest human database.
</p>

<p>
The gateway page always needs a minimum human database in order
to function even if the browser is being built for the primary
purpose of displaying other genomes. This default can currently
be changed in the source tree in src/hg/lib/hdb.c
(to be done: specify this default in hg.conf file)
</p>

<p>
Start with an empty database, for example hg18:
</p>

<pre><code>hgsql -e &quot;create database hg18;&quot; mysql</code></pre>

<p>
Again, copy the MySQL files directly from the download
server, for example hg18:
</p>

<pre><code>rsync -avP rsync://hgdownload.soe.ucsc.edu/mysql/hg18/ .</code></pre>

<p>
(beware, this is several TB of data) into your MySQL data area. Or load these tables from the text SQL
dumps from:
</p>

<pre><code>rsync -avP rsync://hgdownload.soe.ucsc.edu/goldenPath/hg18/database/ .</code></pre>

<p>
(beware, this is several TB of data)
</p>

<p>
The minimal set of tables required are:
</p>

<pre><code>grp
trackDb
hgFindSpec
chromInfo
gold
gap</code></pre>

<p>
With this set of six tables the gateway page will
begin to function and the browser page and table browser
will function. Other browser functions are not ready yet without
additional tables and databases. This is a bare minimum just to
demonstrate the CGI binaries are working.
</p>

<p>
This will all work even without copying any files for the /gbdb/
data area, although most functions will not work, such as fetching
the DNA sequence from a browser view. The DNA sequence for
an assembly is found in, for example hg18: /gbdb/hg18/nib/chr*.nib
Some assemblies have all the DNA sequence in a single .2bit file,
for example: /gbdb/mm8/mm8.2bit
</p>

<a name='modifying-the-source-code'></a>
<h2>Modifying the source code</h2>

<p>
If you want to make changes to the source code, contact us first via the
mailing list, to make sure that there is no option in development or an
undocumented way to solve your problem.
</p>

<p>
If you need to change the code, make sure to isolate your changes into a
<<<<<<< HEAD
single function, if possible. Using git, merge your branch into our &ldquo;beta&rdquo;
=======
single function, if possible. Using git, merge your branch into our &quot;beta&quot;
>>>>>>> b5ba1cd9
branch, ideally for every release, then recompile. If your changes could be
useful for someone else, and you are getting tired of updating them to keep up
with our changing code base, consider submitting them as a pull request, so we
can integrate it into the main code base and you do not have to worry about
updating them anymore.
</p>

<p>
Once you have git setup properly, merging your changes into our current
release should be as easy as this:
</p>

<pre><code>git pull # get new version
git checkout beta # switch to our stable branch
git merge myChangesBranch # merge your changes into the beta branch
make -j 20 cgi-alpha # compile and put CGIs into /usr/local/apache/cgi-bin</code></pre>

<a name='custom-track-database'></a>
<h2>Custom Track Database</h2>

<p>
A new feature of the genome browser as of March 2007 is the ability to
use a data base for custom tracks. Up to this date, custom track data
has been kept in files in the /trash/ct/ directory. This article
discusses the steps required to enable this function.
</p>

<ol>
<li><p>
Summary configuration
</p>

<ul>
<li>database loader binaries hgLoadBed, hgLoadWiggle and wigEncode are
installed in /cgi-bin/loader/ - these are installed via the normal
<<<<<<< HEAD
&lsquo;make cgi&rsquo; in the source tree kent/src/hg/ directory.</li>
=======
&#39;make cgi&#39; in the source tree kent/src/hg/ directory.</li>
>>>>>>> b5ba1cd9
<li>an empty customTrash database has been created on the MySQL host -
create this manually once, the MySQL host name is a configuration
item, the database name customTrash is not a configuration item</li>
<li>temporary read-write data directory /data/tmp has been created
with read/write/delete enabled for the Apache server effective
user, this directory name is a configuration item</li>
<li>configuration items are specified in /cgi-bin/hg.conf/ - this will
turn on the function</li>
<li>for command line access to the database, create a special
~/.hg.ct.conf to be used with the environment variable HGDB_CONF</li>
<li>create a cron job to run a cleaner script to expire and remove
older tables from the database - dbTrash command is used for this
purpose</li>
</ul></li>
<li><p>
Host and database name
</p>

<p>
For performance and security considerations, the MySQL host for the
custom track database can be a separate machine from the ordinary MySQL
host that usually serves up the assembly databases or the hgcentral
database. It is not required that the custom track database be on a
separate MySQL server. The specification of the host machine is placed
in the /cgi-bin/hg.conf file, for example a host machine called
<<<<<<< HEAD
&ldquo;ctdbhost&rdquo;:
=======
&quot;ctdbhost&quot;:
>>>>>>> b5ba1cd9
</p>

<pre><code> customTracks.host=ctdbHost</code></pre>

<p>
The database name used on this host is fixed at customTrash which is a
define in the source tree file hg/inc/customTrack.h
</p>

<p>
Edit /cgi-bin/hg.conf configuration items:
</p>

<p>
The following items must be specified in /cgi-bin/hg.conf to enable this
function:
</p>

<pre><code> customTracks.host=ctdbhost
 customTracks.user=ctdbuser
 customTracks.password=ctdbpasswd
 customTracks.useAll=yes</code></pre>

<p>
Establish this user account and password in MySQL with db and user
privileges:
</p>

<p>
Select, Insert, Update, Delete, Create, Drop, Alter, Index
for example with your MySQL root user account:
</p>

<pre><code> hgsql -hctdbhost -uroot -p -e \
     &quot;GRANT SELECT,INSERT,UPDATE,DELETE,CREATE,DROP,ALTER,INDEX&quot; \
     on customTrash.* TO ctdbuser@yourWebHost IDENTIFIED by &#39;ctdbpasswd&#39;;&quot; mysql</code></pre>

<p>
Optionally, a temporary read-write directory used during database
loading can be specified:
</p>

<pre><code> customTracks.tmpdir=/data/tmp</code></pre>

<p>
The default for this is /data/tmp and should be created with
read/write/delete access for the Apache server effective user.
It should be on a local filesystem for best access speed, not via NFS.
</p></li>
<li><p>
Database loaders:
</p>

<p>
The database loaders used to load custom tracks are the standard loader
commands found in the source tree, hgLoadBed, hgLoadWiggle and
<<<<<<< HEAD
wigEncode. They are installed into /cgi-bin/loader/ with a &lsquo;make cgi&rsquo;
=======
wigEncode. They are installed into /cgi-bin/loader/ with a &#39;make cgi&#39;
>>>>>>> b5ba1cd9
from the source tree directory kent/src/hg/ These loaders are used by
the cgi binaries hgCustom, hgTracks, and hgTables to load custom tracks
into the database. They are operated in an exec&#39;d pipeline fashion, the
code details can be see in src/hg/lib/customFactory.c
</p></li>
<li><p>
Command line access:
</p>

<p>
Since the MySQL host may be different than your ordinary MySQL host, you
will need to create a unique $HOME/.ct.hg.conf file to be used in the
case where you want to manipulate this separate database with the kent
source tree command line tools. This unique .ct.hg.conf is merely a copy
of your normal .hg.conf file but with a different host/username/password
specified:
</p>

<pre><code> db.host=ctdbhost
 db.user=ctdbuser
 db.password=ctdbpasswd
 central.db=hgcentral</code></pre>

<p>
Remember to set the privileges on this hg.conf file at 600:
</p>

<pre><code> chmod 600 $HOME/.ct.hg.conf</code></pre>

<p>
To enable the use of this file for subsequent command line operations,
set the environment variable HGDB_CONF to point to this file, for
example in the bash shell:
</p>

<pre><code> export HGDB_CONF=$HOME/.ct.hg.conf</code></pre>

<p>
With that in place, you can examine the contents of the customTrash
database:
</p>

<pre><code> hgsql -e &quot;show tables;&quot; customTrash</code></pre>

<p>
This unique hg.conf file will also be used by the cleaner command
dbTrash
</p></li>
<li><p>
Cleaner script
</p>

<p>
The database and the temporary data directory /data/tmp need to be kept
clean. This is similar to the current cleaner script you have running on
your /trash filesystem. In this case there is a specific source tree
utility used to access and clean the database. The temporary data
directory /data/tmp would stay clean if each and every loaded custom
track was successfully loaded. In the case of badly formatted or illegal
data submitted for the custom track, the database loaders do not remove
their temporary files from /data/tmp This /data/tmp directory can be
kept clean with, for example, an hourly cron job that performs:
</p>

<pre><code> find /data/tmp -type f -amin +10 -exec rm -f {} \;</code></pre>

<p>
This would remove any file not accessed in the past 10 minutes.
</p>

<p>
The database cleaner command dbTrash should be run as a cron job
encapsulated in a shell script something like this, which maintains a
record of items cleaned to enable later analysis of custom track
database usage statistics:
</p>

<pre><code> #!/bin/sh

 DS=`date &quot;+%Y-%m-%d&quot;`
 YYYY=`date &quot;+%Y&quot;`
 MM=`date &quot;+%m&quot;`
 export DS YYYY MM

 mkdir -p /data/trashLog/ctdbhost/${YYYY}/${MM}
 RESULT=&quot;/data/trashLog/ctdbhost/${YYYY}/${MM}/${DS}.txt&quot;
 export RESULT

 /cluster/bin/x86_64/dbTrash -age=48 -drop -verbose=2 &gt; ${RESULT} 2&gt;&amp;1</code></pre>

<p>
Running this once a day will remove any tables not accessed within the
past 48 hours. The dbTrash command is found in the source tree in
kent/src/hg/dbTrash
</p>

<p>
The /trash directory can be kept clean with the following two commands,
one to implement an 8 hour expiration time on most files, the second to
implement a 48 hour expiration time on custom track files:
</p>

<pre><code> find /trash \! \( -regex &quot;/trash/ct/.*&quot; -or -regex &quot;/trash/hgSs/.*&quot; \) \
     -type f -amin +480 -exec rm -f {} \;
 find /trash \( -regex &quot;/trash/ct/.*&quot; -or -regex &quot;/trash/hgSs/.*&quot; \) \
     -type f -amin +2880 -exec rm -f {} \;</code></pre></li>
<li><p>
metaInfo and history
</p>

<p>
You will note two special and persistent tables in the customTrash
database: metaInfo and history. The metaInfo table records a time of
last use for each custom track table and a useCount for statistics. The
time of last use is used by the cleaner utility dbTrash to expire older
tables. The history table is the same as the history table in the normal
assembly databases. The loader commands, hgLoadBed and hgLoadWiggle
record into the history table each time they load a track. The cleaner
command dbTrash also records in the history table statistics about what
it is removing.
</p></li>
<li><p>
Turning On Considerations
</p>

<p>
Please note, if there are currently existing custom tracks in /trash/ct/
files, at the time of adding the configuration items to
/cgi-bin/hg.conf/ those existing tracks will be converted to database
versions upon their next use by the user. Therefore, to enable this
function on the round-robin WEB servers, we will need to do the update
to /cgi-bin/hg.conf in as much a simultaneous manner as possible.
Perhaps something like a shell script to do eight background rsync&#39;s all
at the same time.
</p></li>
<li><p>
Use of trash files with the database on
</p>

<p>
When the custom tracks database is in use, there are still small files
kept in /trash/ct which become the reference pointers to the actual
database tables belonging to that custom track. The standard trash
cleaner script should still be kept running to clean these files.
</p></li>
<li><p>
Known difficulties
</p>

<p>
For the case of a custom track submission that contains more than one
track set of data, in the case where one of the sets of data is illegal
and causes a loading problem, even though some sets of data may have
loaded successfully, the submitting user will see an error about the
corrupted data, and they would need to correct their data submission to
get all tracks successfully loaded.
</p>

<p>
It remains to be seen just how good the error reporting system is for
illegal data.
</p></li>
</ol>

<a name='debugging-the-cgi-binaries'></a>
<h2>Debugging the CGI binaries</h2>

<p>
The typical sign of trouble is an Error 500 display in your
web browser when accessing the CGI binaries, and the following
message in your Apache error log:
</p>

<pre><code>[Fri Mar 25 11:02:40 2005] [error] Premature end of script headers: hgTracks</code></pre>

<p>
This is usually a simple configuration problem. Items to verify:
</p>

<ol>
<li>the hg.conf file in the cgi-bin directory specifies the correct
user names and passwords for MySQL database access.
See also: README.mysql.setup</li>
<li>The cgi-bin directory is set to permissions 755 and not 775 or 777
When permissions are too permissive for this directory, Apache
errors out with suexec permission violations.</li>
<li>Verify change history of the database hgcentral.
Rarely, changes in this database require corresponding changes
in the source code. Make sure your code and version of
hgcentral are synchronized. Newer versions of hgcentral
database with old source code are OK. The problem is when
you have new source code that expects new features in hgcentral.</li>
</ol>

<p>
If these items are OK, then you can check the actual operation of
a cgi binary. Go to the source tree directory of the cgi binary,
for example hgTracks:
</p>

<pre><code>kent/src/hg/hgTracks</code></pre>

<p>
<<<<<<< HEAD
In this directory, run a &lsquo;make compile&rsquo; to produce a binary that
=======
In this directory, run a &#39;make compile&#39; to produce a binary that
>>>>>>> b5ba1cd9
is left in this directory. This binary can be run from the command
line:
</p>

<pre><code>./hgTracks</code></pre>

<p>
By itself with no arguments, it should produce the default tracks
display HTML page for the Human genome. This assumes you have set
up your $HOME/.hg.conf file to allow access to the MySQL databases.
(See also: README.mysql.setup). A binary execution failure should
be obvious at this stage of the game. If it exits because of SIGSEGV
we can run it under a debugger for specifics. More on this below.
</p>

<p>
If the problem is specific to a particular set of tracks being
displayed, or particular genomes or options, command line arguments
can be given to these CGI binaries to provide the URL inputs
that a CGI binary would normally see.
</p>

<p>
To prepare the binaries for operation under a debugger, go to
the src/inc directory and edit the common.mk configuration file.
<<<<<<< HEAD
Change &ldquo;COPT=-O&rdquo; to read: &ldquo;COPT=-g&rdquo;
GNU gcc will allow &ldquo;-O&rdquo; with &ldquo;-g&rdquo;, and some bugs will only exhibit
=======
Change &quot;COPT=-O&quot; to read: &quot;COPT=-g&quot;
GNU gcc will allow &quot;-O&quot; with &quot;-g&quot;, and some bugs will only exhibit
>>>>>>> b5ba1cd9
themselves with -O on. However the optimizations with -O can
sometimes confuse the debugger&#39;s sense of location due to
optimization rearrangement of code.
Also eliminate the -Wuninitialized option from the HG_WARN definition
to avoid constant warnings about that being incompatible with -g.
</p>

<p>
Rebuild the source tree:
</p>

<pre><code>cd kent/src
make clean
make libs
cd hg/hgTracks
make compile</code></pre>

<p>
The hgTracks binary will now have all symbol information in it and
it can be operated under a debugger such as ddd (or gdb, etc...).
</p>

<p>
For the case of specific options or tracks causing problems,
to find the full set of options in effect for the failure case,
when your WEB browser is at the Error 500 display page, edit
the displayed URL in your WEB browser to call the cgi binary cartDump:
http://<code>html</code>/cgi-bin/cartDump
</p>

<p>
This will display all environment variables in effect at the time
of the crash. Most of the track display options that are marked
<<<<<<< HEAD
as &ldquo;hide&rdquo; can be ignored. That is their default setting already.
=======
as &quot;hide&quot; can be ignored. That is their default setting already.
>>>>>>> b5ba1cd9
The important ones are the db, position, and specific options for
the track under consideration. The command line can be formatted
just as if it was a URL string. For example:
</p>

<pre><code>./hgTracks &quot;db=hg17&amp;trackControlsOnMain=0&amp;position=chr4:56214201-56291736&quot;</code></pre>

<p>
Or with spaces between the arguments:
</p>

<pre><code>./hgTracks db=hg17 trackControlsOnMain=0 position=chr4:56214201-56291736</code></pre>

<p>
Remember to protect special characters on the command line from
shell interpretation by appropriate quoting.
</p>

<p>
At this point, running under a debugger, with a command line for
specific options, a crash of the binary should give you some clue
about the problem by checking the stack backtrace to see what function
is failing. It is highly doubtful you will be finding problems
in the source code for the crashes. The almost universal cause
for failure are the data inputs to the binaries. For example,
violations of the SQL structures expected from the database tables.
Missing data files in the /gbdb/ hierarchy, and so forth.
</p>

<p>
If you are developing code for special track displays, the most
common form of problem is a memory violation while using some
of the specialized structures, hash lists, etc. Your stack backtrace
will usually highlight these situations.
</p>

<p>
In order to determine the URL being used by the browser CGIs to pass
to in the debugger, you need to force the browser to use GET http
requests rather than POST. Try adding &amp;formMethod=GET to an URL.
Not all forms pay attention to that input, but when they do it
generally looks like this:
</p>

<<<<<<< HEAD
hPrintf(&quot;

<FORM ACTION=\"%s\" NAME=\"mainForm\" METHOD=%s>

<p>
<code>tex</code>&ldquo;,
getScriptName(), cartUsualString(cart,&rdquo;formMethod&ldquo;,&rdquo;POST&quot;));
</p>

<p>
If you add &amp;formMethod=GET and a subsequently fetched form is still
posting, you might need to alter the &ldquo;&lt;FORM…&rdquo; statement to use the
=======
<pre><code>hPrintf(&quot;&lt;FORM ACTION=\&quot;%s\&quot; NAME=\&quot;mainForm\&quot; METHOD=%s&gt;\n&quot;,
getScriptName(), cartUsualString(cart, &quot;formMethod&quot;, &quot;POST&quot;));</code></pre>

<p>
If you add &amp;formMethod=GET and a subsequently fetched form is still
posting, you might need to alter the &quot;&lt;FORM...&quot; statement to use the
>>>>>>> b5ba1cd9
cartUsualString.
</p>

<p>
The hg18 hgTracks config page generates a GET URL that is too long for
FireFox, so after debugging hgTables, you will probably want to add
&amp;formMethod=POST to an URL (or clear cart, load session etc).
</p>

<p>
<<<<<<< HEAD
One thing that does not work with GET is &ldquo;upload file&rdquo; inputs.
</p>

<a name='local-git-repository'></a>
<h2>Local Git repository</h2>

<p>
Use the following procedures to create your own personal copy of the kent source
tree where you can have your own edits that are not part of the development at
UCSC. This is useful for mirror sites that have their own customizations in
the source tree for local circumstances.
</p>

<p>
Install Git software version 1.6.2.2 or later. See the Git Community Handbook
installation (<a href='https://git-scm.com/book/en/v2/Getting-Started-Installing-Git'>
https://git-scm.com/book/en/v2/Getting-Started-Installing-Git</a>) and setup
(<a href='https://git-scm.com/book/en/v2/Getting-Started-First-Time-Git-Setup'>
https://git-scm.com/book/en/v2/Getting-Started-First-Time-Git-Setup</a>) 
instructions, as well as our Installing git (<a href='http://genomewiki.ucsc.edu/index.php/Installing_git' title=''>http://genomewiki.ucsc.edu/index.php/Installing_git</a>)
Genomewiki page.
</p>

<p>
Start an initial Git local repository:
</p>

<pre><code>git clone git://genome-source.soe.ucsc.edu/kent.git</code></pre>

<p>
or, if a firewall prevents git daemon port 9418, use:
</p>

<pre><code>git clone http://genome-source.soe.ucsc.edu/kent.git</code></pre>

<p>
The kent source tree will be imported to the current working directory in a
directory named ./kent/.
</p>

<p>
Track the beta branch at UCSC repository: Most users want to use the beta branch, which has tested, released versions of
the browser. To create a beta tracking branch:
</p>

<pre><code>cd kent
git checkout -t -b beta origin/beta</code></pre>

<p>
The -b creates a local branch with name &ldquo;beta&rdquo;, and checks it out.
The -t makes it a tracking branch, so that &lsquo;git pull&rsquo; brings in updates from
origin/beta, the &ldquo;real&rdquo; beta branch in our public central read-only repository.
</p>

<p>
To get the latest UCSC release, from anywhere within the kent source tree:
</p>

<pre><code>git pull</code></pre>

<p>
Updates: UCSC generally updates the origin/beta branch every three weeks. If you are
updating database tables for a mirror site, we recommend that you update the
source at the same time, as source code is sometimes modified to include
operations on new columns that have been added to database tables.
</p>

<p>
See also: the README files in the source tree directory src/product/README.*.
For instructions on keeping local tracks separate from UCSC Genome Browser
tracks, see src/product/README.trackDb.
=======
One thing that does not work with GET is &quot;upload file&quot; inputs.
>>>>>>> b5ba1cd9
</p>

<a name='proxy-support'></a>
<h2>Proxy support</h2>

<p>
net.c now has support for http(s) proxy servers
which may be required by some installations
to get through the firewall to external resources
such as (but not limited to) for example
bigWig or bigBed data via custom track bigDataUrl.
</p>

<p>
<<<<<<< HEAD
One must add the setting &ldquo;httpProxy&rdquo;, &ldquo;httpsProxy&rdquo;, &ldquo;ftpProxy&rdquo; to hg.conf
=======
One must add the setting &quot;httpProxy&quot;, &quot;httpsProxy&quot;, &quot;ftpProxy&quot; to hg.conf
>>>>>>> b5ba1cd9
</p>

<pre><code>httpProxy=http://someProxyServer:3128
httpsProxy=http://someProxyServer:3128
ftpProxy=ftp://127.0.0.1:2121</code></pre>

<p>
If the proxy server requires BASIC authentication
</p>

<pre><code>httpProxy=http://user:password@someProxyServer:3128
httpsProxy=http://user:password@someProxyServer:3128</code></pre>

<p>
where user and password may need URL-encoding
if they contain special characters such as
<<<<<<< HEAD
&ldquo;:&rdquo; and &ldquo;@&rdquo;.
=======
&quot;:&quot; and &quot;@&quot;.
>>>>>>> b5ba1cd9
</p>

<p>
If you wish to exclude domains from proxying,
create a comma-separated list of domain-suffixes.<br/>If a domain ends with an entry from this list, the proxy will be skipped.
</p>

<pre><code>noProxy=ucsc.edu,mit.edu</code></pre>

<p>
(The httpProxy and httpsProxy URLs should use http protocol, not https.
One reason for this is that https sessions would end up doubly-encoded.)
</p>

<p>
If you are debugging your proxy configuration, you can use this hg.conf setting
to turn on logging to stderr.
</p>

<p>
logProxy=on
</p>

<p>
It is not meant to be left on in production.
Your proxy server should have its own logging features.
</p>

<p>
net.c also responds to environment variables http_proxy, https_proxy, ftp_proxy, no_proxy and log_proxy.
</p>

<a name='adding-tracks-to-the-browser'></a>
<h2>Adding tracks to the browser</h2>

<p>
See also:
</p>

<ul>
<li><a href='http://genome.ucsc.edu/goldenPath/help/trackDb/trackDbDoc.html' title=''>http://genome.ucsc.edu/goldenPath/help/trackDb/trackDbDoc.html</a></li>
<li><a href='http://genomewiki.ucsc.edu/index.php/Local_tracks_at_mirror_sites' title=''>http://genomewiki.ucsc.edu/index.php/Local_tracks_at_mirror_sites</a></li>
</ul>

<p>
A track needs two items to make it exist in the browser:
</p>

<ol>
<li>A database table with the track data</li>
<li>An entry in a database table: trackDb_localTracks
Built from track specifications in your trackDb.ra file.
Please note the description of trackDb.ra entries in the
source tree: src/hg/makeDb/trackDb/README
The correspondence between the database table and the trackDb.ra
<<<<<<< HEAD
definition is in the name used on the &lsquo;track&rsquo; line in the
trackDb.ra file. Your database table name is used on the &lsquo;track&rsquo;
=======
definition is in the name used on the &#39;track&#39; line in the
trackDb.ra file. Your database table name is used on the &#39;track&#39;
>>>>>>> b5ba1cd9
definition line.</li>
</ol>

<p>
Almost all of the database tables have specific loader
programs to load the track data. The loader programs
also verify the data before it is added to the table,
and they create the proper indexes on the table to allow
efficient display by the genome browser.
</p>

<p>
By far the most common format of track data is the BED format.
See also: <a href='http://genome.ucsc.edu/FAQ/FAQformat.html#format1' title=''>http://genome.ucsc.edu/FAQ/FAQformat.html#format1</a>
for a description of BED file formats.
</p>

<p>
A typical BED file format is loaded into a database table with
the loader: hgLoadBed
For example, to load the data from the file: data.bed into
the table named: bedExample
</p>

<pre><code>hgLoadBed hg17 bedExample data.bed</code></pre>

<p>
There are a variety of file formats: GFF, GTF, PSL, WIG, MAF as well as
a variety of specialized data types. All the loader programs can be seen
in the source tree as subdirectories in: src/hg/makeDb/
</p>

<pre><code>cd src/hg/makeDb
ls -d hg*</code></pre>

<p>
The build instructions for the browser code do not include
instructions for building all of the loaders, or other utilities
in the kent source tree. This is because there are literally
hundreds of utilities, 345 at last count, that are not needed
for ordinary browser development. In most cases a developer will
need only a couple of the loaders and utilities. Since the libraries
were built for the CGI binaries, to build any utility or
<<<<<<< HEAD
loader, simply go into its directory and run a &lsquo;make&rsquo;
=======
loader, simply go into its directory and run a &#39;make&#39;
>>>>>>> b5ba1cd9
</p>

<p>
For our purposes here, we need for example, for BED format tracks:
</p>

<ol>
<li>hgLoadBed</li>
<li>hgTrackDb</li>
<li>hgFindSpec</li>
</ol>

<p>
To build the three loaders mentioned, go to the three directories:
</p>

<pre><code>src/hg/makeDb/hgTrackDb/
src/hg/makeDb/hgFindSpec/
src/hg/makeDb/hgLoadBed/</code></pre>

<p>
<<<<<<< HEAD
And run a &lsquo;make&rsquo; in each one. The resulting binary is placed
=======
And run a &#39;make&#39; in each one. The resulting binary is placed
>>>>>>> b5ba1cd9
in: \(HOME/bin/\)MACHTYPE
This binary directory should be in your PATH, or make this directory
be a symlink to some binary directory that is in your PATH
and you have write permission to.
</p>

<p>
With those three loader programs built, you can now load BED
format tracks, and build the trackDb_localTracks table as
mentioned next.
</p>

<p>
The hgTrackDb and hgFindSpec loaders are used to build the trackDb and
hgFindSpec tables in the database. Older instructions used to mention
using the trackDb file hierarchy in the source tree. This is no longer
necessary and is not recommended. You can certainly obtain example
trackDb entries from the source tree hierarchy: src/hg/makeDb/trackDb/
in any of the *.ra files. And you will need to refer to the README
file in that directory for information about options you can use with
each track type. To work independently of the UCSC source tree,
establish your own trackDb.ra files outside the UCSC source tree in
a directory of your choice under your control. Then, to load them
into the database, run the hgTrackDb command with this
simple makefile in the directory where your .ra file exists:
</p>

<pre><code>trackDbSql=/path/to/kent/source/tree/src/hg/lib/trackDb.sql
DB=hg19

all::
        hgTrackDb . ${DB} trackDb_localTracks ${trackDbSql} .</code></pre>

<p>
This hgTrackDb command reads your trackDb.ra file and converts it
into row entries for each track specified in it into row contents
in this new table trackDb_localTracks.
</p>

<p>
The DB= specification is your database of interest, this example: hg19
This loads your local specific table trackDb_localTracks in the database.
This name trackDb_localTracks is not special, just different than
the ordinary trackDb table. It should have some meaning to anyone
in your environment and not be the same name as any UCSC database
<<<<<<< HEAD
table. The two &lsquo;.&rsquo; arguments in the command above refer
to directory names. Since you have no hierarchy of levels in this
single directory, unlike in the source tree trackDb hierarchy, the
&lsquo;.&rsquo; arguments refer to the current directory.
=======
table. The two &#39;.&#39; arguments in the command above refer
to directory names. Since you have no hierarchy of levels in this
single directory, unlike in the source tree trackDb hierarchy, the
&#39;.&#39; arguments refer to the current directory.
>>>>>>> b5ba1cd9
</p>

<p>
To direct the genome browser to this table to use as extra trackDb
definitions, add to the specification in your cgi-bin/hg.conf file:
</p>

<pre><code>db.trackDb=trackDb_localTracks,trackDb</code></pre>

<p>
Beware of the specified order of the tables if there are tracks
by the same name in each table. Any definitions for tracks
in trackDb_localTracks will override any definitions for the
same named tracks in trackDb. You could thus override the
standard definitions for tracks from the trackDb table.
Your usual case will be that your tracks are unique to your
local installation.
</p>

<p>
See also: new assistant scripts as of March 2010 in the src/product/scripts/
directory here to fetch and build the source tree.
</p>

<p>
Older instructions about building the source tree remain valid:
</p>

<p>
If you really do want to build all the utilities and all database
<<<<<<< HEAD
loaders, perform the following &lsquo;make&rsquo; commands in your source tree:
=======
loaders, perform the following &#39;make&#39; commands in your source tree:
>>>>>>> b5ba1cd9
</p>

<pre><code>cd src
make clean
make libs
cd hg
make
cd ../utils
make</code></pre>

<p>
This builds everything cleanly, all CGI binaries, all database
loaders, all utilities. Perform this sequence each time you
<<<<<<< HEAD
do a &lsquo;git pull&rsquo; on your source tree. The &lsquo;make clean&rsquo; step
=======
do a &#39;git pull&#39; on your source tree. The &#39;make clean&#39; step
>>>>>>> b5ba1cd9
is especially important since the makefile hierarchy does not
have built in dependencies and will not rebuild items that
depend upon each other. The traditional dependency on the
source tree libraries is taken care of because a make in any
directory that produces a binary will always re-link the
binary every time, thus always picking up any potentially new
library.
</p>

<a name='the-udc-local-cache-directory'></a>
<h2>The UDC local cache directory</h2>

<p>
The udcCache allows tracks that are either installed tracks
or custom tracks of the above mentioned types to cache data
that they have already fetched via URL. This allows data to
reside elsewhere and only download the parts
needed on demand. The datablocks are usually
compressed and have an efficient random access
index. They are accessed from a remote location
via URLs such as HTTP, HTTPS, FTP.
</p>

<ul>
<li>udcCache means URL-Data-Cache</li>
<li>BBI files use the udcCache.</li>
<li>BBI means Big Binary Indexed and includes file types such as BigBed (.bb) and BigWig (.bw).</li>
<li>UCSC BAM file support may also use the udcCache</li>
</ul>

<p>
By default, udcCache stores files in /tmp/udcCache
</p>

<p>
However, you may include the following in your hg.conf
and then let your regular trash cleaning scripts
clean out the old udcCache automatically as well:
</p>

<pre><code># directory for temporary bbi file caching
udc.cacheDir=../trash/udcCache</code></pre>

<p>
Notice that this path is relative to your
cgi executable directory which is the
current directory when the cgi starts up.
On some systems this directory is called cgi-bin/.
</p>

<a name='activating-cram-support-for-the-genome-browser'></a>
<h2>Activating CRAM support for the Genome Browser.</h2>

<p>
The UCSC Genome Browser is capable of displaying tracks from both the BAM and
CRAM file formats. While BAM tracks provide all of the required data within
<<<<<<< HEAD
the file, however, CRAM tracks depend on external &ldquo;reference sequence&rdquo; files
=======
the file, however, CRAM tracks depend on external &quot;reference sequence&quot; files
>>>>>>> b5ba1cd9
(see http://www.ebi.ac.uk/ena/software/cram-toolkit for more information about
the CRAM format). A bit of information on how the Browser works with these
files is included below. For installation instructions, skip to the numbered
steps at the end of this file.
</p>

<p>
The directory that Genome Browser CGIs check for CRAM reference files is set
with the cramRef setting in hg.conf. For example, the following setting is
used on our production servers:
</p>

<pre><code>cramRef=/userdata/cramCache</code></pre>

<p>
When loading tracks from the CRAM file format, CGIs will look for reference
sequences in that directory. The filename of each reference sequence should be
the MD5 or SHA1 checksum of the reference sequence as described at
http://www.ebi.ac.uk/ena/software/cram-reference-registry. If a CGI is unable
to find the reference sequence file for a CRAM track, it will next check the
cramRef/pending/ directory to see if a request for that reference sequence has
already been made, and the cramRef/error/ directory to see if a previous
attempt at downloading that reference sequence resulted in an error. If none
of those files are found, the CGI will then create a request file in the
cramRef/pending/ directory. The name of the request file will be the MD5 or
SHA1 sequence checksum, as specified in the CRAM data file. The contents of
the request file will be the URL to download that reference sequence. A
separate tool can then be used to download reference sequences listed in the
pending/ directory and place them into cramRef/.
</p>

<p>
Steps to set up CRAM track support:
</p>

<ol>
<li><p>
Add the hg.conf setting cramRef. The value should be the path (relative
or absolute) to a directory where CRAM reference sequences are stored.
</p></li>
<li><p>
<<<<<<< HEAD
Inside the cramRef directory create subdirectories called &ldquo;pending&rdquo; and
&ldquo;error&rdquo;. The apache user must have read/write permissions for the pending/
=======
Inside the cramRef directory create subdirectories called &quot;pending&quot; and
&quot;error&quot;. The apache user must have read/write permissions for the pending/
>>>>>>> b5ba1cd9
directory, and at least read permissions for the cramRef/ and error/
directories.<br/>If you plan to manually load all CRAM reference sequences for your tracks into
the cramRef directory, track support is now complete. If you prefer to
have reference sequences automatically downloaded and placed in that directory
(e.g., for user-submitted custom tracks), continue to step 3.
</p></li>
<li><p>
Add a cron job to run a script that parses files in the cramRef/pending/
directory, downloads the corresponding reference sequence files, and places
those sequence files in cramRef/. Error messages during file retrieval
should be placed in cramRef/error/. An example script is provided in this
repository at kent/src/product/scripts/fetchCramReference.sh. The account
that runs this script must have read/write permissions for the cramRef/,
cramRef/pending/, and cramRef/error/ directories.
</p></li>
</ol>

<a name='using-freetype-font-support-for-anti-aliased-text'></a>
<h2>Using FreeType font support for anti-aliased text</h2>

<p>
The Genome Browser can use a set of hard-coded Type1 fonts for text display
in hgTracks. The fonts are NOT distributed as part of the Genome Browser files
<<<<<<< HEAD
but they exist natively on the UNIX systems we use in our production environment. 
To support FreeType font drawing on your system you may need to install these files if they
are not already present. On our systems, they exist in one of these three directories:
<pre>/usr/share/X11/fonts/urw-fonts
/usr/share/fonts/default/Type1
/usr/share/fonts/type1/gsfonts</pre>
=======
but they exist natively on the UNIX systems we use in our production environment.
To support FreeType font drawing on your system you may need to install these files if they
are not already present. On most systems, they exist in one of three directories:
</p>

<pre><code>/usr/share/X11/fonts/urw-fonts
/usr/share/fonts/default/Type1
/usr/share/fonts/type1/gsfonts</code></pre>
>>>>>>> b5ba1cd9

<p>
To turn on the FreeType font rendering you need to add this line to your hg.conf file:
</p>

<<<<<<< HEAD
<pre>freeType=on</pre>

<p>
By default, the Genome Browser looks in the directory 
<code>/usr/share/fonts/default/Type1</code> for the
font files. If you have these fonts in a different directory, you need
to add this line to your hg.conf file:
</p>

<pre>freeTypeDir=Path/To/Fonts</pre>
=======
<pre><code>freeType=on</code></pre>

<p>
By default, the Genome Browser looks in the directory
</p>

<pre><code>/usr/share/fonts/default/Type1 </code></pre>

<p>
for the font files it expects to find. If you have these fonts in a different directory, you need
to add this line to your hg.conf file:
</p>

<pre><code>freeTypeDir=&#39;&lt;apache accessible directory path with fonts in it&gt;&#39;</code></pre>
>>>>>>> b5ba1cd9

<p>
The names of the font files that the Genome Browser expects and their md5sums are in the following table:
</p>

<<<<<<< HEAD
<pre>
5624bc04bbd862287bda3c44b15e90d6 a010013l.pfb
6883f53d0d140f972480f179bb5e4e3b a010015l.pfb
db21f79bac990fa7e3de6d4cc6f54020 a010033l.pfb
c3d0c3af6bc183010204ca923fb98e83 a010035l.pfb
33265074c9c45c356f90de9cc47259b3 n019003l.pfb
9d07b8658622c2e0127628c87fdb9661 n019004l.pfb
df59ecc7bd232d2355786fd644f13baa n019023l.pfb
9f2d4377d9eea95dfdfa705c83a39464 n019024l.pfb
8f75382bd2620a20aaeb06ab8c591e8f n019043l.pfb
28bb40d1700909b2509e2125a1963e2c n019044l.pfb
adf4d5565bec1170f0a5810c6984ff55 n019063l.pfb
57e1a49c39a546c2883375df12111816 n019064l.pfb
84e347c88eff2e77ed40b020b457bafe n021003l.pfb
8721c1175d907d7d484bdaa91d4533ad n021004l.pfb
eef0367afaa10b929e528c40c980b941 n021023l.pfb
7af41ff3536fadcdc27eb9e5cc1c32d3 n021024l.pfb
db95b702b81c12df1f91d15c8a6c3191 n022003l.pfb
e97c9af68414fabe157af711b7691df7 n022004l.pfb
f13fb8e581426a1ffa5fc12b10ad0f34 n022023l.pfb
f3cd9244150f086434b62d5c5bb559b0 n022024l.pfb
30aef717b7c68a6b6b7760b764fbd01c z003034l.pfb
</pre>
=======
<pre><code>5624bc04bbd862287bda3c44b15e90d6  a010013l.pfb
6883f53d0d140f972480f179bb5e4e3b  a010015l.pfb
db21f79bac990fa7e3de6d4cc6f54020  a010033l.pfb
c3d0c3af6bc183010204ca923fb98e83  a010035l.pfb
33265074c9c45c356f90de9cc47259b3  n019003l.pfb
9d07b8658622c2e0127628c87fdb9661  n019004l.pfb
df59ecc7bd232d2355786fd644f13baa  n019023l.pfb
9f2d4377d9eea95dfdfa705c83a39464  n019024l.pfb
8f75382bd2620a20aaeb06ab8c591e8f  n019043l.pfb
28bb40d1700909b2509e2125a1963e2c  n019044l.pfb
adf4d5565bec1170f0a5810c6984ff55  n019063l.pfb
57e1a49c39a546c2883375df12111816  n019064l.pfb
84e347c88eff2e77ed40b020b457bafe  n021003l.pfb
8721c1175d907d7d484bdaa91d4533ad  n021004l.pfb
eef0367afaa10b929e528c40c980b941  n021023l.pfb
7af41ff3536fadcdc27eb9e5cc1c32d3  n021024l.pfb
db95b702b81c12df1f91d15c8a6c3191  n022003l.pfb
e97c9af68414fabe157af711b7691df7  n022004l.pfb
f13fb8e581426a1ffa5fc12b10ad0f34  n022023l.pfb
f3cd9244150f086434b62d5c5bb559b0  n022024l.pfb
30aef717b7c68a6b6b7760b764fbd01c  z003034l.pfb</code></pre>
>>>>>>> b5ba1cd9


<!--#include virtual="$ROOT/inc/gbPageEnd.html" --><|MERGE_RESOLUTION|>--- conflicted
+++ resolved
@@ -38,11 +38,7 @@
 <ul>
 <li>static html files: we typically keep them under /usr/local/apache/htdocs and
 configure Apache to load them from there, to avoid conflicts with the
-<<<<<<< HEAD
-Linux distribution’s default location /var/www/html</li>
-=======
 distribution of the Linux default location /var/www/html</li>
->>>>>>> b5ba1cd9
 <li>MySQL databases: most of them are read-only, except the <code>hgcentral</code> database
 which is read-write. Most linux distributions keep these under /var/lib/mysql</li>
 <li>static genome data files in /gbdb/</li>
@@ -67,15 +63,9 @@
 Apache executes this CGI program. The programs then read information about how to
 connect to MySQL using the file hg.conf, connects to MySQL, reads the
 installed genome assemblies and the current user session from the MySQL database
-<<<<<<< HEAD
-hgcentral. For each genome assembly, there is a separate MySQL database (e.g. 
-hg38). Some types of data (e.g. raw genome sequences) are kept as indexed
-binary files outside of MySQL, they are located in /gbdb, e.g. /gbdb/hg38. The
-=======
 hgcentral. For each genome assembly, there is a separate MySQL database (e.g.
 hg38). Some types of data (e.g. raw genome sequences) are kept as indexed
 binary files outside of MySQL, they are located in /gbdb, e.g. /gbdb/hg38. The
->>>>>>> b5ba1cd9
 location of the /gbdb directory can be changed with a setting in hg.conf. Some
 types of data are not specific for a genome, these are kept in the MySQL
 databases hgFixed, proteome and visiGene.
@@ -130,21 +120,12 @@
 </p>
 
 <ul>
-<<<<<<< HEAD
-<li>&lsquo;ghostscript&rsquo; ps to pdf converter - <a href='http://ghostscript.com' title=''>http://ghostscript.com</a></li>
-<li>&lsquo;git&rsquo; source code management: <a href='http://git-scm.com/downloads' title=''>http://git-scm.com/downloads</a></li>
-<li>&lsquo;gmt&rsquo; map plotting tools <a href='http://www.soest.hawaii.edu/gmt/' title=''>http://www.soest.hawaii.edu/gmt/</a></li>
-<li>&lsquo;pstack&rsquo; for stack traces</li>
-<li>&lsquo;R&rsquo; for the GTex track</li>
-<li>&lsquo;python-mysqldb&rsquo; for the gene interactions track (python2)</li>
-=======
 <li>&#39;ghostscript&#39; ps to pdf converter - <a href='http://ghostscript.com' title=''>http://ghostscript.com</a></li>
 <li>&#39;git&#39; source code management: <a href='http://git-scm.com/downloads' title=''>http://git-scm.com/downloads</a></li>
 <li>&#39;gmt&#39; map plotting tools <a href='http://www.soest.hawaii.edu/gmt/' title=''>http://www.soest.hawaii.edu/gmt/</a></li>
 <li>&#39;pstack&#39; for stack traces</li>
 <li>&#39;R&#39; for the GTex track</li>
 <li>&#39;python-mysqldb&#39; for the gene interactions track (python2)</li>
->>>>>>> b5ba1cd9
 </ul>
 
 <p>
@@ -309,11 +290,7 @@
 provides the Apache default home page from your machine
 NOTE: The browser static html web pages require the Apache
 XBitHack option to be enabled to allow SSI <code>html</code> statements to function.
-<<<<<<< HEAD
-Add &lsquo;Options +Includes&rsquo; for your html directory, your
-=======
 Add &#39;Options +Includes&#39; for your html directory, your
->>>>>>> b5ba1cd9
 httpd.conf file entry looks like:
 </p>
 
@@ -369,11 +346,7 @@
 <p>
 The browser WEB pages and cgi-bin binaries expect these
 two directories to be next to each other in ${WEBROOT}
-<<<<<<< HEAD
-since referrals in html are often: &ldquo;../cgi-bin&rdquo;
-=======
 since referrals in html are often: &quot;../cgi-bin&quot;
->>>>>>> b5ba1cd9
 </p>
 
 <p>
@@ -411,11 +384,7 @@
 
 <p>
 (this chmod 755 will prevent suexec failures that are indicated
-<<<<<<< HEAD
-by &ldquo;Premature end of script headers&rdquo; errors in the Apache
-=======
 by &quot;Premature end of script headers&quot; errors in the Apache
->>>>>>> b5ba1cd9
 error_log. Your cgi binaries should also be 755 permissions.)
 </p>
 
@@ -425,11 +394,7 @@
 
 <p>
 The browser creates .png (and other) files in the trash directory.
-<<<<<<< HEAD
-The &lsquo;chmod 777&rsquo; allows the Apache WEB server to write into
-=======
 The &#39;chmod 777&#39; allows the Apache WEB server to write into
->>>>>>> b5ba1cd9
 that directory.
 </p>
 
@@ -464,11 +429,7 @@
 Please note, it is possible to create alternative hgcentral
 databases. For example, for test purposes. In this
 case use a unique name for the hgcentral database, such
-<<<<<<< HEAD
-as &ldquo;hgcentraltest&rdquo;, and it can be specified in the hg.conf
-=======
 as &quot;hgcentraltest&quot;, and it can be specified in the hg.conf
->>>>>>> b5ba1cd9
 file as mentioned in the next step. To create a second copy
 of the hgcentral database:
 </p>
@@ -563,19 +524,7 @@
 <li><p>
 The browser should now appear at the URL:
 http://localhost/
-<<<<<<< HEAD
-</p></li>
-</ol>
-
-<pre><code>Check your Apache error_log file for hints to solving problems.</code></pre>
-
-<ol>
-<li>BLAT server setup: The blatServers table in the database hgcentral needs to
-have a fully qualified host name specified in the &lsquo;host&rsquo; column.</li>
-</ol>
-=======
-</p>
->>>>>>> b5ba1cd9
+</p>
 
 <p>
 Check your Apache error_log file for hints to solving problems.
@@ -614,11 +563,7 @@
 </p>
 
 <p>
-<<<<<<< HEAD
-To lock down your trash directory from scanning via &ldquo;indexes&rdquo;
-=======
 To lock down your trash directory from scanning via &quot;indexes&quot;
->>>>>>> b5ba1cd9
 enter the following in your httpd.conf:
 </p>
 
@@ -640,11 +585,7 @@
 
 <ol>
 <li><p>
-<<<<<<< HEAD
-Enable &ldquo;LOAD DATA LOCAL INFILE&rdquo;:
-=======
 Enable &quot;LOAD DATA LOCAL INFILE&quot;:
->>>>>>> b5ba1cd9
 </p>
 
 <p>
@@ -731,11 +672,7 @@
 </p>
 
 <p>
-<<<<<<< HEAD
-An example full read/write access user: &ldquo;browser&rdquo;, is created with
-=======
 An example full read/write access user: &quot;browser&quot;, is created with
->>>>>>> b5ba1cd9
 the following procedure.
 </p>
 
@@ -749,22 +686,13 @@
  $ mysql -u root -p${SQL_PASSWORD} -e &quot;show tables;&quot; mysql</code></pre>
 
 <p>
-<<<<<<< HEAD
-Create a MySQL user called &ldquo;browser&rdquo; with password
-&ldquo;genome&rdquo; and give access to selected MySQL commands
-=======
 Create a MySQL user called &quot;browser&quot; with password
 &quot;genome&quot; and give access to selected MySQL commands
->>>>>>> b5ba1cd9
 for the following list of databases. When you add other
 databases, you will need to add these permissions to your
 databases. This procedure of adding permissions specifically
 for a set list of databases is a more secure method than allowing
-<<<<<<< HEAD
-the MySQL &ldquo;browser&rdquo; user to have access to any database.
-=======
 the MySQL &quot;browser&quot; user to have access to any database.
->>>>>>> b5ba1cd9
 </p>
 
 <p>
@@ -784,13 +712,8 @@
 The above granted permissions are recommended for browser developers.
 The WEB browser CGI binaries need SELECT, INSERT and CREATE TEMPORARY
 TABLES permissions. For example, you should create a special user for
-<<<<<<< HEAD
-the browser genome databases only. In this example, user: &ldquo;readonly&rdquo;
-with password: &ldquo;access&rdquo;
-=======
 the browser genome databases only. In this example, user: &quot;readonly&quot;
 with password: &quot;access&quot;
->>>>>>> b5ba1cd9
 </p>
 
 <pre><code> for DB in cb1 hgcentral hgFixed hg38 proteins140122 sp140122 go140213 uniProt go
@@ -814,13 +737,8 @@
 
 <p>
 A third MySQL user should be created with read-write access to only
-<<<<<<< HEAD
-the hgcentral database. For example, a user: &ldquo;readwrite&rdquo;
-with password: &ldquo;update&rdquo;
-=======
 the hgcentral database. For example, a user: &quot;readwrite&quot;
 with password: &quot;update&quot;
->>>>>>> b5ba1cd9
 </p>
 
 <pre><code> for DB in hgcentral
@@ -834,34 +752,21 @@
 The cgi-bin binaries obtain their MySQL identities from
 the hg.conf file in the cgi-bin directory. The file in this
 directory: src/product/ex.hg.conf
-<<<<<<< HEAD
-demonstrates the use of the &ldquo;readonly&rdquo; user for genome database
-access and the &ldquo;readwrite&rdquo; user for hgcentral database access.
-=======
 demonstrates the use of the &quot;readonly&quot; user for genome database
 access and the &quot;readwrite&quot; user for hgcentral database access.
->>>>>>> b5ba1cd9
-</p></li>
-
-<li><p>
-<<<<<<< HEAD
-The hgsql command: Developers can access the browser databases via the &lsquo;hgsql&rsquo;
-=======
+</p></li>
+<li><p>
 The hgsql command: Developers can access the browser databases via the &#39;hgsql&#39;
->>>>>>> b5ba1cd9
 command which can be built in the source-tree at:
 </p>
 
-<pre>kent/src/hg/hgsql/</pre>
-
-<p>
-<<<<<<< HEAD
-This &quot;hgsql&quot; command provides a convenient front-end to
-the standard &lsquo;mysql&rsquo; command by reading the user&rsquo;s ~/.hg.conf
-=======
+<p>
+kent/src/hg/hgsql/
+</p>
+
+<p>
 This &#39;hgsql&#39; command provides a convenient front-end to
 the standard &#39;mysql&#39; command by reading the user&#39;s ~/.hg.conf
->>>>>>> b5ba1cd9
 file to provide access to the browser databases with the
 appropriate identity. Each user creates a ~/.hg.conf file
 (same format as the above mentioned cgi-bin/hg.conf file)
@@ -1000,11 +905,7 @@
 
 <p>
 The security files like certs etc. that are specified in the above settings
-<<<<<<< HEAD
-must be readable by the unix account that mysqld runs under, default is &ldquo;mysql&rdquo;.
-=======
 must be readable by the unix account that mysqld runs under, default is &quot;mysql&quot;.
->>>>>>> b5ba1cd9
 </p>
 
 <p>
@@ -1049,11 +950,7 @@
  db.cipher=DHE-RSA-AES256-SHA:AES128-SHA</code></pre>
 
 <p>
-<<<<<<< HEAD
-The key and certificate for &ldquo;someuser&rdquo; above are signed by a ca.
-=======
 The key and certificate for &quot;someuser&quot; above are signed by a ca.
->>>>>>> b5ba1cd9
 </p>
 
 <p>
@@ -1067,11 +964,7 @@
 </p>
 
 <p>
-<<<<<<< HEAD
-The example shows the most common use for the profile &ldquo;db&rdquo;.
-=======
 The example shows the most common use for the profile &quot;db&quot;.
->>>>>>> b5ba1cd9
 But the SSL settings work with any profile in the hg.conf file.
 </p>
 
@@ -1119,17 +1012,10 @@
 </p>
 
 <p>
-<<<<<<< HEAD
-Further MySQL SSL documentation is available from 
-<a href='https://dev.mysql.com/doc/refman/5.6/en/creating-ssl-files-using-openssl.html'>
-https://dev.mysql.com/doc/refman/5.6/en/creating-ssl-files-using-openssl.html</a>
-</p>
-=======
 Further MySQL SSL documentation is available from
 <a href='https://dev.mysql.com/doc/refman/5.6/en/creating-ssl-files-using-openssl.html' title=''>https://dev.mysql.com/doc/refman/5.6/en/creating-ssl-files-using-openssl.html</a>
 </p></li>
 </ol>
->>>>>>> b5ba1cd9
 
 <a name='local-git-repository'></a>
 <h2>Local Git repository</h2>
@@ -1321,11 +1207,7 @@
 
 <p>
 If you need to change the code, make sure to isolate your changes into a
-<<<<<<< HEAD
-single function, if possible. Using git, merge your branch into our &ldquo;beta&rdquo;
-=======
 single function, if possible. Using git, merge your branch into our &quot;beta&quot;
->>>>>>> b5ba1cd9
 branch, ideally for every release, then recompile. If your changes could be
 useful for someone else, and you are getting tired of updating them to keep up
 with our changing code base, consider submitting them as a pull request, so we
@@ -1361,11 +1243,7 @@
 <ul>
 <li>database loader binaries hgLoadBed, hgLoadWiggle and wigEncode are
 installed in /cgi-bin/loader/ - these are installed via the normal
-<<<<<<< HEAD
-&lsquo;make cgi&rsquo; in the source tree kent/src/hg/ directory.</li>
-=======
 &#39;make cgi&#39; in the source tree kent/src/hg/ directory.</li>
->>>>>>> b5ba1cd9
 <li>an empty customTrash database has been created on the MySQL host -
 create this manually once, the MySQL host name is a configuration
 item, the database name customTrash is not a configuration item</li>
@@ -1391,11 +1269,7 @@
 database. It is not required that the custom track database be on a
 separate MySQL server. The specification of the host machine is placed
 in the /cgi-bin/hg.conf file, for example a host machine called
-<<<<<<< HEAD
-&ldquo;ctdbhost&rdquo;:
-=======
 &quot;ctdbhost&quot;:
->>>>>>> b5ba1cd9
 </p>
 
 <pre><code> customTracks.host=ctdbHost</code></pre>
@@ -1452,11 +1326,7 @@
 <p>
 The database loaders used to load custom tracks are the standard loader
 commands found in the source tree, hgLoadBed, hgLoadWiggle and
-<<<<<<< HEAD
-wigEncode. They are installed into /cgi-bin/loader/ with a &lsquo;make cgi&rsquo;
-=======
 wigEncode. They are installed into /cgi-bin/loader/ with a &#39;make cgi&#39;
->>>>>>> b5ba1cd9
 from the source tree directory kent/src/hg/ These loaders are used by
 the cgi binaries hgCustom, hgTracks, and hgTables to load custom tracks
 into the database. They are operated in an exec&#39;d pipeline fashion, the
@@ -1660,11 +1530,7 @@
 <pre><code>kent/src/hg/hgTracks</code></pre>
 
 <p>
-<<<<<<< HEAD
-In this directory, run a &lsquo;make compile&rsquo; to produce a binary that
-=======
 In this directory, run a &#39;make compile&#39; to produce a binary that
->>>>>>> b5ba1cd9
 is left in this directory. This binary can be run from the command
 line:
 </p>
@@ -1690,13 +1556,8 @@
 <p>
 To prepare the binaries for operation under a debugger, go to
 the src/inc directory and edit the common.mk configuration file.
-<<<<<<< HEAD
-Change &ldquo;COPT=-O&rdquo; to read: &ldquo;COPT=-g&rdquo;
-GNU gcc will allow &ldquo;-O&rdquo; with &ldquo;-g&rdquo;, and some bugs will only exhibit
-=======
 Change &quot;COPT=-O&quot; to read: &quot;COPT=-g&quot;
 GNU gcc will allow &quot;-O&quot; with &quot;-g&quot;, and some bugs will only exhibit
->>>>>>> b5ba1cd9
 themselves with -O on. However the optimizations with -O can
 sometimes confuse the debugger&#39;s sense of location due to
 optimization rearrangement of code.
@@ -1730,11 +1591,7 @@
 <p>
 This will display all environment variables in effect at the time
 of the crash. Most of the track display options that are marked
-<<<<<<< HEAD
-as &ldquo;hide&rdquo; can be ignored. That is their default setting already.
-=======
 as &quot;hide&quot; can be ignored. That is their default setting already.
->>>>>>> b5ba1cd9
 The important ones are the db, position, and specific options for
 the track under consideration. The command line can be formatted
 just as if it was a URL string. For example:
@@ -1779,27 +1636,12 @@
 generally looks like this:
 </p>
 
-<<<<<<< HEAD
-hPrintf(&quot;
-
-<FORM ACTION=\"%s\" NAME=\"mainForm\" METHOD=%s>
-
-<p>
-<code>tex</code>&ldquo;,
-getScriptName(), cartUsualString(cart,&rdquo;formMethod&ldquo;,&rdquo;POST&quot;));
-</p>
-
-<p>
-If you add &amp;formMethod=GET and a subsequently fetched form is still
-posting, you might need to alter the &ldquo;&lt;FORM…&rdquo; statement to use the
-=======
 <pre><code>hPrintf(&quot;&lt;FORM ACTION=\&quot;%s\&quot; NAME=\&quot;mainForm\&quot; METHOD=%s&gt;\n&quot;,
 getScriptName(), cartUsualString(cart, &quot;formMethod&quot;, &quot;POST&quot;));</code></pre>
 
 <p>
 If you add &amp;formMethod=GET and a subsequently fetched form is still
 posting, you might need to alter the &quot;&lt;FORM...&quot; statement to use the
->>>>>>> b5ba1cd9
 cartUsualString.
 </p>
 
@@ -1810,81 +1652,7 @@
 </p>
 
 <p>
-<<<<<<< HEAD
-One thing that does not work with GET is &ldquo;upload file&rdquo; inputs.
-</p>
-
-<a name='local-git-repository'></a>
-<h2>Local Git repository</h2>
-
-<p>
-Use the following procedures to create your own personal copy of the kent source
-tree where you can have your own edits that are not part of the development at
-UCSC. This is useful for mirror sites that have their own customizations in
-the source tree for local circumstances.
-</p>
-
-<p>
-Install Git software version 1.6.2.2 or later. See the Git Community Handbook
-installation (<a href='https://git-scm.com/book/en/v2/Getting-Started-Installing-Git'>
-https://git-scm.com/book/en/v2/Getting-Started-Installing-Git</a>) and setup
-(<a href='https://git-scm.com/book/en/v2/Getting-Started-First-Time-Git-Setup'>
-https://git-scm.com/book/en/v2/Getting-Started-First-Time-Git-Setup</a>) 
-instructions, as well as our Installing git (<a href='http://genomewiki.ucsc.edu/index.php/Installing_git' title=''>http://genomewiki.ucsc.edu/index.php/Installing_git</a>)
-Genomewiki page.
-</p>
-
-<p>
-Start an initial Git local repository:
-</p>
-
-<pre><code>git clone git://genome-source.soe.ucsc.edu/kent.git</code></pre>
-
-<p>
-or, if a firewall prevents git daemon port 9418, use:
-</p>
-
-<pre><code>git clone http://genome-source.soe.ucsc.edu/kent.git</code></pre>
-
-<p>
-The kent source tree will be imported to the current working directory in a
-directory named ./kent/.
-</p>
-
-<p>
-Track the beta branch at UCSC repository: Most users want to use the beta branch, which has tested, released versions of
-the browser. To create a beta tracking branch:
-</p>
-
-<pre><code>cd kent
-git checkout -t -b beta origin/beta</code></pre>
-
-<p>
-The -b creates a local branch with name &ldquo;beta&rdquo;, and checks it out.
-The -t makes it a tracking branch, so that &lsquo;git pull&rsquo; brings in updates from
-origin/beta, the &ldquo;real&rdquo; beta branch in our public central read-only repository.
-</p>
-
-<p>
-To get the latest UCSC release, from anywhere within the kent source tree:
-</p>
-
-<pre><code>git pull</code></pre>
-
-<p>
-Updates: UCSC generally updates the origin/beta branch every three weeks. If you are
-updating database tables for a mirror site, we recommend that you update the
-source at the same time, as source code is sometimes modified to include
-operations on new columns that have been added to database tables.
-</p>
-
-<p>
-See also: the README files in the source tree directory src/product/README.*.
-For instructions on keeping local tracks separate from UCSC Genome Browser
-tracks, see src/product/README.trackDb.
-=======
 One thing that does not work with GET is &quot;upload file&quot; inputs.
->>>>>>> b5ba1cd9
 </p>
 
 <a name='proxy-support'></a>
@@ -1899,11 +1667,7 @@
 </p>
 
 <p>
-<<<<<<< HEAD
-One must add the setting &ldquo;httpProxy&rdquo;, &ldquo;httpsProxy&rdquo;, &ldquo;ftpProxy&rdquo; to hg.conf
-=======
 One must add the setting &quot;httpProxy&quot;, &quot;httpsProxy&quot;, &quot;ftpProxy&quot; to hg.conf
->>>>>>> b5ba1cd9
 </p>
 
 <pre><code>httpProxy=http://someProxyServer:3128
@@ -1920,11 +1684,7 @@
 <p>
 where user and password may need URL-encoding
 if they contain special characters such as
-<<<<<<< HEAD
-&ldquo;:&rdquo; and &ldquo;@&rdquo;.
-=======
 &quot;:&quot; and &quot;@&quot;.
->>>>>>> b5ba1cd9
 </p>
 
 <p>
@@ -1980,13 +1740,8 @@
 Please note the description of trackDb.ra entries in the
 source tree: src/hg/makeDb/trackDb/README
 The correspondence between the database table and the trackDb.ra
-<<<<<<< HEAD
-definition is in the name used on the &lsquo;track&rsquo; line in the
-trackDb.ra file. Your database table name is used on the &lsquo;track&rsquo;
-=======
 definition is in the name used on the &#39;track&#39; line in the
 trackDb.ra file. Your database table name is used on the &#39;track&#39;
->>>>>>> b5ba1cd9
 definition line.</li>
 </ol>
 
@@ -2030,11 +1785,7 @@
 for ordinary browser development. In most cases a developer will
 need only a couple of the loaders and utilities. Since the libraries
 were built for the CGI binaries, to build any utility or
-<<<<<<< HEAD
-loader, simply go into its directory and run a &lsquo;make&rsquo;
-=======
 loader, simply go into its directory and run a &#39;make&#39;
->>>>>>> b5ba1cd9
 </p>
 
 <p>
@@ -2056,11 +1807,7 @@
 src/hg/makeDb/hgLoadBed/</code></pre>
 
 <p>
-<<<<<<< HEAD
-And run a &lsquo;make&rsquo; in each one. The resulting binary is placed
-=======
 And run a &#39;make&#39; in each one. The resulting binary is placed
->>>>>>> b5ba1cd9
 in: \(HOME/bin/\)MACHTYPE
 This binary directory should be in your PATH, or make this directory
 be a symlink to some binary directory that is in your PATH
@@ -2106,17 +1853,10 @@
 This name trackDb_localTracks is not special, just different than
 the ordinary trackDb table. It should have some meaning to anyone
 in your environment and not be the same name as any UCSC database
-<<<<<<< HEAD
-table. The two &lsquo;.&rsquo; arguments in the command above refer
-to directory names. Since you have no hierarchy of levels in this
-single directory, unlike in the source tree trackDb hierarchy, the
-&lsquo;.&rsquo; arguments refer to the current directory.
-=======
 table. The two &#39;.&#39; arguments in the command above refer
 to directory names. Since you have no hierarchy of levels in this
 single directory, unlike in the source tree trackDb hierarchy, the
 &#39;.&#39; arguments refer to the current directory.
->>>>>>> b5ba1cd9
 </p>
 
 <p>
@@ -2147,11 +1887,7 @@
 
 <p>
 If you really do want to build all the utilities and all database
-<<<<<<< HEAD
-loaders, perform the following &lsquo;make&rsquo; commands in your source tree:
-=======
 loaders, perform the following &#39;make&#39; commands in your source tree:
->>>>>>> b5ba1cd9
 </p>
 
 <pre><code>cd src
@@ -2165,11 +1901,7 @@
 <p>
 This builds everything cleanly, all CGI binaries, all database
 loaders, all utilities. Perform this sequence each time you
-<<<<<<< HEAD
-do a &lsquo;git pull&rsquo; on your source tree. The &lsquo;make clean&rsquo; step
-=======
 do a &#39;git pull&#39; on your source tree. The &#39;make clean&#39; step
->>>>>>> b5ba1cd9
 is especially important since the makefile hierarchy does not
 have built in dependencies and will not rebuild items that
 depend upon each other. The traditional dependency on the
@@ -2226,11 +1958,7 @@
 <p>
 The UCSC Genome Browser is capable of displaying tracks from both the BAM and
 CRAM file formats. While BAM tracks provide all of the required data within
-<<<<<<< HEAD
-the file, however, CRAM tracks depend on external &ldquo;reference sequence&rdquo; files
-=======
 the file, however, CRAM tracks depend on external &quot;reference sequence&quot; files
->>>>>>> b5ba1cd9
 (see http://www.ebi.ac.uk/ena/software/cram-toolkit for more information about
 the CRAM format). A bit of information on how the Browser works with these
 files is included below. For installation instructions, skip to the numbered
@@ -2272,13 +2000,8 @@
 or absolute) to a directory where CRAM reference sequences are stored.
 </p></li>
 <li><p>
-<<<<<<< HEAD
-Inside the cramRef directory create subdirectories called &ldquo;pending&rdquo; and
-&ldquo;error&rdquo;. The apache user must have read/write permissions for the pending/
-=======
 Inside the cramRef directory create subdirectories called &quot;pending&quot; and
 &quot;error&quot;. The apache user must have read/write permissions for the pending/
->>>>>>> b5ba1cd9
 directory, and at least read permissions for the cramRef/ and error/
 directories.<br/>If you plan to manually load all CRAM reference sequences for your tracks into
 the cramRef directory, track support is now complete. If you prefer to
@@ -2302,14 +2025,6 @@
 <p>
 The Genome Browser can use a set of hard-coded Type1 fonts for text display
 in hgTracks. The fonts are NOT distributed as part of the Genome Browser files
-<<<<<<< HEAD
-but they exist natively on the UNIX systems we use in our production environment. 
-To support FreeType font drawing on your system you may need to install these files if they
-are not already present. On our systems, they exist in one of these three directories:
-<pre>/usr/share/X11/fonts/urw-fonts
-/usr/share/fonts/default/Type1
-/usr/share/fonts/type1/gsfonts</pre>
-=======
 but they exist natively on the UNIX systems we use in our production environment.
 To support FreeType font drawing on your system you may need to install these files if they
 are not already present. On most systems, they exist in one of three directories:
@@ -2318,24 +2033,11 @@
 <pre><code>/usr/share/X11/fonts/urw-fonts
 /usr/share/fonts/default/Type1
 /usr/share/fonts/type1/gsfonts</code></pre>
->>>>>>> b5ba1cd9
 
 <p>
 To turn on the FreeType font rendering you need to add this line to your hg.conf file:
 </p>
 
-<<<<<<< HEAD
-<pre>freeType=on</pre>
-
-<p>
-By default, the Genome Browser looks in the directory 
-<code>/usr/share/fonts/default/Type1</code> for the
-font files. If you have these fonts in a different directory, you need
-to add this line to your hg.conf file:
-</p>
-
-<pre>freeTypeDir=Path/To/Fonts</pre>
-=======
 <pre><code>freeType=on</code></pre>
 
 <p>
@@ -2350,37 +2052,11 @@
 </p>
 
 <pre><code>freeTypeDir=&#39;&lt;apache accessible directory path with fonts in it&gt;&#39;</code></pre>
->>>>>>> b5ba1cd9
 
 <p>
 The names of the font files that the Genome Browser expects and their md5sums are in the following table:
 </p>
 
-<<<<<<< HEAD
-<pre>
-5624bc04bbd862287bda3c44b15e90d6 a010013l.pfb
-6883f53d0d140f972480f179bb5e4e3b a010015l.pfb
-db21f79bac990fa7e3de6d4cc6f54020 a010033l.pfb
-c3d0c3af6bc183010204ca923fb98e83 a010035l.pfb
-33265074c9c45c356f90de9cc47259b3 n019003l.pfb
-9d07b8658622c2e0127628c87fdb9661 n019004l.pfb
-df59ecc7bd232d2355786fd644f13baa n019023l.pfb
-9f2d4377d9eea95dfdfa705c83a39464 n019024l.pfb
-8f75382bd2620a20aaeb06ab8c591e8f n019043l.pfb
-28bb40d1700909b2509e2125a1963e2c n019044l.pfb
-adf4d5565bec1170f0a5810c6984ff55 n019063l.pfb
-57e1a49c39a546c2883375df12111816 n019064l.pfb
-84e347c88eff2e77ed40b020b457bafe n021003l.pfb
-8721c1175d907d7d484bdaa91d4533ad n021004l.pfb
-eef0367afaa10b929e528c40c980b941 n021023l.pfb
-7af41ff3536fadcdc27eb9e5cc1c32d3 n021024l.pfb
-db95b702b81c12df1f91d15c8a6c3191 n022003l.pfb
-e97c9af68414fabe157af711b7691df7 n022004l.pfb
-f13fb8e581426a1ffa5fc12b10ad0f34 n022023l.pfb
-f3cd9244150f086434b62d5c5bb559b0 n022024l.pfb
-30aef717b7c68a6b6b7760b764fbd01c z003034l.pfb
-</pre>
-=======
 <pre><code>5624bc04bbd862287bda3c44b15e90d6  a010013l.pfb
 6883f53d0d140f972480f179bb5e4e3b  a010015l.pfb
 db21f79bac990fa7e3de6d4cc6f54020  a010033l.pfb
@@ -2402,7 +2078,6 @@
 f13fb8e581426a1ffa5fc12b10ad0f34  n022023l.pfb
 f3cd9244150f086434b62d5c5bb559b0  n022024l.pfb
 30aef717b7c68a6b6b7760b764fbd01c  z003034l.pfb</code></pre>
->>>>>>> b5ba1cd9
 
 
 <!--#include virtual="$ROOT/inc/gbPageEnd.html" -->