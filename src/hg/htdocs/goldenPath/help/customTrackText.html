<<<<<<< HEAD
<!-- This file contains custom track documentation included in -->
<!-- hgTracksHelp.html and customTrack.html.                   -->
<p>
The Genome Browser provides dozens of aligned annotation tracks that have been computed at UCSC or 
have been provided by outside collaborators. In addition to these standard tracks, it is also 
possible for users to upload their own annotation data for temporary display in the browser. These 
custom annotation tracks are viewable only on the machine from which they were uploaded and are 
automatically discarded 48 hours after the last time they are accessed, unless they are saved in a 
<a href="/goldenPath/help/hgSessionHelp.html#CTs">Session</a>. Optionally, users can make custom 
annotations viewable by others as well.</p>
<p>
Custom tracks are a wonderful tool for research scientists using the Genome Browser. Because space 
is limited in the Genome Browser track window, many excellent genome-wide tracks cannot be included 
in the standard set of tracks packaged with the browser. Other tracks of interest may be excluded 
from distribution because the annotation track data is too specific to be of general interest or 
can't be shared until journal publication. Many individuals and labs have contributed custom tracks 
to the Genome Browser website for use by others. To view a list of these custom annotation tracks, click the <a href="../customTracks/custTracks.html">Custom Tracks</a> link on the Genome Browser home
page.</p>
<p> 
Custom annotation tracks are similar to standard tracks, but never become part of the MySQL genome 
database. Each track has its own controller and persists even when not displayed in the Genome 
Browser window, e.g. if the position changes to a range that no longer includes the track. 
Typically, custom annotation tracks are aligned under corresponding genomic sequence, but they can 
also be completely unrelated to the data. For example, a track can be displayed under a long 
sequence consisting of millions of <em>N</em>s.</p>
<p>
Genome Browser annotation tracks are based on files in line-oriented format. Each line in the file 
defines a display characteristic for the track or defines a data item within the track. Annotation 
files contain three types of lines: browser lines, track lines, and data lines. Empty lines and 
those starting with &quot;#&quot; are ignored.</p> 
<p>
To construct an annotation file and display it in the Genome Browser, follow these steps:</p>

<a name="format"></a>
<p>
<strong>Step 1. Format the data set</strong><br>
Formulate your data set as a tab-separated file using one of the formats supported by the Genome 
Browser. Annotation data can be in standard 
<a href="../../FAQ/FAQformat.html#format3">GFF</a> format or in a format designed specifically for 
the Human Genome Project or UCSC Genome Browser, including 
<a href="bedgraph.html">bedGraph</a>,
<a href="../../FAQ/FAQformat.html#format4">GTF</a>,
<a href="../../FAQ/FAQformat.html#format2">PSL</a>,
<a href="../../FAQ/FAQformat.html#format1">BED</a>, 
<a href="bigBed.html">bigBed</a>, <a href="wiggle.html">WIG</a>, 
<a href="bigGenePred.html">bigGenePred</a>, 
<a href="bigMaf.html">bigMaf</a>, 
<a href="bigChain.html">bigChain</a>, 
<a href="bigPsl.html">bigPsl</a>, 
<a href="bigWig.html">bigWig</a>, 
<a href="bam.html">BAM</a>,
<a href="cram.html">CRAM</a>,
<a href="vcf.html">VCF</a>,
<a href="maf.html">MAF</a>, 
<a href="../../FAQ/FAQformat.html#format1.7">BED detail</a>,
<a href="../../FAQ/FAQformat.html#format10">Personal Genome SNP</a>,
<a href="../../FAQ/FAQformat.html#format13">broadPeak</a>,
<a href="../../FAQ/FAQformat.html#format12">narrowPeak</a>,
and <a href="../../FAQ/FAQformat.html#format6.5">microarray</a>
(BED15). GFF and GTF files <em>must</em> be tab-delimited rather than space-delimited to display 
correctly. Chromosome references must be of the form <em>chrN</em> (the parsing of chromosome names 
<em><strong>is</strong></em> case-sensitive). You may include more than one data set in your 
annotation file; these need not be in the same format.</p> 
<p>
<strong>Step 2. Define the Genome Browser display characteristics</strong><br>
Add one or more optional <a href="#lines">browser lines</a> to the beginning of your formatted data 
file to configure the overall display of the Genome Browser when it initially shows your annotation 
data. Browser lines allow you to configure such things as the genome position that the Genome 
Browser will initially open to, the width of the display, and the configuration of the other 
annotation tracks that are shown (or hidden) in the initial display. NOTE: If the browser position 
is not explicitly set in the annotation file, the initial display will default to the position 
setting most recently used by the user, which may not be an appropriate position for viewing the 
annotation track.</p>
<p>
<strong>Step 3. Define the annotation track display characteristics</strong><br>
Following the browser lines--and immediately preceding the formatted data--add a 
<a href="#TRACK">track line</a> to define the display attributes for your annotation data set. Track
lines enable you to define annotation track characteristics such as the name, description, colors, 
initial display mode, use score, etc. The track <a href="#TRACK">type=<<em>track_type</em>></a> 
attribute is required for some tracks. If you have included more than one data set in your 
annotation file, insert a track line at the beginning of each new set of data.</p>

<a name="EXAMPLE1"></a>
<p>
<strong><em>Example #1:</em></strong><br> 
Here is an example of a simple annotation file that contains a list of chromosome coordinates. 
<pre><code>browser position chr22:20100000-20100900
=======
<!--This file contains custom track documentation included in -->
<!--hgTracksHelp.html and customTrack.html.                   -->
<P>
The Genome Browser provides dozens of aligned annotation tracks that have been
computed at UCSC or have been provided by outside collaborators. In addition to 
these standard tracks, it is also possible for users to upload their own 
annotation data for temporary display in the browser. These custom annotation 
tracks are viewable only on the machine from which they were uploaded and are 
automatically discarded 48 hours after the last time they are accessed, unless
they are saved in a <A HREF="/goldenPath/help/hgSessionHelp.html#CTs">Session</A>. 
Optionally, users can make custom annotations viewable by others as well.
For a more stable option for custom annotations, we suggest 
using <a href="hgTrackHubHelp.html" target="_blank">track hubs</a>, 
while a third more technical option is to operate a mirror. Custom tracks work well
for quickly displaying data, while track hubs are more configurable and permanent.
<P>
Custom tracks are a wonderful tool for research scientists using the Genome 
Browser. Because space is limited in the Genome Browser track window, many 
excellent genome-wide tracks cannot be included in the standard set of tracks 
packaged with the browser.
Other tracks of interest may be excluded from distribution because the 
annotation track data is too specific to be of general interest or can't be 
shared until journal publication. In the past, many individuals and labs have contributed
custom tracks to the Genome Browser website for use by others. To view a list
of these custom annotation tracks, click this
<A HREF="../customTracks/custTracks.html">Custom Tracks</A> link. 
Track hubs are now the preferred approach,
where labs, consortiums, and institutions submit their hubs to be listed as
a <a href="hgTrackHubHelp.html#View" target="_blank">Public Hub</a>.
Track hubs require remotely hosted data. They use binary index files which allow the browser to 
quickly access only what is relevant for the current region being viewed in the browser.
See the <a href="hgTrackHubHelp.html" target="_blank">track hub help page</a> 
for more information.
<P>
Custom annotation tracks are similar to standard tracks, but never become part 
of the MySQL genome database. Each track has its own controller and persists 
even when not displayed in the Genome Browser window, e.g. if the position 
changes to a range that no longer includes the track. Typically, custom 
annotation tracks are aligned under corresponding genomic sequence, but they 
can also be completely unrelated to the data. For example, a track can be 
displayed under a long sequence consisting of millions of <em>N</em>s.
<P>
Genome Browser annotation tracks are based on files in line-oriented format. 
Each line in the file defines a display characteristic for the track or defines 
a data item within the track. 
Annotation files contain three types of lines: browser lines, track lines, 
and data lines. Empty lines and those starting with &quot;#&quot; are ignored. 

<P>To construct an annotation file and display it in the Genome 
Browser, follow these steps:

<A NAME="format"></A>
<P><B>Step 1. Format the data set</B><BR>
Formulate your data set as a tab-separated file using one of the formats 
supported by the Genome Browser. Annotation data can be in 
standard <A HREF="../../FAQ/FAQformat.html#format3">GFF</A> format or in
a format designed specifically for the Human Genome Project or UCSC Genome
Browser, including 
<A HREF="bedgraph.html">bedGraph</A>,
<A HREF="../../FAQ/FAQformat.html#format4">GTF</A>,
<A HREF="../../FAQ/FAQformat.html#format2">PSL</A>,
<A HREF="../../FAQ/FAQformat.html#format1">BED</A>, 
<A HREF="bigBed.html">bigBed</A>, <A HREF="wiggle.html">WIG</A>, 
<A HREF="bigGenePred.html">bigGenePred</A>, 
<A HREF="bigMaf.html">bigMaf</A>, 
<A HREF="bigChain.html">bigChain</A>, 
<A HREF="bigPsl.html">bigPsl</A>, 
<A HREF="bigWig.html">bigWig</A>, 
<A HREF="bam.html">BAM</A>,
<A HREF="cram.html">CRAM</A>,
<A HREF="vcf.html">VCF</A>,
<A HREF="maf.html">MAF</A>, 
<A HREF="../../FAQ/FAQformat.html#format1.7">BED detail</A>,
<A HREF="../../FAQ/FAQformat.html#format10">Personal Genome SNP</A>,
<A HREF="../../FAQ/FAQformat.html#format13">broadPeak</A>,
<A HREF="../../FAQ/FAQformat.html#format12">narrowPeak</A>,
and <A HREF="../../FAQ/FAQformat.html#format6.5">microarray</A>
(BED15). 
GFF and GTF files <I>must</I> be tab-delimited rather than
space-delimited to display correctly. 
Chromosome references must be of the form <em>chrN</em> (the parsing of 
chromosome names <em><B>is</B></em> case-sensitive).
You may include more than one data
set in your annotation file; these need not be in the same
format. 

<P><B>Step 2. Define the Genome Browser display characteristics</B><BR>
Add one or more optional <A HREF="#lines">browser lines</A> to the 
beginning of your formatted data file to configure the overall 
display of the Genome Browser when it initially shows your annotation 
data. Browser lines allow you to configure such things 
as the genome position that the Genome Browser will initially open to, 
the width of the display, and the configuration of the other
annotation tracks that are shown (or hidden) in the initial display. 
NOTE: If the browser position is not explicitly set in the annotation 
file, the initial display will default to the position setting most 
recently used by the user, which may not be an
appropriate position for viewing the annotation track.

<P><B>Step 3. Define the annotation track display characteristics</B><BR>
Following the browser lines--and immediately preceding the formatted 
data--add a <A HREF="#TRACK">track line</A> to 
define the display attributes for your annotation data set. Track lines 
enable you to define annotation track characteristics 
such as the name, description, colors, initial display mode, use score,
etc. The track <A HREF="#TRACK">type=<<I>track_type</I>></A> attribute is
required for some tracks. If you have included more than one data set
in your annotation file, insert a track line at the beginning of
each new set of data.


<A NAME="EXAMPLE1"></A>

<P><B><I>Example 1:</I></B><BR>
Here is an example of a simple annotation file that contains a list of
chromosome coordinates. 
<PRE><TT>browser position chr22:20100000-20100900
>>>>>>> 4a0a01eb
track name=coords description="Chromosome coordinates list" visibility=2
chr22   20100000 20100100
chr22   20100011 20100200	
chr22   20100215 20100400
chr22   20100350 20100500
chr22   20100700 20100800
chr22   20100700 20100900</code></pre>
<p>
Click <a class="insideLink" href="../../cgi-bin/hgTracks?org=human&amp;position=chr22&amp;hgt.customText=http://genome.ucsc.edu/goldenPath/help/examples/ct_example1.txt" 
target="_blank">here</a> to view this track in the Genome Browser.</p>

<p>
<strong><em>Example #2:</em></strong><br>
Here is an example of an annotation file that defines 2 separate annotation tracks in BED format. 
The first track displays blue one-base tick marks every 10000 bases on chr 22. The second track 
displays red 100-base features alternating with blank space in the same region of chr 22. 
<pre><code>browser position chr22:20100000-20140000
track name=spacer description="Blue ticks every 10000 bases" color=0,0,255,
chr22   20100000 20100001
chr22   20110000 20110001
chr22   20120000 20120001
track name=even description="Red ticks every 100 bases, skip 100" color=255,0,0
chr22   20100000 20100100	first
chr22   20100200 20100300	second
chr22   20100400 20100500	third</code></pre>
<p>
Click <a class="insideLink" href="../../cgi-bin/hgTracks?org=human&amp;position=chr22&amp;hgt.customText=http://genome.ucsc.edu/goldenPath/help/examples/ct_example2.txt" 
target="_blank">here</a> to view this track in the Genome Browser.</p>

<p>
<strong><em>Example #3A:</em></strong><br>
This example shows an annotation file containing one data set in BED format. The track displays 
features with multiple blocks, a thick end and thin end, and hatch marks indicating the direction of
transcription. The track labels display in green (0,128,0), and the gray level of the each feature 
reflects the score value of that line. NOTE: The track name line in this example has been split over
2 lines for documentation purposes. If you paste this example into the Genome Browser, you must 
remove the line break to display the track successfully. Click <a href ="examples/ct_example3.txt" 
target="_blank">here</a> for a copy of this example that can be pasted into the browser without 
editing. 
<pre><code>browser position chr22:1000-10000
browser hide all
track name="BED track" description="BED format custom track example" visibility=2
color=0,128,0 useScore=1
chr22 1000 5000 itemA 960 + 1100 4700 0 2 1567,1488, 0,2512
chr22 2000 7000 itemB 200 - 2200 6950 0 4 433,100,550,1500 0,500,2000,3500 </code></pre>
<p>
Click 
<a class="insideLink" href="../../cgi-bin/hgTracks?org=human&amp;position=chr22&amp;hgt.customText=http://genome.ucsc.edu/goldenPath/help/examples/ct_example3.txt" 
target="_blank">here</a> to view this track in the Genome Browser.</p>  

<p>
<strong><em>Example 3B:</em></strong><br>
This example shows a simple annotation file containing one data set in the bigBed format. This track
displays random sized blocks across chr21 in the human genome. The big data formats, such as the 
bigBed format, can be uploaded using a bigDataUrl that is specified in the track line. For more 
information on these track line parameters, refer to the <a href="#TRACK">Track Lines</a>
section.</p> 
<p> 
You may paste these two lines directly into the "Add Custom Tracks" page to view this example in the
browser:</p> 
<pre><code>browser position chr21:33,031,597-33,041,570
track type=bigBed name="bigBed Example One" description="A bigBed file" bigDataUrl=http://genome.ucsc.edu/goldenPath/help/examples/bigBedExample.bb</code></pre>
<p>
Alternatively, you may also upload just the URL of the bigBed file:</p>
<pre><code>http://genome.ucsc.edu/goldenPath/help/examples/bigBedExample.bb </code></pre>
<p>
This will infer the track type as &quot;bigBed&quot; based on the file extension and set the track 
name to &quot;bigBedExample&quot;.</p>
<p>
<strong>Step 4. Display your annotation track in the Genome Browser</strong><br>
To view your annotation data in the Genome Browser, open the Genome Browser 
<a href="../../index.html" target="_blank">home page</a> and click the Genome Browser link in the 
top menu bar. On the <a href="../../cgi-bin/hgGateway">Gateway page</a> that displays, select the 
genome and assembly on which your annotation data is based, then click the &quot;add custom 
tracks&quot; button. (Note: if the Gateway displays the &quot;manage custom tracks&quot; button 
instead, see <a href="#MANAGE_CT">Displaying and Managing Custom Tracks</a> for information on how 
to display your track.)</p>
<p>
On the Add Custom Tracks page, load the annotation track data or URL for your custom track into the 
upper text box and the track documentation (optional) into the lower text box, then click the 
Submit button. Tracks may be loaded by entering text, a URL, or a pathname on your local computer. 
The track <a href="#TRACK">type=<<em>track_type</em>></a> attribute is required for some tracks. 
For more information on these methods, as well as information on creating and adding track 
documentation, see <a href="#ADD_CT">Loading a Custom Track into the Genome Browser</a>.</p>
<p>
If you encounter difficulties displaying your annotation, read the section 
<a href="#TROUBLE">Troubleshooting Annotation Display Problems</a>.</p> 
<p><strong>Step 5. (Optional) Add details pages for individual track features</strong><br>
After you've constructed your track and have successfully displayed it in the Genome Browser, you 
may wish to customize the details pages for individual track features. The Genome Browser 
automatically creates a default details page for each feature in the track containing the feature's 
name, position information, and a link to the corresponding DNA sequence. To view the details page 
for a feature in your custom annotation track (in full, pack, or squish display mode), click on the 
item's label in the annotation track window.</p> 
<p>
You can add a link from a details page to an external web page containing additional information 
about the feature by using the track line <em>url</em> attribute. In the annotation file, set the 
<em>url</em> attribute in the track line to point to a publicly available page on a web server. The 
<em>url</em> attribute substitutes each occurrence of '$$' in the URL string with the name defined 
by the <em>name</em> attribute. You can take advantage of this feature to provide individualized 
information for each feature in your track by creating HTML anchors that correspond to the feature 
names in your web page.</p>
<p><strong><em>Example 4:</em></strong><br> 
Here is an example of a file in which the <em>url</em> attribute has been set to point to the file 
<a href="cloneshtml.txt" target="_blank">http://genome.ucsc.edu/goldenPath/help/clones.html</a>. The
'#$$' appended to the end of the file name in the example points to the HTML NAME tag within the 
file that matches the name of the feature (cloneA, cloneB, etc.). NOTE: The track line in this 
example has been split over 2 lines for documentation purposes. If you paste this example into the 
browser, you must remove the line break to display the track successfully. Click 
<a href="examples/ct_example4.txt" target="_blank">here</a> for a copy of this example that can be 
pasted into the browser without editing.</p> 
<pre><code>browser position chr22:10000000-10020000
browser hide all
track name=clones description="Clones" visibility=2
color=0,128,0 useScore=1 
url="http://genome.ucsc.edu/goldenPath/help/clones.html#$$"
chr22 10000000 10004000 cloneA 960 
chr22 10002000 10006000 cloneB 200 
chr22 10005000 10009000 cloneC 700 
chr22 10006000 10010000 cloneD 600
chr22 10011000 10015000 cloneE 300
chr22 10012000 10017000 cloneF 100 </code></pre>
<p>
Click 
<a class="insideLink" href="../../cgi-bin/hgTracks?org=human&amp;position=chr22&amp;hgt.customText=http://genome.ucsc.edu/goldenPath/help/examples/ct_example4.txt" 
<<<<<<< HEAD
target="_blank">here</a> to display this track in the Genome Browser.</p> 
<p>
<strong>Step 6. (Optional) Share your annotation track with others</strong><br> 
The previous steps showed you how to upload annotation data for your own use on your own machine. 
However, many users would like to share their annotation data with members of their research group 
on different machines or with colleagues at other sites. To learn how to make your Genome Browser 
annotation track viewable by others, read the section <a href="#SHARE">Sharing Your Annotation Track
with Others</a>.</p>

<a name="ADD_CT"></a>
<h2>Loading a custom track into the Genome Browser</h2>
<p>
Using the Genome Browser's custom track upload and management utility, annotation tracks may be 
added for display in the Genome Browser, deleted from the Genome Browser, or updated with new data 
and/or display options. You may also use this interface to upload and manage custom track sets for 
multiple genome assemblies.</p>
<p>
To load a custom track into the Genome Browser:</p>
<p>
<strong>Step 1. Open the Add Custom Tracks page</strong><br>
Click the &quot;add custom tracks&quot; button on the Genome Browser 
<a href="../../cgi-bin/hgGateway">Gateway page</a>. (Note: if one or more tracks have already been 
uploaded during the current Browser session, additional tracks may be loaded on the Manage Custom 
Tracks page. In this case, the button on the Gateway page will be labeled &quot;manage custom 
tracks&quot; and will automatically direct you to the track management page. See 
<a href="#MANAGE_CT">Displaying and Managing Custom Tracks</a> for more information.)</p>
<p>
<strong>Step 2. Load the custom track data</strong><br>
The Add Custom Tracks page contains separate sections for uploading custom track data and optional 
custom track descriptive documentation. Load the annotation data into the upper section by one of 
the following methods:</p>
<ul>
  <li> 
  Enter one or more URLs for custom tracks (one per line) in the data text box. The Genome Browser 
  supports both the HTTP and FTP (passive-only) protocols.</li> 
  <li> 
  Data provided by a URL may need to be proceeded by a separate line defining 
  <a href="#TRACK">type=<<em>track_type</em>></a> required for some tracks, for example such as 
  &quot;track type=broadPeak&quot;.</li>
  <li>
  Click the &quot;Browse&quot; button directly above the data text box, then choose a custom track 
  file from your local computer, or type the pathname of the file into the &quot;upload&quot; text 
  box adjacent to the &quot;Browse&quot; button. The custom track data may be compressed by any of 
  the following programs: gzip (<em>.gz</em>), compress (<em>.Z</em>), or bzip2 (<em>.bz2</em>). 
  Files containing compressed data must include the appropriate suffix in their names.</li>
  <li> 
  Paste or type the custom track data directly into the data box. Because the text in this box will 
  not be saved to a file, this method is not recommended unless you have a copy of the data 
  elsewhere.</li>  
</ul>
<p>
Multiple custom tracks may be uploaded at one time on the Add Custom Tracks page through one of the 
following methods:</p>
<ul>
  <li> 
  Put all the tracks into the same file (rather than separate files), then load the file via the 
  Browse button.</li>
  <li> 
  Place your track files in a web-accessible location on your server, then load them into the Genome
  Browser by pasting their URLs into the data box.</li>  
</ul>
<p>
<strong><em>NOTE: Please limit the number of custom tracks that you upload and maintain to less 
=======
TARGET=_blank>here</a> to display this track in the Genome Browser.
<P><B>Step 6. (Optional) Share your annotation track with others</B><BR>
The previous steps showed you how to upload annotation data for your own use 
on your own machine. However, many users would like to 
share their annotation data with members of their research group on 
different machines or with colleagues at other sites. To learn how 
to make your Genome Browser annotation track viewable by others, read 
the section <A HREF="#SHARE">Sharing Your Annotation Track with
Others</A>.</P>

	</TD><TD WIDTH=15></TD></TR></TABLE>
	<br></TD></TR></TABLE>
	</TD></TR></TABLE>

        <A NAME="ADD_CT"></A>
	<BR>

        <!--outer table is for border purposes-->
        <TABLE WIDTH="100%" BGCOLOR="#888888" BORDER="0" CELLSPACING="0" CELLPADDING="1"><TR><TD>
        <TABLE BGCOLOR="fffee8" WIDTH="100%"  BORDER="0" CELLSPACING="0" CELLPADDING="0"><TR><TD>
        <TABLE BGCOLOR="D9E4F8" BACKGROUND="/images/hr.gif" WIDTH=100%><TR><TD>
        <FONT SIZE="4"><b>&nbsp; Loading a Custom Track into the Genome Browser</b></FONT>
        </TD></TR></TABLE>
        <TABLE BGCOLOR="fffee8" WIDTH="100%" CELLPADDING=0><TR><TH HEIGHT=10></TH></TR>
        <TR><TD WIDTH=10>&nbsp;</TD><TD>

<P>Using the Genome Browser's custom track upload and management 
utility, annotation tracks may be added for display in the Genome
Browser, deleted from the Genome Browser, or updated with new data
and/or display options. You may also use this interface to upload and 
manage custom track sets for multiple genome assemblies.
<P>
To load a custom track into the Genome Browser:
<P>
<B>Step 1. Open the Add Custom Tracks page</B><BR>
Select the top blue bar &quot;My Data&quot; menu and click
<a href="../../cgi-bin/hgCustom">Custom Tracks</A>. Or when browsing
tracks click the &quot;add custom tracks&quot; button below
the <a href="../../cgi-bin/hgTracks">Genome Browser</A>.
(Note: if one or more tracks have already
been uploaded during the current Browser session, additional tracks may be 
loaded on the Manage Custom Tracks page. In this case, the button on the 
Browser page will be labeled &quot;manage custom tracks&quot; and will
automatically direct you to the track management page. See 
<A HREF="#MANAGE_CT">Displaying and Managing Custom Tracks</A> for more 
information.)</P>
<P>
<B>Step 2. Load the custom track data</B><BR>
The Add Custom Tracks page contains separate
sections for uploading custom track data and optional custom track
descriptive documentation.
Load the annotation data into the upper section by one of the following
methods:
<UL>
<LI>
Enter one or more URLs for custom tracks (one per line) in the data text box. 
The Genome Browser supports both the HTTP and FTP (passive-only) protocols.
<LI> Data provided by a URL may need to be proceeded by a separate line defining 
 <A HREF="#TRACK">type=<<I>track_type</I>></A> required for some tracks,
for example such as &quot;track type=broadPeak&quot;.
<LI>
Click the &quot;Browse&quot; button directly above the data text box, then 
choose a custom track file from your local computer, or type the pathname of the
file into the &quot;upload&quot; text box adjacent to the &quot;Browse&quot;
button. The custom track data may be compressed by any of the following 
programs: gzip (<em>.gz</em>), compress (<em>.Z</em>), or bzip2 (<em>.bz2</em>).
Files containing compressed data must include the appropriate suffix in their 
names.
<LI>
Paste or type the custom track data directly into the data box. Because the text
in this box will not be saved to a file, this method is not recommended unless
you have a copy of the data elsewhere.
</UL>
<P>
Multiple custom tracks may be uploaded at one time on the Add Custom Tracks
page through one of the following methods:
<UL>
<LI>
Put all the tracks into the same file (rather than separate files), then
load the file via the Browse button.
<LI>
Place your track files in a web-accessible location on your server, then 
load them into the Genome Browser by pasting their URLs into the data box. 
</UL>
<BLOCKQUOTE>
<B><I>NOTE: Please limit the number of custom tracks that you upload and maintain to less 
>>>>>>> 4a0a01eb
than 1000 tracks. If you have more than this suggested limit of 1000 tracks, please consider
setting up a <a href="hgTrackHubHelp.html" target="_blank">track hub</a> instead.</em></strong></p>
<p>
<strong>Step 3. (Optional) Load the custom track description page</strong><br>
If desired, you can provide optional descriptive text (in plain or HTML format) to accompany your 
custom track. This text will be displayed when a user clicks the track's description button on the 
Genome Browser annotation tracks page. Descriptive text may be loaded by one of the following 
methods:</p>
<ul>
  <li>
  Click the &quot;Browse&quot; button directly above the documentation text box, then choose a text 
  file from your local computer, or type the pathname of the file into the &quot;upload&quot; text 
  box adjacent to the &quot;Browse&quot; button.</li>
  <li>
  Paste or type the custom track data directly into the data box. Note that the text in this box 
  will not be saved to a file; therefore, this method is not recommended except for temporary 
  documentation purposes.</li>
  <li>
  If your descriptive text is located on a website, you can reference it from your custom track file
  by defining the track line attribute &quot;htmlUrl&quot;: 
  <strong>htmlUrl=<<em>external_url</em>></strong>. In this case, there is no need to insert 
  anything into the documentation text box.</li>
</ul>
<p>
To format your description page in a style that is consistent with standard Genome Browser tracks, 
click the template link below the documentation text box for an HTML <a href="ct_description.txt" 
target="_blank">template</a> that may be copied and pasted into a file for editing.</p>
<p>
If you load multiple custom tracks simultaneously using one of the methods described in Step 2, a 
track description can be associated only with the last custom track loaded, unless you upload the 
descriptive text using the track line &quot;htmlUrl&quot; attribute described above.</p>
<p>
<strong>Step 4. Upload the track</strong><br>
Click the <em>Submit</em> button to load your custom track data and documentation into the Genome 
Browser. If the track uploads successfully, you will be directed to the custom track management page
where you can display your track, update an uploaded track, add more tracks, or delete uploaded 
tracks. If the Genome Browser encounters a problem while loading your track, it will display an 
error. See the section <a href="#TROUBLE">Troubleshooting Annotation Display Problems</a> for help 
in diagnosing custom track problems.
<p>
<strong><em>NOTE: Please limit the number of custom tracks that you upload and maintain to less 
than 1000 tracks. If you have more than this suggested limit of 1000 tracks, please consider 
<<<<<<< HEAD
setting up a <a href="hgTrackHubHelp.html" target="_blank">track hub</a> instead.</em></strong></p>

<a name="MANAGE"></a> 
<a name="MANAGE_CT"></a> 
<h2>Displaying and managing custom tracks</h2>
<p>
After a custom track has been successfully loaded into the Genome Browser, you can display it -- as 
well as manage your entire custom track set -- via the options on the Manage Custom Tracks page. 
This page automatically displays when a track has been uploaded into the Genome Browser (see 
<a href="#ADD_CT">Loading a Custom Track into the Genome Browser</a>). Alternatively, you can 
access the track management page by clicking the &quot;manage custom tracks&quot; button on the 
Gateway or Genome Browser annotation tracks pages. (Note that the track management page is available
only if at least one track has been loaded during the current browser session; otherwise, this 
button is labeled &quot;add custom tracks&quot; and opens the Add Custom Track page.)</p>
<p>
The table on the Manage Custom Tracks page shows the current set of uploaded custom tracks for the 
genome and assembly specified at the top of the page. If tracks have been loaded for more than one 
genome assembly, pulldown lists are displayed; to view the uploaded tracks for a different assembly,
select the desired genome and assembly option from the lists.</p>  
<p>
The following track information is displayed in the Manage Custom Tracks table:</p>
<ul>
  <li>
  <strong>Name: </strong> a hyperlink to the Update Custom Track page where you can update your 
  track configuration and data.</li>
  <li>
  <strong>Description: </strong>the value of the "description" attribute from the track line, if 
  present. If no description is included in the input file, this field contains the track name.</li>
  <li>
  <strong>Type: </strong>the track type, determined by the Browser based on the format of the 
  data.</li>  
  <li>
  <strong>Doc: </strong>displays "Y" (Yes) if a description page has been uploaded for the track; 
  otherwise the field is blank.</li> 
  <li>
  <strong>Items: </strong>the number of data items in the custom track file. An item count is not 
  displayed for tracks lacking individual items (e.g. wiggle format data).</li> 
  <li><strong>Pos: </strong>the default chromosomal position defined by the track file in either the
  browser line &quot;position&quot; attribute or the first data line. Click this link to open the 
  Genome Browser or Table Browser at the specified position (Note: only the chromosome name is shown
  in this column). The Pos column remains blank if the track lacks individual items (e.g. wiggle 
  format data) and the browser line &quot;position&quot; attribute hasn't been set.</li> 
</ul>
<p>
<strong>Displaying a custom track in the Genome Browser</strong><br> 
Click the &quot;go to genome browser&quot; button to display the entire custom track set for the 
specified genome assembly in the Genome Browser. By default, the browser will open to the position 
specified in the browser line &quot;position&quot; attribute or first data line of the first custom 
track in the table, or the last-accessed Genome Browser position if the track is in wiggle data 
format. To open the display at the default position for another track in the list, click the track's
position link in the Pos column.</p>
<p>
<strong>Viewing a custom track in the Table Browser</strong><br>
Click the &quot;go to table browser&quot; button to access the data for the custom track set in the 
Table Browser. The custom tracks will be listed in the &quot;Custom Tracks&quot; group pulldown 
list.</p>
<p>
<strong>Loading additional custom tracks</strong><br>
To load a new custom track into the currently displayed track set, click the &quot;add custom 
tracks&quot; button. To change the genome assembly to which the track should be added, select the 
appropriate options from the pulldown lists at the top of the page. For instructions on adding a 
custom track on the Add Custom Tracks page, see <a href="#ADD_CT">Loading a Custom Track into the 
Genome Browser</a>.</p>  
<p>
<strong>Removing one or more custom tracks</strong><br>
To remove custom tracks from the uploaded track set, click the checkboxes in the &quot;delete&quot; 
column for all tracks you wish to remove, then click the &quot;delete&quot; button. A custom track 
may also be removed by clicking the &quot;Remove custom track&quot; button on the track's 
description page. Note: removing the track from the Genome Browser does not delete the track file 
from your server or local disk.</p>
<p>
<strong>Updating a custom track</strong><br>
To update the stored information for a loaded custom track, click the track's link in the 
&quot;Name&quot; column in the Manage Custom Tracks table. A custom track may also be updated by 
clicking the &quot;Update custom track&quot; button on the track's description page.</p> 
<p>
The Update Custom Track page provides sections for modifying the track configuration information 
(the browser lines and track lines), the annotation data, and the descriptive documentation that 
accompanies the track. Existing track configuration lines are displayed in the top &quot;Edit 
configuration&quot; text box. In the current implementation of this utility, the existing annotation
data is not displayed. Because of this, the data cannot be incrementally edited through this 
interface, but instead must be fully replaced using one of the data entry methods described in 
<a href="#ADD_CT">Loading a Custom Track into the Genome Browser</a>. If description text has been 
uploaded for the track, it will be displayed in the track documentation edit box, where it may be 
edited or completely replaced. Once you have completed your updates, click the Submit button to 
upload the new data into the Genome Browser.</p>
<p>
If the data or description text for your custom track was originally loaded from a file on your hard
disk or server, you should first edit the file, then reload it from the Update Custom Track page 
using the &quot;Browse&quot; button. Note that edits made on this page to description text uploaded 
from a file will not be saved to the original file on your computer or server. Because of this, we 
recommend that you use the documentation edit box only for changes made to text that was typed or 
pasted in.</p> 

<a name="lines"></a>
<h2>Browser lines</h2>
<p>
Browser lines configure the overall display of the Genome Browser window when your annotation file 
is uploaded. Each line defines one display attribute. Browser lines consist of the format:</p>
<p>
<pre><code>browser attribute_name attribute_value(s)</code></pre>

<p>
For example, if the browser line <tt>browser position chr22:1-20000</tt> is included in the 
annotation file, the Genome Browser window will initially display the first 20000 bases of chr 
22.</p>
<p>
The following browser line attribute name/value options are available. The value 
<em>track_name</em> must be set to the name of the primary table on which the the track is based. 
To identify this table, open up the <a href="../../cgi-bin/hgTables" 
target="_blank">Table Browser</a>, select the correct genome assembly, then select the track name 
from the <em>track</em> list. The <em>table</em> list will show the primary table. Alternatively, 
the primary table name can be obtained from a mouseover on the track name in the track control 
section.</p>
<p>
Note that composite track subtracks are not valid <em>track_name</em> values. To find the symbolic 
name of a composite track, look in the <em>tableName</em> field in the <em>trackDb</em> table, or 
mouseover the track name in the track control section. It is not possible to display only a subset
of the subtracks at this time.</p>
<ul>
  <li>
  <strong>position <<em>position</em>></strong> - Determines the part of the genome that the Genome 
  Browser will initially open to, in chromosome:start-end format.</li>  
=======
setting up a <A HREF="hgTrackHubHelp.html" TARGET="_BLANK">track hub</A> instead.</I></B>
</BLOCKQUOTE>
	</TD><TD WIDTH=15></TD></TR></TABLE>
	<br></TD></TR></TABLE>
	</TD></TR></TABLE>

        <A NAME="MANAGE"></A>
        <A NAME="MANAGE_CT"></A>
	<BR>

        <!--outer table is for border purposes-->
        <TABLE WIDTH="100%" BGCOLOR="#888888" BORDER="0" CELLSPACING="0" CELLPADDING="1"><TR><TD>
        <TABLE BGCOLOR="fffee8" WIDTH="100%"  BORDER="0" CELLSPACING="0" CELLPADDING="0"><TR><TD>
        <TABLE BGCOLOR="D9E4F8" BACKGROUND="/images/hr.gif" WIDTH=100%><TR><TD>
        <FONT SIZE="4"><b>&nbsp; Displaying and Managing Custom Tracks</b></FONT>
        </TD></TR></TABLE>
        <TABLE BGCOLOR="fffee8" WIDTH="100%" CELLPADDING=0><TR><TH HEIGHT=10></TH></TR>
        <TR><TD WIDTH=10>&nbsp;</TD><TD>

After a custom track has been successfully loaded into the Genome Browser,
you can display it -- as well as manage your entire custom track set -- via the 
options on the Manage Custom Tracks page. This page automatically displays when 
a track has been uploaded into the Genome Browser (see 
<A HREF="#ADD_CT">Loading a Custom Track into the Genome Browser</A>). 
Alternatively, you can access the track 
management page by clicking the &quot;manage custom tracks&quot; button on the
Gateway or Genome Browser annotation tracks pages. (Note that the track
management page is available only if at least one track has been loaded during
the current browser session; otherwise, this button is labeled &quot;add
custom tracks&quot; and opens the Add Custom Track page.)
<P>
The table on the Manage Custom Tracks page shows the current set of uploaded
custom tracks for the genome and assembly specified at the top of the page. If
tracks have been loaded for more than one genome assembly, pulldown lists are
displayed; to view the uploaded tracks for a different assembly, select the
desired genome and assembly option from the lists.  
<P>
The following track information is displayed in the Manage Custom Tracks 
table:
<UL>
<LI><B>Name: </B> a hyperlink to the Update Custom Track page where you can 
update your track configuration and data. 
<LI><B>Description: </B>the value of the "description" attribute from the track 
line, if present. If no description is included in the input file, this field 
contains the track name. 
<LI><B>Type: </B>the track type, determined by the Browser based on the format 
of the data.  
<LI><B>Doc: </B>displays "Y" (Yes) if a description page has been uploaded for 
the track; otherwise the field is blank.  
<LI><B>Items: </B>the number of data items in the custom track file. An item 
count is not displayed for tracks lacking individual items (e.g. wiggle format 
data). 
<LI><B>Pos: </B>the default chromosomal position defined by the track file in 
either the browser line "position" attribute or the first data line. Click 
this link to open the Genome Browser or Table Browser at the specified position 
(Note: only the chromosome name is shown in this column). The Pos column 
remains blank if the track lacks individual items (e.g. wiggle format data) and 
the browser line "position" attribute hasn't been set. 
</UL>
<P>
<B>Displaying a custom track in the Genome Browser</B><BR>
Click the &quot;go to genome browser&quot; button to display the entire custom
track set for the specified genome assembly in the Genome Browser. By default,
the browser will open to the position specified in the browser line 
&quot;position&quot; attribute or first data line of the first custom track in
the table, or the last-accessed Genome Browser position if the track is in 
wiggle data format. To open the display at the default position for another
track in the list, click the track's position link in the Pos column.
<P>
<B>Viewing a custom track in the Table Browser</B><BR>
Click the &quot;go to table browser&quot; button to access the data for the
custom track set in the Table Browser. The
custom tracks will be listed in the &quot;Custom Tracks&quot; group pulldown
list.
<P>
<B>Loading additional custom tracks</B><BR>
To load a new custom track into the currently displayed track set, click the 
&quot;add custom tracks&quot; button. To
change the genome assembly to which the track should be added, select the
appropriate options from the pulldown lists at the top of the page. For 
instructions on adding a custom track on the Add Custom Tracks page, see 
<A HREF="#ADD_CT">Loading a Custom Track into the Genome Browser</A>. 
<P>
<B>Removing one or more custom tracks</B><BR>
To remove custom tracks from the uploaded track set, click the checkboxes in the
&quot;delete&quot; column for all tracks you wish to remove, then click the 
&quot;delete&quot; button. A custom track may also be removed by clicking the 
&quot;Remove custom track&quot; button on the track's description
page. Note: removing the track from the Genome Browser does not
delete the track file from your server or local disk.
<P>
<B>Updating a custom track</B><BR>
To update the stored information for a loaded custom track, click the 
track's link in the &quot;Name&quot; column in the Manage Custom Tracks table. 
A custom track may also be updated by clicking the &quot;Update custom 
track&quot; button on the track's description page. 
<P>
The Update Custom Track page provides sections for modifying the track
configuration information (the browser lines and track lines), the annotation
data, and the descriptive documentation that accompanies the track. Existing
track configuration lines are displayed in the top &quot;Edit 
configuration&quot; text box. In the current implementation of this utility, 
the existing annotation
data is not displayed. Because of this, the data cannot be incrementally 
edited through this interface, but instead must be fully replaced using one of 
the data entry methods described in <A HREF="#ADD_CT">Loading a Custom Track 
into the Genome Browser</A>. If description text has been uploaded for the 
track, it will be displayed in the track documentation edit box, where it may 
be edited or completely replaced. Once you have completed your updates, click
the Submit button to upload the new data into the Genome Browser.
<P>
If the data or description text for your custom track was originally loaded from
a file on your hard disk or server, you should first edit the file, then reload 
it from the Update Custom Track page using the &quot;Browse&quot; button. Note 
that edits made on this page to description text uploaded from a file will not 
be saved to the original file on your computer or server. Because of this, we 
recommend that you use the documentation edit box only for changes made to 
text that was typed or pasted in.
        </TD><TD WIDTH=15></TD></TR></TABLE>
        <br></TD></TR></TABLE>
        </TD></TR></TABLE>

        <A NAME="lines"></A>
        <BR>

  	<!--outer table is for border purposes-->
  	<TABLE WIDTH="100%" BGCOLOR="#888888" BORDER="0" CELLSPACING="0" CELLPADDING="1"><TR><TD>	
    <TABLE BGCOLOR="fffee8" WIDTH="100%"  BORDER="0" CELLSPACING="0" CELLPADDING="0"><TR><TD>	
	<TABLE BGCOLOR="D9E4F8" BACKGROUND="/images/hr.gif" WIDTH=100%><TR><TD>
		<FONT SIZE="4"><A NAME = "BROWSER"></a><b>&nbsp;  Browser Lines   </b></FONT>
	</TD></TR></TABLE>
	<TABLE BGCOLOR="fffee8" WIDTH="100%" CELLPADDING=0><TR><TH HEIGHT=10></TH></TR>
	<TR><TD WIDTH=10>&nbsp;</TD><TD>
<P>Browser lines configure the overall display of the Genome Browser
window when your annotation file is uploaded. Each line defines one display 
attribute. Browser lines consist of the format:
<P>
<tt><ALIGN="center">browser attribute_name attribute_value(s)</tt>

<P>For example, if the browser line <tt>browser
position chr22:1-20000</tt> is included in the annotation file, the Genome
Browser window will initially display the first 20000 bases of chr 22. 

<P>The following browser line attribute name/value options are available.
The value <em>track_primary_table_name</em> must be set to the name of the primary table
on which the track is based. You can find instructions on how to find this table name
in the video &quot;<a href="../../training/vids/index.html#vid06" target="_blank"
>How do I learn which tables belong to a data track on the UCSC Genome Browser?</a>&quot;.
</p>

<P>Note that composite track subtracks are not valid <em>track_primary_table_name</em>
values.  To find the symbolic name of a composite track, look in the
<em>tableName</em> field in the <em>trackDb</em> table, or mouseover the track
name in the track control section. It is not possible to display only a subset
of the subtracks at this time.

<UL>
   <LI><B>position <<I>position</I>></B> - Determines the part of the genome
   that the Genome Browser will initially open to, in chromosome:start-end format.  
   <!--<LI><B>pix <<I>width</I>></B> - Sets the Genome Browser window to the 
	specified width in pixels.--->
   <LI><B>hide all</B> - Hides all annotation tracks except for those listed
   in the custom track file.
   <LI><B>hide &lt;<I>track_primary_table_name(s)</I>&gt;</B> - Hides the listed tracks.
   Multiple track names should be space-separated. 
   <LI><B>dense all</B> - Displays all tracks in dense mode. NOTE: Use the
   &quot;all&quot; option cautiously. If the
   browser display includes a large number of tracks or a large position 
   range, this option may overload your browser's resources and cause an
   error or timeout.
   <LI><B>dense &lt;<I>track_primary_table_name(s)</I>&gt;</B> - Displays the specified tracks in
   dense mode. Symbolic names must be used. Multiple track names should be
   space-separated. 
   <LI><B>pack all</B> - Displays all tracks in pack mode. See NOTE for 
   &quot;dense all&quot;.
   <LI><B>pack &lt;<I>track_primary_table_name(s)</I>&gt;</B> - Displays the specified tracks in
   pack mode. Symbolic names must be used. Multiple track names should be 
   space-separated. 
   <LI><B>squish all</B> - Displays all tracks in squish mode. See NOTE for 
   &quot;dense all&quot;.
   <LI><B>squish &lt;<I>track_primary_table_name(s)</I>&gt;</B> - Displays the specified tracks in
   squish mode. Symbolic names must be used. Multiple track names should be 
   space-separated. 
   <LI><B>full all</B> - Displays all tracks in full mode. See NOTE for 
   &quot;dense all&quot;.
   <LI><B>full &lt;<I>track_primary_table_name(s)</I>&gt;</B> - Displays the specified tracks in
   full mode. Symbolic names must be used. Multiple track names should be 
   space-separated. 
</UL>

<p>Definition: <strong><i>&lt;track_primary_table_name(s)&gt;</i></strong>. You can find the primary table
name by clicking "View Table Schema" from the track's description page, or from the Table Browser. 
It will be listed as the Primary Table. Alternatively, you can mouse-over the track label in the 
Browser and look at the URL the link points to. The part after the g= in the URL is the track's 
primary table name (e.g., for UCSC Genes you will see g=knownGene in the URL. The track primary 
table is knownGene).</p>



<P>
Note that the Genome Browser will open to the range defined in the
Gateway page <I>search term</I> box or the position saved as the 
default unless the browser
line position attribute is defined in the annotation file. Although this
attribute is optional, it's recommended that you set this value in your
annotation file to ensure that the track will appear in the display range when
it is uploaded into the Genome Browser.
	</TD><TD WIDTH=15></TD></TR></TABLE>
	<br></TD></TR></TABLE>
	</TD></TR></TABLE>

	<BR>

  	<!--outer table is for border purposes-->
  	<TABLE WIDTH="100%" BGCOLOR="#888888" BORDER="0" CELLSPACING="0" CELLPADDING="1"><TR><TD>	
    <TABLE BGCOLOR="fffee8" WIDTH="100%"  BORDER="0" CELLSPACING="0" CELLPADDING="0"><TR><TD>	
	<TABLE BGCOLOR="D9E4F8" BACKGROUND="/images/hr.gif" WIDTH=100%><TR><TD>
		<FONT SIZE="4"><a name="TRACK"></a><b>&nbsp; Track Lines</b></FONT>
	</TD></TR></TABLE>
	<TABLE BGCOLOR="fffee8" WIDTH="100%" CELLPADDING=0><TR><TH HEIGHT=10></TH></TR>
	<TR><TD WIDTH=10>&nbsp;</TD><TD>
	
<P>Track lines define the display attributes for all lines in an
annotation data set. If more than one data set is included in the
annotation file, each group of data must be preceded by a track line
that describes the display characteristics for that set of data.
A track line begins with the word <tt>track</tt>, followed by one or
more <tt>attribute=value</tt> pairs.  Unlike browser lines - in which each
attribute is defined on a separate line - all of the track attributes for a
given set of data are listed on one line <I>with no line
breaks</I>. The inadvertent insertion of a line break into a track line
will generate an error when you attempt to upload the annotation track
into the Genome Browser.

<P>The following track line attribute=value pairs are defined in the
Genome Browser:</P>

<UL>
	<LI><B>name=<<I>track_label</I>></B> - Defines the track label
	that will be displayed to the left of the track in the Genome
	Browser window, and also the label of the track control at the
	bottom of the screen. The name can consist of up to 15
	characters, and must be enclosed in quotes if the text contains
	spaces. We recommend that the track_label be restricted to alpha-numeric
	characters and spaces to avoid potential parsing problems. The default 
	value is &quot;User Track&quot;.
	<LI><B>description=<<I>center_label</I>></B> - Defines the center label of the track
	in the Genome Browser window. The description can consist of up
	to 60 characters, and must be enclosed in quotes if the text contains
	spaces. The default
	value is &quot;User Supplied Track&quot;.
        <LI><B>type=<<I>track_type</I>></B> - Defines the track type. The track type
        attribute is required for
        <A HREF="/FAQ/FAQformat.html#format5.1" TARGET="_blank">BAM</A>,
        <A HREF="/FAQ/FAQformat.html#format1.7" TARGET="_blank">BED detail</A>,
        <A HREF="/FAQ/FAQformat.html#format1.8" TARGET="_blank">bedGraph</A>,
        <A HREF="/FAQ/FAQformat.html#format1.5" TARGET="_blank">bigBed</A>,
        <A HREF="/FAQ/FAQformat.html#format6.1" TARGET="_blank">bigWig</A>,
        <A HREF="/FAQ/FAQformat.html#format13" TARGET="_blank">broadPeak</A>,
        <A HREF="/FAQ/FAQformat.html#format12" TARGET="_blank">narrowPeak</A>,
        <A HREF="/FAQ/FAQformat.html#format6.5" TARGET="_blank">Microarray</A>,
        <A HREF="/FAQ/FAQformat.html#format10.1" TARGET="_blank">VCF</A> and
        <A HREF="/FAQ/FAQformat.html#format6" TARGET="_blank">WIG</A> tracks.
	<LI><B>visibility=<<I>display_mode</I>></B> - Defines the
	initial display mode of the annotation track. Values for
	<I>display_mode</I> include: 0 - hide, 1 - dense, 2 - full, 3 - pack, 
	and 4 - squish. The numerical values or the words can be used, i.e. 
	full mode may be specified by &quot;2&quot; or &quot;full&quot;. The 
	default is &quot;1&quot;.
	<LI><B>color=<<I>RRR,GGG,BBB</I>></B> - Defines the main color
	for the annotation track.  The track color consists of three comma-separated
	RGB values from 0-255.  The default value is 0,0,0 (black).

	<LI><B>itemRgb=On</B> - If this attribute is present and is set to 
	&quot;On&quot;, the Genome Browser will use the RGB value shown in
	the <em>itemRgb</em> field in each data line of 
	the associated BED track to determine the display color of the data on
	that line.
       <LI><B>colorByStrand=<<I>RRR,GGG,BBB RRR,GGG,BBB</I>></B> - Sets colors for 
       + and - strands, in that order. The colors consist of three comma-separated
       RGB values from 0-255 each. The default is 0,0,0 0,0,0 (both black).      
>>>>>>> 4a0a01eb
<!--
  <li>
  <strong>pix <<em>width</em>></strong> - Sets the Genome Browser window to the specified width in 
  pixels.</li>
-->
  <li>
  <strong>hide all</strong> - Hides all annotation tracks except for those listed in the custom 
  track file.</li>
  <li>
  <strong>hide &lt;<em>track_primary_table_name(s)</em>&gt;</strong> - Hides the listed tracks. 
  Multiple track names should be space-separated.</li>  
  <li>
  <strong>dense all</strong> - Displays all tracks in dense mode. NOTE: Use the &quot;all&quot; 
  option cautiously. If the browser display includes a large number of tracks or a large position 
  range, this option may overload your browser's resources and cause an error or timeout.</li>
  <li>
  <strong>dense &lt;<em>track_primary_table_name(s)</em>&gt;</strong> - Displays the specified 
  tracks in dense mode. Symbolic names must be used. Multiple track names should be 
  space-separated.</li> 
  <li>
  <strong>pack all</strong> - Displays all tracks in pack mode. See NOTE for &quot;dense
  all&quot;.</li>
  <li><strong>pack &lt;<em>track_primary_table_name(s)</em>&gt;</strong> - Displays the specified 
  tracks in pack mode. Symbolic names must be used. Multiple track names should be
  space-separated.</li> 
  <li>
  <strong>squish all</strong> - Displays all tracks in squish mode. See NOTE for &quot;dense 
  all&quot;.</li>
  <li><
  strong>squish &lt;<em>track_primary_table_name(s)</em>&gt;</strong> - Displays the specified 
  tracks in squish mode. Symbolic names must be used. Multiple track names should be
  space-separated.</li> 
  <li>
  <strong>full all</strong> - Displays all tracks in full mode. See NOTE for &quot;dense 
  all&quot;.</li>
  <li>
  <strong>full &lt;<em>track_primary_table_name(s)</em>&gt;</strong> - Displays the specified tracks
  in full mode. Symbolic names must be used. Multiple track names should be space-separated.</li> 
</ul>
<p>
Definition: <strong><em>&lt;track_primary_table_name(s)&gt;</em></strong>. You can find the primary 
table name by clicking "View Table Schema" from the track's description page, or from the Table 
Browser. It will be listed as the Primary Table. Alternatively, you can mouse-over the track label 
in the Browser and look at the URL the link points to. The part after the g= in the URL is the 
track's primary table name (e.g., for UCSC Genes you will see g=knownGene in the URL. The track 
primary table is knownGene).</p>
<p>
Note that the Genome Browser will open to the range defined in the Gateway page <em>search term</em>
box or the position saved as the default unless the browser line position attribute is defined in 
the annotation file. Although this attribute is optional, it's recommended that you set this value 
in your annotation file to ensure that the track will appear in the display range when it is 
uploaded into the Genome Browser.</p>

<a name="TRACK"></a>
<h2>Track lines</h2>
<p>
Track lines define the display attributes for all lines in an annotation data set. If more than one 
data set is included in the annotation file, each group of data must be preceded by a track line 
that describes the display characteristics for that set of data. A track line begins with the word 
<code>track</code>, followed by one or more <code>attribute=value</code> pairs. Unlike browser 
lines - in which each attribute is defined on a separate line - all of the track attributes for a 
given set of data are listed on one line <em>with no line breaks</em>. The inadvertent insertion of 
a line break into a track line will generate an error when you attempt to upload the annotation 
track into the Genome Browser.</p>
<p>
The following track line attribute=value pairs are defined in the Genome Browser:</p>
<ul> 
  <li>
  <strong>name=<<em>track_label</em>></strong> - Defines the track label that will be displayed to 
  the left of the track in the Genome Browser window, and also the label of the track control at the
  bottom of the screen. The name can consist of up to 15 characters, and must be enclosed in quotes 
  if the text contains spaces. We recommend that the track_label be restricted to alpha-numeric 
  characters and spaces to avoid potential parsing problems. The default value is &quot;User 
  Track&quot;.</li> 
  <li>
  <strong>description=<<em>center_label</em>></strong> - Defines the center label of the track in 
  the Genome Browser window. The description can consist of up to 60 characters, and must be 
  enclosed in quotes if the text contains spaces. The default value is &quot;User Supplied 
  Track&quot;.</li> 
  <li>
  <strong>type=<<em>track_type</em>></strong> - Defines the track type. The track type attribute is 
  required for <a href="/FAQ/FAQformat.html#format5.1" target="_blank">BAM</a>,
  <a href="/FAQ/FAQformat.html#format1.7" target="_blank">BED detail</a>,
  <a href="/FAQ/FAQformat.html#format1.8" target="_blank">bedGraph</a>,
  <a href="/FAQ/FAQformat.html#format1.5" target="_blank">bigBed</a>,
  <a href="/FAQ/FAQformat.html#format6.1" target="_blank">bigWig</a>,
  <a href="/FAQ/FAQformat.html#format13" target="_blank">broadPeak</a>,
  <a href="/FAQ/FAQformat.html#format12" target="_blank">narrowPeak</a>,
  <a href="/FAQ/FAQformat.html#format6.5" target="_blank">Microarray</a>,
  <a href="/FAQ/FAQformat.html#format10.1" target="_blank">VCF</a> and
  <a href="/FAQ/FAQformat.html#format6" target="_blank">WIG</a> tracks.</li>
  <li>
  <strong>visibility=<<em>display_mode</em>></strong> - Defines the initial display mode of the 
  annotation track. Values for <em>display_mode</em> include: 0 - hide, 1 - dense, 2 - full, 3 - 
  pack, and 4 - squish. The numerical values or the words can be used, i.e., full mode may be 
  specified by &quot;2&quot; or &quot;full&quot;. The default is &quot;1&quot;.</li> 
  <li>
  <strong>color=<<em>RRR,GGG,BBB</em>></strong> - Defines the main color for the annotation track.  
  The track color consists of three comma-separated RGB values from 0-255.  The default value is 
  0,0,0 (black).</li> 
  <li>
  <strong>itemRgb=On</strong> - If this attribute is present and is set to &quot;On&quot;, the 
  Genome Browser will use the RGB value shown in the <em>itemRgb</em> field in each data line of 
  the associated BED track to determine the display color of the data on that line.</li> 
  <li>
  <strong>colorByStrand=<<em>RRR,GGG,BBB RRR,GGG,BBB</em>></strong> - Sets colors for + and - 
  strands, in that order. The colors consist of three comma-separated RGB values from 0-255 each. 
  The default is 0,0,0 0,0,0 (both black).</li>      
<!-- 
  <li>
  <strong>altColor=<<em>RRR,GGG,BBB</em>></strong> - Defines the secondary color for the track. 
  The alternate color consists of three comma-separated RGB values from 0-255. The default is a 
  lighter shade of whatever the <em>color</em> attribute is set to.</li>
--> 
  <li>
  <strong>useScore=<<em>use_score</em>></strong> - If this attribute is present and is set to 1, 
  the <em>score</em> field in each of the track's data lines will be used to determine the level of 
  shading in which the data is displayed. The track will display in shades of gray unless the 
  <em>color</em> attribute is set to 100,50,0 (shades of brown) or 0,60,120 (shades of blue). The 
  default setting for <em>useScore</em> is &quot;0&quot;. This table shows the Genome Browser's 
  translation of BED score values into shades of gray:</p>

  <table cellspacing="5">
    <tr><td>shade</td>
      <td style="background-color: #e2e2e2">&nbsp;</td>
      <td style="background-color: #c6c6c6">&nbsp;</td>
      <td style="background-color: #aaaaaa">&nbsp;</td>
      <td style="background-color: #8d8d8d">&nbsp;</td>
      <td style="background-color: #717171">&nbsp;</td>
      <td style="background-color: #555555">&nbsp;</td>
      <td style="background-color: #383838">&nbsp;</td>
      <td style="background-color: #1c1c1c">&nbsp;</td>
      <td style="background-color: #000000">&nbsp;</td></tr>
    <tr><td>score in range&nbsp;&nbsp;</td>
      <td>&le; 166</td>
      <td>167-277</td>
      <td>278-388</td>
      <td>389-499</td>
      <td>500-611</td>
      <td>612-722</td>
      <td>723-833</td>
      <td>834-944</td>
      <td>&ge; 945</td></tr>
  </table><br>

  <li>
  <strong>group=<<em>group</em>></strong> - Defines the annotation track group in which the custom 
  track will display in the Genome Browser window. By default, <em>group</em> is set to 
  &quot;user&quot;, which causes custom tracks to display at the top of the track listing in the 
  group &quot;Custom Tracks".  The value for &quot;group&quot; <strong>must</strong> be the 
  &quot;name&quot; of one of the predefined track groups. To get a list of allowable group names for
  an assembly, go to the table browser and select &quot;group: All Tables&quot; &quot;table: 
  grp&quot; and &quot;get output&quot; Entries in the &quot;name&quot; column may be used.<br> 
  (Note that mirrors may define other group names in the grp table.)</li>
  <li>
  <strong>priority=<<em>priority</em>></strong> - When the <em>group</em> attribute is set, defines 
  the display position of the track relative to other tracks within the same group in the Genome 
  Browser window. If <em>group</em> is not set, the <em>priority</em> attribute defines the track's 
  order relative to other custom tracks displayed in the default group, &quot;user&quot;.</li> 
  <li>
  <strong>db=<<em>UCSC_assembly_name</em>></strong> - When set, indicates the specific genome 
  assembly for which the annotation data is intended; the custom track manager will display an error
  if a user attempts to load the track onto a different assembly. Any valid UCSC assembly ID may be 
  used (<em>eg.</em> hg18, mm8, felCat1, etc.). The default setting is blank, allowing the custom 
  track to be displayed on any assembly.</li>  
  <li>
  <strong>offset=<<em>offset</em>></strong> - Defines a number to be added to all coordinates in the
  annotation track. The default is &quot;0&quot;.</li>  
  <li>
  <strong>maxItems=<<em>&#35;</em>></strong> - Defines the maximum number of items the track can 
  contain. The default value is 250. Be aware that tracks with an extremely large number of items 
  can cause system instability. The 
  <a href="http://genomewiki.ucsc.edu/index.php/Kent_source_utilities" target="_blank"> Kent source 
  utility</a> bedItemOverlapCount can assist in analyzing base overlap with large tracks.</li> 
  <li>
  <strong>url=<<em>external_url</em>></strong> - Defines a URL for an external link associated with 
  this track. This URL will be used in the details page for the track. Any &quot;$$&quot;in this 
  string this will be substituted with the item name. There is no default for this attribute.</li> 
  <li>
  <strong>htmlUrl=<<em>external_url</em>></strong> - Defines a URL for an HTML description page to 
  be displayed with this track. There is no default for this attribute.  A template for a standard 
  format HTML track description is <a class="change" target="_blank" 
  href="http://genome.ucsc.edu/goldenPath/help/ct_description.txt">here</a>.</li> 
  <li>
  <strong>bigDataUrl=<<em>external_url</em>></strong> - Defines a URL to the data file for 
  <a href="../help/bam.html" target="_blank">BAM</a>,
  <a href="../help/cram.html" target="_blank">CRAM</a>,
  <a href="../help/bigBed.html" target="_blank">bigBed</a>,
  <a href="../help/bigWig.html" target="_blank">bigWig</a> or
  <a href="../help/vcf.html" target="_blank">VCF</a> tracks. This is a required attribute for those 
  track types. There is no default for this attribute.</li>
</ul>
<p>
Here is an example of a properly formatted track line using the bigBed format, with accompanying 
browser line:</p>
<pre><code>browser position chr21:33,031,597-33,041,570
track type=bigBed name="bigBed Example One" description="A bigBed file" bigDataUrl=http://genome.ucsc.edu/goldenPath/help/examples/bigBedExample.bb</code></pre>

<a name="SHARE"></a>
<h2>Sharing your annotation track with others</h2>
<p>
To make your Genome Browser annotation track viewable by people on other machines or at other sites,
follow the steps below. (Note that some of the URL examples in this section have been broken up into
2 lines for documentation display purposes).</p>
<p>
<strong>Step 1.</strong> Put your formatted annotation file on your web site. Be sure that the file 
permissions allow it to be read by others.</p>
<p>
<strong>Step 2.</strong> Construct a URL that will link this annotation file to the Genome Browser. 
The URL must contain 3 pieces of information specific to your annotation data:</p> 
<ul>
  <li>
  The species or genome assembly on which your annotation data is based. To automatically display 
  the most recent assembly for a given organism, set the <em>org</em> parameter: <em>e.g.</em> 
  <code>org=human</code>. To specify a particular genome assembly for an organism, use the 
  <em>db</em> parameter, <code>db=database_name</code>, where <em>database_name</em> is the UCSC 
  code for the genome assembly. For a list of these codes, see the Genome Browser 
  <a href="/FAQ/FAQreleases.html#release1" target="_blank">FAQ</a>. Examples of this include: 
  db=hg16 (Human July 2003 assembly), db=mm6 (Mouse Mar. 2005 assembly).</li> 
  <li>
  The genome position to which the Genome Browser should initially open. This information is of the 
  form <code>position=chr_position</code>, where <em>chr_position</em> is a chromosome number, with 
  or without a set of coordinates. Examples of this include: position=chr22, 
  position=chr22:15916196-31832390.</li>
  <li>
  The URL of the annotation file on your web site. This information is of the form 
  <code>hgt.customText=URL</code>, where <em>URL</em> points to the annotation file on your website.
  An example of an annotation file URL is <a href="test.bed" 
  target="_blank">http://genome.ucsc.edu/goldenPath/help/test.bed</a>.</li>  
</ul>

<a name="optParams"></a>
<p>
You can add other optional parameters to the URL: (Note: Display may vary if you have conflicting 
cart variables, for example having both hide all and highlight features.)
<ul>
  <li>
  <code>hgFind.matches=listOfNames</code> - highlight features given their names - 
  <a href="../../cgi-bin/hgTracks?db=hg19&position=chr9%3A136130563-136150630&hgFind.matches=uc010naf.1,uc011mcz.1" 
  target="_blank">example link</a> to highlight two transcripts of the ABO gene</li>
  <li>
  <code>&lt;trackName&gt;=full|dense|pack|hide</code> - show the default tracks adding a track and
  set it to full, dense, pack or hide visibility - 
  <a href="../../cgi-bin/hgTracks?db=hg19&position=chr9%3A136130563-136150630&cytoBand=pack" 
  target="_blank">example link</a> to show the default or user-selected tracks and set the 
  Chromosome Bands track to &quot;pack&quot; view. Please note that for this feature to work with 
  custom tracks you must use their unique assigned name and identifier number 
  <code>ct_name_####</code>, only with the full custom track name will this feature work: 
  <code>ct_name_####=full</code></li>
  <li>
  <code>hideTracks=1</code> - hide all tracks - 
  <a href="../../cgi-bin/hgTracks?db=hg19&position=chr9%3A136130563-136150630&hideTracks=1" 
  target="_blank">example link</a> to show no tracks at all</li>
  <li>
  <code>hideTracks=1&amp;&lt;trackName&gt;=full|dense|pack|hide</code> - hide all tracks and show 
  other tracks - 
  <a href="../../cgi-bin/hgTracks?db=hg19&position=chr9%3A136130563-136150630&hideTracks=1&cytoBand=pack" 
  target="_blank">example link</a> to show only the Chromosome Bands track and nothing else</li>
  <li>
  <code>hgt.reset=1</code> - show only the default tracks - 
  <a href="../../cgi-bin/hgTracks?db=hg19&position=chr9%3A136130563-136150630&hgt.reset=1" 
  target="_blank" >example link</a></li> 
  <li>
  <code>hgt.toggleRevCmplDisp=1</code> - show the reverse-complement - 
  <a href="../../cgi-bin/hgTracks?db=hg19&position=chr9%3A136130563-136150630&hgt.toggleRevCmplDisp=1" 
  target="_blank">example link</a> to show the reverse-complement of the ABO gene</li>
  <li>
  <code>oligoMatch=pack&amp;hgt.oligoMatch=DNASEQ</code> - switch on the Short Match track and 
  highlight a matching sequence - 
  <a href="../../cgi-bin/hgTracks?db=hg19&position=chr9%3A136130563-136150630&oligoMatch=pack&hgt.oligoMatch=TATAWAR" 
  target="_blank">example link</a> to highlight the TATAWAR motif in the ABO locus</li>
  <li>
  <code>highlight=&lt;DB&gt;.&lt;CHROM&gt;:&lt;START&gt;-&lt;END&gt;#&lt;COLOR&gt;|...</code> - 
  highlight one or more regions in a given color on the image. Note that the arguments have to be 
  ULR-encoded for Internet browsers, so &quot;:&quot; becomes &quot;%3A&quot;, &quot;#&quot; 
  becomes &quot;%23&quot; and &quot;|&quot; becomes &quot;%7&quot;C. - 
  <a href="../../cgi-bin/hgTracks?db=hg19&position=chr9%3A136136597-136139844&highlight=hg19.chr9%3A136138630-136139650%23AA0000%7Chg19.chr9%3A136136630-136137650%230000FF" 
  target="_blank">example link</a> to highlight two parts of the ABO locus in red and blue.</li>
  <li>
  <code>pix=&lt;number&gt;</code> - set the width of the image in pixels - 
  <a href="../../cgi-bin/hgTracks?db=hg19&position=chr9%3A136130563-136150630&pix=300" 
  target="_blank">example link</a> to create a 300-pixel wide image</li>
  <li>
  <code>hgt.labelWidth=&lt;number&gt;</code> - set the size of the left-side label area - 
  <a href="../../cgi-bin/hgTracks?db=hg19&position=chr9%3A136130563-136150630&hgt.labelWidth=50" 
  target="_blank">example link</a> to increase the label area to 50 characters</li>
  <li>
  <code>textSize=&lt;number&gt;</code> - set the size of text font - 
  <a href="../../cgi-bin/hgTracks?db=hg19&position=chr9%3A136130563-136150630&textSize=12" 
  target="_blank">example link</a> to increase the text font size to 12 pixels</li>
  <li>
  <code>guidelines=on/off</code> - activate or deactivate the blue guidelines - 
  <a href="../../cgi-bin/hgTracks?db=hg19&position=chr9%3A136130563-136150630&guidelines=off" 
  target="_blank">example link</a> to switch off blue guidelines</li>
  <li>
  <code>enableHighlightingDialog=0/1</code> - activate or deactivate the highlighting/zoom 
  dialog - <a href="../../cgi-bin/hgTracks?db=hg19&position=chr9%3A136130563-136150630&enableHighlightingDialog=0" 
  target="_blank">example link</a> to default to zoom mode and switch off the highlight 
  dialog</li>
</ul>
<p>
If a login and password is required to access data loaded through a URL (e.g., via https: 
protocol), this information can be included in the URL using the format 
protocol://user:password@server.com/somepath. Only Basic Authentication is supported for HTTP. 
Note that passwords included in URLs are not protected. If a password contains a non-alphanumeric 
character, such as &#36;, the character must be replaced by the hexadecimal representation for 
that character. For example, in the password mypwd&#36;wk, the &#36; character should be replaced 
by %24, resulting in the modified password mypwd%24wk.</p> 
<p>
For integration into your own website e.g. in an html IFRAME, you can obtain the track image only,
without the rest of the genome browser user interface, by replacing hgTracks in the URL with 
hgRenderTracks, like in this example:</p> 
<pre><code><a href="http://genome.ucsc.edu/cgi-bin/hgRenderTracks?db=hg19&position=chr9%3A136130563-136150630"
target="_blank">http://genome.ucsc.edu/cgi-bin/hgRenderTracks?db=hg19&position=chr9%3A136130563-136150630</a></code></pre>
<p>
Combine the above pieces of information into a URL of the following format (the information 
specific to your annotation file is highlighted):</p>
<pre><code>http://genome.ucsc.edu/cgi-bin/hgTracks?org=<font color="000099"><em>organism_name</em></font>&amp;position=<font color="000099"><em>chr_position</em></font>&amp;hgt.customText=<font color="000099"><em>URL</em></font></code></pre>
<p>
<strong><em>Example 10:</em></strong><br>
The following URL will open up the Genome Browser window to display chr 22 of the latest human 
genome assembly and will show the annotation track pointed to by the URL 
http://genome.ucsc.edu/goldenPath/help/test.bed:
<pre><code
<a class="insideLink" href="../../cgi-bin/hgTracks?org=human&amp;position=chr22&amp;hgt.customText=http://genome.ucsc.edu/goldenPath/help/test.bed"
target="_blank">http://genome.ucsc.edu/cgi-bin/hgTracks?org=human&amp;position=chr22&amp;hgt.customText=http://genome.ucsc.edu/goldenPath/help/test.bed</a></code></pre>
<p>
<strong>Step 3.</strong> Provide the URL to others. To upload a custom annotation track pointed to 
by a URL into the Genome Browser, paste the URL into the large text edit box on the Add Custom 
Tracks page, then click the Submit button.</p>  
<p>
If you'd like to share your annotation track with a broader audience, send the URL for your 
track&mdash;along with a description of the format, methods, and data used&mdash;to the UCSC Genome 
mailing list 
<a href="mailto:&#103;&#101;n&#111;m&#101;&#64;&#115;&#111;&#101;.&#117;&#99;s&#99;.&#101;d&#117;">&#103;&#101;n&#111;m&#101;&#64;&#115;&#111;&#101;.&#117;&#99;s&#99;.&#101;d&#117;</a>. 
<!-- above address is genome at soe.ucsc.edu -->
<p>
<strong><em>Example 11:</em></strong><br>
If you would like to share a URL that your colleague can click on directly, rather than loading it 
in the Custom Track tool (as in Example 10), then the URL will need a few extra parameters. Let's 
assume that your data is on a server at your institution in one of the large data formats:
<a href="../../FAQ/FAQformat.html#format1.5">bigBed</a>, 
<a href="../../FAQ/FAQformat.html#format6.1">bigWig</a>,
<a href="../../FAQ/FAQformat.html#format5.1">BAM</a>,
<a href="../../FAQ/FAQformat.html#format5.2">CRAM</a>, or
<a href="../../FAQ/FAQformat.html#format10.1">VCF</a>.
In this case, the URL must include an <code>hgct_customText</code> parameter, which 
simulates the text box on the Custom Tracks page.  Also, the URL must include
the <code>bigDataUrl</code> that points to the data file on your server.
So, a clickable URL that opens a remote bigBed track for the hg18 assembly to a certain location on 
chr21 would look like this:
<pre><code><a href="../../cgi-bin/hgTracks?db=hg18&position=chr21:33038447-33041505&hgct_customText=track%20type=bigBed%20name=myBigBedTrack%20description=%22a%20bigBed%20track%22%20visibility=full%20bigDataUrl=http://genome.ucsc.edu/goldenPath/help/examples/bigBedExample.bb" 
target="_blank">http://genome.ucsc.edu/cgi-bin/hgTracks?db=hg18&position=chr21:33038447-33041505&hgct_customText<br>
=track%20type=bigBed%20name=myBigBedTrack%20description=%22a%20bigBed%20track%22%20visibility=<br>
full%20bigDataUrl=http://genome.ucsc.edu/goldenPath/help/examples/bigBedExample.bb
</code></pre></a>
<p>
Custom Tracks can also be shared with others through named sessions. First, upload your tracks as 
discussed in the <a href="#ADD_CT">Loading a Custom Track into the Genome Browser</a> section. Then create a named seesion that includes your custom tracks by navigating to the "Sessions" 
page through the "My Data" section in the menu bar. Once there, follow the instructions in the 
<a href=../help/hgSessionHelp.html#Create>Creating a Session</a> section of the Sessions help page.
Once you have saved your custom track into a named session, you can share that session with others 
by sharing the URL from the &quot;Browser&quot; link or emailing it to them directly by clicking 
the "Email" link.</p> 
<p>
<strong>Tip:</strong> Multiple tracks can be placed into one custom track submission. To do so, 
create a new file that contains the 
<a href="/goldenPath/help/customTrack.html#TRACK">track lines</a> to each file that will be 
included. To submit this custom set of tracks, merely use the URL to this new file.</p>

<h2>Troubleshooting annotation display problems</h2>
<p>
Occasionally users encounter problems when uploading annotation files to the Genome Browser. In 
most cases, these problems are caused by errors in the format of the annotation file and can be 
tracked down using the information displayed in the error message. This section contains suggestions
for resolving common display problems. If you are still unable to successfully display your 
data, please contact 
<a href="mailto:&#103;&#101;n&#111;m&#101;&#64;&#115;&#111;&#101;.&#117;&#99;s&#99;.&#101;d&#117;">&#103;&#101;n&#111;m&#101;&#64;&#115;&#111;&#101;.&#117;&#99;s&#99;.&#101;d&#117;</a> 
<!-- above address is genome at soe.ucsc.edu -->
for further assistance. 
<strong>Messages sent to this address will be posted to the moderated genome mailing list, which is 
archived on a SEARCHABLE, PUBLIC 
<a HREF="https://groups.google.com/a/soe.ucsc.edu/forum/#!forum/genome">Google Groups 
forum</a></strong>.</p>
<p>
<strong><em>Problem: </em></strong>When I try one of your examples by cutting and pasting it into 
the Genome Browser, I get an error message.<br> 
<strong><em>Solution: </em></strong>Check that none of the browser lines, track lines, or data lines
in your annotation file contains a line break. If the example contains GFF or GTF data lines, check 
that all the fields are tab-separated rather than space-separated.</p> 
<p>
<strong><em>Problem:</em></strong> When I click the <em>submit</em> button, I get the error message &quot;line 1 of custom input:&quot;.<br> 
<strong><em>Solution:</em></strong> Check that none of the browser lines, track lines, or data 
lines in your annotation file contains a line break. A common source for this problem is the track 
line: all of the attribute pairs must on the same line and must not be separated by a line break. 
If you are uploading your annotation file by pasting it into the text box on the Genome Browser 
Gateway page, check that the cut-and-paste operation did not inadvertently insert unwanted line 
feeds into the longer lines.</p>
<p>
<strong><em>Problem:</em></strong> When I click the <em>submit</em> button, I get the error message 
&quot;line # of custom input: missing = in var/val pair&quot;.<br>
<strong><em>Solution:</em></strong> Check for incorrect syntax in the track lines in the annotation 
file. Be sure that each track line attribute pair consists of the format 
<em>attribute=attribute name</em>.</p>
<p>
<strong><em>Problem:</em></strong> When I click the <em>submit</em> button, I get the error message 
&quot;line # of custom input: BED chromStarts[i] must be in ascending order&quot;.<br> 
<strong><em>Solution:</em></strong> This is most likely caused by a logical conflict in the Genome 
Browse software. It accepts custom GFF tracks that have multiple &quot;exons&quot; at the same 
position, but not BED tracks. Because the browser translates GFF tracks to BED format before 
storing the custom track data, GFF tracks with multiple exons will case an error when the BED is 
read back in. To work around this problem, remove duplicate lines in the GFF track.</p> 
<p>
<strong><em>Problem:</em></strong> When I click the <em>submit</em> button, the Genome Browser
track window displays OK, but my track isn't visible.<br> 
<strong><em>Solution:</em></strong> Check the browser and track lines in your annotation file to 
make sure that you haven't accidentally set the display mode for the track to <em>hide</em>. If you 
are using the Annotation File box on the Genome Browser Gateway page to upload the track, check that
you've entered the correct file name. If neither of these is the cause of the problem, try resetting
the Genome Browser to clear any settings that may be preventing the annotation to display. To reset 
the Genome Browser, click the <em>Click here to reset</em> link on the Gateway page. If the 
annotation track still doesn't display, you may need to clear the cookies in your Internet browser 
as well (refer to your Internet browser's documentation for further information).</p>
<p>
<strong><em>Problem:</em></strong> I am trying to upload some custom tracks (.gz files) to the 
Genome Browser using a URL from a GEO query. However, the upload is failing with the error
&quot;line 1 of <filename>.gz: thickStart after thickEnd&quot;.<br>
<strong><em>Solution:</em></strong> The custom track mechanism supports plain BED files (not bigBed)
that are of the type <a href="../../FAQ/FAQformat.html#format13">broadPeak</a> or
<a href="../../FAQ/FAQformat.html#format12">narrowPeak</a>. Set the track attribute
<a href="#TRACK">type=<<em>track_type</em>></a> to enable the loader to correctly process the 
special columns at the end of each line. Your track type entry should consist of two lines: the 
first to define the track type and the second to specify the URL. For example:</p>
<pre><code>track type=<font color="000099">broadPeak</font>
http://www.ncbi.nlm.nih.gov/geosuppl/...</code></pre>
<p>
<strong><em>Problem:</em></strong> I've gotten my annotation track to display, but now I can't make 
it go away! How do I remove an annotation track from my Genome Browser display?<br>
<strong><em>Solution:</em></strong> To remove only one track, click the <em>Manage Custom 
Tracks</em> button and delete the desired track using the checkbox and Delete button. To quickly 
remove all of your custom tracks, reset the Genome Browser to its default settings by clicking the 
<em>Click here to reset</em> link on the Gateway page. Note that this reset will also remove any 
other customizations you have made to your Genome Browser display.</p> 
<p>
<strong><em>Problem:</em></strong> I put my custom track files on Google Drive and they won't 
display in the browser. Why? <br>
<em>OR</em><br>
<strong><em>Problem:</em></strong> When I try to visualize my custom tracks in the Browser, I 
receive the error message &quot;Byte-range request was ignored by server&quot;.<br>
<strong><em>Solution:</em></strong> Data servers (such as Google Drive) used to work for hosting 
simple text-based custom tracks, but things have changed. For large custom track data sets, the use 
of indexed binary formats such as bigBed and bigWig is preferable but never worked with Google Drive
and often fail with other free data providers. These formats provide much faster display performance
because only the portion of the file needed to display the currently viewed region must be 
transferred to the Genome Browser server. To allow this type of display, byte-range support must be 
enabled on the data server. To check if your server has byte-range requests enabled, issue the 
following command:</p>
<pre><code>&gt; curl -I &lt;URL of your file&gt;</code></pre>
<p>
In order for your server to host bigBed and bigWig files (or track hubs) for Genome Browser display,
the command output must contain: 
<pre><code>&gt; Accept-Ranges: bytes</code></pre>
<p>
If you do not receive this output, you may be able to resolve the problem through one of the 
following actions:</p>
<ul>
  <li>
  Check with the systems administrators about the configuration of the server. This will often 
  solve the problem.</li>
  <li>
  Find another site with a server that supports byte-ranges.</li>  
  <li>
  Install an Apache alternative http server such as Cherokee.</li>
</ul>
<p>
Please note that this does not constitute an endorsement by UCSC for using Google Drive to host 
your data.</p>
<p>
<strong><em>Problem:</em></strong> I used to host files on Dropbox which used to accept byte-range 
requests, but I can't get my data to display. Why?<br>
<strong><em>Solution:</em></strong> Dropbox recently changed the ability to stream large amounts of
data making binary files hosted there inaccessible to the browser. If you use Dropbox for smaller 
text based track hubs you need to enable the &quot;Public Folder&quot; function on Dropbox, rather 
than using the &quot;Share Link&quot; function. For custom tracks that require an associated index 
file, the Public Folder approach will allow the Browser to locate the file, whereas the Share Link
feature creates a unique, unassociated link for each file. To enable your Dropbox public folder, 
navigate to the following site: <a href="https://www.dropbox.com/enable_public_folder"
target="_blank"> https://www.dropbox.com/enable_public_folder</a>. If you are using a free Dropbox 
account, note that Dropbox may throttle access to your data to prevent their servers from becoming 
overloaded; this may in turn block the Genome Browser's access to the data, preventing the display 
of your tracks. Paid Dropbox accounts may not experience this problem. Also, keep in mind that 
files in your Dropbox Public Folder are public, and therefore may be indexed by Google. Please note 
that this does not constitute an endorsement by UCSC for using Dropbox to host your
data.</p><|MERGE_RESOLUTION|>--- conflicted
+++ resolved
@@ -1,4 +1,3 @@
-<<<<<<< HEAD
 <!-- This file contains custom track documentation included in -->
 <!-- hgTracksHelp.html and customTrack.html.                   -->
 <p>
@@ -8,19 +7,28 @@
 custom annotation tracks are viewable only on the machine from which they were uploaded and are 
 automatically discarded 48 hours after the last time they are accessed, unless they are saved in a 
 <a href="/goldenPath/help/hgSessionHelp.html#CTs">Session</a>. Optionally, users can make custom 
-annotations viewable by others as well.</p>
+annotations viewable by others as well. For a more stable option for custom annotations, we suggest
+using <a href="hgTrackHubHelp.html" target="_blank">track hubs</a>. A third, more technical, option is to operate a mirror. Custom tracks work well for quickly displaying data, while track hubs are 
+more configurable and permanent.</p>
 <p>
 Custom tracks are a wonderful tool for research scientists using the Genome Browser. Because space 
 is limited in the Genome Browser track window, many excellent genome-wide tracks cannot be included 
 in the standard set of tracks packaged with the browser. Other tracks of interest may be excluded 
 from distribution because the annotation track data is too specific to be of general interest or 
-can't be shared until journal publication. Many individuals and labs have contributed custom tracks 
-to the Genome Browser website for use by others. To view a list of these custom annotation tracks, click the <a href="../customTracks/custTracks.html">Custom Tracks</a> link on the Genome Browser home
-page.</p>
+can't be shared until journal publication. In the past, many individuals and labs contributed custom
+tracks to the Genome Browser website for use by others. To view a list of these custom annotation 
+tracks, click <a href="../customTracks/custTracks.html">here</a>.</p>
+<p>
+Track hubs are now the preferred approach for viewing and sharing data on the Browser. Labs, 
+consortia, and institutions submit their hubs to be listed as a <a href="hgTrackHubHelp.html#View" 
+target="_blank">Public Hub</a>. Track hubs require remotely hosted data. They use binary index 
+files which allow the browser to quickly access only what is relevant for the current region being 
+viewed in the browser. See the <a href="hgTrackHubHelp.html" target="_blank">track hub help 
+page</a> for more information.</p>
 <p> 
 Custom annotation tracks are similar to standard tracks, but never become part of the MySQL genome 
 database. Each track has its own controller and persists even when not displayed in the Genome 
-Browser window, e.g. if the position changes to a range that no longer includes the track. 
+Browser window, e.g., if the position changes to a range that no longer includes the track. 
 Typically, custom annotation tracks are aligned under corresponding genomic sequence, but they can 
 also be completely unrelated to the data. For example, a track can be displayed under a long 
 sequence consisting of millions of <em>N</em>s.</p>
@@ -86,125 +94,6 @@
 <strong><em>Example #1:</em></strong><br> 
 Here is an example of a simple annotation file that contains a list of chromosome coordinates. 
 <pre><code>browser position chr22:20100000-20100900
-=======
-<!--This file contains custom track documentation included in -->
-<!--hgTracksHelp.html and customTrack.html.                   -->
-<P>
-The Genome Browser provides dozens of aligned annotation tracks that have been
-computed at UCSC or have been provided by outside collaborators. In addition to 
-these standard tracks, it is also possible for users to upload their own 
-annotation data for temporary display in the browser. These custom annotation 
-tracks are viewable only on the machine from which they were uploaded and are 
-automatically discarded 48 hours after the last time they are accessed, unless
-they are saved in a <A HREF="/goldenPath/help/hgSessionHelp.html#CTs">Session</A>. 
-Optionally, users can make custom annotations viewable by others as well.
-For a more stable option for custom annotations, we suggest 
-using <a href="hgTrackHubHelp.html" target="_blank">track hubs</a>, 
-while a third more technical option is to operate a mirror. Custom tracks work well
-for quickly displaying data, while track hubs are more configurable and permanent.
-<P>
-Custom tracks are a wonderful tool for research scientists using the Genome 
-Browser. Because space is limited in the Genome Browser track window, many 
-excellent genome-wide tracks cannot be included in the standard set of tracks 
-packaged with the browser.
-Other tracks of interest may be excluded from distribution because the 
-annotation track data is too specific to be of general interest or can't be 
-shared until journal publication. In the past, many individuals and labs have contributed
-custom tracks to the Genome Browser website for use by others. To view a list
-of these custom annotation tracks, click this
-<A HREF="../customTracks/custTracks.html">Custom Tracks</A> link. 
-Track hubs are now the preferred approach,
-where labs, consortiums, and institutions submit their hubs to be listed as
-a <a href="hgTrackHubHelp.html#View" target="_blank">Public Hub</a>.
-Track hubs require remotely hosted data. They use binary index files which allow the browser to 
-quickly access only what is relevant for the current region being viewed in the browser.
-See the <a href="hgTrackHubHelp.html" target="_blank">track hub help page</a> 
-for more information.
-<P>
-Custom annotation tracks are similar to standard tracks, but never become part 
-of the MySQL genome database. Each track has its own controller and persists 
-even when not displayed in the Genome Browser window, e.g. if the position 
-changes to a range that no longer includes the track. Typically, custom 
-annotation tracks are aligned under corresponding genomic sequence, but they 
-can also be completely unrelated to the data. For example, a track can be 
-displayed under a long sequence consisting of millions of <em>N</em>s.
-<P>
-Genome Browser annotation tracks are based on files in line-oriented format. 
-Each line in the file defines a display characteristic for the track or defines 
-a data item within the track. 
-Annotation files contain three types of lines: browser lines, track lines, 
-and data lines. Empty lines and those starting with &quot;#&quot; are ignored. 
-
-<P>To construct an annotation file and display it in the Genome 
-Browser, follow these steps:
-
-<A NAME="format"></A>
-<P><B>Step 1. Format the data set</B><BR>
-Formulate your data set as a tab-separated file using one of the formats 
-supported by the Genome Browser. Annotation data can be in 
-standard <A HREF="../../FAQ/FAQformat.html#format3">GFF</A> format or in
-a format designed specifically for the Human Genome Project or UCSC Genome
-Browser, including 
-<A HREF="bedgraph.html">bedGraph</A>,
-<A HREF="../../FAQ/FAQformat.html#format4">GTF</A>,
-<A HREF="../../FAQ/FAQformat.html#format2">PSL</A>,
-<A HREF="../../FAQ/FAQformat.html#format1">BED</A>, 
-<A HREF="bigBed.html">bigBed</A>, <A HREF="wiggle.html">WIG</A>, 
-<A HREF="bigGenePred.html">bigGenePred</A>, 
-<A HREF="bigMaf.html">bigMaf</A>, 
-<A HREF="bigChain.html">bigChain</A>, 
-<A HREF="bigPsl.html">bigPsl</A>, 
-<A HREF="bigWig.html">bigWig</A>, 
-<A HREF="bam.html">BAM</A>,
-<A HREF="cram.html">CRAM</A>,
-<A HREF="vcf.html">VCF</A>,
-<A HREF="maf.html">MAF</A>, 
-<A HREF="../../FAQ/FAQformat.html#format1.7">BED detail</A>,
-<A HREF="../../FAQ/FAQformat.html#format10">Personal Genome SNP</A>,
-<A HREF="../../FAQ/FAQformat.html#format13">broadPeak</A>,
-<A HREF="../../FAQ/FAQformat.html#format12">narrowPeak</A>,
-and <A HREF="../../FAQ/FAQformat.html#format6.5">microarray</A>
-(BED15). 
-GFF and GTF files <I>must</I> be tab-delimited rather than
-space-delimited to display correctly. 
-Chromosome references must be of the form <em>chrN</em> (the parsing of 
-chromosome names <em><B>is</B></em> case-sensitive).
-You may include more than one data
-set in your annotation file; these need not be in the same
-format. 
-
-<P><B>Step 2. Define the Genome Browser display characteristics</B><BR>
-Add one or more optional <A HREF="#lines">browser lines</A> to the 
-beginning of your formatted data file to configure the overall 
-display of the Genome Browser when it initially shows your annotation 
-data. Browser lines allow you to configure such things 
-as the genome position that the Genome Browser will initially open to, 
-the width of the display, and the configuration of the other
-annotation tracks that are shown (or hidden) in the initial display. 
-NOTE: If the browser position is not explicitly set in the annotation 
-file, the initial display will default to the position setting most 
-recently used by the user, which may not be an
-appropriate position for viewing the annotation track.
-
-<P><B>Step 3. Define the annotation track display characteristics</B><BR>
-Following the browser lines--and immediately preceding the formatted 
-data--add a <A HREF="#TRACK">track line</A> to 
-define the display attributes for your annotation data set. Track lines 
-enable you to define annotation track characteristics 
-such as the name, description, colors, initial display mode, use score,
-etc. The track <A HREF="#TRACK">type=<<I>track_type</I>></A> attribute is
-required for some tracks. If you have included more than one data set
-in your annotation file, insert a track line at the beginning of
-each new set of data.
-
-
-<A NAME="EXAMPLE1"></A>
-
-<P><B><I>Example 1:</I></B><BR>
-Here is an example of a simple annotation file that contains a list of
-chromosome coordinates. 
-<PRE><TT>browser position chr22:20100000-20100900
->>>>>>> 4a0a01eb
 track name=coords description="Chromosome coordinates list" visibility=2
 chr22   20100000 20100100
 chr22   20100011 20100200	
@@ -215,7 +104,6 @@
 <p>
 Click <a class="insideLink" href="../../cgi-bin/hgTracks?org=human&amp;position=chr22&amp;hgt.customText=http://genome.ucsc.edu/goldenPath/help/examples/ct_example1.txt" 
 target="_blank">here</a> to view this track in the Genome Browser.</p>
-
 <p>
 <strong><em>Example #2:</em></strong><br>
 Here is an example of an annotation file that defines 2 separate annotation tracks in BED format. 
@@ -330,7 +218,6 @@
 <p>
 Click 
 <a class="insideLink" href="../../cgi-bin/hgTracks?org=human&amp;position=chr22&amp;hgt.customText=http://genome.ucsc.edu/goldenPath/help/examples/ct_example4.txt" 
-<<<<<<< HEAD
 target="_blank">here</a> to display this track in the Genome Browser.</p> 
 <p>
 <strong>Step 6. (Optional) Share your annotation track with others</strong><br> 
@@ -351,11 +238,12 @@
 To load a custom track into the Genome Browser:</p>
 <p>
 <strong>Step 1. Open the Add Custom Tracks page</strong><br>
-Click the &quot;add custom tracks&quot; button on the Genome Browser 
-<a href="../../cgi-bin/hgGateway">Gateway page</a>. (Note: if one or more tracks have already been 
-uploaded during the current Browser session, additional tracks may be loaded on the Manage Custom 
-Tracks page. In this case, the button on the Gateway page will be labeled &quot;manage custom 
-tracks&quot; and will automatically direct you to the track management page. See 
+Select the top blue bar &quot;My Data&quot; menu and click <a href="../../cgi-bin/hgCustom">Custom 
+Tracks</a>. Or, when browsing tracks, click the &quot;add custom tracks&quot; button below the 
+<a href="../../cgi-bin/hgTracks">Genome Browser</a>. (Note: if one or more tracks have already
+been uploaded during the current Browser session, additional tracks may be loaded on the Manage 
+Custom Tracks page. In this case, the button on the Browser page will be labeled &quot;manage 
+custom tracks&quot; and will automatically direct you to the track management page. See 
 <a href="#MANAGE_CT">Displaying and Managing Custom Tracks</a> for more information.)</p>
 <p>
 <strong>Step 2. Load the custom track data</strong><br>
@@ -394,94 +282,6 @@
 </ul>
 <p>
 <strong><em>NOTE: Please limit the number of custom tracks that you upload and maintain to less 
-=======
-TARGET=_blank>here</a> to display this track in the Genome Browser.
-<P><B>Step 6. (Optional) Share your annotation track with others</B><BR>
-The previous steps showed you how to upload annotation data for your own use 
-on your own machine. However, many users would like to 
-share their annotation data with members of their research group on 
-different machines or with colleagues at other sites. To learn how 
-to make your Genome Browser annotation track viewable by others, read 
-the section <A HREF="#SHARE">Sharing Your Annotation Track with
-Others</A>.</P>
-
-	</TD><TD WIDTH=15></TD></TR></TABLE>
-	<br></TD></TR></TABLE>
-	</TD></TR></TABLE>
-
-        <A NAME="ADD_CT"></A>
-	<BR>
-
-        <!--outer table is for border purposes-->
-        <TABLE WIDTH="100%" BGCOLOR="#888888" BORDER="0" CELLSPACING="0" CELLPADDING="1"><TR><TD>
-        <TABLE BGCOLOR="fffee8" WIDTH="100%"  BORDER="0" CELLSPACING="0" CELLPADDING="0"><TR><TD>
-        <TABLE BGCOLOR="D9E4F8" BACKGROUND="/images/hr.gif" WIDTH=100%><TR><TD>
-        <FONT SIZE="4"><b>&nbsp; Loading a Custom Track into the Genome Browser</b></FONT>
-        </TD></TR></TABLE>
-        <TABLE BGCOLOR="fffee8" WIDTH="100%" CELLPADDING=0><TR><TH HEIGHT=10></TH></TR>
-        <TR><TD WIDTH=10>&nbsp;</TD><TD>
-
-<P>Using the Genome Browser's custom track upload and management 
-utility, annotation tracks may be added for display in the Genome
-Browser, deleted from the Genome Browser, or updated with new data
-and/or display options. You may also use this interface to upload and 
-manage custom track sets for multiple genome assemblies.
-<P>
-To load a custom track into the Genome Browser:
-<P>
-<B>Step 1. Open the Add Custom Tracks page</B><BR>
-Select the top blue bar &quot;My Data&quot; menu and click
-<a href="../../cgi-bin/hgCustom">Custom Tracks</A>. Or when browsing
-tracks click the &quot;add custom tracks&quot; button below
-the <a href="../../cgi-bin/hgTracks">Genome Browser</A>.
-(Note: if one or more tracks have already
-been uploaded during the current Browser session, additional tracks may be 
-loaded on the Manage Custom Tracks page. In this case, the button on the 
-Browser page will be labeled &quot;manage custom tracks&quot; and will
-automatically direct you to the track management page. See 
-<A HREF="#MANAGE_CT">Displaying and Managing Custom Tracks</A> for more 
-information.)</P>
-<P>
-<B>Step 2. Load the custom track data</B><BR>
-The Add Custom Tracks page contains separate
-sections for uploading custom track data and optional custom track
-descriptive documentation.
-Load the annotation data into the upper section by one of the following
-methods:
-<UL>
-<LI>
-Enter one or more URLs for custom tracks (one per line) in the data text box. 
-The Genome Browser supports both the HTTP and FTP (passive-only) protocols.
-<LI> Data provided by a URL may need to be proceeded by a separate line defining 
- <A HREF="#TRACK">type=<<I>track_type</I>></A> required for some tracks,
-for example such as &quot;track type=broadPeak&quot;.
-<LI>
-Click the &quot;Browse&quot; button directly above the data text box, then 
-choose a custom track file from your local computer, or type the pathname of the
-file into the &quot;upload&quot; text box adjacent to the &quot;Browse&quot;
-button. The custom track data may be compressed by any of the following 
-programs: gzip (<em>.gz</em>), compress (<em>.Z</em>), or bzip2 (<em>.bz2</em>).
-Files containing compressed data must include the appropriate suffix in their 
-names.
-<LI>
-Paste or type the custom track data directly into the data box. Because the text
-in this box will not be saved to a file, this method is not recommended unless
-you have a copy of the data elsewhere.
-</UL>
-<P>
-Multiple custom tracks may be uploaded at one time on the Add Custom Tracks
-page through one of the following methods:
-<UL>
-<LI>
-Put all the tracks into the same file (rather than separate files), then
-load the file via the Browse button.
-<LI>
-Place your track files in a web-accessible location on your server, then 
-load them into the Genome Browser by pasting their URLs into the data box. 
-</UL>
-<BLOCKQUOTE>
-<B><I>NOTE: Please limit the number of custom tracks that you upload and maintain to less 
->>>>>>> 4a0a01eb
 than 1000 tracks. If you have more than this suggested limit of 1000 tracks, please consider
 setting up a <a href="hgTrackHubHelp.html" target="_blank">track hub</a> instead.</em></strong></p>
 <p>
@@ -524,7 +324,6 @@
 <p>
 <strong><em>NOTE: Please limit the number of custom tracks that you upload and maintain to less 
 than 1000 tracks. If you have more than this suggested limit of 1000 tracks, please consider 
-<<<<<<< HEAD
 setting up a <a href="hgTrackHubHelp.html" target="_blank">track hub</a> instead.</em></strong></p>
 
 <a name="MANAGE"></a> 
@@ -551,18 +350,20 @@
   <strong>Name: </strong> a hyperlink to the Update Custom Track page where you can update your 
   track configuration and data.</li>
   <li>
-  <strong>Description: </strong>the value of the "description" attribute from the track line, if 
-  present. If no description is included in the input file, this field contains the track name.</li>
+  <strong>Description: </strong>the value of the &quot;description&quot; attribute from the track 
+  line, if present. If no description is included in the input file, this field contains the track 
+  name.</li>
   <li>
   <strong>Type: </strong>the track type, determined by the Browser based on the format of the 
   data.</li>  
   <li>
-  <strong>Doc: </strong>displays "Y" (Yes) if a description page has been uploaded for the track; 
-  otherwise the field is blank.</li> 
+  <strong>Doc: </strong>displays &quot;Y&quot; (Yes) if a description page has been uploaded for the
+  track; otherwise the field is blank.</li> 
   <li>
   <strong>Items: </strong>the number of data items in the custom track file. An item count is not 
   displayed for tracks lacking individual items (e.g. wiggle format data).</li> 
-  <li><strong>Pos: </strong>the default chromosomal position defined by the track file in either the
+  <li>
+  <strong>Pos: </strong>the default chromosomal position defined by the track file in either the
   browser line &quot;position&quot; attribute or the first data line. Click this link to open the 
   Genome Browser or Table Browser at the specified position (Note: only the chromosome name is shown
   in this column). The Pos column remains blank if the track lacks individual items (e.g. wiggle 
@@ -628,309 +429,24 @@
 <pre><code>browser attribute_name attribute_value(s)</code></pre>
 
 <p>
-For example, if the browser line <tt>browser position chr22:1-20000</tt> is included in the 
+For example, if the browser line <code>browser position chr22:1-20000</code> is included in the 
 annotation file, the Genome Browser window will initially display the first 20000 bases of chr 
 22.</p>
 <p>
 The following browser line attribute name/value options are available. The value 
-<em>track_name</em> must be set to the name of the primary table on which the the track is based. 
-To identify this table, open up the <a href="../../cgi-bin/hgTables" 
-target="_blank">Table Browser</a>, select the correct genome assembly, then select the track name 
-from the <em>track</em> list. The <em>table</em> list will show the primary table. Alternatively, 
-the primary table name can be obtained from a mouseover on the track name in the track control 
-section.</p>
-<p>
-Note that composite track subtracks are not valid <em>track_name</em> values. To find the symbolic 
-name of a composite track, look in the <em>tableName</em> field in the <em>trackDb</em> table, or 
-mouseover the track name in the track control section. It is not possible to display only a subset
-of the subtracks at this time.</p>
+<em>track_primary_table_name</em> must be set to the name of the primary table on which the the 
+track is based. You can find instructions on how to find this table name in the video 
+&quot;<a href="../../training/vids/index.html#vid06" target="_blank">How do I learn which tables 
+belong to a data track on the UCSC Genome Browser?</a>&quot;.</p>
+<p>
+Note that composite track subtracks are not valid <em>track_primary_table_name</em> values. To find 
+the symbolic name of a composite track, look in the <em>tableName</em> field in the <em>trackDb</em>
+table, or mouse over the track name in the track control section. It is not possible to display only
+a subset of the subtracks at this time.</p>
 <ul>
   <li>
   <strong>position <<em>position</em>></strong> - Determines the part of the genome that the Genome 
   Browser will initially open to, in chromosome:start-end format.</li>  
-=======
-setting up a <A HREF="hgTrackHubHelp.html" TARGET="_BLANK">track hub</A> instead.</I></B>
-</BLOCKQUOTE>
-	</TD><TD WIDTH=15></TD></TR></TABLE>
-	<br></TD></TR></TABLE>
-	</TD></TR></TABLE>
-
-        <A NAME="MANAGE"></A>
-        <A NAME="MANAGE_CT"></A>
-	<BR>
-
-        <!--outer table is for border purposes-->
-        <TABLE WIDTH="100%" BGCOLOR="#888888" BORDER="0" CELLSPACING="0" CELLPADDING="1"><TR><TD>
-        <TABLE BGCOLOR="fffee8" WIDTH="100%"  BORDER="0" CELLSPACING="0" CELLPADDING="0"><TR><TD>
-        <TABLE BGCOLOR="D9E4F8" BACKGROUND="/images/hr.gif" WIDTH=100%><TR><TD>
-        <FONT SIZE="4"><b>&nbsp; Displaying and Managing Custom Tracks</b></FONT>
-        </TD></TR></TABLE>
-        <TABLE BGCOLOR="fffee8" WIDTH="100%" CELLPADDING=0><TR><TH HEIGHT=10></TH></TR>
-        <TR><TD WIDTH=10>&nbsp;</TD><TD>
-
-After a custom track has been successfully loaded into the Genome Browser,
-you can display it -- as well as manage your entire custom track set -- via the 
-options on the Manage Custom Tracks page. This page automatically displays when 
-a track has been uploaded into the Genome Browser (see 
-<A HREF="#ADD_CT">Loading a Custom Track into the Genome Browser</A>). 
-Alternatively, you can access the track 
-management page by clicking the &quot;manage custom tracks&quot; button on the
-Gateway or Genome Browser annotation tracks pages. (Note that the track
-management page is available only if at least one track has been loaded during
-the current browser session; otherwise, this button is labeled &quot;add
-custom tracks&quot; and opens the Add Custom Track page.)
-<P>
-The table on the Manage Custom Tracks page shows the current set of uploaded
-custom tracks for the genome and assembly specified at the top of the page. If
-tracks have been loaded for more than one genome assembly, pulldown lists are
-displayed; to view the uploaded tracks for a different assembly, select the
-desired genome and assembly option from the lists.  
-<P>
-The following track information is displayed in the Manage Custom Tracks 
-table:
-<UL>
-<LI><B>Name: </B> a hyperlink to the Update Custom Track page where you can 
-update your track configuration and data. 
-<LI><B>Description: </B>the value of the "description" attribute from the track 
-line, if present. If no description is included in the input file, this field 
-contains the track name. 
-<LI><B>Type: </B>the track type, determined by the Browser based on the format 
-of the data.  
-<LI><B>Doc: </B>displays "Y" (Yes) if a description page has been uploaded for 
-the track; otherwise the field is blank.  
-<LI><B>Items: </B>the number of data items in the custom track file. An item 
-count is not displayed for tracks lacking individual items (e.g. wiggle format 
-data). 
-<LI><B>Pos: </B>the default chromosomal position defined by the track file in 
-either the browser line "position" attribute or the first data line. Click 
-this link to open the Genome Browser or Table Browser at the specified position 
-(Note: only the chromosome name is shown in this column). The Pos column 
-remains blank if the track lacks individual items (e.g. wiggle format data) and 
-the browser line "position" attribute hasn't been set. 
-</UL>
-<P>
-<B>Displaying a custom track in the Genome Browser</B><BR>
-Click the &quot;go to genome browser&quot; button to display the entire custom
-track set for the specified genome assembly in the Genome Browser. By default,
-the browser will open to the position specified in the browser line 
-&quot;position&quot; attribute or first data line of the first custom track in
-the table, or the last-accessed Genome Browser position if the track is in 
-wiggle data format. To open the display at the default position for another
-track in the list, click the track's position link in the Pos column.
-<P>
-<B>Viewing a custom track in the Table Browser</B><BR>
-Click the &quot;go to table browser&quot; button to access the data for the
-custom track set in the Table Browser. The
-custom tracks will be listed in the &quot;Custom Tracks&quot; group pulldown
-list.
-<P>
-<B>Loading additional custom tracks</B><BR>
-To load a new custom track into the currently displayed track set, click the 
-&quot;add custom tracks&quot; button. To
-change the genome assembly to which the track should be added, select the
-appropriate options from the pulldown lists at the top of the page. For 
-instructions on adding a custom track on the Add Custom Tracks page, see 
-<A HREF="#ADD_CT">Loading a Custom Track into the Genome Browser</A>. 
-<P>
-<B>Removing one or more custom tracks</B><BR>
-To remove custom tracks from the uploaded track set, click the checkboxes in the
-&quot;delete&quot; column for all tracks you wish to remove, then click the 
-&quot;delete&quot; button. A custom track may also be removed by clicking the 
-&quot;Remove custom track&quot; button on the track's description
-page. Note: removing the track from the Genome Browser does not
-delete the track file from your server or local disk.
-<P>
-<B>Updating a custom track</B><BR>
-To update the stored information for a loaded custom track, click the 
-track's link in the &quot;Name&quot; column in the Manage Custom Tracks table. 
-A custom track may also be updated by clicking the &quot;Update custom 
-track&quot; button on the track's description page. 
-<P>
-The Update Custom Track page provides sections for modifying the track
-configuration information (the browser lines and track lines), the annotation
-data, and the descriptive documentation that accompanies the track. Existing
-track configuration lines are displayed in the top &quot;Edit 
-configuration&quot; text box. In the current implementation of this utility, 
-the existing annotation
-data is not displayed. Because of this, the data cannot be incrementally 
-edited through this interface, but instead must be fully replaced using one of 
-the data entry methods described in <A HREF="#ADD_CT">Loading a Custom Track 
-into the Genome Browser</A>. If description text has been uploaded for the 
-track, it will be displayed in the track documentation edit box, where it may 
-be edited or completely replaced. Once you have completed your updates, click
-the Submit button to upload the new data into the Genome Browser.
-<P>
-If the data or description text for your custom track was originally loaded from
-a file on your hard disk or server, you should first edit the file, then reload 
-it from the Update Custom Track page using the &quot;Browse&quot; button. Note 
-that edits made on this page to description text uploaded from a file will not 
-be saved to the original file on your computer or server. Because of this, we 
-recommend that you use the documentation edit box only for changes made to 
-text that was typed or pasted in.
-        </TD><TD WIDTH=15></TD></TR></TABLE>
-        <br></TD></TR></TABLE>
-        </TD></TR></TABLE>
-
-        <A NAME="lines"></A>
-        <BR>
-
-  	<!--outer table is for border purposes-->
-  	<TABLE WIDTH="100%" BGCOLOR="#888888" BORDER="0" CELLSPACING="0" CELLPADDING="1"><TR><TD>	
-    <TABLE BGCOLOR="fffee8" WIDTH="100%"  BORDER="0" CELLSPACING="0" CELLPADDING="0"><TR><TD>	
-	<TABLE BGCOLOR="D9E4F8" BACKGROUND="/images/hr.gif" WIDTH=100%><TR><TD>
-		<FONT SIZE="4"><A NAME = "BROWSER"></a><b>&nbsp;  Browser Lines   </b></FONT>
-	</TD></TR></TABLE>
-	<TABLE BGCOLOR="fffee8" WIDTH="100%" CELLPADDING=0><TR><TH HEIGHT=10></TH></TR>
-	<TR><TD WIDTH=10>&nbsp;</TD><TD>
-<P>Browser lines configure the overall display of the Genome Browser
-window when your annotation file is uploaded. Each line defines one display 
-attribute. Browser lines consist of the format:
-<P>
-<tt><ALIGN="center">browser attribute_name attribute_value(s)</tt>
-
-<P>For example, if the browser line <tt>browser
-position chr22:1-20000</tt> is included in the annotation file, the Genome
-Browser window will initially display the first 20000 bases of chr 22. 
-
-<P>The following browser line attribute name/value options are available.
-The value <em>track_primary_table_name</em> must be set to the name of the primary table
-on which the track is based. You can find instructions on how to find this table name
-in the video &quot;<a href="../../training/vids/index.html#vid06" target="_blank"
->How do I learn which tables belong to a data track on the UCSC Genome Browser?</a>&quot;.
-</p>
-
-<P>Note that composite track subtracks are not valid <em>track_primary_table_name</em>
-values.  To find the symbolic name of a composite track, look in the
-<em>tableName</em> field in the <em>trackDb</em> table, or mouseover the track
-name in the track control section. It is not possible to display only a subset
-of the subtracks at this time.
-
-<UL>
-   <LI><B>position <<I>position</I>></B> - Determines the part of the genome
-   that the Genome Browser will initially open to, in chromosome:start-end format.  
-   <!--<LI><B>pix <<I>width</I>></B> - Sets the Genome Browser window to the 
-	specified width in pixels.--->
-   <LI><B>hide all</B> - Hides all annotation tracks except for those listed
-   in the custom track file.
-   <LI><B>hide &lt;<I>track_primary_table_name(s)</I>&gt;</B> - Hides the listed tracks.
-   Multiple track names should be space-separated. 
-   <LI><B>dense all</B> - Displays all tracks in dense mode. NOTE: Use the
-   &quot;all&quot; option cautiously. If the
-   browser display includes a large number of tracks or a large position 
-   range, this option may overload your browser's resources and cause an
-   error or timeout.
-   <LI><B>dense &lt;<I>track_primary_table_name(s)</I>&gt;</B> - Displays the specified tracks in
-   dense mode. Symbolic names must be used. Multiple track names should be
-   space-separated. 
-   <LI><B>pack all</B> - Displays all tracks in pack mode. See NOTE for 
-   &quot;dense all&quot;.
-   <LI><B>pack &lt;<I>track_primary_table_name(s)</I>&gt;</B> - Displays the specified tracks in
-   pack mode. Symbolic names must be used. Multiple track names should be 
-   space-separated. 
-   <LI><B>squish all</B> - Displays all tracks in squish mode. See NOTE for 
-   &quot;dense all&quot;.
-   <LI><B>squish &lt;<I>track_primary_table_name(s)</I>&gt;</B> - Displays the specified tracks in
-   squish mode. Symbolic names must be used. Multiple track names should be 
-   space-separated. 
-   <LI><B>full all</B> - Displays all tracks in full mode. See NOTE for 
-   &quot;dense all&quot;.
-   <LI><B>full &lt;<I>track_primary_table_name(s)</I>&gt;</B> - Displays the specified tracks in
-   full mode. Symbolic names must be used. Multiple track names should be 
-   space-separated. 
-</UL>
-
-<p>Definition: <strong><i>&lt;track_primary_table_name(s)&gt;</i></strong>. You can find the primary table
-name by clicking "View Table Schema" from the track's description page, or from the Table Browser. 
-It will be listed as the Primary Table. Alternatively, you can mouse-over the track label in the 
-Browser and look at the URL the link points to. The part after the g= in the URL is the track's 
-primary table name (e.g., for UCSC Genes you will see g=knownGene in the URL. The track primary 
-table is knownGene).</p>
-
-
-
-<P>
-Note that the Genome Browser will open to the range defined in the
-Gateway page <I>search term</I> box or the position saved as the 
-default unless the browser
-line position attribute is defined in the annotation file. Although this
-attribute is optional, it's recommended that you set this value in your
-annotation file to ensure that the track will appear in the display range when
-it is uploaded into the Genome Browser.
-	</TD><TD WIDTH=15></TD></TR></TABLE>
-	<br></TD></TR></TABLE>
-	</TD></TR></TABLE>
-
-	<BR>
-
-  	<!--outer table is for border purposes-->
-  	<TABLE WIDTH="100%" BGCOLOR="#888888" BORDER="0" CELLSPACING="0" CELLPADDING="1"><TR><TD>	
-    <TABLE BGCOLOR="fffee8" WIDTH="100%"  BORDER="0" CELLSPACING="0" CELLPADDING="0"><TR><TD>	
-	<TABLE BGCOLOR="D9E4F8" BACKGROUND="/images/hr.gif" WIDTH=100%><TR><TD>
-		<FONT SIZE="4"><a name="TRACK"></a><b>&nbsp; Track Lines</b></FONT>
-	</TD></TR></TABLE>
-	<TABLE BGCOLOR="fffee8" WIDTH="100%" CELLPADDING=0><TR><TH HEIGHT=10></TH></TR>
-	<TR><TD WIDTH=10>&nbsp;</TD><TD>
-	
-<P>Track lines define the display attributes for all lines in an
-annotation data set. If more than one data set is included in the
-annotation file, each group of data must be preceded by a track line
-that describes the display characteristics for that set of data.
-A track line begins with the word <tt>track</tt>, followed by one or
-more <tt>attribute=value</tt> pairs.  Unlike browser lines - in which each
-attribute is defined on a separate line - all of the track attributes for a
-given set of data are listed on one line <I>with no line
-breaks</I>. The inadvertent insertion of a line break into a track line
-will generate an error when you attempt to upload the annotation track
-into the Genome Browser.
-
-<P>The following track line attribute=value pairs are defined in the
-Genome Browser:</P>
-
-<UL>
-	<LI><B>name=<<I>track_label</I>></B> - Defines the track label
-	that will be displayed to the left of the track in the Genome
-	Browser window, and also the label of the track control at the
-	bottom of the screen. The name can consist of up to 15
-	characters, and must be enclosed in quotes if the text contains
-	spaces. We recommend that the track_label be restricted to alpha-numeric
-	characters and spaces to avoid potential parsing problems. The default 
-	value is &quot;User Track&quot;.
-	<LI><B>description=<<I>center_label</I>></B> - Defines the center label of the track
-	in the Genome Browser window. The description can consist of up
-	to 60 characters, and must be enclosed in quotes if the text contains
-	spaces. The default
-	value is &quot;User Supplied Track&quot;.
-        <LI><B>type=<<I>track_type</I>></B> - Defines the track type. The track type
-        attribute is required for
-        <A HREF="/FAQ/FAQformat.html#format5.1" TARGET="_blank">BAM</A>,
-        <A HREF="/FAQ/FAQformat.html#format1.7" TARGET="_blank">BED detail</A>,
-        <A HREF="/FAQ/FAQformat.html#format1.8" TARGET="_blank">bedGraph</A>,
-        <A HREF="/FAQ/FAQformat.html#format1.5" TARGET="_blank">bigBed</A>,
-        <A HREF="/FAQ/FAQformat.html#format6.1" TARGET="_blank">bigWig</A>,
-        <A HREF="/FAQ/FAQformat.html#format13" TARGET="_blank">broadPeak</A>,
-        <A HREF="/FAQ/FAQformat.html#format12" TARGET="_blank">narrowPeak</A>,
-        <A HREF="/FAQ/FAQformat.html#format6.5" TARGET="_blank">Microarray</A>,
-        <A HREF="/FAQ/FAQformat.html#format10.1" TARGET="_blank">VCF</A> and
-        <A HREF="/FAQ/FAQformat.html#format6" TARGET="_blank">WIG</A> tracks.
-	<LI><B>visibility=<<I>display_mode</I>></B> - Defines the
-	initial display mode of the annotation track. Values for
-	<I>display_mode</I> include: 0 - hide, 1 - dense, 2 - full, 3 - pack, 
-	and 4 - squish. The numerical values or the words can be used, i.e. 
-	full mode may be specified by &quot;2&quot; or &quot;full&quot;. The 
-	default is &quot;1&quot;.
-	<LI><B>color=<<I>RRR,GGG,BBB</I>></B> - Defines the main color
-	for the annotation track.  The track color consists of three comma-separated
-	RGB values from 0-255.  The default value is 0,0,0 (black).
-
-	<LI><B>itemRgb=On</B> - If this attribute is present and is set to 
-	&quot;On&quot;, the Genome Browser will use the RGB value shown in
-	the <em>itemRgb</em> field in each data line of 
-	the associated BED track to determine the display color of the data on
-	that line.
-       <LI><B>colorByStrand=<<I>RRR,GGG,BBB RRR,GGG,BBB</I>></B> - Sets colors for 
-       + and - strands, in that order. The colors consist of three comma-separated
-       RGB values from 0-255 each. The default is 0,0,0 0,0,0 (both black).      
->>>>>>> 4a0a01eb
 <!--
   <li>
   <strong>pix <<em>width</em>></strong> - Sets the Genome Browser window to the specified width in 
