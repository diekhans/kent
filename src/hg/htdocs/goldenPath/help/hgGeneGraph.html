--- conflicted
+++ resolved
@@ -73,15 +73,273 @@
 </p>
 
 <ul>
-<<<<<<< HEAD
-  <li>All interactions, regardless of support type</li>
-  <li>Only interactions with some database support</li>
-  <li>Only interactions with pathway database support</li>
-=======
+   <li>All interactions, regardless of support type</li>
+   <li>Only interactions with some database support</li>
+   <li>Only interactions with pathway database support</li>
+ </ul>
+ 
+ <p>
+ Genes in the interaction graph are connected by a number different types of
+ lines, with each type of line and the line properties themselves indicating
+ different levels of support from text mining and databases.
+ <ul>
+   <li>Solid grey lines - only text-mining support for this interaction, with the thickness of the
+       line indicating the number of articles supporting it.</li>
+   <li>Dashed blue lines - at least one curated database supports this interaction.
+   <ul>
+     <li>dark blue - the information is derived from a paper describing fewer than
+         10 interactions</li>
+     <li>light blue - the information is derived from a high-throughput paper, describing more
+          than 10 interactions, e.g. a complex or a mass-spec study</li>
+   </ul>
+   <li>Solid blue lines - both databases and text mining support this interaction</li>
+ </ul>
+ <p>
+ Here you can see nearly all of the different types of lines in a single
+ gene interaction graph centered around the ROBO3 gene:</p>
+ <p><img class="text-center" src="../../images/hgGeneGraphLineDemo.png"
+ alt="Gene Interaction Graph Line Types" width="40%" height="40%"></p>
+ 
+ <p>
+ Lines may include arrows showing the directionality of this interaction. In
+ these cases, the directionality is determined by majority support. For example,
+ imagine an interaction between protein A and protein B; two articles support
+ that A acts on B while a single article supports the opposite, B acting on A.
+ In this case, because there are more articles supporting A acting on B, then the
+ arrow will be drawn such that it starts at A and points to B.
+ </p>
+ 
+ <p>
+ From the &quot;Annotate Genes&quot; drop-down, you can annotate genes based on GNF2
+ average expression, drugability from <a href="https://www.drugbank.ca/" target="_blank">DrugBank</a>
+ entries, cancer type in the <a href="http://cancer.sanger.ac.uk/census/"
+ target="_blank">COSMIC Cancer Gene Census</a>, and the number of non-silent
+ mutations identified by the <a href="http://www.nature.com/ng/journal/v45/n10/full/ng.2764.html"
+ target="_blank">PanCancer analysis
+ project</a>. For the
+ GNF2 expression and PanCancer Mutation coloring, genes will be colored on a
+ sliding scale from light grey to black, with those items with the highest
+ expression or the largest number of non-silent mutations being colored the
+ darkest and those with lower expression or fewer mutations being colored grey.
+ Genes will be colored dark blue if there is no information in the database.
+ In this image, you can see a set of 14 genes that interact with TP53
+ colored by their PanCancer Mutation number:</p>
+ <p><img class="text-center" src="../../images/hgGeneGraphAnnotateDemo.png"
+ alt="Gene Interaction Graph 'Annotate Genes' Example" width="40%" height="40%"></p>
+ 
+ <p>
+ You can mouse-over items in the display to show more details about the gene
+ such as their product. If you've chosen to annotate genes with
+ one of the various databases, then it will display that information as well.
+ For example, hovering over the BAX gene in this exaple displays a description
+ of the gene product as wells as the number of Pan-Cancer mutations since that
+ option is selected:
+ <p><img class="text-center" src="../../images/hgGeneGraphItemHover.png"
+ alt="Gene Interaction Graph Item Hover Example" width="30%" height="30%"></p>
+ 
+ <p>
+ You can mouse-over the connecting lines between genes to see more details about
+ the evidence that supports this connection. In this image,
+ you can see the details that pop-up when you mouse over such a line; information
+ displayed includes database support and text-mining support.</p>
+ <p><img class="text-center" src="../../images/hgGeneGraphLineHover.png"
+ alt="Gene Interaction Graph Line Hover Example" width="30%" height="30%"></p>
+ <p>
+ If you click on the line connecting two proteins, you can see a
+ <a href="http://www4.ncsu.edu/~mbcusick/papers/nenkova2005impact.pdf"
+ target="_blank">SumBasic</a>-selected
+ snippet of text from a Pubmed abstract and, if it is a curated interaction, the
+ supporting information from the pathway or interaction databases. This
+ example shows the text-mined support for an interaction between
+ CASP5 and HUNK:</p>
+ <p><img class="text-center" src="../../images/hgGeneGraphLineClickDemo.png"
+ alt="Gene Interaction Graph Line Click Example" width="70%" height="70%"></p>
+ 
+ <p>
+ Below the graph of gene interactions and pathways, there is table of less
+ supported interactions. These are interactions which were mentioned only a few
+ times each in the literature.</p>
+ <p><img class="text-center" src="../../images/hgGeneGraphExtraInteractionsTable.png"
+ alt="Gene Interaction Graph Extra Interactions" width="75%" height="75%"></p>
+ <p>
+ The numbers shown on mouse-over for
+ each interaction represents the number of articles and number of databases that
+ support this interaction.
+ </p>
+ 
+ <p>
+ You can export the currently displayed gene interaction graph in a variety of formats
+ including PDF, SVG, Cytoscape, and JSON. 
+ </p>
+ 
+ <p>
+ The gene interaction graph can be recentered around a new gene in a
+ few different ways: (1) clicking a gene in the existing interaction graph, (2)
+ clicking the triangle next to a gene in the table of minor interactions below
+ the graph, (3) searching for a gene name in the search box above the graph.
+ </p>
+ 
+ 
+ <a name="methods"></a>
+ <h2>Data Sources and Methods</h2>
+ 
+ <p>
+ Human protein interactions from the following databases were imported:
+ </p>
+ 
+ <ul>
+   <li>Protein interactions</li>
+   <ul>
+     <li><a href="http://irefindex.org/" target="_blank">iRefIndex 13</a> which includes
+         <a href="https://www.ncbi.nlm.nih.gov/pmc/articles/PMC165503/" target="_blank">BIND</a>,
+         <a href="https://thebiogrid.org/" target="_blank">BioGRID</a>,
+         <a href="http://mips.helmholtz-muenchen.de/corum/" target="_blank">CORUM</a>,
+         <a href="http://dip.doe-mbi.ucla.edu/" target="_blank">DIP</a>,
+         <a href="http://www.hprd.org/" target="_blank">HPRD</a>,
+         <a href="http://www.innatedb.com/" target="_blank">InnateDB</a>,
+         <a href="http://www.ebi.ac.uk/intact/" target="_blank">IntAct</a>,
+         <a href="http://matrixdb.univ-lyon1.fr/" target="_blank">MatrixDB</a>,
+         <a href="http://mint.bio.uniroma2.it/" target="_blank">MINT</a>,
+         <a href="https://www.ncbi.nlm.nih.gov/pubmed/16381906" target="_blank">MPact</a>,
+         <a href="https://www.ncbi.nlm.nih.gov/pubmed/18556668" target="_blank">MPIDB</a> and
+         <a href="http://mips.helmholtz-muenchen.de/proj/ppi/" target="_blank">MPPI</a></li>
+     <li><a href="https://www.ncbi.nlm.nih.gov/pubmed/19762544" target="_blank">Androgen Responsive
+         Gene Database</a>. This database is not available anymore on the internet, but we kept
+         <a href="http://hgdownload.soe.ucsc.edu/goldenPath/external/geneGraph/">a copy</a>.</li>
+     <li><a href="http://string-db.org/" target="_blank">String 9.1</a></li>
+     <li><a href="http://mips.helmholtz-muenchen.de/proj/ppi/negatome/"
+          target="_blank">Negatome 2.0</a></li>
+     <li><a href="http://mips.helmholtz-muenchen.de/corum/"
+          target="_blank">Corum Protein Complexes</a></li>
+     <li><a href="http://www.geneontology.org"
+          target="_blank">Gene Ontology Protein Complexes</a></li>
+   </ul>
+   <li>Pathways</li>
+   <ul>
+     <li><a href="http://www.genome.jp/kegg/pathway.html" target="_blank">KEGG</a>, Version from
+           April 2011. This is a version of the database before the switch to a
+           <a href="http://www.kegg.jp/kegg/legal.html">non-commercial license</a>.</li>
+     <li><a href="https://pid.nci.nih.gov/" target="_blank">NCI Pathway Interaction Database</a>.
+         This database is not available anymore on the internet in its original format,
+         but we kept <a href="http://hgdownload.soe.ucsc.edu/goldenPath/external/geneGraph/">a
+         copy</a>.</li>
+     <li><a href="https://cgap.nci.nih.gov/Pathways/BioCarta_Pathways" target="_blank">BioCarta</a>.
+         This database is not directly available in a machine readable format. We use a version from
+         2009 that was included in the original NCI-PID. As the original file is not available
+         anymore, we provide <a href="http://hgdownload.soe.ucsc.edu/goldenPath/external/geneGraph/">a
+         copy</a>.</li>
+     <li><a href="http://www.reactome.org/" target="_blank">Reactome 2014</a></li>
+     <li><a href="http://www.wikipathways.org" target="_blank">WikiPathways</a>, version 20170510</li>
+     <li><a href="https://github.com/OpenBEL/openbel-framework-resources/tree/latest/knowledge"
+         target="_blank">OpenBEL large corpus</a>, version 20150611 (commit 5515fcf, Jan 2016).
+         This database is Copyright 2011-2015, Selventa and under a non-commercial license.</li>
+     <li><a href="http://fastforward.sys-bio.net/" target="_blank">FastForward</a></li>
+   </ul>
+ </ul>
+ 
+ <p>
+ The quantitative contribution of each database in terms of number of gene-pairs is available
+ <a href='../../cgi-bin/hgGeneGraph?page=stats' target="_blank">here</a>.
+ </p>
+ 
+ <p>
+ For text mining, PubMed abstracts were downloaded from the National Library of Medicine (NLM)
+ website. The abstracts were then
+ <a href="https://en.wikipedia.org/wiki/Tokenization_(lexical_analysis)"
+ target="_blank">tokenized</a> and
+ parsed syntactically using the <a href="https://www.microsoft.com/en-us/research/project/msr-splat/"
+ target="_blank">SPLAT toolkit</a>. Protein
+ and Gene names were identified and normalized after which potential
+ interactions were extracted using the Microsoft Research NLP &quot;Protein and Pathway
+ Extractors&quot;. The results were then mapped to the genome using their HGNC gene symbols.
+ Text-mining results supporting by only a single abstract are in the database tables but are
+ not shown in the user interface.
+ </p>
+ 
+ <a name="dataAccess"></a>
+ <h2>Data Access</h2>
+ <p>
+ The raw data for these graphs can be accessed in multiple ways. They can be explored interactively 
+ using the <a href="../../cgi-bin/hgTables">Table Browser</a>, by selecting &quot;group&quot; -
+ &quot;All Tables&quot;
+ and &quot;database&quot; - &quot;hgFixed&quot;. Under &quot;table&quot;, select
+ &quot;hgFixed.ggLink&quot;. You can then start to explore the
+ relationships between the database tables using the &quot;describe table schema&quot; button or
+ download tables with &quot;get output&quot;. All database tables related to this viewer start with
+ the prefix &quot;gg&quot;.</p>
+ 
+ <p>
+ The database tables can also be accessed programmatically through our
+ <a href="../../goldenPath/help/mysql.html">public MySQL server</a> or downloaded from our
+ <a href="http://hgdownload.soe.ucsc.edu/goldenPath/hgFixed/database/">downloads server</a> for local
+ processing. The database tables are:
+ <ul>
+   <li><tt>ggLink</tt> - one row per gene/gene interaction. The field &quot;minResCount&quot; is
+       the minimum number of interactions obtained from the same supporting article.
+       E.g. if it is 10, then out of all supporting articles, there is one with 10 interactions
+       curated from it and maybe others with more interactions. A cutoff of 50 should remove
+       high-throughput data from the table. Note that while most databases are in the format source
+       -&gt; target, in this table, the target comes first and the source second. Gene names are
+       separated by the &quot;|&quot;-symbol.</li>
+   <li><tt>ggLinkEvent</tt> - connections between a ggLink and one of the ggEvent tables.
+       The prefix of the eventId indicates the table: ppi/pwy links to ggEventDb, msr links
+       to ggEventText.</li>
+   <li><tt>ggEventDb</tt> - information about gene/gene interactions imported from protein
+       interaction or pathway databases. The structure is modeled after the NCI PID interactions
+       data schema and distinguishes genes, complexes and compounds on each side of the reaction,
+       the type of the relation and contains the curated display names for the genes. The compounds
+       are part of the table but not shown in our user interface.</li>
+   <li><tt>ggEventText</tt> - information about gene/gene interactions obtained from
+       text mining.</li>
+   <li><tt>ggDocEvent</tt> - connections between documents and events.</li>
+   <li><tt>ggDoc</tt> - information about documents referenced from ggEventText and ggDocEvent.</li>
+   <li><tt>ggGeneClass</tt> - the HPRD/Panther class, one for each gene symbol.</li>
+   <li><tt>ggGeneName</tt> - the HGNC name, one for each gene symbol.</li>
+ </ul>
+ 
+ <p>For more details about the tables and their fields, use the Table Browser's
+ &quot;describe schema&quot; button.</p>
+ 
+ <p>
+ The annotations (GNF2 average expression, DrugBank, etc.) for genes are accessed as text files
+ for performance reasons and can be downloaded from our
+ <a href="http://hgdownload.soe.ucsc.edu/gbdb/hgFixed/geneGraph/">downloads server</a>.
+ <p>
+ 
+ <a name="credits"></a>
+ <h2 id="credits">Credits</h2>
+ <ul>
+   <li>The text-mined data for the gene interactions and pathways were generated by Chris Quirk and
+       Hoifung Poon as part of <a href="https://hanover.azurewebsites.net"
+       target="_blank">Microsoft Research Project Hanover</a>.
+   <li>Pathway data was provided by the databases listed under methods.
+   <li>Thanks to Ian Donaldson for IRefIndex, the biggest and free collection of protein interaction databases.
+   <li>Arjun Rao (UCSC) provided the ArgDB converter.
+   <li>Thanks to Dexter Pratt for help with OpenBEL and to Charles Tepley Hoyt for the
+       <a href="https://github.com/pybel/pybel" target="_blank">pybel</a> converter.
+   <li>Thanks to Alexander Pico for help with the WikiPathways data format GPML
+   <li>The short gene descriptions are a merge of the <a href="http://hprd.org"
+       target="_blank">HPRD</a> and <a href="http://pantherdb.org" target="_blank">PantherDB</a>
+       gene/molecule classifications. Thanks to Arun Patil from HPRD for making them available
+       as a download.
+   <li>The track display and gene interaction graph were developed at the UCSC Genome Browser
+       by Max Haeussler.
+ </ul>
+ 
+ <a name="references"></a>
+ <h2>References</h2>
+ <p>
+ Poon H, Quirk C, DeZiel C, Heckerman D.
+ <a href="https://academic.oup.com/bioinformatics/article/30/19/2840/2422228/Literome-PubMed-scale-genomic-knowledge-base-in"
+ target="_blank">Literome: PubMed-scale genomic knowledge base in the cloud</a>
+ <em>Bioinformatics</em>. 2014 Oct;30(19):2840-2.
+ PMID: <a href="https://www.ncbi.nlm.nih.gov/pubmed/24939151" target="_blank">24939151</a>
+ </p>
+ 
+ <!--#include virtual="$ROOT/inc/gbPageEnd.html" -->
   <li>All interactions, regardless of support type, text mining, interaction or pathway database</li>
   <li>Curated interactions only, pathway or interaction database</li>
   <li>Interactions present in a pathway database only</li>
->>>>>>> e286fe92
 </ul>
 
 <p>
