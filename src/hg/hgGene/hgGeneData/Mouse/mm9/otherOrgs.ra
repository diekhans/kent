--- conflicted
+++ resolved
@@ -2,11 +2,7 @@
 db hg19
 
 name zebrafish
-<<<<<<< HEAD
 db danRer6
-=======
-db danRer4
->>>>>>> 712b8fac
 
 name drosophila
 db dm3
