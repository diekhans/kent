/* sequence.c - Handle sequence section. */

#include "common.h"
#include "hash.h"
#include "linefile.h"
#include "dystring.h"
#include "cheapcgi.h"
#include "hui.h"
#include "hdb.h"
#include "dnautil.h"
#include "dbDb.h"
#include "axtInfo.h"
<<<<<<< HEAD
=======
#include "obscure.h"
#include "hCommon.h"
>>>>>>> a6210c33
#include "hgGene.h"

static void printGenomicAnchor(char *table, char *itemName,
	char *chrom, int start, int end)
/* Print genomic sequence anchor. */
{
hPrintf("<A HREF=\"%s?%s", hgcName(),
   cartSidUrlString(cart));
hPrintf("&g=htcGeneInGenome&i=%s", itemName);
hPrintf("&c=%s&l=%d&r=%d", chrom, start, end);
hPrintf("&o=%s&table=%s", table, table);
hPrintf("\" class=\"toc\">");
}

static void genomicLink(struct sqlConnection *conn, char *geneId)
/* Figure out known genes table, position of gene, link it. */
{
char *table = genomeSetting("knownGene");
hPrintLinkCellStart();
printGenomicAnchor(table, geneId, curGeneChrom, curGeneStart, curGeneEnd);
hPrintf("Genomic</A>");
hPrintLinkCellEnd();
}

static void comparativeLink(struct sqlConnection *conn, char *geneId)
/* Print comparative genomic link. */
{
char *table = genomeSetting("knownGene");
if (sqlTableExists(conn, "axtInfo"))
    {
    struct dbDb *dbList = hGetAxtInfoDbs();
    if (dbList != NULL)
        {
	char *db2 = dbList->name;
	struct axtInfo *aiList = hGetAxtAlignments(db2);
	hPrintLinkCellStart();
	hPrintf("<A HREF=\"%s?%s", hgcName(), cartSidUrlString(cart) );
	hPrintf("&g=htcGenePsl&i=%s&c=%s&l=%d&r=%d", 
		geneId, curGeneChrom, curGeneStart, curGeneEnd);
	hPrintf("&o=%s&alignment=%s&db2=%s\"",
		table, cgiEncode(aiList->alignment), db2);
	hPrintf(" class=\"toc\">");
	hPrintf("Comparative</A>");
	hPrintLinkCellEnd();
	dbDbFreeList(&dbList);
	}
    }
http://hgwdev-kent.cse.ucsc.edu/cgi-bin/hgc?hgsid=61332&g=htcGenePsl&i=D26481&c=chr1&l=46764895&r=46777037&o=knownGene&alignment=Blastz+Best+in+Genome&db2=mm3&xyzzy=xyzzy#startcodon
}

static void printSeqLink(struct sqlConnection *conn, char *geneId,
	char *tableId, char *command, char *label)
/* Print out link to mRNA or protein. */
{
char *table = genomeSetting(tableId);
if (sqlTableExists(conn, table))
    {
    char query[512];
    safef(query, sizeof(query), "select count(*) from %s where name = '%s'",
    	table, geneId);
    if (sqlExists(conn, query))
        {
	hPrintLinkCellStart();
	hPrintf("<A HREF=\"../cgi-bin/hgGene?%s&%s=1\" class=\"toc\">",
	       cartSidUrlString(cart), command);
	hPrintf("%s</A>", label);
	hPrintLinkCellEnd();
	}
    }
}


static void printMrnaLink(struct sqlConnection *conn, char *geneId)
/* Print out link to fetch mRNA. */
{
printSeqLink(conn, geneId, "knownGeneMrna", hggDoGetMrnaSeq,
	"mRNA (may differ from genome)");
}

static void printProteinLink(struct sqlConnection *conn, char *geneId)
/* Print out link to fetch mRNA. */
{
printSeqLink(conn, geneId, "knownGenePep", hggDoGetProteinSeq,
	"Protein");
}


static void sequencePrint(struct section *section, struct sqlConnection *conn,
	char *geneId)
/* Print the sequence section. */
{
hPrintLinkTableStart();
genomicLink(conn, geneId);
comparativeLink(conn, geneId);
printMrnaLink(conn,geneId);
printProteinLink(conn,geneId);
hPrintLinkTableEnd();
}

struct section *sequenceSection(struct sqlConnection *conn,
	struct hash *sectionRa)
/* Create sequence section. */
{
struct section *section = sectionNew(sectionRa, "sequence");
section->print = sequencePrint;
return section;
}

static void showSeq(struct sqlConnection *conn, char *geneId,
	char *geneName, char *tableId)
/* Show some sequence. */
{
char *table = genomeSetting(tableId);
char query[512];
struct sqlResult *sr;
char **row;
hPrintf("<TT><PRE>");

safef(query, sizeof(query), 
    "select seq from %s where name = '%s'", table, geneId);
sr = sqlGetResult(conn, query);
if ((row = sqlNextRow(sr)) != NULL)
    {
    char *seq = row[0];
    hPrintf(">%s (%s)\n", geneId, geneName);
    writeSeqWithBreaks(stdout, seq, strlen(seq), 60);
    }
sqlFreeResult(&sr);
hPrintf("</PRE></TT>");
}

void doGetMrnaSeq(struct sqlConnection *conn, char *geneId, char *geneName)
/* Get mRNA sequence in a simple page. */
{
showSeq(conn, geneId, geneName, "knownGeneMrna");
}

void doGetProteinSeq(struct sqlConnection *conn, char *geneId, char *geneName)
/* Get mRNA sequence in a simple page. */
{
showSeq(conn, geneId, geneName, "knownGenePep");
}
<|MERGE_RESOLUTION|>--- conflicted
+++ resolved
@@ -10,11 +10,8 @@
 #include "dnautil.h"
 #include "dbDb.h"
 #include "axtInfo.h"
-<<<<<<< HEAD
-=======
 #include "obscure.h"
 #include "hCommon.h"
->>>>>>> a6210c33
 #include "hgGene.h"
 
 static void printGenomicAnchor(char *table, char *itemName,
@@ -29,17 +26,23 @@
 hPrintf("\" class=\"toc\">");
 }
 
-static void genomicLink(struct sqlConnection *conn, char *geneId)
+static void genomicLink(struct sqlConnection *conn, char *geneId,
+	char *chrom, int start, int end)
 /* Figure out known genes table, position of gene, link it. */
 {
 char *table = genomeSetting("knownGene");
 hPrintLinkCellStart();
-printGenomicAnchor(table, geneId, curGeneChrom, curGeneStart, curGeneEnd);
-hPrintf("Genomic</A>");
+printGenomicAnchor(table, geneId, chrom, start, end);
+hPrintf("Genomic (%s:", chrom);
+printLongWithCommas(stdout, start);
+hPrintf("-");
+printLongWithCommas(stdout, end);
+hPrintf(")</A>");
 hPrintLinkCellEnd();
 }
 
-static void comparativeLink(struct sqlConnection *conn, char *geneId)
+static void comparativeLink(struct sqlConnection *conn, char *geneId,
+	char *chrom, int start, int end)
 /* Print comparative genomic link. */
 {
 char *table = genomeSetting("knownGene");
@@ -53,7 +56,7 @@
 	hPrintLinkCellStart();
 	hPrintf("<A HREF=\"%s?%s", hgcName(), cartSidUrlString(cart) );
 	hPrintf("&g=htcGenePsl&i=%s&c=%s&l=%d&r=%d", 
-		geneId, curGeneChrom, curGeneStart, curGeneEnd);
+		geneId, chrom, start, end);
 	hPrintf("&o=%s&alignment=%s&db2=%s\"",
 		table, cgiEncode(aiList->alignment), db2);
 	hPrintf(" class=\"toc\">");
@@ -62,7 +65,6 @@
 	dbDbFreeList(&dbList);
 	}
     }
-http://hgwdev-kent.cse.ucsc.edu/cgi-bin/hgc?hgsid=61332&g=htcGenePsl&i=D26481&c=chr1&l=46764895&r=46777037&o=knownGene&alignment=Blastz+Best+in+Genome&db2=mm3&xyzzy=xyzzy#startcodon
 }
 
 static void printSeqLink(struct sqlConnection *conn, char *geneId,
@@ -90,8 +92,14 @@
 static void printMrnaLink(struct sqlConnection *conn, char *geneId)
 /* Print out link to fetch mRNA. */
 {
-printSeqLink(conn, geneId, "knownGeneMrna", hggDoGetMrnaSeq,
-	"mRNA (may differ from genome)");
+char *title = "mRNA";
+char *tableId = "knownGene";
+if (genomeOptionalSetting("knownGeneMrna") != NULL)
+    {
+    title = "mRNA (may differ from genome)";
+    tableId = "knownGeneMrna";
+    }
+printSeqLink(conn, geneId, tableId, hggDoGetMrnaSeq, title);
 }
 
 static void printProteinLink(struct sqlConnection *conn, char *geneId)
@@ -106,12 +114,42 @@
 	char *geneId)
 /* Print the sequence section. */
 {
+char *table = genomeSetting("knownGene");
+struct dyString *query = newDyString(0);
+char **row;
+struct sqlResult *sr;
+char *chrom;
+int start,end;
+
+/* Print the current position. */
 hPrintLinkTableStart();
-genomicLink(conn, geneId);
-comparativeLink(conn, geneId);
+genomicLink(conn, geneId, curGeneChrom, curGeneStart, curGeneEnd);
+comparativeLink(conn, geneId, curGeneChrom, curGeneStart, curGeneEnd);
 printMrnaLink(conn,geneId);
 printProteinLink(conn,geneId);
 hPrintLinkTableEnd();
+
+/* Print out any additional positions. */
+dyStringPrintf(query, "select chrom,txStart,txEnd from %s", table);
+dyStringPrintf(query, " where name = '%s'", curGeneId);
+dyStringPrintf(query, " and (chrom != '%s'", curGeneChrom);
+dyStringPrintf(query, " or txStart != %d", curGeneStart);
+dyStringPrintf(query, " or txEnd != %d)", curGeneEnd);
+sr = sqlGetResult(conn, query->string);
+while ((row = sqlNextRow(sr)) != NULL)
+    {
+    struct sqlConnection *conn2 = hAllocConn();
+    chrom = row[0];
+    start = atoi(row[1]);
+    end = atoi(row[2]);
+    hPrintLinkTableStart();
+    genomicLink(conn2, geneId, chrom, start, end);
+    comparativeLink(conn2, geneId, chrom, start, end);
+    hPrintLinkTableEnd();
+    hFreeConn(&conn2);
+    }
+sqlFreeResult(&sr);
+freeDyString(&query);
 }
 
 struct section *sequenceSection(struct sqlConnection *conn,
@@ -146,10 +184,47 @@
 hPrintf("</PRE></TT>");
 }
 
+static void showMrnaFromGenePred(struct sqlConnection *conn, 
+	char *geneId, char *geneName)
+/* Get mRNA sequence for gene from gene prediction. */
+{
+char *table = genomeSetting("knownGene");
+struct sqlResult *sr;
+char **row;
+char query[256];
+struct genePos *gp;
+
+hPrintf("<TT><PRE>");
+safef(query, sizeof(query), 
+    "select * from %s where name='%s'"
+    " and chrom='%s' and txStart=%d and txEnd=%d", 
+    table, geneId, curGeneChrom, curGeneStart, curGeneEnd);
+sr = sqlGetResult(conn, query);
+if ((row = sqlNextRow(sr)) != NULL)
+    {
+    struct genePred *gene = genePredLoad(row);
+    struct bed *bed = bedFromGenePred(gene);
+    struct dnaSeq *seq = hSeqForBed(bed);
+    hPrintf(">%s (%s predicted mRNA)\n", geneId, geneName);
+    writeSeqWithBreaks(stdout, seq->dna, seq->size, 50);
+    dnaSeqFree(&seq);
+    bedFree(&bed);
+    genePredFree(&gene);
+    }
+else
+    errAbort("Couldn't find %s at %s:%d-%d", geneId, 
+    	curGeneChrom, curGeneStart, curGeneEnd);
+sqlFreeResult(&sr);
+hPrintf("</TT></PRE>");
+}
+
 void doGetMrnaSeq(struct sqlConnection *conn, char *geneId, char *geneName)
 /* Get mRNA sequence in a simple page. */
 {
-showSeq(conn, geneId, geneName, "knownGeneMrna");
+if (genomeOptionalSetting("knownGeneMrna") != NULL)
+    showSeq(conn, geneId, geneName, "knownGeneMrna");
+else
+    showMrnaFromGenePred(conn, geneId, geneName);
 }
 
 void doGetProteinSeq(struct sqlConnection *conn, char *geneId, char *geneName)
