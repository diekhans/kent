/* hgTrackUi - Display track-specific user interface.. */
#include "common.h"
#include "linefile.h"
#include "hash.h"
#include "cheapcgi.h"
#include "htmshell.h"
#include "cart.h"
#include "jksql.h"
#include "trackDb.h"
#include "hdb.h"
#include "hCommon.h"
#include "hui.h"

struct cart *cart;	/* Cookie cart with UI settings */
char *database;		/* Current database. */
char *chromosome;	/* Chromosome. */


void radioButton(char *var, char *val, char *ourVal)
/* Print one radio button */
{
cgiMakeRadioButton(var, ourVal, sameString(ourVal, val));
printf("%s ", ourVal);
}

void filterButtons(char *filterTypeVar, char *filterTypeVal, boolean none)
/* Put up some filter buttons. */
{
printf("<B>Filter:</B> ");
radioButton(filterTypeVar, filterTypeVal, "red");
radioButton(filterTypeVar, filterTypeVal, "green");
radioButton(filterTypeVar, filterTypeVal, "blue");
radioButton(filterTypeVar, filterTypeVal, "exclude");
radioButton(filterTypeVar, filterTypeVal, "include");
if (none)
    radioButton(filterTypeVar, filterTypeVal, "none");
}


void stsMapUi(struct trackDb *tdb)
/* Put up UI stsMarkers. */
<<<<<<< HEAD
{
char *stsMapFilter = cartUsualString(cart, "stsMap.filter", "blue");
char *stsMapMap = cartUsualString(cart, "stsMap.type", smoeEnumToString(0));
filterButtons("stsMap.filter", stsMapFilter, TRUE);
printf(" ");
smoeDropDown("stsMap.type", stsMapMap);
}

void fishClonesUi(struct trackDb *tdb)
/* Put up UI fishClones. */
{
char *fishClonesFilter = cartUsualString(cart, "fishClones.filter", "red");
char *fishClonesMap = cartUsualString(cart, "fishClones.type", fcoeEnumToString(0));
filterButtons("fishClones.filter", fishClonesFilter, TRUE);
printf(" ");
fcoeDropDown("fishClones.type", fishClonesMap);
}

void cghNci60Ui(struct trackDb *tdb)
/* Put up UI cghNci60. */
{
char *cghNci60Map = cartUsualString(cart, "cghNci60.type", cghoeEnumToString(0));
char *col = cartUsualString(cart, "cghNci60.color", "gr");
printf(" <b>Cell Lines: </b> ");
cghoeDropDown("cghNci60.type", cghNci60Map);
printf(" ");
printf(" <b>Color Scheme</b>: ");
cgiMakeRadioButton("cghNci60.color", "gr", sameString(col, "gr"));
printf(" green/red ");
cgiMakeRadioButton("cghNci60.color", "rg", sameString(col, "rg"));
printf(" red/green ");
cgiMakeRadioButton("cghNci60.color", "rb", sameString(col, "rb"));
printf(" red/blue ");
}

void nci60Ui(struct trackDb *tdb)
/* put up UI for the nci60 track from stanford track */
{
char *nci60Map = cartUsualString(cart, "nci60.type", nci60EnumToString(0));
char *col = cartUsualString(cart, "exprssn.color", "rg");
printf("<p><b>Cell Lines: </b> ");
nci60DropDown("nci60.type", nci60Map);
printf(" ");
printf(" <b>Color Scheme</b>: ");
cgiMakeRadioButton("exprssn.color", "rg", sameString(col, "rg"));
printf(" red/green ");
cgiMakeRadioButton("exprssn.color", "rb", sameString(col, "rb"));
printf(" red/blue ");
}

void affyUi(struct trackDb *tdb)
/* put up UI for the affy track from stanford track */
{
char *affyMap = cartUsualString(cart, "affy.type", affyEnumToString(affyTissue));
printf("<p><b>Experiment Display: </b> ");
affyDropDown("affy.type", affyMap);
}

void rosettaUi(struct trackDb *tdb)
/* put up UI for the rosetta track */
{
char *rosettaMap = cartUsualString(cart, "rosetta.type", rosettaEnumToString(0));
char *col = cartUsualString(cart, "exprssn.color", "rg");
char *exonTypes = cartUsualString(cart, "rosetta.et",  rosettaExonEnumToString(0));

printf("<p><b>Reference Sample: </b> ");
rosettaDropDown("rosetta.type", rosettaMap);
printf("  ");
printf("<b>Exons Shown:</b> ");
rosettaExonDropDown("rosetta.et", exonTypes);
printf(" <b>Color Scheme</b>: ");
cgiMakeRadioButton("exprssn.color", "rg", sameString(col, "rg"));
printf(" red/green ");
cgiMakeRadioButton("exprssn.color", "rb", sameString(col, "rb"));
printf(" red/blue ");
}

void oneMrnaFilterUi(struct controlGrid *cg, char *text, char *var)
/* Print out user interface for one type of mrna filter. */
{
controlGridStartCell(cg);
printf("%s:<BR>", text);
cgiMakeTextVar(var, cartUsualString(cart, var, ""), 19);
controlGridEndCell(cg);
}

void mrnaUi(struct trackDb *tdb, boolean isXeno)
/* Put up UI for an mRNA (or EST) track. */
{
struct mrnaUiData *mud = newMrnaUiData(tdb->tableName, isXeno);
struct mrnaFilter *fil;
struct controlGrid *cg = NULL;
char *filterTypeVar = mud->filterTypeVar;
char *filterTypeVal = cartUsualString(cart, filterTypeVar, "red");
char *logicTypeVar = mud->logicTypeVar;
char *logicTypeVal = cartUsualString(cart, logicTypeVar, "and");

/* Define type of filter. */
filterButtons(filterTypeVar, filterTypeVal, FALSE);
printf("  <B>Combination Logic:</B> ");
radioButton(logicTypeVar, logicTypeVal, "and");
radioButton(logicTypeVar, logicTypeVal, "or");
printf("<BR>\n");

/* List various fields you can filter on. */
printf("<table border=0 cellspacing=1 cellpadding=1 width=%d><tr>\n", CONTROL_TABLE_WIDTH);
cg = startControlGrid(4, NULL);
for (fil = mud->filterList; fil != NULL; fil = fil->next)
     oneMrnaFilterUi(cg, fil->label, fil->key);
endControlGrid(&cg);
}
=======
{
char *stsMapFilter = cartUsualString(cart, "stsMap.filter", "blue");
char *stsMapMap = cartUsualString(cart, "stsMap.type", smoeEnumToString(0));
filterButtons("stsMap.filter", stsMapFilter, TRUE);
printf(" ");
smoeDropDown("stsMap.type", stsMapMap);
}

void fishClonesUi(struct trackDb *tdb)
/* Put up UI fishClones. */
{
char *fishClonesFilter = cartUsualString(cart, "fishClones.filter", "red");
char *fishClonesMap = cartUsualString(cart, "fishClones.type", fcoeEnumToString(0));
filterButtons("fishClones.filter", fishClonesFilter, TRUE);
printf(" ");
fcoeDropDown("fishClones.type", fishClonesMap);
}

void cghNci60Ui(struct trackDb *tdb)
/* Put up UI cghNci60. */
{
char *cghNci60Map = cartUsualString(cart, "cghNci60.type", cghoeEnumToString(0));
char *col = cartUsualString(cart, "cghNci60.color", "gr");
printf(" <b>Cell Lines: </b> ");
cghoeDropDown("cghNci60.type", cghNci60Map);
printf(" ");
printf(" <b>Color Scheme</b>: ");
cgiMakeRadioButton("cghNci60.color", "gr", sameString(col, "gr"));
printf(" green/red ");
cgiMakeRadioButton("cghNci60.color", "rg", sameString(col, "rg"));
printf(" red/green ");
cgiMakeRadioButton("cghNci60.color", "rb", sameString(col, "rb"));
printf(" red/blue ");
}

void nci60Ui(struct trackDb *tdb)
/* put up UI for the nci60 track from stanford track */
{
char *nci60Map = cartUsualString(cart, "nci60.type", nci60EnumToString(0));
char *col = cartUsualString(cart, "exprssn.color", "rg");
printf("<p><b>Cell Lines: </b> ");
nci60DropDown("nci60.type", nci60Map);
printf(" ");
printf(" <b>Color Scheme</b>: ");
cgiMakeRadioButton("exprssn.color", "rg", sameString(col, "rg"));
printf(" red/green ");
cgiMakeRadioButton("exprssn.color", "rb", sameString(col, "rb"));
printf(" red/blue ");
}

void affyUi(struct trackDb *tdb)
/* put up UI for the affy track from stanford track */
{
char *affyMap = cartUsualString(cart, "affy.type", affyEnumToString(affyTissue));
char *col = cartUsualString(cart, "exprssn.color", "rg");
printf("<p><b>Experiment Display: </b> ");
affyDropDown("affy.type", affyMap);
printf(" <b>Color Scheme</b>: ");
cgiMakeRadioButton("exprssn.color", "rg", sameString(col, "rg"));
printf(" red/green ");
cgiMakeRadioButton("exprssn.color", "rb", sameString(col, "rb"));
printf(" red/blue ");
}

void rosettaUi(struct trackDb *tdb)
/* put up UI for the rosetta track */
{
char *rosettaMap = cartUsualString(cart, "rosetta.type", rosettaEnumToString(0));
char *col = cartUsualString(cart, "exprssn.color", "rg");
char *exonTypes = cartUsualString(cart, "rosetta.et",  rosettaExonEnumToString(0));

printf("<p><b>Reference Sample: </b> ");
rosettaDropDown("rosetta.type", rosettaMap);
printf("  ");
printf("<b>Exons Shown:</b> ");
rosettaExonDropDown("rosetta.et", exonTypes);
printf(" <b>Color Scheme</b>: ");
cgiMakeRadioButton("exprssn.color", "rg", sameString(col, "rg"));
printf(" red/green ");
cgiMakeRadioButton("exprssn.color", "rb", sameString(col, "rb"));
printf(" red/blue ");
}

void oneMrnaFilterUi(struct controlGrid *cg, char *text, char *var)
/* Print out user interface for one type of mrna filter. */
{
controlGridStartCell(cg);
printf("%s:<BR>", text);
cgiMakeTextVar(var, cartUsualString(cart, var, ""), 19);
controlGridEndCell(cg);
}

void mrnaUi(struct trackDb *tdb, boolean isXeno)
/* Put up UI for an mRNA (or EST) track. */
{
struct mrnaUiData *mud = newMrnaUiData(tdb->tableName, isXeno);
struct mrnaFilter *fil;
struct controlGrid *cg = NULL;
char *filterTypeVar = mud->filterTypeVar;
char *filterTypeVal = cartUsualString(cart, filterTypeVar, "red");
char *logicTypeVar = mud->logicTypeVar;
char *logicTypeVal = cartUsualString(cart, logicTypeVar, "and");

/* Define type of filter. */
filterButtons(filterTypeVar, filterTypeVal, FALSE);
printf("  <B>Combination Logic:</B> ");
radioButton(logicTypeVar, logicTypeVal, "and");
radioButton(logicTypeVar, logicTypeVal, "or");
printf("<BR>\n");

/* List various fields you can filter on. */
printf("<table border=0 cellspacing=1 cellpadding=1 width=%d><tr>\n", CONTROL_TABLE_WIDTH);
cg = startControlGrid(4, NULL);
for (fil = mud->filterList; fil != NULL; fil = fil->next)
     oneMrnaFilterUi(cg, fil->label, fil->key);
endControlGrid(&cg);
}


void chimpUi(struct trackDb *tdb)
/* put up UI for the chimp track (a sample track)*/
{
int chimpHeightPer = atoi(cartUsualString(cart, "chimp.heightPer", "10"));
char *interpolate = cartUsualString(cart, "chimp.linear.interp", "Linear Interpolation");
char *aa = cartUsualString(cart, "chimp.anti.alias", "on");
char *fill = cartUsualString(cart, "chimp.fill", "0");

printf("<p><b>Interpolation: </b> ");
wiggleDropDown("chimp.linear.interp", interpolate );
printf(" ");
printf(" <b>Anti-Aliasing</b>: ");
cgiMakeRadioButton("chimp.anti.alias", "on", sameString(aa, "on"));
printf(" on ");
cgiMakeRadioButton("chimp.anti.alias", "off", sameString(aa, "off"));
printf(" off ");

printf("<br><br>");
printf(" <b>Fill Blocks</b>: ");
cgiMakeRadioButton("chimp.fill", "1", sameString(fill, "1"));
printf(" on ");
cgiMakeRadioButton("chimp.fill", "0", sameString(fill, "0"));
printf(" off ");

printf("<p><b>Track Height</b>:&nbsp;&nbsp;");
cgiMakeIntVar("chimp.heightPer", chimpHeightPer, 5 );
printf("&nbsp;pixels");

}

>>>>>>> 179a2692

void wiggleUi(struct trackDb *tdb)
/* put up UI for the wiggle track for representing curves inside * tracks */
{
<<<<<<< HEAD
char *interpolate = cartUsualString(cart, "linear.interp", "Linear Interpolation");
char *aa = cartUsualString(cart, "anti.alias", "on");
printf("<p><b>Interpolation: </b> ");
wiggleDropDown("linear.interp", interpolate );
printf(" ");
printf(" <b>Anti-Aliasing</b>: ");
cgiMakeRadioButton("anti.alias", "on", sameString(aa, "on"));
printf(" on ");
cgiMakeRadioButton("anti.alias", "off", sameString(aa, "off"));
printf(" off ");
=======
int wiggleHeightPer = atoi(cartUsualString(cart, "wiggle.heightPer", "10"));
char *interpolate = cartUsualString(cart, "wiggle.linear.interp", "Linear Interpolation");
char *aa = cartUsualString(cart, "wiggle.anti.alias", "on");
char *fill = cartUsualString(cart, "wiggle.fill", "0");

printf("<p><b>Interpolation: </b> ");
wiggleDropDown("wiggle.linear.interp", interpolate );
printf(" ");
printf(" <b>Anti-Aliasing</b>: ");
cgiMakeRadioButton("wiggle.anti.alias", "on", sameString(aa, "on"));
printf(" on ");
cgiMakeRadioButton("wiggle.anti.alias", "off", sameString(aa, "off"));
printf(" off ");

printf("<br><br>");
printf(" <b>Fill Blocks</b>: ");
cgiMakeRadioButton("wiggle.fill", "1", sameString(fill, "1"));
printf(" on ");
cgiMakeRadioButton("wiggle.fill", "0", sameString(fill, "0"));
printf(" off ");

printf("<p><b>Track Height</b>:&nbsp;&nbsp;");
cgiMakeIntVar("wiggle.heightPer", wiggleHeightPer, 5 );
printf("&nbsp;pixels");

>>>>>>> 179a2692
}


void ancientRUi(struct trackDb *tdb)
/* put up UI for the ancient repeats track to let user enter an
 * integer to filter out those repeats with less aligned bases.*/
{
int ancientRMinLength = atoi(cartUsualString(cart, "ancientR.minLength", "50"));
printf("<p><b>Length Filter</b><br>Exclude aligned repeats with less than ");
cgiMakeIntVar("ancientR.minLength", ancientRMinLength, 4 );
printf("aligned bases (not necessarily identical). Enter 0 for no filtering.");
}



void specificUi(struct trackDb *tdb)
/* Draw track specific parts of UI. */
{
char *track = tdb->tableName;
if (sameString(track, "stsMap"))
    stsMapUi(tdb);
else if (sameString(track, "fishClones"))
    fishClonesUi(tdb);
else if (sameString(track, "nci60"))
    nci60Ui(tdb);
else if (sameString(track, "cghNci60"))
    cghNci60Ui(tdb);
else if (sameString(track, "mrna"))
    mrnaUi(tdb, FALSE);
else if (sameString(track, "est"))
    mrnaUi(tdb, FALSE);
<<<<<<< HEAD
=======
else if (sameString(track, "tightMrna"))
    mrnaUi(tdb, FALSE);
else if (sameString(track, "tightEst"))
    mrnaUi(tdb, FALSE);
>>>>>>> 179a2692
else if (sameString(track, "intronEst"))
    mrnaUi(tdb, FALSE);
else if (sameString(track, "xenoMrna"))
    mrnaUi(tdb, TRUE);
else if (sameString(track, "xenoBestMrna"))
    mrnaUi(tdb, TRUE);
else if (sameString(track, "xenoEst"))
    mrnaUi(tdb, TRUE);
else if (sameString(track, "rosetta"))
    rosettaUi(tdb);
<<<<<<< HEAD
else if (sameString(track, "affy"))
    affyUi(tdb);
else if (sameString(track, "wiggle"))
    wiggleUi(tdb);
=======
else if (sameString(track, "affyRatio"))
    affyUi(tdb);
else if (sameString(track, "wiggle"))
    wiggleUi(tdb);
else if (sameString(track, "chimp"))
    chimpUi(tdb);
>>>>>>> 179a2692
else if (sameString(track, "ancientR"))
    ancientRUi(tdb);
}

void trackUi(struct trackDb *tdb)
/* Put up track-specific user interface. */
{
char *vis = hStringFromTv(tdb->visibility);
printf("<H1>%s</H1>\n", tdb->longLabel);
printf("<B>Display mode:</B>");
hTvDropDown(tdb->tableName, hTvFromString(cartUsualString(cart, tdb->tableName, vis)));
printf(" ");
cgiMakeButton("Submit", "Submit");
printf("<BR>\n");

specificUi(tdb);

if (tdb->html != NULL && tdb->html[0] != 0)
    {
    htmlHorizontalLine();
    puts(tdb->html);
    }
}

void doMiddle(struct cart *theCart)
/* Write body of web page. */
{
struct trackDb *tdb;
struct sqlConnection *conn;
char where[256];
char *track;

cart = theCart;
track = cartString(cart, "g");
database = cartUsualString(cart, "db", hGetDb());
hSetDb(database);
chromosome = cartString(cart, "c");
conn = hAllocConn();
sprintf(where, "tableName = '%s'", track);
tdb = trackDbLoadWhere(conn, "trackDb", where);
<<<<<<< HEAD
=======
hLookupStringsInTdb(tdb, database);
>>>>>>> 179a2692
if (tdb == NULL)
   errAbort("Can't find %s in track database %s chromosome %s", track, database, chromosome);
printf("<FORM ACTION=\"%s\">\n\n", hgTracksName());
cartSaveSession(cart);
trackUi(tdb);
printf("</FORM>");
}

char *excludeVars[] = { "submit", "Submit", "g", NULL,};

int main(int argc, char *argv[])
/* Process command line. */
{
cgiSpoof(&argc, argv);
htmlSetBackground("../images/floret.jpg");
<<<<<<< HEAD
cartHtmlShell("Track Settings", doMiddle, hUserCookie(), excludeVars);
=======
cartHtmlShell("Track Settings", doMiddle, hUserCookie(), excludeVars, NULL);
>>>>>>> 179a2692
return 0;
}<|MERGE_RESOLUTION|>--- conflicted
+++ resolved
@@ -39,7 +39,6 @@
 
 void stsMapUi(struct trackDb *tdb)
 /* Put up UI stsMarkers. */
-<<<<<<< HEAD
 {
 char *stsMapFilter = cartUsualString(cart, "stsMap.filter", "blue");
 char *stsMapMap = cartUsualString(cart, "stsMap.type", smoeEnumToString(0));
@@ -94,8 +93,14 @@
 /* put up UI for the affy track from stanford track */
 {
 char *affyMap = cartUsualString(cart, "affy.type", affyEnumToString(affyTissue));
+char *col = cartUsualString(cart, "exprssn.color", "rg");
 printf("<p><b>Experiment Display: </b> ");
 affyDropDown("affy.type", affyMap);
+printf(" <b>Color Scheme</b>: ");
+cgiMakeRadioButton("exprssn.color", "rg", sameString(col, "rg"));
+printf(" red/green ");
+cgiMakeRadioButton("exprssn.color", "rb", sameString(col, "rb"));
+printf(" red/blue ");
 }
 
 void rosettaUi(struct trackDb *tdb)
@@ -151,124 +156,6 @@
      oneMrnaFilterUi(cg, fil->label, fil->key);
 endControlGrid(&cg);
 }
-=======
-{
-char *stsMapFilter = cartUsualString(cart, "stsMap.filter", "blue");
-char *stsMapMap = cartUsualString(cart, "stsMap.type", smoeEnumToString(0));
-filterButtons("stsMap.filter", stsMapFilter, TRUE);
-printf(" ");
-smoeDropDown("stsMap.type", stsMapMap);
-}
-
-void fishClonesUi(struct trackDb *tdb)
-/* Put up UI fishClones. */
-{
-char *fishClonesFilter = cartUsualString(cart, "fishClones.filter", "red");
-char *fishClonesMap = cartUsualString(cart, "fishClones.type", fcoeEnumToString(0));
-filterButtons("fishClones.filter", fishClonesFilter, TRUE);
-printf(" ");
-fcoeDropDown("fishClones.type", fishClonesMap);
-}
-
-void cghNci60Ui(struct trackDb *tdb)
-/* Put up UI cghNci60. */
-{
-char *cghNci60Map = cartUsualString(cart, "cghNci60.type", cghoeEnumToString(0));
-char *col = cartUsualString(cart, "cghNci60.color", "gr");
-printf(" <b>Cell Lines: </b> ");
-cghoeDropDown("cghNci60.type", cghNci60Map);
-printf(" ");
-printf(" <b>Color Scheme</b>: ");
-cgiMakeRadioButton("cghNci60.color", "gr", sameString(col, "gr"));
-printf(" green/red ");
-cgiMakeRadioButton("cghNci60.color", "rg", sameString(col, "rg"));
-printf(" red/green ");
-cgiMakeRadioButton("cghNci60.color", "rb", sameString(col, "rb"));
-printf(" red/blue ");
-}
-
-void nci60Ui(struct trackDb *tdb)
-/* put up UI for the nci60 track from stanford track */
-{
-char *nci60Map = cartUsualString(cart, "nci60.type", nci60EnumToString(0));
-char *col = cartUsualString(cart, "exprssn.color", "rg");
-printf("<p><b>Cell Lines: </b> ");
-nci60DropDown("nci60.type", nci60Map);
-printf(" ");
-printf(" <b>Color Scheme</b>: ");
-cgiMakeRadioButton("exprssn.color", "rg", sameString(col, "rg"));
-printf(" red/green ");
-cgiMakeRadioButton("exprssn.color", "rb", sameString(col, "rb"));
-printf(" red/blue ");
-}
-
-void affyUi(struct trackDb *tdb)
-/* put up UI for the affy track from stanford track */
-{
-char *affyMap = cartUsualString(cart, "affy.type", affyEnumToString(affyTissue));
-char *col = cartUsualString(cart, "exprssn.color", "rg");
-printf("<p><b>Experiment Display: </b> ");
-affyDropDown("affy.type", affyMap);
-printf(" <b>Color Scheme</b>: ");
-cgiMakeRadioButton("exprssn.color", "rg", sameString(col, "rg"));
-printf(" red/green ");
-cgiMakeRadioButton("exprssn.color", "rb", sameString(col, "rb"));
-printf(" red/blue ");
-}
-
-void rosettaUi(struct trackDb *tdb)
-/* put up UI for the rosetta track */
-{
-char *rosettaMap = cartUsualString(cart, "rosetta.type", rosettaEnumToString(0));
-char *col = cartUsualString(cart, "exprssn.color", "rg");
-char *exonTypes = cartUsualString(cart, "rosetta.et",  rosettaExonEnumToString(0));
-
-printf("<p><b>Reference Sample: </b> ");
-rosettaDropDown("rosetta.type", rosettaMap);
-printf("  ");
-printf("<b>Exons Shown:</b> ");
-rosettaExonDropDown("rosetta.et", exonTypes);
-printf(" <b>Color Scheme</b>: ");
-cgiMakeRadioButton("exprssn.color", "rg", sameString(col, "rg"));
-printf(" red/green ");
-cgiMakeRadioButton("exprssn.color", "rb", sameString(col, "rb"));
-printf(" red/blue ");
-}
-
-void oneMrnaFilterUi(struct controlGrid *cg, char *text, char *var)
-/* Print out user interface for one type of mrna filter. */
-{
-controlGridStartCell(cg);
-printf("%s:<BR>", text);
-cgiMakeTextVar(var, cartUsualString(cart, var, ""), 19);
-controlGridEndCell(cg);
-}
-
-void mrnaUi(struct trackDb *tdb, boolean isXeno)
-/* Put up UI for an mRNA (or EST) track. */
-{
-struct mrnaUiData *mud = newMrnaUiData(tdb->tableName, isXeno);
-struct mrnaFilter *fil;
-struct controlGrid *cg = NULL;
-char *filterTypeVar = mud->filterTypeVar;
-char *filterTypeVal = cartUsualString(cart, filterTypeVar, "red");
-char *logicTypeVar = mud->logicTypeVar;
-char *logicTypeVal = cartUsualString(cart, logicTypeVar, "and");
-
-/* Define type of filter. */
-filterButtons(filterTypeVar, filterTypeVal, FALSE);
-printf("  <B>Combination Logic:</B> ");
-radioButton(logicTypeVar, logicTypeVal, "and");
-radioButton(logicTypeVar, logicTypeVal, "or");
-printf("<BR>\n");
-
-/* List various fields you can filter on. */
-printf("<table border=0 cellspacing=1 cellpadding=1 width=%d><tr>\n", CONTROL_TABLE_WIDTH);
-cg = startControlGrid(4, NULL);
-for (fil = mud->filterList; fil != NULL; fil = fil->next)
-     oneMrnaFilterUi(cg, fil->label, fil->key);
-endControlGrid(&cg);
-}
 
 
 void chimpUi(struct trackDb *tdb)
@@ -301,23 +188,10 @@
 
 }
 
->>>>>>> 179a2692
 
 void wiggleUi(struct trackDb *tdb)
 /* put up UI for the wiggle track for representing curves inside * tracks */
 {
-<<<<<<< HEAD
-char *interpolate = cartUsualString(cart, "linear.interp", "Linear Interpolation");
-char *aa = cartUsualString(cart, "anti.alias", "on");
-printf("<p><b>Interpolation: </b> ");
-wiggleDropDown("linear.interp", interpolate );
-printf(" ");
-printf(" <b>Anti-Aliasing</b>: ");
-cgiMakeRadioButton("anti.alias", "on", sameString(aa, "on"));
-printf(" on ");
-cgiMakeRadioButton("anti.alias", "off", sameString(aa, "off"));
-printf(" off ");
-=======
 int wiggleHeightPer = atoi(cartUsualString(cart, "wiggle.heightPer", "10"));
 char *interpolate = cartUsualString(cart, "wiggle.linear.interp", "Linear Interpolation");
 char *aa = cartUsualString(cart, "wiggle.anti.alias", "on");
@@ -343,7 +217,6 @@
 cgiMakeIntVar("wiggle.heightPer", wiggleHeightPer, 5 );
 printf("&nbsp;pixels");
 
->>>>>>> 179a2692
 }
 
 
@@ -375,13 +248,10 @@
     mrnaUi(tdb, FALSE);
 else if (sameString(track, "est"))
     mrnaUi(tdb, FALSE);
-<<<<<<< HEAD
-=======
 else if (sameString(track, "tightMrna"))
     mrnaUi(tdb, FALSE);
 else if (sameString(track, "tightEst"))
     mrnaUi(tdb, FALSE);
->>>>>>> 179a2692
 else if (sameString(track, "intronEst"))
     mrnaUi(tdb, FALSE);
 else if (sameString(track, "xenoMrna"))
@@ -392,19 +262,12 @@
     mrnaUi(tdb, TRUE);
 else if (sameString(track, "rosetta"))
     rosettaUi(tdb);
-<<<<<<< HEAD
-else if (sameString(track, "affy"))
-    affyUi(tdb);
-else if (sameString(track, "wiggle"))
-    wiggleUi(tdb);
-=======
 else if (sameString(track, "affyRatio"))
     affyUi(tdb);
 else if (sameString(track, "wiggle"))
     wiggleUi(tdb);
 else if (sameString(track, "chimp"))
     chimpUi(tdb);
->>>>>>> 179a2692
 else if (sameString(track, "ancientR"))
     ancientRUi(tdb);
 }
@@ -445,10 +308,7 @@
 conn = hAllocConn();
 sprintf(where, "tableName = '%s'", track);
 tdb = trackDbLoadWhere(conn, "trackDb", where);
-<<<<<<< HEAD
-=======
 hLookupStringsInTdb(tdb, database);
->>>>>>> 179a2692
 if (tdb == NULL)
    errAbort("Can't find %s in track database %s chromosome %s", track, database, chromosome);
 printf("<FORM ACTION=\"%s\">\n\n", hgTracksName());
@@ -464,10 +324,6 @@
 {
 cgiSpoof(&argc, argv);
 htmlSetBackground("../images/floret.jpg");
-<<<<<<< HEAD
-cartHtmlShell("Track Settings", doMiddle, hUserCookie(), excludeVars);
-=======
 cartHtmlShell("Track Settings", doMiddle, hUserCookie(), excludeVars, NULL);
->>>>>>> 179a2692
 return 0;
 }