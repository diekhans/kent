/* hgPcr - In-silico PCR CGI for UCSC. */

/* Copyright (C) 2014 The Regents of the University of California 
 * See README in this or parent directory for licensing information. */
#include "common.h"
#include "hash.h"
#include "errAbort.h"
#include "errCatch.h"
#include "hCommon.h"
#include "hgConfig.h"
#include "dystring.h"
#include "jksql.h"
#include "linefile.h"
#include "dnautil.h"
#include "fa.h"
#include "psl.h"
#include "genoFind.h"
#include "gfPcrLib.h"
#include "cheapcgi.h"
#include "htmshell.h"
#include "hdb.h"
#include "hui.h"
#include "cart.h"
#include "dbDb.h"
#include "blatServers.h"
#include "targetDb.h"
#include "pcrResult.h"
#include "trashDir.h"
#include "web.h"
#include "botDelay.h"
#include "oligoTm.h"
#include "trackHub.h"
#include "hubConnect.h"


struct cart *cart;	/* The user's ui state. */
struct hash *oldVars = NULL;

void usage()
/* Explain usage and exit. */
{
errAbort(
  "hgPcr - In-silico PCR CGI for UCSC\n"
  "usage:\n"
  "   hgPcr XXX\n"
  "options:\n"
  "   -xxx=XXX\n"
  );
}

struct pcrServer
/* Information on a server running on genomic assembly sequence. */
   {
   struct pcrServer *next;  /* Next in list. */
   char *db;		/* Database name. */
   char *genome;	/* Genome name. */
   char *description;	/* Assembly description */
   char *host;		/* Name of machine hosting server. */
   char *port;		/* Port that hosts server. */
   char *seqDir;	/* Directory of sequence files. */
   boolean isDynamic;   /* is a dynamic server */
   char* genomeDataDir; /* genome name for dynamic gfServer  */
   };

struct targetPcrServer
/* Information on a server running on non-genomic sequence, e.g. mRNA,
 * that has been aligned to a particular genomic assembly. */
   {
   struct targetPcrServer *next;  /* Next in list. */
   char *host;		/* Name of machine hosting server. */
   char *port;		/* Port that hosts server. */
   struct targetDb *targetDb;     /* All of the info about the target. */
   };

struct pcrServer *getTrackHubServers()
/* Get the list of track hubs that have PCR services. */
{
struct pcrServer *serverList = NULL, *server;

struct dbDb *dbDbList = trackHubGetPcrServers();

for(; dbDbList; dbDbList = dbDbList->next)
    {
    AllocVar(server);
    server->db = dbDbList->name;
    server->genome = dbDbList->organism;
    server->description = dbDbList->description;
    trackHubGetPcrParams(server->db, &server->host, &server->port, &server->genomeDataDir);
    struct trackHubGenome *genome = trackHubGetGenome(server->db);
    server->seqDir = cloneString(genome->twoBitPath);
    char *ptr = strrchr(server->seqDir, '/');
    // we only want the directory name
    if (ptr != NULL)
         *ptr = 0;
    slAddHead(&serverList, server);
    }

return serverList;
}

struct pcrServer *getServerList()
/* Get list of available servers. */
{
struct pcrServer *serverList = NULL, *server;
struct sqlConnection *conn = hConnectCentral();
struct sqlResult *sr;
char **row;

serverList = getTrackHubServers();

/* Do a little join to get data to fit into the pcrServer.  Check for newer
 * dynamic flag and allow with or without it.  For debugging, one set the
 * variable blatServersTbl to some db.table to pick up settings from somewhere
 * other than dbDb.blatServers. */
char *blatServersTbl = cfgOptionDefault("blatServersTbl", "blatServers");
boolean haveDynamic = sqlColumnExists(conn, blatServersTbl, "dynamic");
char query[512];
sqlSafef(query, sizeof(query),
         "select dbDb.name,dbDb.genome,dbDb.description,blatServers.host,"
         "blatServers.port,dbDb.nibPath, %s "
         "from dbDb, %s blatServers where "
         "dbDb.name = blatServers.db "
         "and blatServers.canPcr = 1 order by dbDb.orderKey",
         (haveDynamic ? "blatServers.dynamic" : "0"), blatServersTbl);
sr = sqlGetResult(conn, query);
while ((row = sqlNextRow(sr)) != NULL)
    {
    AllocVar(server);
    server->db = cloneString(row[0]);
    server->genome = cloneString(row[1]);
    server->description = cloneString(row[2]);
    server->host = cloneString(row[3]);
    server->port = cloneString(row[4]);
    server->seqDir = hReplaceGbdbSeqDir(row[5], server->db);
    if (atoi(row[6]))
        {
        server->isDynamic = TRUE;
        server->genomeDataDir = cloneString(server->db);  // directories by database name for database genomes
        }
    slAddHead(&serverList, server);
    }
sqlFreeResult(&sr);
hDisconnectCentral(&conn);
if (serverList == NULL)
    errAbort("Sorry, no PCR servers are available");
slReverse(&serverList);
return serverList;
}

struct pcrServer *findServer(char *db, struct pcrServer *serverList)
/* Return server for given database.  Db can either be
 * database name or description. */
{
struct pcrServer *server;
for (server = serverList; server != NULL; server = server->next)
    {
    if (sameString(db, server->db))
        return server;
    }
errAbort("Can't find a server for PCR database %s\n", db);
return NULL;
}

struct targetPcrServer *getTargetServerList(char *db, char *name)
/* Get list of available non-genomic-assembly target pcr servers associated 
 * with db (and name, if not NULL).  There may be none -- that's fine. */
{
if (trackHubDatabase(db))
    return NULL;
struct targetPcrServer *serverList = NULL, *server;
struct sqlConnection *conn = hConnectCentral();
struct sqlConnection *conn2 = hAllocConn(db);
struct sqlResult *sr;
char **row;
struct dyString *dy = dyStringNew(0);

sqlDyStringPrintf(dy, 
      "select b.host, b.port, t.* from targetDb as t, blatServers as b "
      "where b.db = t.name and t.db = '%s' and b.canPcr = 1 ",
      db);
if (isNotEmpty(name))
    sqlDyStringPrintf(dy, "and t.name = '%s' ", name);
dyStringAppend(dy, "order by t.priority");
sr = sqlGetResult(conn, dy->string);
while ((row = sqlNextRow(sr)) != NULL)
    {
    /* Keep this server only if its timestamp is newer than the tables
     * and file on which it depends. */
    struct targetDb *target = targetDbMaybeLoad(conn2, row+2);
    if (target != NULL)
	{
	AllocVar(server);
	server->host = cloneString(row[0]);
	server->port = cloneString(row[1]);
	server->targetDb = target;
	slAddHead(&serverList, server);
	}
    }
dyStringFree(&dy);
sqlFreeResult(&sr);
hDisconnectCentral(&conn);
hFreeConn(&conn2);
slReverse(&serverList);
return serverList;
}

void doHelp()
/* Print up help page */
{
puts(
"In-Silico PCR searches a sequence database with a pair of\n"
"PCR primers, using an indexing strategy for fast performance.\n"
"See an example\n"
"<a href='https://youtu.be/U8_QYwmdGYU?feature=player_detailpage&v=8ATcoDTOc0g&list=UUQnUJepyNOw0p8s2otX4RYQ'"
"target='_blank'>video</a>\n"
"on our YouTube channel.\n"
"\n"
"<H3>Configuration Options</H3>\n"
"<B>Genome and Assembly</B> - The sequence database to search.<BR>\n"
"<B>Target</B> - If available, choose to query transcribed sequences.<BR>\n" 
"<B>Forward Primer</B> - Must be at least 15 bases in length.<BR>\n"
"<B>Reverse Primer</B> - On the opposite strand from the forward primer. Minimum length of 15 bases.<BR>\n"
"<B>Max Product Size</B> - Maximum size of amplified region.<BR>\n"
"<B>Min Perfect Match</B> - Number of bases that match exactly on 3' end of primers.  Minimum match size is 15.<BR>\n"
"<B>Min Good Match</B> - Number of bases on 3' end of primers where at least 2 out of 3 bases match.<BR>\n"
"<B>Flip Reverse Primer</B> - Invert the sequence order of the reverse primer and complement it.<BR>\n"
"\n"
"<H3>Output</H3>\n"
"When successful, the search returns a sequence output file in fasta format \n"
"containing all sequence in the database that lie between and include the \n"
"primer pair.  The fasta header describes the region in the database\n"
"and the primers.  The fasta body is capitalized in areas where the primer\n"
"sequence matches the database sequence and in lower-case elsewhere.  Here\n"
"is an example from human:<BR>\n"
"<TT><PRE>\n"
">chr22:31000551+31001000  TAACAGATTGATGATGCATGAAATGGG CCCATGAGTGGCTCCTAAAGCAGCTGC\n"
"TtACAGATTGATGATGCATGAAATGGGgggtggccaggggtggggggtga\n"
"gactgcagagaaaggcagggctggttcataacaagctttgtgcgtcccaa\n"
"tatgacagctgaagttttccaggggctgatggtgagccagtgagggtaag\n"
"tacacagaacatcctagagaaaccctcattccttaaagattaaaaataaa\n"
"gacttgctgtctgtaagggattggattatcctatttgagaaattctgtta\n"
"tccagaatggcttaccccacaatgctgaaaagtgtgtaccgtaatctcaa\n"
"agcaagctcctcctcagacagagaaacaccagccgtcacaggaagcaaag\n"
"aaattggcttcacttttaaggtgaatccagaacccagatgtcagagctcc\n"
"aagcactttgctctcagctccacGCAGCTGCTTTAGGAGCCACTCATGaG\n"
"</PRE></TT>\n"
"The + between the coordinates in the fasta header indicates \n"
"this is on the positive strand.  \n"
);
}

#define ORGFORM_KEEP_ORG "document.orgForm.org.value = " \
    " document.mainForm.org.options[document.mainForm.org.selectedIndex].value; "
#define ORGFORM_KEEP_DB " document.orgForm.db.value = " \
    " document.mainForm.db.options[document.mainForm.db.selectedIndex].value; "
#define ORGFORM_KEEP_PARAMS \
    " document.orgForm.wp_f.value = document.mainForm.wp_f.value; " \
    " document.orgForm.wp_r.value = document.mainForm.wp_r.value; " \
    " document.orgForm.wp_size.value = document.mainForm.wp_size.value; " \
    " document.orgForm.wp_perfect.value = document.mainForm.wp_perfect.value; " \
    " document.orgForm.wp_good.value = document.mainForm.wp_good.value; "
#define ORGFORM_RESET_DB " document.orgForm.db.value = 0; "
#define ORGFORM_RESET_TARGET " document.orgForm.wp_target.value = \"\"; "
#define ORGFORM_SUBMIT " document.orgForm.submit();"


void showGenomes(char *genome, struct pcrServer *serverList)
/* Put up drop-down list with genomes on it. */
{
struct hash *uniqHash = hashNew(8);
struct pcrServer *server;
char *onChangeText = 
    ORGFORM_KEEP_PARAMS 
    ORGFORM_KEEP_ORG
    ORGFORM_RESET_DB
    ORGFORM_RESET_TARGET
    ORGFORM_SUBMIT 
    ;

printf("<SELECT NAME=\"org\" id='org'>\n");
jsOnEventById("change", "org", onChangeText);
for (server = serverList; server != NULL; server = server->next)
    {
    if (!hashLookup(uniqHash, server->genome))
        {
	hashAdd(uniqHash, server->genome, NULL);
	printf("  <OPTION%s VALUE=\"%s\">%s</OPTION>\n", 
	    (sameWord(genome, server->genome) ? " SELECTED" : ""), 
	    server->genome, hubConnectSkipHubPrefix(server->genome));
	}
    }
printf("</SELECT>\n");
hashFree(&uniqHash);
}

void showAssemblies(char *genome, char *db, struct pcrServer *serverList,
		    boolean submitOnClick)
/* Put up drop-down list with assemblies on it. */
{
struct pcrServer *server;
char *onChangeText =
    ORGFORM_KEEP_PARAMS 
    ORGFORM_KEEP_ORG
    ORGFORM_KEEP_DB
    ORGFORM_RESET_TARGET
    ORGFORM_SUBMIT 
    ;

printf("<SELECT NAME=\"db\" id='db'>\n");
if (submitOnClick)
    jsOnEventById("change", "db", onChangeText);
for (server = serverList; server != NULL; server = server->next)
    {
    if (sameWord(genome, server->genome))
	printf("  <OPTION%s VALUE=%s>%s</OPTION>\n", 
	    (sameString(db, server->db) ? " SELECTED" : ""), 
	    server->db, server->description);
    }
printf("</SELECT>\n");
}

void showTargets(char *target, struct targetPcrServer *serverList)
/* Put up drop-down list with targets on it. */
{
struct targetPcrServer *server;

printf("<SELECT NAME=\"wp_target\">\n");
printf("  <OPTION%s VALUE=genome>genome assembly</OPTION>\n", 
       (sameString(target, "genome") ? " SELECTED" : ""));
for (server = serverList; server != NULL; server = server->next)
    {
    printf("  <OPTION%s VALUE=%s>%s</OPTION>\n", 
	   (sameString(target, server->targetDb->name) ? " SELECTED" : ""), 
	   server->targetDb->name, server->targetDb->description);
    }
printf("</SELECT>\n");
}

void redoDbAndOrgIfNoServer(struct pcrServer *serverList, char **pDb, char **pOrg)
/* Check that database and organism are on our serverList.  If not, then update
 * them to first thing that is. */
{
struct pcrServer *server, *orgServer = NULL;
char *organism = *pOrg;
char *db = *pDb;
boolean gotDb = FALSE;

/*  Find first server for our organism */
for (server = serverList; server != NULL; server = server->next)
    {
    if (sameString(server->genome, organism))
         {
	 orgServer = server;
	 break;
	 }
    }

/* If no server, change our organism to the one of the first server in list. */
if (orgServer == NULL)
    {
    orgServer = serverList;
    *pOrg = organism = orgServer->genome;
    }

/* Search for our database. */
for (server = serverList; server != NULL; server = server->next)
    {
    if (sameString(db, server->db))
        {
	gotDb = TRUE;
	break;
	}
    }

/* If no server for db, change db. */
if (!gotDb)
    {
    if (differentString(db, orgServer->db))
	printf("<HR><P><EM><B>Note:</B> In-Silico PCR is not available for %s %s; "
	       "defaulting to %s %s</EM></P><HR>\n",
	       hGenome(db), hFreezeDate(db), organism, hFreezeDate(orgServer->db));
    *pDb = db = orgServer->db;
    }
}

void doGetPrimers(char *db, char *organism, struct pcrServer *serverList,
	char *fPrimer, char *rPrimer, int maxSize, int minPerfect, int minGood,
	boolean flipReverse)
/* Put up form to get primers. */
{
redoDbAndOrgIfNoServer(serverList, &db, &organism);
struct sqlConnection *conn = hConnectCentral();
boolean gotTargetDb = sqlTableExists(conn, "targetDb");
hDisconnectCentral(&conn);


printf("<FORM ACTION=\"../cgi-bin/hgPcr\" METHOD=\"GET\" NAME=\"mainForm\">\n");
cartSaveSession(cart);

printf("<TABLE BORDER=0 WIDTH=\"96%%\" COLS=7><TR>\n");

printf("%s", "<TD><CENTER>\n");
printf("Genome:<BR>");
showGenomes(organism, serverList);
printf("%s", "</TD>\n");

printf("%s", "<TD><CENTER>\n");
printf("Assembly:<BR>");
showAssemblies(organism, db, serverList, gotTargetDb);
printf("%s", "</TD>\n");

if (gotTargetDb)
    {
    struct targetPcrServer *targetServerList = getTargetServerList(db, NULL);
    if (targetServerList != NULL)
	{
	char *target = cartUsualString(cart, "wp_target", "genome");
	printf("%s", "<TD><CENTER>\n");
	printf("Target:<BR>");
	showTargets(target, targetServerList);
	printf("%s", "</TD>\n");
	}
    else
	cgiMakeHiddenVar("wp_target", "genome");
    }
else
    cgiMakeHiddenVar("wp_target", "genome");

printf("%s", "<TD COLWIDTH=2><CENTER>\n");
printf("Forward Primer:<BR>");
cgiMakeTextVar("wp_f", fPrimer, 22);
printf("%s", "</TD>\n");

printf("%s", "<TD><CENTER COLWIDTH=2>\n");
printf(" Reverse Primer:<BR>");
cgiMakeTextVar("wp_r", rPrimer, 22);
printf("%s", "</TD>\n");

printf("%s", "<TD><CENTER>\n");
printf("&nbsp;<BR>");
cgiMakeButton("Submit", "submit");
printf("%s", "</TD>\n");

printf("</TR></TABLE><BR>");

printf("<TABLE BORDER=0 WIDTH=\"96%%\" COLS=4><TR>\n");
printf("%s", "<TD><CENTER>\n");
printf("Max Product Size: ");
cgiMakeIntVar("wp_size", maxSize, 5);
printf("%s", "</TD>\n");

printf("%s", "<TD><CENTER>\n");
printf(" Min Perfect Match: ");
cgiMakeIntVar("wp_perfect", minPerfect, 2);
printf("%s", "</TD>\n");

printf("%s", "<TD><CENTER>\n");
printf(" Min Good Match: ");
cgiMakeIntVar("wp_good", minGood, 2);
printf("%s", "</TD>\n");

printf("%s", "<TD><CENTER>\n");
printf(" Flip Reverse Primer: ");
cgiMakeCheckBox("wp_flipReverse", flipReverse);
printf("%s", "</TD>\n");
printf("</TR></TABLE><BR>");

printf("</FORM>\n");

/* Put up a second form who's sole purpose is to preserve state
 * when the user flips the genome button. */
printf("<FORM ACTION=\"../cgi-bin/hgPcr\" METHOD=\"GET\" NAME=\"orgForm\">"
       "<input type=\"hidden\" name=\"wp_target\" value=\"\">\n"
       "<input type=\"hidden\" name=\"db\" value=\"\">\n"
       "<input type=\"hidden\" name=\"org\" value=\"\">\n"
       "<input type=\"hidden\" name=\"wp_f\" value=\"\">\n"
       "<input type=\"hidden\" name=\"wp_r\" value=\"\">\n"
       "<input type=\"hidden\" name=\"wp_size\" value=\"\">\n"
       "<input type=\"hidden\" name=\"wp_perfect\" value=\"\">\n"
       "<input type=\"hidden\" name=\"wp_good\" value=\"\">\n"
       "<input type=\"hidden\" name=\"wp_showPage\" value=\"true\">\n");
cartSaveSession(cart);
printf("</FORM>\n");
webNewSection("About In-Silico PCR");
doHelp();
printf("%s", "<P><H3>Author</H3>\n");
printf("%s", "<P>In-Silico PCR was written by "
"<A HREF=\"mailto:kent@soe.ucsc.edu\">Jim Kent</A>.\n"
"Interactive use on this web server is free to all.\n"
"Sources and executables to run batch jobs on your own server are available free\n"
"for academic, personal, and non-profit purposes.  Non-exclusive commercial\n"
"licenses are also available.  Contact Jim for details.</P>\n");
}

void writePrimers(struct gfPcrOutput *gpo, char *fileName)
/* Write primer sequences to file.  Look at only the first gpo because there
 * is only one set of primers in the input form. */
{
if (gpo == NULL)
    return;
FILE *f = mustOpen(fileName, "w");
fprintf(f, "%s\t%s\n", gpo->fPrimer, gpo->rPrimer);
carefulClose(&f);
}

void writePcrResultTrack(struct gfPcrOutput *gpoList, char *db, char *target)
/* Write trash files and store their name in a cart variable. */
{
char *cartVar = pcrResultCartVar(db);
struct tempName bedTn, primerTn;
char buf[2048];
trashDirFile(&bedTn, "hgPcr", "hgPcr", ".psl");
trashDirFile(&primerTn, "hgPcr", "hgPcr", ".txt");
gfPcrOutputWriteAll(gpoList, "psl", NULL, bedTn.forCgi);
writePrimers(gpoList, primerTn.forCgi);
if (isNotEmpty(target))
    safef(buf, sizeof(buf), "%s %s %s", bedTn.forCgi, primerTn.forCgi, target);
else
    safef(buf, sizeof(buf), "%s %s", bedTn.forCgi, primerTn.forCgi);
cartSetString(cart, cartVar, buf);
}

static void printHelpLinks(struct gfPcrOutput *gpoList) {
    /* print links to our docs for special chromosome names */
    // if you modify this, also modify hgBlat.c:showAliPlaces, which implements a similar feature, for hgBlat
    boolean isAlt = FALSE;
    boolean isFix = FALSE;
    boolean isRandom = FALSE;
    boolean isChrUn = FALSE;

    if (gpoList != NULL)
        {
        struct gfPcrOutput *gpo;
        for (gpo = gpoList;  gpo != NULL;  gpo = gpo->next)
            {
            char *seq = gpo->seqName;
            if (endsWith(seq, "_fix"))
                isFix = TRUE;
            else if (endsWith(seq, "_alt"))
                isAlt = TRUE;
            else if (endsWith(seq, "_random"))
                isRandom = TRUE;
            else if (startsWith(seq, "chrUn"))
                isChrUn = TRUE;
            }
        }

    if (isFix || isRandom || isAlt || isChrUn)
        webNewSection("Notes on the results above");

    if (isFix)
        printf("<A target=_blank HREF=\"../FAQ/FAQdownloads#downloadFix\">What is chrom_fix?</A><BR>");
    if (isAlt)
        printf("<A target=_blank HREF=\"../FAQ/FAQdownloads#downloadAlt\">What is chrom_alt?</A><BR>");
    if (isRandom)
        printf("<A target=_blank HREF=\"../FAQ/FAQdownloads#download10\">What is chrom_random?</A><BR>");
    if (isChrUn)
        printf("<A target=_blank HREF=\"../FAQ/FAQdownloads#download11\">What is a chrUn sequence?</A><BR>");
}

void doQuery(struct pcrServer *server, struct gfPcrInput *gpi,
	     int maxSize, int minPerfect, int minGood)
/* Send a query to a genomic assembly PCR server and print the results. */
{
struct gfConnection *conn = gfConnect(server->host, server->port,
                                      trackHubDatabaseToGenome(server->db), server->genomeDataDir);
struct gfPcrOutput *gpoList =
    gfPcrViaNet(conn, server->seqDir, gpi,
		maxSize, minPerfect, minGood);


if (gpoList != NULL)
    {
    char urlFormat[2048];
    safef(urlFormat, sizeof(urlFormat), "%s?%s&db=%s&position=%%s:%%d-%%d"
	  "&hgPcrResult=pack", 
	  hgTracksName(), cartSidUrlString(cart), server->db);
    printf("<TT><PRE>");
    gfPcrOutputWriteAll(gpoList, "fa", urlFormat, "stdout");
    printf("</PRE></TT>");
    
    printHelpLinks(gpoList);
    writePcrResultTrack(gpoList, server->db, NULL);
    }
else
    {
    printf("No matches to %s %s in %s %s", gpi->fPrimer, gpi->rPrimer, 
	   server->genome, server->description);
    }
gfDisconnect(&conn);
}

void doTargetQuery(struct targetPcrServer *server, struct gfPcrInput *gpi,
		   int maxSize, int minPerfect, int minGood)
/* Send a query to a non-genomic target PCR server and print the results. */
{
struct gfConnection *conn = gfConnect(server->host, server->port, NULL, NULL);
struct gfPcrOutput *gpoList;
char seqDir[PATH_LEN];
splitPath(server->targetDb->seqFile, seqDir, NULL, NULL);
if (endsWith("/", seqDir))
    seqDir[strlen(seqDir) - 1] = '\0';
<<<<<<< HEAD
gpoList = gfPcrViaNet(conn, seqDir, gpi, maxSize, minPerfect, minGood);
=======
gpoList = gfPcrViaNet(server->host, server->port, seqDir, gpi,
		      maxSize, minPerfect, minGood);

>>>>>>> b5ba1cd9
if (gpoList != NULL)
    {
    struct gfPcrOutput *gpo;
    char urlFormat[2048];
    printf("The sequences and coordinates shown below are from %s, "
	   "not from the genome assembly.  The links lead to the "
	   "Genome Browser at the position of the entire target "
	   "sequence.<BR>\n",
	   server->targetDb->description);
    printf("<TT><PRE>");
    for (gpo = gpoList;  gpo != NULL;  gpo = gpo->next)
	{
	/* Not used as a format here; we modify the name used for position: */
	safef(urlFormat, sizeof(urlFormat), "%s?%s&db=%s&position=%s"
	      "&hgPcrResult=pack", 
	      hgTracksName(), cartSidUrlString(cart), server->targetDb->db,
	      pcrResultItemAccession(gpo->seqName));
	if (gpo->strand == '-')
	    printf("<EM>Warning: this amplification is on the reverse-"
		   "complement of %s</EM>.\n", gpo->seqName);
	gfPcrOutputWriteOne(gpo, "fa", urlFormat, stdout);
	printf("\n");
	}

    printf("</PRE></TT>");
    writePcrResultTrack(gpoList, server->targetDb->db, server->targetDb->name);
    }
else
    {
    printf("No matches to %s %s in %s", gpi->fPrimer, gpi->rPrimer, 
	   server->targetDb->description);
    }
gfDisconnect(&conn);
}

boolean doPcr(struct pcrServer *server, struct targetPcrServer *targetServer,
	char *fPrimer, char *rPrimer, 
	int maxSize, int minPerfect, int minGood, boolean flipReverse)
/* Do the PCR, and show results. */
{
struct errCatch *errCatch = errCatchNew();
boolean ok = FALSE;

hgBotDelay();
if (flipReverse)
    reverseComplement(rPrimer, strlen(rPrimer));
if (errCatchStart(errCatch))
    {
    struct gfPcrInput *gpi;

    AllocVar(gpi);
    gpi->fPrimer = fPrimer;
    gpi->rPrimer = rPrimer;
    if (server != NULL)
	doQuery(server, gpi, maxSize, minPerfect, minGood);
    if (targetServer != NULL)
	doTargetQuery(targetServer, gpi, maxSize, minPerfect, minGood);
    ok = TRUE;
    }
errCatchEnd(errCatch);
if (errCatch->gotError)
    warn("%s", errCatch->message->string);
errCatchFree(&errCatch); 
if (flipReverse)
    reverseComplement(rPrimer, strlen(rPrimer));
webNewSection("Primer Melting Temperatures");
printf("<TT>");
printf("<B>Forward:</B> %4.1f C %s<BR>\n", oligoTm(fPrimer, 50.0, 50.0), fPrimer);
printf("<B>Reverse:</B> %4.1f C %s<BR>\n", oligoTm(rPrimer, 50.0, 50.0), rPrimer);
printf("</TT>");
printf("The temperature calculations are done assuming 50 mM salt and 50 nM annealing "
       "oligo concentration.  The code to calculate the melting temp comes from "
       "<A HREF=\"http://frodo.wi.mit.edu/primer3/input.htm\" target=_blank>"
       "Primer3</A>.");
webNewSection("Help");
printf("<a href='../FAQ/FAQblat.html#blat1c'>What is chr_alt & chr_fix?</a><BR>");
printf("<a href='../FAQ/FAQblat.html#blat5'>Replicating in-Silico PCR results on local machine</a>");
return ok;
}

void dispatch()
/* Look at input variables and figure out which page to show. */
{
char *db, *organism;
int maxSize = 4000;
int minPerfect = 15;
int minGood = 15;
char *fPrimer = cartUsualString(cart, "wp_f", "");
char *rPrimer = cartUsualString(cart, "wp_r", "");
boolean flipReverse = cartUsualBoolean(cart, "wp_flipReverse", FALSE);
struct pcrServer *serverList = getServerList();

getDbAndGenome(cart, &db, &organism, oldVars);

/* Get variables. */
maxSize = cartUsualInt(cart, "wp_size", maxSize);
minPerfect = cartUsualInt(cart, "wp_perfect", minPerfect);
minGood = cartUsualInt(cart, "wp_good", minGood);
if (minPerfect < 15)
     minPerfect = 15;
if (minGood < minPerfect)
     minGood = minPerfect;

/* Decide based on transient variables what page to put up. 
 * By default put up get primer page. */
if (isNotEmpty(fPrimer) && isNotEmpty(rPrimer) &&
	!cartVarExists(cart, "wp_showPage"))
    {
    struct pcrServer *server = NULL;
    struct targetPcrServer *targetServer = NULL;
    char *target = cartUsualString(cart, "wp_target", "genome");
    if (isEmpty(target) || sameString(target, "genome"))
	server = findServer(db, serverList);
    else
	{
	targetServer = getTargetServerList(db, target);
	if (targetServer == NULL)
	    errAbort("Can't find targetPcr server for db=%s, target=%s",
		     db, target);
	}

    fPrimer = gfPcrMakePrimer(fPrimer);
    rPrimer = gfPcrMakePrimer(rPrimer);
    if (doPcr(server, targetServer, fPrimer, rPrimer,
	      maxSize, minPerfect, minGood, flipReverse))
         return;
    }
doGetPrimers(db, organism, serverList,
	fPrimer, rPrimer, maxSize, minPerfect, minGood, flipReverse);
}

void doMiddle(struct cart *theCart)
/* Write header and body of html page. */
{
cart = theCart;
dnaUtilOpen();
cartWebStart(cart, NULL, "UCSC In-Silico PCR");
dispatch();
cartWebEnd();
}


char *excludeVars[] = {"Submit", "submit", "wp_f", "wp_r", "wp_showPage", NULL};

int main(int argc, char *argv[])
/* Process command line. */
{
long enteredMainTime = clock1000();
oldVars = hashNew(10);
cgiSpoof(&argc, argv);
cartEmptyShell(doMiddle, hUserCookie(), excludeVars, oldVars);
cgiExitTime("hgPcr", enteredMainTime);
return 0;
}
<|MERGE_RESOLUTION|>--- conflicted
+++ resolved
@@ -600,13 +600,8 @@
 splitPath(server->targetDb->seqFile, seqDir, NULL, NULL);
 if (endsWith("/", seqDir))
     seqDir[strlen(seqDir) - 1] = '\0';
-<<<<<<< HEAD
 gpoList = gfPcrViaNet(conn, seqDir, gpi, maxSize, minPerfect, minGood);
-=======
-gpoList = gfPcrViaNet(server->host, server->port, seqDir, gpi,
-		      maxSize, minPerfect, minGood);
-
->>>>>>> b5ba1cd9
+
 if (gpoList != NULL)
     {
     struct gfPcrOutput *gpo;
