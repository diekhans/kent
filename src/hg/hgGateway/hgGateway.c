--- conflicted
+++ resolved
@@ -9,17 +9,12 @@
 #include "hdb.h"
 
 struct cart *cart;
-<<<<<<< HEAD
-=======
 struct hash *oldVars = NULL;
->>>>>>> 0a1995bc
 
 void hgGateway()
 /* hgGateway - Human Genome Browser Gateway. */
 {
 char *db = cartUsualString(cart, "db", hGetDb());
-<<<<<<< HEAD
-=======
 char *oldDb = hashFindVal(oldVars, "db");
 char *defaultPosition = "USP18";
 char *position = cartUsualString(cart, "position", defaultPosition);
@@ -27,7 +22,6 @@
 if (oldDb != NULL && !sameString(db, oldDb))
     position = defaultPosition;
 
->>>>>>> 0a1995bc
 puts(
 "<FORM ACTION=\"../cgi-bin/hgTracks\" METHOD=\"POST\" ENCTYPE=\"multipart/form-data\">\n"
 "<CENTER>"
@@ -45,12 +39,8 @@
      "browser user interface settings to their defaults.");
 printf("</P><CENTER>");
 printf("position ");
-<<<<<<< HEAD
-cgiMakeTextVar("position", cartUsualString(cart, "position", "SFRS4"), 30);
-=======
 cartSaveSession(cart);
 cgiMakeTextVar("position", position, 30);
->>>>>>> 0a1995bc
 printf(" pixel width ");
 cgiMakeIntVar("pix", cartUsualInt(cart, "pix", 610), 4);
 printf(" ");
@@ -166,11 +156,7 @@
 /* Set up pretty web display and save cart in global. */
 {
 cart = theCart;
-<<<<<<< HEAD
-cartWebStart("Human Genome Browser Gateway");
-=======
 cartWebStart("UCSC Genome Browser Gateway");
->>>>>>> 0a1995bc
 hgGateway();
 webEnd();
 cartHtmlEnd();
@@ -183,10 +169,6 @@
 {
 oldVars = hashNew(8);
 cgiSpoof(&argc, argv);
-<<<<<<< HEAD
-cartEmptyShell(doMiddle, "hguid", excludeVars);
-=======
 cartEmptyShell(doMiddle, "hguid", excludeVars, oldVars);
->>>>>>> 0a1995bc
 return 0;
 }