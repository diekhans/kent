// hgTracks.js - Javascript for use in hgTracks CGI

// Copyright (C) 2008 The Regents of the University of California

// "use strict";
// Don't complain about line break before '||' etc:
/* jshint -W014 */
/* jshint esnext: true */


var debug = false;

/* Data passed in from CGI via the hgTracks object:
 *
 * string cgiVersion      // CGI_VERSION
 * string chromName       // current chromosome
 * int winStart           // genomic start coordinate (0-based, half-open)
 * int winEnd             // genomic end coordinate
 * int newWinWidth        // new width (in bps) if user clicks on the top ruler
 * boolean revCmplDisp    // true if we are in reverse display
 * int insideX            // width of side-bar (in pixels)
 * int rulerClickHeight   // height of ruler (in pixels) - zero if ruler is hidden
 * boolean inPlaceUpdate  // true if in-place-update is turned on
 * int imgBox*            // various drag-scroll values
 * boolean measureTiming  // true if measureTiming is on
 * Object trackDb         // hash of trackDb entries for tracks which are visible on current page
 * string highlight       // highlight string, in format chrom#start#end#color|chrom2#start2#end2#color2|...
 * string prevHlColor     // the last highlight color that the user picked
 */

/* IE11 compatibility - IE doesn't have string startsWith and never will */
if (!String.prototype.startsWith) {
  String.prototype.startsWith = function(searchString, position) {
    position = position || 0;
    return this.indexOf(searchString, position) === position;
  };
}

function initVars()
{  // There are various entry points, so we call initVars in several places to make sure all is well
    if (typeof(hgTracks) !== "undefined" && !genomePos.original) {
        // remember initial position and size so we can restore it if user cancels
        genomePos.original = genomePos.getOriginalPos();
        genomePos.originalSize = $('#size').text().replace(/,/g, ""); // strip out any commas
        dragSelect.originalCursor = jQuery('body').css('cursor');

        imageV2.imgTbl = $('#imgTbl');
        // imageV2.enabled === true unless: advancedJavascript===false, or trackSearch, or config pg
        imageV2.enabled = (imageV2.imgTbl && imageV2.imgTbl.length > 0);

        // jQuery load function with stuff to support drag selection in track img
        if (theClient.isSafari()) {
            // Safari has the following bug: if we update the hgTracks map dynamically,
            // the browser ignores the changes (even though if you look in the DOM the changes
            // are there). So we have to do a full form submission when the user changes
            // visibility settings or track configuration.
            // As of 5.0.4 (7533.20.27) this is problem still exists in safari.
            // As of 5.1 (7534.50) this problem appears to have been fixed - unfortunately,
            // logs for 7/2011 show vast majority of safari users are pre-5.1 (5.0.5 is by far
            // the most common).
            //
            // Early versions of Chrome had this problem too, but this problem went away
            // as of Chrome 5.0.335.1 (or possibly earlier).
            //
            // KRR/JAT 2/2016:
            // This Safari issue is likely resolved in all current versions.  However the test
            // for version had been failing, likely for some time now.
            // (As of 9.0.9, possibly earlier, the 3rd part of the version is included in the
            // user agent string, so must be accounted for in string match)
            // Consequences were that page refresh was used instead of img update (e.g. 
            // for drag-zoom).  And UI dialog was unable to update (e.g. via Apply button).
            imageV2.mapIsUpdateable = false;
            var reg = new RegExp("Version\/([0-9]+.[0-9]+)(.[0-9]+)? Safari");
            var a = reg.exec(navigator.userAgent);
            if (a && a[1]) {
                var version = Number(a[1]);
                if (version >= 5.1) {
                    imageV2.mapIsUpdateable = true;
                }
            }
        }
        imageV2.inPlaceUpdate = hgTracks.inPlaceUpdate && imageV2.mapIsUpdateable;
    }
}

  /////////////////////////////////////
 ////////// Genomic position /////////
/////////////////////////////////////
var genomePos = {

    original: null,
    originalSize: 0,

    linkFixup: function (pos, id, reg, endParamName)
    {   // fixup external links (e.g. ensembl)
        var ele = $(document.getElementById(id));
        if (ele.length) {
            var link = ele.attr('href');
            var a = reg.exec(link);
            if (a && a[1]) {
                ele.attr('href', a[1] + pos.start + "&" + endParamName + "=" + pos.end);
            }
        }
    },

    setByCoordinates: function (chrom, start, end)
    {
        var newPosition = chrom + ":" + start + "-" + end;
        genomePos.set(newPosition, end - start + 1);
        return newPosition;
    },

    getElement: function ()
    {
    // Return position box object
        var tags = document.getElementsByName("position");
        // There are multiple tags with name === "position" (the visible position text input
        // and a hidden with id='positionHidden'); we return value of visible element.
        for (var i = 0; i < tags.length; i++) {
                var ele = tags[i];
                if (ele.id !== "positionHidden") {
                    return ele;
                }
        }
        return null;
    },

    get: function ()
    {
    // Return current value of position box
        var ele = genomePos.getElement();
        if (ele) {
            return ele.value;
        }
        return null;
    },

    getOriginalPos: function ()
    {
        return genomePos.original || genomePos.get();
    },

    revertToOriginalPos: function ()
    {
    // undo changes to position (i.e. after user aborts a drag-and-select).
        this.set(this.original, this.originalSize);
    },

    undisguisePosition: function(position) // UN-DISGUISE VMODE
    {   // find the virt position
        //  position should be real chrom span
        var pos = parsePosition(position);
        if (!pos)
            return position; // some parsing error, return original
        var start = pos.start - 1;
        var end = pos.end;
        var chromName = hgTracks.windows[0].chromName;
        if (pos.chrom !== chromName)
            return position; // return original
        var newStart = -1;
        var newEnd = -1;
        var lastW = null;
        var windows = null;
        for (j=0; j < 3; ++j) {
            if (j === 0) windows = hgTracks.windowsBefore;
            if (j === 1) windows = hgTracks.windows;
            if (j === 2) windows = hgTracks.windowsAfter;
            for (i=0,len=windows.length; i < len; ++i) {
                var w = windows[i];
                //  double check chrom is same thoughout all windows, otherwise warning, return original value
                if (w.chromName != chromName) {
                    return position; // return original
                }
                // check that the regions are ascending and non-overlapping
                if (lastW && w.winStart < lastW.winEnd) {
                    return position; // return original
                }
                // overlap with position?
                //  if intersection, 
                if (w.winEnd > start && end > w.winStart) {
                    var s = Math.max(start, w.winStart);
                    var e = Math.min(end, w.winEnd);
                    var cs = s - w.winStart + w.virtStart;
                    var ce = e - w.winStart + w.virtStart;
                    if (newStart === -1)
                        newStart = cs;
                    newEnd = ce;
                }
                lastW = w;
            }
        }
        //  return new virt undisguised position as a string
        var newPos = "multi:" + (newStart+1) + "-" + newEnd;
        return newPos;
    },

    disguiseSize: function(position) // DISGUISE VMODE
    {   // find the real size of the windows spanned
        //  position should be a real chrom span
        var pos = parsePosition(position);
        if (!pos)
            return 0;
        var start = pos.start - 1;
        var end = pos.end;
        var newSize = 0;
        var windows = null;
        for (j=0; j < 3; ++j) {
            if (j === 0) windows = hgTracks.windowsBefore;
            if (j === 1) windows = hgTracks.windows;
            if (j === 2) windows = hgTracks.windowsAfter;
            for (i=0,len=windows.length; i < len; ++i) {
                var w = windows[i];
                // overlap with position?
                //  if intersection, 
                if (w.winEnd > start && end > w.winStart) {
                    var s = Math.max(start, w.winStart);
                    var e = Math.min(end, w.winEnd);
                    newSize += (e - s);
                }
            }
        }
        //  return real size of the disguised position 
        return newSize;
    },

    disguisePosition: function(position) // DISGUISE VMODE
    {   // find the single-chrom range spanned
        //  position should be virt
        var pos = parsePosition(position);
        if (!pos)
            return position; // some parsing error, return original
        var start = pos.start - 1;
        var end = pos.end;
        var chromName = hgTracks.windows[0].chromName;
        var newStart = -1;
        var newEnd = -1;
        var lastW = null;
        var windows = null;
        for (j=0; j < 3; ++j) {
            if (j === 0) windows = hgTracks.windowsBefore;
            if (j === 1) windows = hgTracks.windows;
            if (j === 2) windows = hgTracks.windowsAfter;
            for (i=0,len=windows.length; i < len; ++i) {
                var w = windows[i];
                //  double check chrom is same thoughout all windows, otherwise warning, return original value
                if (w.chromName != chromName) {
                    return position; // return undisguised original
                }
                // check that the regions are ascending and non-overlapping
                if (lastW && w.winStart < lastW.winEnd) {
                    return position; // return undisguised original
                }
                // overlap with position?
                //  if intersection, 
                if (w.virtEnd > start && end > w.virtStart) {
                    var s = Math.max(start, w.virtStart);
                    var e = Math.min(end, w.virtEnd);
                    var cs = s - w.virtStart + w.winStart;
                    var ce = e - w.virtStart + w.winStart;
                    if (newStart === -1)
                        newStart = cs;
                    newEnd = ce;
                }
                lastW = w;
            }
        }
        //  return new non-virt disguised position as a string
        var newPos = chromName + ":" + (newStart+1) + "-" + newEnd;
        return newPos;
    },

    set: function (position, size)
    {   // Set value of position and size (in hiddens and input elements).
        // We assume size has already been commified.
        // Either position or size may be null.

        // stack dump  // DEBUG
        //console.trace();
        // NOT work on safari
        //var obj = {};
        //Error.captureStackTrace(obj);
        //warn("genomePos.set() called "+obj.stack);

        position = position.replace(/,/g, ""); // strip out any commas
        position.replace("virt:", "multi:");

        if (position) {
            // DISGUISE VMODE
            //warn("genomePos.set() called, position = "+position);
            if (hgTracks.virtualSingleChrom && (position.search("multi:")===0)) {
                var newPosition = genomePos.disguisePosition(position);
                //warn("genomePos.set() position = "+position+", newPosition = "+newPosition);
                position = newPosition;
            }
        }
        if (position) {
            // There are multiple tags with name === "position"
            // (one in TrackHeaderForm and another in TrackForm).
            var tags = document.getElementsByName("position");
            for (var i = 0; i < tags.length; i++) {
                var ele = tags[i];
                ele.value = position;
            }
        }
        var pos = parsePosition(position);
        if ($('#positionDisplay').length) {
            // add commas to positionDisplay
            var commaPosition = position;
            if (pos)
                commaPosition = pos.chrom+":"+commify(pos.start)+"-"+commify(pos.end);  
            $('#positionDisplay').text(commaPosition);
        }
        if (size) {
            if (hgTracks.virtualSingleChrom && (position.search("multi:")!==0)) {
                var newSize = genomePos.disguiseSize(position);
                //warn("genomePos.set() position = "+position+", newSize = "+newSize);
                if (newSize > 0)
                    size = newSize;
            }
            $('#size').text(commify(size)); // add commas
        }
        if (pos) {
            // fixup external static links on page'

            // Example ensembl link:
            // http://www.ensembl.org/Homo_sapiens/contigview?chr=21&start=33031934&end=33041241
            genomePos.linkFixup(pos, "ensemblLink", new RegExp("(.+start=)[0-9]+"), "end");

            // Example NCBI Map Viewer link (obsolete):
            // https://www.ncbi.nlm.nih.gov/mapview/maps.cgi?taxid=9606&CHR=21&BEG=33031934&END=33041241
            genomePos.linkFixup(pos, "ncbiLink", new RegExp("(.+BEG=)[0-9]+"), "END");

            // Example NCBI Genome Data Viewer link
            // https://www.ncbi.nlm.nih.gov/genome/gdv/browser/?id=GCF_000001405.37&chr=4&from=45985744&to=45991655&context=genome
            genomePos.linkFixup(pos, "ncbiLink", new RegExp("(.+from=)[0-9]+"), "to");

            // Example medaka link: 
            // http://utgenome.org/medakabrowser_ens_jump.php?revision=version1.0&chr=chromosome18&start=14435198&end=14444829
            genomePos.linkFixup(pos, "medakaLink", new RegExp("(.+start=)[0-9]+"), "end");

            var link;
            var reg;
            var a;
            if ($('#wormbaseLink').length) {
                // e.g. http://www.wormbase.org/db/gb2/gbrowse/c_elegans?name=II:14646301-14667800
                link = $('#wormbaseLink').attr('href');
                reg = new RegExp("(.+:)[0-9]+");
                a = reg.exec(link);
                if (a && a[1]) {
                    $('#wormbaseLink').attr('href', a[1] + pos.start + "-" + pos.end);
                }
            }
            // Fixup DNA link; e.g.: 
            // hgc?hgsid=2999470&o=114385768&g=getDna&i=mixed&c=chr7&l=114385768&r=114651696&db=panTro2&hgsid=2999470
            if ($('#dnaLink').length) {
                link = $('#dnaLink').attr('href');
                reg = new RegExp("(.+&o=)[0-9]+.+&db=[^&]+(.*)");
                a = reg.exec(link);
                if (a && a[1]) {
                    var url = a[1] + (pos.start - 1) + "&g=getDna&i=mixed&c=" + pos.chrom;
                    url += "&l=" + (pos.start - 1) + "&r=" + pos.end + "&db=" + getDb() + a[2];
                    $('#dnaLink').attr('href', url);
                }
            }
        }
        if (!imageV2.backSupport)
            imageV2.markAsDirtyPage();
    },

    getXLimits : function(img, slop) {
        // calculate the min/max x position for drag-select, such that user cannot drag into the label area
        var imgWidth = jQuery(img).width();
        var imgOfs = jQuery(img).offset();
        var leftX = hgTracks.revCmplDisp ?  imgOfs.left - slop :
                                            imgOfs.left + hgTracks.insideX - slop;
        var rightX = hgTracks.revCmplDisp ? imgOfs.left + imgWidth - hgTracks.insideX + slop :
                                            imgOfs.left + imgWidth + slop;

        return [leftX, rightX];
    },

    check: function (img, selection)
    {   // return true if user's selection is still w/n the img (including some slop).
        var imgWidth = jQuery(img).width();
        var imgHeight = jQuery(img).height();
        var imgOfs = jQuery(img).offset();
        var slop = 10;

        // No need to check the x limits anymore, as imgAreaSelect is doing that now.
        return  (  (selection.event.pageY >= (imgOfs.top - slop))
                && (selection.event.pageY <  (imgOfs.top + imgHeight + slop)));
    },

    pixelsToBases: function (img, selStart, selEnd, winStart, winEnd, addHalfBp)
    {   // Convert image coordinates to chromosome coordinates
        var imgWidth = jQuery(img).width() - hgTracks.insideX;
        var width = hgTracks.winEnd - hgTracks.winStart;
        var mult = width / imgWidth;   // mult is bp/pixel multiplier
 
        // where does a bp position start on the screen?
        // For things like drag-select, if the user ends just before the nucleotide itself, do not count
        // the nucleotide itself as selected. But for things like clicks onto
        // a selection, if the user right-clicks just before the middle of the
        // nucleotide, we certainly want to use this position.
        var halfBpWidth = 0;
        if (addHalfBp)
            halfBpWidth = (imgWidth / width) / 2; // how many pixels does one bp take up;

        var startDelta;   // startDelta is how many bp's to the right/left
        var x1;

        // The magic number three appear at another place in the code 
        // as LEFTADD. It was originally annotated as "borders or cgi item calc
        // ?" by Larry. It has to be used when going any time when converting 
        // between pixels and coordinates.
        selStart -= 3;
        selEnd -= 3;

        if (hgTracks.revCmplDisp) {
            x1 = Math.min(imgWidth, selStart);
            startDelta = Math.floor(mult * (imgWidth - x1 - halfBpWidth));
        } else {
            x1 = Math.max(hgTracks.insideX, selStart);
            startDelta = Math.floor(mult * (x1 - hgTracks.insideX + halfBpWidth));
        }
        var endDelta;
        var x2;
        if (hgTracks.revCmplDisp) {
            endDelta = startDelta;
            x2 = Math.min(imgWidth, selEnd);
            startDelta = Math.floor(mult * (imgWidth - x2 + halfBpWidth));
        } else {
            x2 = Math.max(hgTracks.insideX, selEnd);
            endDelta = Math.floor(mult * (x2 - hgTracks.insideX - halfBpWidth));
        }
        var newStart = hgTracks.winStart + startDelta;
        var newEnd = hgTracks.winStart + 1 + endDelta;

        // if user selects space between two bases, start>end can happen
        if (newStart >= newEnd)
            newStart = newEnd-1;

        if (newEnd > winEnd) {
            newEnd = winEnd;
        }
        return {chromStart : newStart, chromEnd : newEnd};
    },

    chromToVirtChrom: function (chrom, chromStart, chromEnd)
    {   // Convert regular chromosome position to virtual chrom coordinates using hgTracks.windows list
        // Consider the first contiguous set of overlapping regions to define the match (for now).
        // only works for regions covered by the current hgTracks.windows
        var virtStart = -1, virtEnd = -1;
        var s,e;
        var i, len;
        for (i = 0, len = hgTracks.windows.length; i < len; ++i) {
            var w = hgTracks.windows[i];
            var overlap = (chrom == w.chromName && chromEnd > w.winStart && w.winEnd > chromStart);
            if (virtStart == -1) {
                if (overlap) {
                    // when they overlap the first time
                    s = Math.max(chromStart, w.winStart);
                    e = Math.min(chromEnd, w.winEnd);
                    virtStart = w.virtStart + (s - w.winStart);
                    virtEnd   = w.virtStart + (e - w.winStart);
                } else {
                    // until they overlap
                    // do nothing
                }
            } else {
                if (overlap) {
                    // while they continue to overlap, extend
                    e = Math.min(chromEnd, w.winEnd);
                    virtEnd   = w.virtStart + (e - w.winStart);
                } else {
                    // when they do not overlap anymore, stop
                    break;
                }
            }
        }
        return {chromStart : virtStart, chromEnd : virtEnd};
    },

    selectionPixelsToBases: function (img, selection)
    {   // Convert selection x1/x2 coordinates to chromStart/chromEnd.
        return genomePos.pixelsToBases(img, selection.x1, selection.x2,
                                        hgTracks.winStart, hgTracks.winEnd, true);
    },

    update: function (img, selection, singleClick)
    {
        var pos = genomePos.pixelsToBases(img, selection.x1, selection.x2,
                                            hgTracks.winStart, hgTracks.winEnd, true);
        // singleClick is true when the mouse hasn't moved (or has only moved a small amount).
        if (singleClick) {
            var center = (pos.chromStart + pos.chromEnd)/2;
            pos.chromStart = Math.floor(center - hgTracks.newWinWidth/2);
            pos.chromEnd = pos.chromStart + hgTracks.newWinWidth;
            // clip
            if (pos.chromStart < hgTracks.chromStart)
                pos.chromStart = hgTracks.chromStart; // usually  1
            if (pos.chromEnd > hgTracks.chromEnd)
                pos.chromEnd = hgTracks.chromEnd; // usually virt chrom size

            // save current position so that that it may be restored after highlight or cancel.
            genomePos.original = genomePos.getOriginalPos();
            genomePos.originalSize = $('#size').text().replace(/,/g, ""); // strip out any commas

        }
        var newPosition = genomePos.setByCoordinates(hgTracks.chromName,
                                                            pos.chromStart+1, pos.chromEnd);
        return newPosition;
    },

    handleChange: function (response, status)
    {
        var json = JSON.parse(response);
        genomePos.set(json.pos);
    },

    changeAssemblies: function (ele)  // UNUSED?  Larry's experimental code
    {   // code to update page when user changes assembly select list.
        $.ajax({
                type: "GET",
                url: "../cgi-bin/hgApi",
                data: cart.varsToUrlData({ 'cmd': 'defaultPos', 'db': getDb() }),
                dataType: "html",
                trueSuccess: genomePos.handleChange,
                success: catchErrorOrDispatch,
                error: errorHandler,
                cache: true
            });
        return false;
    },


    convertedVirtCoords : {chromStart : -1, chromEnd : -1},

    handleConvertChromPosToVirtCoords: function (response, status)
    {
        var virtStart = -1, virtEnd = -1;
        var newJson = scrapeVariable(response, "convertChromToVirtChrom");
        if (!newJson) {
            warn("convertChromToVirtChrom object is missing from the response");
        } else {
            virtStart = newJson.virtWinStart;
            virtEnd   = newJson.virtWinEnd;
        }
        genomePos.convertedVirtCoords = {chromStart : virtStart, chromEnd : virtEnd};
    },

    convertChromPosToVirtCoords: function (chrom, chromStart, chromEnd)
    {   // code to convert chrom position to virt coords
        genomePos.convertedVirtCoords = {chromStart : -1, chromEnd : -1};  // reset
        var pos = chrom+":"+(chromStart+1)+"-"+chromEnd; // easier to pass 1 parameter than 3
        $.ajax({
                type: "GET",
                async: false, // wait for result
                url: "../cgi-bin/hgTracks",
                data: cart.varsToUrlData({ 'hgt.convertChromToVirtChrom': pos, 'hgt.trackImgOnly' : 1, 'hgsid': getHgsid() }),
                dataType: "html",
                trueSuccess: genomePos.handleConvertChromPosToVirtCoords,
                success: catchErrorOrDispatch,
                error: errorHandler,
                cache: false
            });
        return genomePos.convertedVirtCoords;
    },

    positionDisplayDialog: function ()
    // Show the virtual and real positions of the windows
    {   
        var position = genomePos.get();
        position.replace("virt:", "multi:");
        var positionDialog = $("#positionDialog")[0];
        if (!positionDialog) {
            $("body").append("<div id='positionDialog'><span id='positionDisplayPosition'></span>");
            positionDialog = $("#positionDialog")[0];
        }
        if (hgTracks.windows) {
            var i, len, end;
            var matches = /^multi:[0-9]+-([0-9]+)/.exec(position);
            var modeType = (hgTracks.virtModeType === "customUrl" ? "Custom regions on virtual chromosome" :
                            (hgTracks.virtModeType === "exonMostly" ? "Exon view of" :
                            (hgTracks.virtModeType === "geneMostly" ? "Gene view of" :
                            (hgTracks.virtModeType === "singleAltHaplo" ? "Alternate haplotype as virtual chromosome" :
                                        "Unknown mode"))));
            var str = modeType + "&nbsp;" + position;
            if (matches) {
                end = matches[1];
                if (end < hgTracks.chromEnd) {
                    str += ". Full virtual region is multi:1-" + hgTracks.chromEnd + ". Zoom out to view.";
                }
            }
            if (!(hgTracks.virtualSingleChrom && (hgTracks.windows.length === 1))) {
                var w;
                if (hgTracks.windows.length <= 10) {
                    str += "<p><table>\n";
                    for (i=0,len=hgTracks.windows.length; i < len; ++i) {
                        w = hgTracks.windows[i];
                        str += "<tr><td>" + w.chromName + ":" + (w.winStart+1) + "-" + w.winEnd + "</td><td>" + 
                                    (w.winEnd - w.winStart) + " bp" + "</td></tr>\n";
                    }
                    str += "</table></p>\n";
                } else {
                    str += "<br><ul style='list-style-type:none; max-height:200px; padding:0; width:80%; overflow:hidden; overflow-y:scroll;'>\n";
                    for (i=0,len=hgTracks.windows.length; i < len; ++i) {
                        w = hgTracks.windows[i];
                        str += "<li>" + w.chromName + ":" + (w.winStart+1) + "-" + w.winEnd +
                                    "&nbsp;&nbsp;&nbsp;" + (w.winEnd - w.winStart) + " bp" + "</li>\n";
                    }
                    str += "</ul>\n";
                }
            }
            $("#positionDisplayPosition").html(str);
        } else {
            $("#positionDisplayPosition").html(position);
        }
        $(positionDialog).dialog({
                modal: true,
                title: "Multi-Region Position Ranges",
                closeOnEscape: true,
                resizable: false,
                autoOpen: false,
                minWidth: 400,
                minHeight: 40,

                close: function() {
                    // All exits to dialog should go through this
                    $(imageV2.imgTbl).imgAreaSelect({hide:true});
                    $(this).hide();
                    $('body').css('cursor', ''); // Occasionally wait cursor got left behind
                }
        });
        $(positionDialog).dialog('open');
    }

};

  /////////////////////////////////////
 //// Creating items by dragging /////
/////////////////////////////////////
var makeItemsByDrag = {

    end: function (img, selection)
    {
        var image = $(img);
        var imageId = image.attr('id');
        var trackName = imageId.substring('img_data_'.length);
        var pos = genomePos.selectionPixelsToBases(image, selection);
        var command = document.getElementById('hgt_doJsCommand');
        command.value  = "makeItems " + trackName + " " + hgTracks.chromName;
        command.value +=  " " + pos.chromStart + " " + pos.chromEnd;
        document.TrackHeaderForm.submit();
        return true;
    },

    init: function (trackName)
    {
    // Set up so that they can drag out to define a new item on a makeItems track.
    var img = $("#img_data_" + trackName);
    if (img && img.length !== 0) {
        var imgHeight = imageV2.imgTbl.height();
        jQuery(img.imgAreaSelect( { selectionColor: 'green', outerColor: '',
            minHeight: imgHeight, maxHeight: imgHeight, onSelectEnd: makeItemsByDrag.end,
            autoHide: true, movable: false}));
        }
    },

    load: function ()
    {
        for (var id in hgTracks.trackDb) {
            var rec = hgTracks.trackDb[id];
            if (rec && rec.type && rec.type.indexOf("makeItems") === 0) {
                this.init(id);
            }
        }
    }
};

  /////////////////
 //// posting ////
/////////////////
var posting = {

    blockUseMap: false,

    blockMapClicks: function () 
    // Blocks clicking on map items when in effect. Drag opperations frequently call this.
    { 
        posting.blockUseMap=true;  
    },
    
    allowMapClicks:function ()  
    // reallows map clicks.  Called after operations that compete with clicks (e.g. dragging) 
    { 
        $('body').css('cursor', ''); // Explicitly remove wait cursor.
        posting.blockUseMap=false; 
    },

    mapClicksAllowed: function () 
    // Verify that click-competing operation (e.g. dragging) isn't currently occurring.
    { 
        return (posting.blockUseMap === false); 
    },

    blockTheMapOnMouseMove: function (ev)
    {
        if (!posting.blockUseMap && mouse.hasMoved(ev)) {
            posting.blockUseMap=true;
        }
    },

    mapClk: function ()
    {
        var done = false;
        // if we clicked on a merged item then show all the items, similar to clicking a
        // dense track to turn it to pack
        if (this && this.href && this.href.indexOf("i=mergedItem") !== -1) {
            var id = this.href.slice(this.href.indexOf("&g="));
            id = id.split(/&[^=]+=/)[1];
            updateObj={};
            updateObj[id+".doMergeItems"] = 0;
            hgTracks.trackDb[id][id+".doMergeItems"] = 0;
            cart.setVarsObj(updateObj,null,false);
            imageV2.requestImgUpdate(id, id + ".doMergeItems=0");
            return false;
        }

        if (false && imageV2.inPlaceUpdate) {
            // XXXX experimental and only turned on in larrym's tree.
            // Use in-place update if the map item just modifies the current position (this is nice
            // because it's faster and preserves the users relative position in the track image).
            //
            // First test handles next/prev item.
            var str = "/cgi-bin/hgTracks\\?position=([^:]+):(.+)&hgsid=(\\d+)" +
                                                                    "&(hgt.(next|prev)Item=[^&]+)";
            var reg = new RegExp(str);
            var a = reg.exec(this.href);
            if (a && a[1] && a[1] === hgTracks.chromName) {
                imageV2.navigateInPlace("position=" + encodeURIComponent(a[1] + ":" + a[2]) + 
                                                                            "&" + a[4], null, true);
                done = true;
            } else {
                // handle next/prev exon
                str = "/cgi-bin/hgTracks\\?position=([^:]+):(.+)&hgsid=(\\d+)$";
                reg = new RegExp(str);
                a = reg.exec(this.href);
                if (a && a[1]) {
                    imageV2.navigateInPlace("position=" + encodeURIComponent(a[1] + ":" + a[2]), 
                                                                                        null, true);
                    done = true;
                } else {
                    // handle toggle visibility.
                    // Request may include a track set, so we cannot use requestImgUpdate.
                    str = "/cgi-bin/hgTracks\\?(position=[^:]+:.+&hgsid=\\d+&([^=]+)=([^&]+))$";
                    reg = new RegExp(str);
                    a = reg.exec(this.href);
                    if (a && a[1]) {
                        imageV2.navigateInPlace(a[1], null, true);
                        // imageV2.requestImgUpdate(a[1], a[1] + "=" + a[2], "", a[2]);
                        done = true;
                    }
                }
            }
        }
        if (done)
            return false;
        else
            return posting.saveSettings(this);
    },

    saveSettings: function (obj)
    {
        if (posting.blockUseMap === true) {
            return false;
        }
        if (!obj || !obj.href) // called directly with obj
            obj = this;                               // and from callback without obj

        if ($(obj).hasClass('noLink'))  // TITLE_BUT_NO_LINK
            return false;

        if (obj.href.match('#') || obj.target.length > 0) {
            //alert("Matched # ["+obj.href+"] or has target:"+obj.target);
            return true;
        }
        var thisForm = normed($(obj).parents('form').first());
        if (!thisForm)
            thisForm = normed($("FORM").first());
        if (thisForm) {
            //alert("posting form:"+$(thisForm).attr('name'));
            return postTheForm($(thisForm).attr('name'),cart.addUpdatesToUrl(obj.href));
        }
        return true;
    }
};

/////////////////////////
//// cart updating /////
///////////////////////
var cart = {
    // Controls queuing and ultimately updating cart variables vis ajax or submit. Queued vars
    // are held in an object with unique keys preventing duplicate updates and ensuring last update 
    // takes precedence.  WARNING: be careful creating an object with variables on the fly:
    // cart.setVarsObj({track: vis}) is invalid but cart.setVarsObj({'knownGene': vis}) is ok! 

    updateQueue: {},
    
    updatesWaiting: function ()
    {   // returns TRUE if updates are waiting.
        return objNotEmpty(cart.updateQueue);
    },
    
    addUpdatesToUrl: function (url)
    {   // adds any outstanding cart updates to the url, then clears the queue
        if (cart.updatesWaiting()) {
            //console.log('cart.addUpdatesToUrl: '+objKeyCount(cart.updateQueue)+' vars');
            var updates = cart.varsToUrlData(); // clears the queue
            if (!url || url.length === 0)
                return updates;

            if (updates.length > 0) {
                var dataOnly = (url.indexOf("cgi-bin") === -1); // all urls should be to our cgis
                if (!dataOnly && url.lastIndexOf("?") === -1)
                    url += "?" + updates;
                else
                    url += '&' + updates;
            }
        }
        return url;
    },
    
    varsToUrlData: function (varsObj)
    {   // creates a url data (var1=val1&var2=val2...) string from vars object and queue
        // The queue will be emptied by this call.
        cart.queueVarsObj(varsObj); // lay ontop of queue, to give new values precedence
        
        // Now convert to url data and clear queue
        var urlData = '';
        if (cart.updatesWaiting()) {
            //console.log('cart.varsToUrlData: '+objKeyCount(cart.updateQueue)+' vars');
            urlData = varHashToQueryString(cart.updateQueue);
            cart.updateQueue = {};
        }
        return urlData;
    },
    
    setVarsObj: function (varsObj, errFunc, async)
    {   // Set all vars in a var hash, appending any queued updates
        // The default behavior is async = true
        //console.log('cart.setVarsObj: were:'+objKeyCount(cart.updateQueue) + 
        //            ' new:'+objKeyCount(varsObj);
        cart.queueVarsObj(varsObj); // lay ontop of queue, to give new values precedence
        
        // Now ajax update all in queue and clear queue
        if (cart.updatesWaiting()) {
            setVarsFromHash(cart.updateQueue, errFunc, async);
            cart.updateQueue = {};
        }
    },
    
    setVars: function (names, values, errFunc, async)
    {   // ajax updates the cart, and includes any queued updates.
        cart.updateSessionPanel();      // handles hide from left minibutton
        cart.setVarsObj(arysToObj(names, values), errFunc, async);
    },

    queueVarsObj: function (varsObj)
    {   // Add object worth of cart updates to the 'to be updated' queue, so they can be sent to
        // the server later. Note: hash allows overwriting previous updates to the same variable.
        if (typeof varsObj !== 'undefined' && objNotEmpty(varsObj)) {
            //console.log('cart.queueVarsObj: were:'+objKeyCount(cart.updateQueue) + 
            //            ' new:'+objKeyCount(varsObj));
            for (var name in varsObj) {
                cart.updateQueue[name] = varsObj[name];
            }
        }
    },

    addVarsToQueue: function (names,values)
    {   // creates a string of updates to save for ajax batch or a submit
        cart.queueVarsObj(arysToObj(names,values));
    },

    updateSessionPanel: function()
    {
    if (typeof recTrackSetsDetectChanges === 'undefined' || recTrackSetsDetectChanges === null)
        return;

    // change color of text
    $('span.gbSessionChangeIndicator').addClass('gbSessionChanged');

    // change mouseover on the panel.  A bit fragile here inserting text in the mouseover specified in
    // hgTracks.js, so depends on match with text there, and should present same message as C code
    // (Perhaps this could be added as a script tag, so not duplicated)
    var txt = $('span.gbSessionLabelPanel').attr('title');
    if (txt && !txt.match(/with changes/)) {
        $('span.gbSessionLabelPanel').attr('title', txt.replace(
                                   "track set", 
                                   "track set, with changes (added or removed tracks) you have requested"));
        }
    }
};

  ///////////////////////////////////////////////
 //// visibility (mixed with group toggle) /////
///////////////////////////////////////////////
var vis = {

    // map cgi enum visibility codes to strings
    enumOrder: new Array("hide", "dense", "full", "pack", "squish"),  

    update: function (track, visibility)
    {   // Updates visibility state in hgTracks.trackDb and any visible elements on the page.
        // returns true if we modify at least one select in the group list
        var rec = hgTracks.trackDb[track];
        var selectUpdated = false;
        $("select[name=" + escapeJQuerySelectorChars(track) + "]").each(function(t) {
            $(this).attr('class', visibility === 'hide' ? 'hiddenText' : 'normalText');
            $(this).val(visibility);
            selectUpdated = true;
        });
        if (rec) {
            rec.localVisibility = visibility;
        }
        return selectUpdated;
    },

    get: function (track)
    {   // return current visibility for given track
        var rec = hgTracks.trackDb[track];
        if (rec) {
            if (rec.localVisibility) {
                return rec.localVisibility;
            } else {
                return vis.enumOrder[rec.visibility];
            }
        } else {
            return null;
        }
    },

    makeTrackVisible: function (track)
    {   // Sets the vis box to visible, and ques a cart update, but does not update the image
        // Trusts that the cart update will be submitted later.
        if (track && vis.get(track) !== "full") {
            vis.update(track, 'pack');
            cart.addVarsToQueue([track], ['pack']);
        }
    },

    toggleForGroup: function (button, prefix)
    {   // toggle visibility of a track group; prefix is the prefix of all the id's of tr's in the
        // relevant group. This code also modifies the corresponding hidden fields and the gif
        // of the +/- img tag.
        imageV2.markAsDirtyPage();
        if (arguments.length > 2)
            return setTableRowVisibility(button, prefix, "hgtgroup", "group",false,arguments[2]);
        else
            return setTableRowVisibility(button, prefix, "hgtgroup", "group",false);
    },

    expandAllGroups: function (newState)
    {   // Set visibility of all track groups to newState (true means expanded).
        // This code also modifies the corresponding hidden fields and the gif's of the +/- img tag.
        imageV2.markAsDirtyPage();
        $(".toggleButton[id$='_button']").each( function (i) {  
            // works for old img type AND new BUTTONS_BY_CSS      // - 7: clip '_button' suffix
            vis.toggleForGroup(this,this.id.substring(0,this.id.length - 7),newState);
        });
        return false;
    },
    
    initForAjax: function()
    {   // To better support the back-button, it is good to eliminate extraneous form puts
        // Towards that end, we support visBoxes making ajax calls to update cart.
        var sels = $('select.normalText,select.hiddenText');
        $(sels).change(function() {
            var track = $(this).attr('name');
            if ($(this).val() === 'hide') {
                var rec = hgTracks.trackDb[track];
                if (rec)
                    rec.visibility = 0;
                // else Would be nice to hide subtracks as well but that may be overkill
                $(document.getElementById('tr_' + track)).remove();
                cart.updateSessionPanel();
                imageV2.drawHighlights();
                $(this).attr('class', 'hiddenText');
            } else
                $(this).attr('class', 'normalText');
            
            cart.setVars([track], [$(this).val()]);
            imageV2.markAsDirtyPage();
            return false;
        });
        // Now we can rid the submt of the burden of all those vis boxes
        var form = $('form#TrackForm');
        $(form).submit(function () {
            $('select.normalText,select.hiddenText').attr('disabled',true);
        });
        $(form).attr('method','get');
    },

    restoreFromBackButton: function()
    // Re-enabling vis dropdowns is necessary because initForAjax() disables them on submit.
    {
        $('select.normalText,select.hiddenText').attr('disabled',false);
    }
};

  ////////////////////////////////////////////////////////////
 // dragSelect is also known as dragZoom or shift-dragZoom //
////////////////////////////////////////////////////////////
var dragSelect = {

    hlColorDefault: '#aaedff', // default highlight color, if nothing specified
    hlColor :       '#aaedff', // current highlight color
    areaSelector:    null, // formerly "imgAreaSelect". jQuery element used for imgAreaSelect
    originalCursor:  null,
    startTime:       null,
    escPressed :     false,  // flag is set when user presses Escape

    selectStart: function (img, selection)
    {
        initVars();
        dragSelect.escPressed = false;
        if (rightClick.menu) {
            rightClick.menu.hide();
        }
        var now = new Date();
        dragSelect.startTime = now.getTime();
        posting.blockMapClicks();
    },

    selectChange: function (img, selection)
    {
        if (selection.x1 !== selection.x2) {
            if (genomePos.check(img, selection)) {
                genomePos.update(img, selection, false);
                jQuery('body').css('cursor', dragSelect.originalCursor);
            } else {
                jQuery('body').css('cursor', 'not-allowed');
            }
        }
        return true;
    },

    findHighlightIdxForPos : function(findPos) {
        // return the index of the highlight string e.g. hg19.chrom1:123-345#AABBDCC that includes a chrom range findPos
        // mostly copied from drawHighlights()
        var currDb = getDb();
        if (hgTracks.highlight) {
            var hlArray = hgTracks.highlight.split("|"); // support multiple highlight items
            for (var i = 0; i < hlArray.length; i++) {
                hlString = hlArray[i];
                pos = parsePositionWithDb(hlString);
                imageV2.undisguiseHighlight(pos);

                if (!pos) 
                    continue; // ignore invalid position strings
                pos.start--;

                if (pos.chrom === hgTracks.chromName && pos.db === currDb
                &&  pos.start <= findPos.chromStart && pos.end >= findPos.chromEnd) {
                    return i;
                }
            }
        }
        return null;
    },

    saveHlColor : function (hlColor) 
    // save the current hlColor to the object and also the cart variable hlColor and return it.
    // hlColor is a 6-character hex string prefixed by #
    {
            dragSelect.hlColor = hlColor;
            cart.setVars(["prevHlColor"], [dragSelect.hlColor], null, false);
            hgTracks.prevHlColor = hlColor; // cart.setVars does not update the hgTracks-variables. The cart-variable system is a problem.
            return hlColor;
    },

    loadHlColor : function () 
    // load hlColor from prevHlColor in the cart, or use default color, set and return it
    // color is a 6-char hex string prefixed by #
    {
        if (hgTracks.prevHlColor)
            dragSelect.hlColor = hgTracks.prevHlColor;
        else
            dragSelect.hlColor = dragSelect.hlColorDefault;
        return dragSelect.hlColor;
    },

    highlightThisRegion: function(newPosition, doAdd, hlColor)
    // set highlighting newPosition in server-side cart and apply the highlighting in local UI.
    // hlColor can be undefined, in which case it defaults to the last used color or the default light blue
    // if hlColor is set, it is also saved into the cart.
    // if doAdd is true, the highlight is added to the current list. If it is false, all old highlights are deleted.
    {
        newPosition.replace("virt:", "multi:");
        var hlColorName = null;
        if (hlColor==="" || hlColor===null || hlColor===undefined)
            hlColorName = dragSelect.loadHlColor();
        else
            hlColorName = dragSelect.saveHlColor( hlColor );

        var pos = parsePosition(newPosition);
        var start = pos.start;
        var end = pos.end;
        var newHighlight = makeHighlightString(getDb(), pos.chrom, start, end, hlColorName);
        newHighlight = imageV2.disguiseHighlight(newHighlight);
        var oldHighlight = hgTracks.highlight;
        if (oldHighlight===undefined || doAdd===undefined || doAdd===false || oldHighlight==="") {
            // just set/overwrite the old highlight position, this used to be the default
            hgTracks.highlight = newHighlight;
        }
        else {
            // add to the end of a |-separated list
            hgTracks.highlight = oldHighlight+"|"+newHighlight;
        }
        // we include enableHighlightingDialog because it may have been changed by the dialog
        var cartSettings = {             'highlight': hgTracks.highlight, 
                          'enableHighlightingDialog': hgTracks.enableHighlightingDialog ? 1 : 0 };

        if (hgTracks.windows && !hgTracks.virtualSingleChrom) {
            var nonVirtChrom = "";
            var nonVirtStart = -1; 
            var nonVirtEnd   = -1; 
            for (i=0,len=hgTracks.windows.length; i < len; ++i) {
                var w = hgTracks.windows[i];
                // overlap with new position?
                if (w.virtEnd > start && end > w.virtStart) {
                    var s = Math.max(start, w.virtStart);
                    var e = Math.min(end, w.virtEnd);
                    var cs = s - w.virtStart + w.winStart;
                    var ce = e - w.virtStart + w.winStart;
                    if (nonVirtChrom === "") {
                        nonVirtChrom = w.chromName;
                        nonVirtStart = cs; 
                        nonVirtEnd   = ce;
                    } else {
                        if (w.chromName === nonVirtChrom) {
                            nonVirtEnd = Math.max(ce, nonVirtEnd);
                        } else {
                            break;
                        }
                    }
                }
            }
            if (nonVirtChrom !== "")
                cartSettings.nonVirtHighlight = makeHighlightString(getDb(), nonVirtChrom, nonVirtStart, (nonVirtEnd+1), hlColorName);
        } else if (hgTracks.windows && hgTracks.virtualSingleChrom) {
                cartSettings.nonVirtHighlight = hgTracks.highlight;
        }
        // TODO if not virt, do we need to erase cart nonVirtHighlight ?
        cart.setVarsObj(cartSettings);
        imageV2.drawHighlights();
    },

    selectionEndDialog: function (newPosition)
    // Let user choose between zoom-in and highlighting.
    {   
        newPosition.replace("virt:", "multi:");
        // if the user hit Escape just before, do not show this dialo
        if (dragSelect.startTime===null)
            return;
        var dragSelectDialog = $("#dragSelectDialog")[0];
        if (!dragSelectDialog) {
            $("body").append("<div id='dragSelectDialog'>" + 
                             "<p><ul>"+
                             "<li>Hold <b>Shift+drag</b> to show this dialog" +
                             "<li>Hold <b>Alt+drag</b> (Windows) or <b>Option+drag</b> (Mac) to add a highlight" +
                             "<li>Hold <b>Ctrl+drag</b> (Windows) or <b>Cmd+drag</b> (Mac) to zoom" +
                             "<li>To cancel, press <tt>Esc</tt> anytime during the drag" +
                             "<li>Using the keyboard, highlight the current position with <tt>h then m</tt>" +
                             "<li>Clear all highlights with View - Clear Highlights or <tt>h then c</tt>" +
                             "<li>To merely save the color for the next keyboard or right-click &gt; Highlight operations, click 'Save Color' below" +
                             "</ul></p>" +
                             "<p>Highlight color: <input type='text' style='width:70px' id='hlColorInput' value='"+dragSelect.loadHlColor()+"'>" +
                             "&nbsp;&nbsp;<input id='hlColorPicker'>" + 
                             "&nbsp;&nbsp;<a href='#' id='hlReset'>Reset</a></p>" + 
                             "<input style='float:left' type='checkbox' id='disableDragHighlight'>" + 
                             "<span style='border:solid 1px #DDDDDD; padding:3px;display:inline-block' id='hlNotShowAgainMsg'>Don't show this again and always zoom with shift.<br>" + 
                             "Re-enable via 'View - Configure Browser' (<tt>c then f</tt>)</span></p>"+ 
                             "Selected chromosome position: <span id='dragSelectPosition'></span>");
            dragSelectDialog = $("#dragSelectDialog")[0];
            // reset value
            $('#hlReset').click(function() { 
                var hlDefault = dragSelect.hlColorDefault;
                $('#hlColorInput').val(hlDefault);
                $("#hlColorPicker").spectrum("set", hlDefault);
                dragSelect.saveHlColor(hlDefault);
            });
            // allow to click checkbox by clicking on the label
            $('#hlNotShowAgainMsg').click(function() { $('#disableDragHighlight').click();});
            // click "add highlight" when enter is pressed in color input box
            $("#hlColorInput").keyup(function(event){
                if(event.keyCode == 13){
                    $(".ui-dialog-buttonset button:nth-child(3)").click();
                }
            });
            // activate the color picker
            var opt = {
                hideAfterPaletteSelect : true,
                color : $('#hlColorInput').val(),
                showPalette: true,
                showInput: true,
                preferredFormat: "hex",
                change: function() { var color = $("#hlColorPicker").spectrum("get"); $('#hlColorInput').val(color); },
                };
            $("#hlColorPicker").spectrum(opt);
            // update the color picker if you change the input box
            $("#hlColorInput").change(function(){ $("#hlColorPicker").spectrum("set", $('#hlColorInput').val()); });
        }

        $("#hlColorPicker").spectrum("set", $('#hlColorInput').val());

        if (hgTracks.windows) {
            var i,len;
            var newerPosition = newPosition;
            if (hgTracks.virtualSingleChrom && (newPosition.search("multi:")===0)) {
                newerPosition = genomePos.disguisePosition(newPosition);
            }
            var str = newerPosition + "<br>\n";
            var str2 = "<br>\n";
            str2 += "<ul style='list-style-type:none; max-height:200px; padding:0; width:80%; overflow:hidden; overflow-y:scroll;'>\n";
            var pos = parsePosition(newPosition);
            var start = pos.start - 1;
            var end = pos.end;
            var selectedRegions = 0;
            for (i=0,len=hgTracks.windows.length; i < len; ++i) {
                var w = hgTracks.windows[i];
                // overlap with new position?
                if (w.virtEnd > start && end > w.virtStart) {
                    var s = Math.max(start, w.virtStart);
                    var e = Math.min(end, w.virtEnd);
                    var cs = s - w.virtStart + w.winStart;
                    var ce = e - w.virtStart + w.winStart;
                    str2 += "<li>" + w.chromName + ":" + (cs+1) + "-" + ce + "</li>\n";
                    selectedRegions += 1;
                }
            }
            str2 += "</ul>\n";
            if (!(hgTracks.virtualSingleChrom && (selectedRegions === 1))) {
                str += str2;
            }
            $("#dragSelectPosition").html(str);
        } else {
            $("#dragSelectPosition").html(newPosition);
        }
        $(dragSelectDialog).dialog({
                modal: true,
                title: "Drag-and-select",
                closeOnEscape: true,
                resizable: false,
                autoOpen: false,
                revertToOriginalPos: true,
                minWidth: 550,
                buttons: {  
                    "Zoom In": function() {
                        // Zoom to selection
                        $(this).dialog("option", "revertToOriginalPos", false);
                        if ($("#disableDragHighlight").attr('checked'))
                            hgTracks.enableHighlightingDialog = false;
                        if (imageV2.inPlaceUpdate) {
                            if (hgTracks.virtualSingleChrom && (newPosition.search("multi:")===0)) {
                                newPosition = genomePos.disguisePosition(newPosition); // DISGUISE
                            }
                            var params = "position=" + newPosition;
                            if (!hgTracks.enableHighlightingDialog)
                                params += "&enableHighlightingDialog=0";
                            imageV2.navigateInPlace(params, null, true);
                        } else {
                            $('body').css('cursor', 'wait');
                            if (!hgTracks.enableHighlightingDialog)
                                cart.setVarsObj({'enableHighlightingDialog': 0 },null,false); // async=false
                            document.TrackHeaderForm.submit();
                        }
                        $(this).dialog("close");
                    },
                    "Single Highlight": function() {
                        // Clear old highlight and Highlight selection
                        $(imageV2.imgTbl).imgAreaSelect({hide:true});
                        if ($("#disableDragHighlight").attr('checked'))
                            hgTracks.enableHighlightingDialog = false;
                        var hlColor = $("#hlColorInput").val();
                        dragSelect.highlightThisRegion(newPosition, false, hlColor);
                        $(this).dialog("close");
                    },
                    "Add Highlight": function() {
                        // Highlight selection
                        if ($("#disableDragHighlight").attr('checked'))
                            hgTracks.enableHighlightingDialog = false;
                        var hlColor = $("#hlColorInput").val();
                        dragSelect.highlightThisRegion(newPosition, true, hlColor);
                        $(this).dialog("close");
                    },
                    "Save Color": function() {
                        var hlColor = $("#hlColorInput").val();
                        dragSelect.saveHlColor( hlColor );
                        $(this).dialog("close");
                    },
                    "Cancel": function() {
                        $(this).dialog("close");
                    }
                },

                open: function () { // Make zoom the focus/default action
                   $(this).parents('.ui-dialog-buttonpane button:eq(0)').focus(); 
                },

                close: function() {
                    // All exits to dialog should go through this
                    $(imageV2.imgTbl).imgAreaSelect({hide:true});
                    if ($(this).dialog("option", "revertToOriginalPos"))
                        genomePos.revertToOriginalPos();
                    if ($("#disableDragHighlight").attr('checked'))
                        $(this).remove();
                    else
                        $(this).hide();
                    $('body').css('cursor', ''); // Occasionally wait cursor got left behind
                    $("#hlColorPicker").spectrum("hide");
                }
        });
        $(dragSelectDialog).dialog('open');
        
        // put the cursor into the input field
        // we are not doing this for now - default behavior was to zoom when enter was pressed
        // so people may still expect that "enter" on the dialog will zoom.
        //var el = $("#hlColorInput")[0];
        //el.selectionStart = 0;
        //el.selectionEnd = el.value.length;
        //el.focus();

    },

    selectEnd: function (img, selection, event)
    {
        var now = new Date();
        var doIt = false;
        var rulerClicked = selection.y1 <= hgTracks.rulerClickHeight; // = drag on base position track (no shift)
        if (dragSelect.originalCursor)
            jQuery('body').css('cursor', dragSelect.originalCursor);
        if (dragSelect.escPressed)
            return false;
        // ignore releases outside of the image rectangle (allowing a 10 pixel slop)
        if (genomePos.check(img, selection)) {
            // ignore single clicks that aren't in the top of the image
            // (this happens b/c the clickClipHeight test in dragSelect.selectStart
            // doesn't occur when the user single clicks).
            doIt = (dragSelect.startTime !== null || rulerClicked);
        }

        if (doIt) {
            // dragSelect.startTime is null if mouse has never been moved
            var singleClick = (  (selection.x2 === selection.x1)
                              || dragSelect.startTime === null
                              || (now.getTime() - dragSelect.startTime) < 100);
            var newPosition = genomePos.update(img, selection, singleClick);
            newPosition.replace("virt:", "multi:");
            if (newPosition) {
                if (event.altKey) {
                    // with the alt-key, only highlight the region, do not zoom
                    dragSelect.highlightThisRegion(newPosition, true);
                    $(imageV2.imgTbl).imgAreaSelect({hide:true});
                } else {
                    if (hgTracks.enableHighlightingDialog && !(event.metaKey || event.ctrlKey))
                        // don't show the dialog if: clicked on ruler, if dialog deactivated or meta/ctrl was pressed
                        dragSelect.selectionEndDialog(newPosition);
                    else {
                        // in every other case, show the dialog
                        $(imageV2.imgTbl).imgAreaSelect({hide:true});
                        if (imageV2.inPlaceUpdate) {
                            if (hgTracks.virtualSingleChrom && (newPosition.search("multi:")===0)) {
                                newPosition = genomePos.disguisePosition(newPosition); // DISGUISE
                            }
                            imageV2.navigateInPlace("position=" + newPosition, null, true);
                        } else {
                            jQuery('body').css('cursor', 'wait');
                            document.TrackHeaderForm.submit();
                        }
                    }
                }
            } else {
                $(imageV2.imgTbl).imgAreaSelect({hide:true});
                genomePos.revertToOriginalPos();
            }
            dragSelect.startTime = null;
            // blockMapClicks/allowMapClicks() is necessary if selectEnd was over a map item.
            setTimeout(posting.allowMapClicks,50);
            return true;
        }
    },

    load: function (firstTime)
    {
        var imgHeight = 0;
        if (imageV2.enabled)
            imgHeight = imageV2.imgTbl.innerHeight() - 1; // last little bit makes border look ok
        

        // No longer disable without ruler, because shift-drag still works
        if (typeof(hgTracks) !== "undefined") {

            if (hgTracks.rulerClickHeight === undefined || hgTracks.rulerClickHeight === null)
                hgTracks.rulerClickHeight = 0; // will be zero if no ruler track
            var heights = hgTracks.rulerClickHeight;

            var xLimits = genomePos.getXLimits($(imageV2.imgTbl), 0);

            dragSelect.areaSelector = jQuery((imageV2.imgTbl).imgAreaSelect({
                minX : xLimits[0],
                maxX : xLimits[1],
                selectionColor:  'blue',
                outerColor:      '',
                minHeight:       imgHeight,
                maxHeight:       imgHeight,
                onSelectStart:   dragSelect.selectStart,
                onSelectChange:  dragSelect.selectChange,
                onSelectEnd:     dragSelect.selectEnd,
                autoHide:        false, // gets hidden after possible dialog
                movable:         false,
                clickClipHeight: heights
            }));

            // remove any ongoing drag-selects when the esc key is pressed anywhere for this document
            // This allows to abort zooming / highlighting
            $(document).keyup(function(e){
                if(e.keyCode === 27) {
                    $(imageV2.imgTbl).imgAreaSelect({hide:true});
                    dragSelect.escPressed = true;
                }
            });

            // hide and redraw all current highlights when the browser window is resized
            $(window).resize(function() {
                $(imageV2.imgTbl).imgAreaSelect({hide:true});
                imageV2.drawHighlights();
            });

        }
    }
};

  /////////////////////////////////////
 //// Chrom Drag/Zoom/Expand code ////
/////////////////////////////////////
jQuery.fn.chromDrag = function(){
this.each(function(){
    // Plan:
    // mouseDown: determine where in map: convert to img location: pxDown
    // mouseMove: flag drag
    // mouseUp: if no drag, then create href centered on bpDown loc with current span
    //          if drag, then create href from bpDown to bpUp
    //          if ctrlKey then expand selection to containing cytoBand(s)

    // Image dimensions all in pix
    var img = { top: -1, scrolledTop: -1, height: -1, left: -1, scrolledLeft: -1, width: -1 };  
    // chrom Dimensions beg,end,size in bases, rest in pix
    var chr = { name: "", reverse: false, beg: -1, end: -1, size: -1,
                top: -1, bottom: -1, left: -1, right: -1, width: -1 };   
    var pxDown = 0;     // pix X location of mouseDown
    var chrImg = $(this);
    var mouseIsDown   = false;
    var mouseHasMoved = false;
    var hilite = null;

    initialize();

    function initialize(){

        findDimensions();

        if (chr.top === -1)
            warn("chromIdeo(): failed to register "+this.id);
        else {
            hiliteSetup();

            $('area.cytoBand').unbind('mousedown');  // Make sure this is only bound once
            $('area.cytoBand').mousedown( function(e)
            {   // mousedown on chrom portion of image only (map items)
                updateImgOffsets();
                pxDown = e.clientX - img.scrolledLeft;
                var pxY = e.clientY - img.scrolledTop;
                if (mouseIsDown === false
                && isWithin(chr.left,pxDown,chr.right) && isWithin(chr.top,pxY,chr.bottom)) {
                    mouseIsDown = true;
                    mouseHasMoved = false;

                    $(document).bind('mousemove',chromMove);
                    $(document).bind( 'mouseup', chromUp);
                    hiliteShow(pxDown,pxDown);
                    return false;
                }
            });
        }
    }

    function chromMove(e)
    {   // If mouse was down, determine if dragged, then show hilite
        if ( mouseIsDown ) {
            var pxX = e.clientX - img.scrolledLeft;
            var relativeX = (pxX - pxDown);
            if (mouseHasMoved || (mouseHasMoved === false && Math.abs(relativeX) > 2)) {
                mouseHasMoved = true;
                if (isWithin(chr.left,pxX,chr.right))
                    hiliteShow(pxDown,pxX);
                else if (pxX < chr.left)
                    hiliteShow(pxDown,chr.left);
                else
                    hiliteShow(pxDown,chr.right);
            }
        }
    }
    function chromUp(e)
    {   // If mouse was down, handle final selection
        $(document).unbind('mousemove',chromMove);
        $(document).unbind('mouseup',chromUp);
        chromMove(e); // Just in case
        if (mouseIsDown) {
            updateImgOffsets();
            var bands;
            var pxUp = e.clientX - img.scrolledLeft;
            var pxY  = e.clientY - img.scrolledTop;
            if (isWithin(0,pxY,img.height)) {  // within vertical range or else cancel
                var selRange = { beg: -1, end: -1, width: -1 };
                var dontAsk = true;

                if (e.ctrlKey) {
                    bands = findCytoBand(pxDown,pxUp);
                    if (bands.end > -1) {
                        pxDown = bands.left;
                        pxUp   = bands.right;
                        mouseHasMoved = true;
                        dontAsk = false;
                        selRange.beg = bands.beg;
                        selRange.end = bands.end;
                        hiliteShow(pxDown,pxUp);
                    }
                }
                else if (mouseHasMoved) {
                    // bounded by chrom dimensions: but must remain within image!
                    if (isWithin(-20,pxUp,chr.left)) 
                        pxUp = chr.left;
                    if (isWithin(chr.right,pxUp,img.width + 20))
                        pxUp = chr.right;

                    if ( isWithin(chr.left,pxUp,chr.right+1) ) {

                        selRange.beg = convertToBases(pxDown);
                        selRange.end = convertToBases(pxUp);

                        if (Math.abs(selRange.end - selRange.beg) < 20)
                            mouseHasMoved = false; // Drag so small: treat as simple click
                        else
                            dontAsk = false;
                    }
                }
                if (mouseHasMoved === false) { // Not else because small drag turns this off

                    hiliteShow(pxUp,pxUp);
                    var curWidth = hgTracks.winEnd - hgTracks.winStart;
                    // Notice that beg is based upon up position
                    selRange.beg = convertToBases(pxUp) - Math.round(curWidth/2); 
                    selRange.end  = selRange.beg + curWidth;
                }
                if (selRange.end > -1) {
                    // prompt, then submit for new position
                    selRange = rangeNormalizeToChrom(selRange,chr);
                    if (mouseHasMoved === false) { // Update highlight by converting bp back to pix
                        pxDown = convertFromBases(selRange.beg);
                        pxUp = convertFromBases(selRange.end);
                        hiliteShow(pxDown,pxUp);
                    }
                    //if ((selRange.end - selRange.beg) < 50000)
                    //    dontAsk = true;
                    if (dontAsk
                    || confirm("Jump to new position:\n\n"+chr.name+":"+commify(selRange.beg)+
                               "-"+commify(selRange.end)+" size:"+commify(selRange.width)) ) {
                        genomePos.setByCoordinates(chr.name, selRange.beg, selRange.end);
                        // Stop the presses :0)
                        $('area.cytoBand').mousedown( function(e) { return false; });
                        if (imageV2.backSupport) {
                            imageV2.navigateInPlace("position=" +  
                                    encodeURIComponent(genomePos.get().replace(/,/g,'')) + 
                                    "&findNearest=1",null,true);
                            hiliteCancel();
                        } else
                            document.TrackHeaderForm.submit();
                        return true; // Make sure the setTimeout below is not called.
                    }
                }
            }
            hiliteCancel();
            setTimeout(posting.allowMapClicks,50);
        }
        mouseIsDown = false;
        mouseHasMoved = false;
    }

    function isWithin(beg,here,end)
    {   // Simple utility
        return ( beg <= here && here < end );
    }
    function convertToBases(pxX)
    {   // Simple utility to convert pix to bases
        var offset = (pxX - chr.left)/chr.width;
        if (chr.reverse)
            offset = 1 - offset;
        return Math.round(offset * chr.size);
    }
    function convertFromBases(bases)
    {   // Simple utility to convert bases to pix
        var offset = bases/chr.size;
        if (chr.reverse)
            offset = 1 - offset;
        return Math.round(offset * chr.width) + chr.left;
    }

    function findDimensions()
    {   // Called at init: determine the dimensions of chrom from 'cytoband' map items
        var lastX = -1;
        $('area.cytoBand').each(function(ix) {
            var loc = this.coords.split(",");
            if (loc.length === 4) {
                var myLeft  = parseInt(loc[0]);
                var myRight = parseInt(loc[2]);
                if (chr.top === -1) {
                    chr.left   = myLeft;
                    chr.right  = myRight;
                    chr.top    = parseInt(loc[1]);
                    chr.bottom = parseInt(loc[3]);
                } else {
                    if (chr.left  > myLeft)
                        chr.left  = myLeft;
                    if (chr.right < parseInt(loc[2]))
                        chr.right = parseInt(loc[2]);
                }

                var range = this.title.substr(this.title.lastIndexOf(':')+1);
                var pos = range.split('-');
                if (pos.length === 2) {
                    if (chr.name.length === 0) {
                        chr.beg = parseInt(pos[0]);
                        //chr.end = parseInt(pos[1]);
                        chr.name = this.title.substring(this.title.lastIndexOf(' ')+1,
                                                        this.title.lastIndexOf(':'));
                    } else {
                        if (chr.beg > parseInt(pos[0]))
                            chr.beg = parseInt(pos[0]);
                    }
                    if (chr.end < parseInt(pos[1])) {
                        chr.end = parseInt(pos[1]);
                        if (lastX === -1)
                            lastX = myRight;
                        else if (lastX > myRight)
                            chr.reverse = true;  // end is advancing, but X is not, so reverse
                    } else if (lastX !== -1 && lastX < myRight)
                        chr.reverse = true;      // end is not advancing, but X is, so reverse

                }
                $(this).css( 'cursor', 'text');
                $(this).attr("href","");
            }
        });
        chr.size  = (chr.end   - chr.beg );
        chr.width = (chr.right - chr.left);
    }

    function findCytoBand(pxDown,pxUp)
    {   // Called when mouseup and ctrl: Find the bounding cytoband dimensions (in pix and bases)
        var cyto = { left: -1, right: -1, beg: -1, end: -1 };
        $('area.cytoBand').each(function(ix) {
            var loc = this.coords.split(",");
            if (loc.length === 4) {
                var myLeft  = parseInt(loc[0]);
                var myRight = parseInt(loc[2]);
                var range;
                var pos;
                if (cyto.left === -1 || cyto.left > myLeft) {
                    if ( isWithin(myLeft,pxDown,myRight) || isWithin(myLeft,pxUp,myRight) ) {
                        cyto.left  = myLeft;
                        range = this.title.substr(this.title.lastIndexOf(':')+1);
                        pos = range.split('-');
                        if (pos.length === 2) {
                            cyto.beg  = (chr.reverse ? parseInt(pos[1]) : parseInt(pos[0]));
                        }
                    }
                }
                if (cyto.right === -1 || cyto.right < myRight) {
                    if ( isWithin(myLeft,pxDown,myRight) || isWithin(myLeft,pxUp,myRight) ) {
                        cyto.right = myRight;
                        range = this.title.substr(this.title.lastIndexOf(':')+1);
                        pos = range.split('-');
                        if (pos.length === 2) {
                            cyto.end  = (chr.reverse ? parseInt(pos[0]) : parseInt(pos[1]));
                        }
                    }
                }
            }
        });
        return cyto;
    }
    function rangeNormalizeToChrom(selection,chrom)
    {   // Called before presenting or using base range: make sure chrom selection
        // is within chrom range
        if (selection.end < selection.beg) {
            var tmp = selection.end;
            selection.end = selection.beg;
            selection.beg = tmp;
        }
        selection.width = (selection.end - selection.beg);
        selection.beg += 1;
        if (selection.beg < chrom.beg) {
            selection.beg = chrom.beg;
            selection.end = chrom.beg + selection.width;
        }
        if (selection.end > chrom.end) {
            selection.end = chrom.end;
            selection.beg = chrom.end - selection.width;
            if (selection.beg < chrom.beg) { // spans whole chrom
                selection.width = (selection.end - chrom.beg);
                selection.beg = chrom.beg + 1;
            }
        }
        return selection;
    }

    function hiliteShow(down,cur)
    {   // Called on mousemove, mouseup: set drag hilite dimensions
        var topY = img.top;
        var high = img.height;
        var begX = -1;
        var wide = -1;
        if (cur < down) {
            begX = cur + img.left;
            wide = (down - cur);
        } else {
            begX = down + img.left;
            wide = (cur - down);
        }
        $(hilite).css({ left: begX + 'px', width: wide + 'px', top: topY + 'px',
                        height: high + 'px', display:'' });
        $(hilite).show();
    }
    function hiliteCancel(left,width,top,height)
    {   // Called on mouseup: Make green drag hilite disappear when no longer wanted
        $(hilite).hide();
        $(hilite).css({ left: '0px', width: '0px', top: '0px', height: '0px' });
    }

    function hiliteSetup()
    {   // Called on init: setup of drag region hilite (but don't show yet)
        if (hilite === null) {  // setup only once
            hilite = jQuery("<div id='chrHi'></div>");
            $(hilite).css({ backgroundColor: 'green', opacity: 0.4, borderStyle: 'solid',
                            borderWidth: '1px', bordercolor: '#0000FF' });
            $(hilite).css({ display: 'none', position: 'absolute', overflow: 'hidden', zIndex: 1 });
            jQuery($(chrImg).parents('body')).append($(hilite));
        }
        return hilite;
    }

    function updateImgOffsets()
    {   // Called on mousedown: Gets the current offsets
        var offs = $(chrImg).offset();
        img.top  = Math.round(offs.top );
        img.left = Math.round(offs.left);
        img.scrolledTop  = img.top  - $("body").scrollTop();
        img.scrolledLeft = img.left - $("body").scrollLeft();
        if (theClient.isIePre11()) {
            img.height = $(chrImg).outerHeight();
            img.width  = $(chrImg).outerWidth();
        } else {
            img.height = $(chrImg).height();
            img.width  = $(chrImg).width();
        }
        return img;
    }
});
};



  //////////////////////////
 //// Drag Scroll code ////
//////////////////////////
jQuery.fn.panImages = function(){
    // globals across all panImages
    genomePos.original = genomePos.getOriginalPos(); // redundant but makes certain original is set.
    var leftLimit   = hgTracks.imgBoxLeftLabel * -1;
    var rightLimit  = (hgTracks.imgBoxPortalWidth - hgTracks.imgBoxWidth + leftLimit);
    var only1xScrolling = ((hgTracks.imgBoxWidth - hgTracks.imgBoxPortalWidth) === 0);
    var prevX       = (hgTracks.imgBoxPortalOffsetX + hgTracks.imgBoxLeftLabel) * -1;
    var portalWidth = 0;
    var portalAbsoluteX = 0;
    var savedPosition;
    var highlightAreas  = null; // Used to ensure dragSelect highlight will scroll. 

    this.each(function(){

    var pic;
    var pan;

    if ( $(this).is("img") ) {
        pan = $(this).parent("div");
        pic = $(this);
    }
    else if ( $(this).is("div.scroller")  ) {
        pan = $(this);
        pic = $(this).children("img#panImg"); // Get the real pic
    }

    if (!pan || !pic) {
        throw "Not a div with child image! 'panImages' can only be used with divs contain images.";
    }

    // globals across all panImages
    portalWidth     = $(pan).width();
    portalAbsoluteX = $(pan).offset().left;
    // globals to one panImage
    var newX        = 0;
    var mouseDownX  = 0;
    var mouseIsDown = false;
    var beyondImage = false;
    var atEdge      = false;

    initialize();

    function initialize(){

        $(pan).parents('td.tdData').mousemove(function(e) {
            if (e.shiftKey)
                $(this).css('cursor',"crosshair");  // shift-dragZoom
            else if ( theClient.isIePre11() )     // IE will override map item cursors if this gets set
                $(this).css('cursor',"");  // normal pointer when not over clickable item
        });

        panAdjustHeight(prevX);

        pan.mousedown(function(e){
             if (e.which > 1 || e.button > 1 || e.shiftKey || e.metaKey || e.altKey || e.ctrlKey)
                 return true;
            if (mouseIsDown === false) {
                if (rightClick.menu) {
                    rightClick.menu.hide();
                }
                mouseIsDown = true;
                mouseDownX = e.clientX;
                highlightAreas = $('.highlightItem');
                atEdge = (!beyondImage && (prevX >= leftLimit || prevX <= rightLimit));
                $(document).bind('mousemove',panner);
                $(document).bind( 'mouseup', panMouseUp);  // Will exec only once
                return false;
            }
        });
    }

    function panner(e) {
        //if (!e) e = window.event;
        if ( mouseIsDown ) {
            var relativeX = (e.clientX - mouseDownX);

            if (relativeX !== 0) {
                if (posting.mapClicksAllowed()) {
                    // need to throw up a z-index div.  Wait mask?
                    savedPosition = genomePos.get();
                    dragMaskShow();
                    posting.blockMapClicks();
                }
                var decelerator = 1;
                //var wingSize    = 1000; // 0 stops the scroll at the edges.
                // Remeber that offsetX (prevX) is negative
                newX = prevX + relativeX;
                if ( newX >= leftLimit ) { // scrolled all the way to the left
                    if (atEdge) {  // Do not drag straight off edge.  Force second drag
                        beyondImage = true;
                        newX = leftLimit + (newX - leftLimit)/decelerator;// slower
                        //if (newX >= leftLimit + wingSize) // Don't go too far over the edge!
                        //    newX =  leftLimit + wingSize;
                    } else
                        newX = leftLimit;

                } else if ( newX < rightLimit ) { // scrolled all the way to the right
                    if (atEdge) {  // Do not drag straight off edge.  Force second drag
                        beyondImage = true;
                        newX = rightLimit - (rightLimit - newX)/decelerator;// slower
                        //if (newX < rightLimit - wingSize) // Don't go too far over the edge!
                        //    newX = rightLimit - wingSize;
                    } else
                        newX = rightLimit;

                } else if (newX >= rightLimit && newX < leftLimit)
                    beyondImage = false; // could have scrolled back without mouse up

                posStatus = panUpdatePosition(newX,true);
                newX = posStatus.newX;
                // do not update highlights if we are at the end of a chromsome
                if (!posStatus.isOutsideChrom)
                    scrollHighlight(relativeX);

                var nowPos = newX.toString() + "px";
                $(".panImg").css( {'left': nowPos });
                $('.tdData').css( {'backgroundPosition': nowPos } );
                if (!only1xScrolling)
                    panAdjustHeight(newX);  // Will dynamically resize image while scrolling.
            }
        }
    }
    function panMouseUp(e) {  // Must be a separate function instead of pan.mouseup event.
        //if (!e) e = window.event;
        if (mouseIsDown) {

            dragMaskClear();
            $(document).unbind('mousemove',panner);
            $(document).unbind('mouseup',panMouseUp);
            mouseIsDown = false;
            // timeout incase the dragSelect.selectEnd was over a map item. select takes precedence.
            setTimeout(posting.allowMapClicks,50); 

            // Outside image?  Then abandon.
            var curY = e.pageY;
            var imgTbl = $('#imgTbl');
            var north = $(imgTbl).offset().top;
            var south = north + $(imgTbl).height();
            if (curY < north || curY > south) {
                atEdge = false;
                beyondImage = false;
                if (savedPosition)
                    genomePos.set(savedPosition);
                var oldPos = prevX.toString() + "px";
                $(".panImg").css( {'left': oldPos });
                $('.tdData').css( {'backgroundPosition': oldPos } );
                if (highlightAreas)
                    imageV2.drawHighlights();
                return true;
            }

            // Do we need to fetch anything?
            if (beyondImage) {
                if (imageV2.inPlaceUpdate) {
                    var pos = parsePosition(genomePos.get());
                    imageV2.navigateInPlace("position=" +
                            encodeURIComponent(pos.chrom + ":" + pos.start + "-" + pos.end),
                            null, true);
                } else {
                    document.TrackHeaderForm.submit();
                }
                return true; // Make sure the setTimeout below is not called.
            }

            // Just a normal scroll within a >1X image
            if (prevX !== newX) {
                prevX = newX;
                if (!only1xScrolling) {
                    //panAdjustHeight(newX); // Will resize image AFTER scrolling.
                    // Important, since AJAX could lead to reinit after this within bounds scroll
                    hgTracks.imgBoxPortalOffsetX = (prevX * -1) - hgTracks.imgBoxLeftLabel;
                    hgTracks.imgBoxPortalLeft = newX.toString() + "px";
                }
            }
        }
    }
    });  // end of this.each(function(){

    function panUpdatePosition(newOffsetX,bounded)
    {
        // Updates the 'position/search" display with change due to panning
        var closedPortalStart = hgTracks.imgBoxPortalStart + 1;   // Correction for half open
        var portalWidthBases = hgTracks.imgBoxPortalEnd - closedPortalStart;
        var portalScrolledX  = hgTracks.imgBoxPortalOffsetX+hgTracks.imgBoxLeftLabel + newOffsetX;
        var recalculate = false;

        var newPortalStart = 0;
        if (hgTracks.revCmplDisp)
            newPortalStart = closedPortalStart +     // As offset goes down, so do bases seen.
                                Math.round(portalScrolledX*hgTracks.imgBoxBasesPerPixel);
        else
            newPortalStart = closedPortalStart -     // As offset goes down, bases seen goes up!
                                Math.round(portalScrolledX*hgTracks.imgBoxBasesPerPixel);
        if (newPortalStart < hgTracks.chromStart && bounded) {     // Stay within bounds
            newPortalStart = hgTracks.chromStart;
            recalculate = true;
        }
        var newPortalEnd = newPortalStart + portalWidthBases;
        if (newPortalEnd > hgTracks.chromEnd && bounded) {
            newPortalEnd = hgTracks.chromEnd;
            newPortalStart = newPortalEnd - portalWidthBases;
            recalculate = true;
        }
        if (newPortalStart > 0) {
            var newPos = hgTracks.chromName + ":" + newPortalStart + "-" + newPortalEnd;
            genomePos.set(newPos); // no need to change the size
        }
        if (recalculate && hgTracks.imgBoxBasesPerPixel > 0) { 
            // Need to recalculate X for bounding drag
            portalScrolledX = (closedPortalStart - newPortalStart) / hgTracks.imgBoxBasesPerPixel;
            newOffsetX = portalScrolledX - (hgTracks.imgBoxPortalOffsetX+hgTracks.imgBoxLeftLabel);
        }

        ret = {};
        ret.newX = newOffsetX;
        ret.isOutsideChrom = recalculate;
        return ret;
    }
    function mapTopAndBottom(mapName,east,west)
    {
    // Find the top and bottom px given left and right boundaries
        var mapPortal = { top: -10, bottom: -10 };
        var items = $("map[name='"+mapName+"']").children();
        if ($(items).length>0) {
            $(items).each(function(t) {
                var loc = this.coords.split(",");
                var aleft   = parseInt(loc[0]);
                var aright  = parseInt(loc[2]);
                if (aleft < west && aright >= east) {
                    var atop    = parseInt(loc[1]);
                    var abottom = parseInt(loc[3]);
                    if (mapPortal.top    < 0 ) {
                        mapPortal.top    = atop;
                        mapPortal.bottom = abottom;
                    } else if (mapPortal.top > atop) {
                            mapPortal.top = atop;
                    } else if (mapPortal.bottom < abottom) {
                            mapPortal.bottom = abottom;
                    }
                }
            });
        }
        return mapPortal;
    }
    function panAdjustHeight(newOffsetX) {
        // Adjust the height of the track data images so that bed items scrolled off screen
        // do not waste vertical real estate

        // Is the > 1x?
        if (only1xScrolling)
            return;

        var east = newOffsetX * -1;
        var west = east + portalWidth;
        $(".panImg").each(function(t) {
            var mapid  = this.id.replace('img_','map_');
            var hDiv   = $(this).parent();
            var north  = parseInt($(this).css("top")) * -1;
            var south  = north + $(hDiv).height();

            var mapPortal = mapTopAndBottom(mapid,east,west);
            if (mapPortal.top > 0) {
                var topdif = Math.abs(mapPortal.top - north);
                var botdif = Math.abs(mapPortal.bottom - south);
                if (topdif > 2 || botdif > 2) {
                    $(hDiv).height( mapPortal.bottom - mapPortal.top );
                    north = mapPortal.top * -1;
                    $(this).css( {'top': north.toString() + "px" });

                    // Need to adjust side label height as well!
                    var imgId = this.id.split("_");
                    var titlePx = 0;
                    var center = $("#img_center_"+imgId[2]);
                    if (center.length > 0) {
                        titlePx = $(center).parent().height();
                        north += titlePx;
                    }
                    var side = $("#img_side_"+imgId[2]);
                    if (side.length > 0) {
                        $(side).parent().height( mapPortal.bottom - mapPortal.top + titlePx);
                        $(side).css( {'top': north.toString() + "px" });
                    }
                    var btn = $("#p_btn_"+imgId[2]);
                    if (btn.length > 0) {
                        $(btn).height( mapPortal.bottom - mapPortal.top + titlePx);
                    } else {
                        btn = $("#img_btn_"+imgId[2]);
                        if (btn.length > 0) {
                            $(btn).parent().height( mapPortal.bottom - mapPortal.top + titlePx);
                            $(btn).css( {'top': top.toString() + "px" });
                        }
                    }
                }
            }
        });
        dragMaskResize();  // Resizes the dragMask to match current image size
    }

    function dragMaskShow() 
    {   // Sets up the dragMask to show grabbing cursor within image
        // and not allowed north and south of image
        var imgTbl = $('#imgTbl');
        // Find or create the waitMask (which masks the whole page)
        var dragMask = normed($('div#dragMask'));
        if (!dragMask) {
            $("body").prepend("<div id='dragMask' class='waitMask'></div>");
            dragMask = $('div#dragMask');
        }

        $('body').css('cursor','not-allowed');
        $(dragMask).css('cursor',"url(../images/grabbing.cur),w-resize");
        $(dragMask).css({opacity:0.0,display:'block',
                        top: $(imgTbl).position().top.toString() + 'px',
                        height: $(imgTbl).height().toString() + 'px' });
    }

    function dragMaskResize() 
    {   // Resizes dragMask (called when image is dynamically resized in >1x scrolling)
        var imgTbl = $('#imgTbl');
        // Find or create the waitMask (which masks the whole page)
        var dragMask = normed($('div#dragMask'));
        if (dragMask) {
            $(dragMask).height( $(imgTbl).height() );
        }
    }

    function dragMaskClear() {        // Clears the dragMask
        $('body').css('cursor','auto');
        var  dragMask = normed($('#dragMask'));
        if (dragMask)
            $(dragMask).hide();
    }

    function scrollHighlight(relativeX) 
    // Scrolls the highlight region if one exists
    {        
        if (highlightAreas) {
            for (i=0; i<highlightAreas.length; i++) {
                highlightArea = highlightAreas[i];
                // Best to have a left and right, then min/max the edges, then set width
                var hiOffset = $(highlightArea).offset();
                var hiDefinedLeft  = $(highlightArea).data('leftPixels');
                var hiDefinedWidth = $(highlightArea).data('widthPixels');
                hiOffset.left = Math.max(hiDefinedLeft + relativeX,
                                         portalAbsoluteX);
                var right     = Math.min(hiDefinedLeft + hiDefinedWidth + relativeX,
                                         portalAbsoluteX + portalWidth);
                var newWidth = Math.max(right - hiOffset.left,0);
                if (hiDefinedWidth !== newWidth)
                    $(highlightArea).width(newWidth);
                $(highlightArea).offset(hiOffset);
            }
        }
    }

};

  ///////////////////////////////////////
 //// rightClick (aka context menu) ////
///////////////////////////////////////
var rightClick = {

    menu: null,
    selectedMenuItem: null,   // currently choosen context menu item (via context menu).
    floatingMenuItem: null,
    currentMapItem:   null,
    supportZoomCodon: true,  // add zoom to exon and zoom to codon to right click menu
    clickedHighlightIdx : null,  // the index (0,1,...) of the highlight item that overlaps the last right-click

    makeMapItem: function (id)
    {   // Create a dummy mapItem on the fly
        // (for objects that don't have corresponding entry in the map).
        if (id && id.length > 0 && hgTracks.trackDb) {
            var title;
            var rec = hgTracks.trackDb[id];
            if (rec) {
                title = rec.shortLabel;
            } else {
                title = id;
            }
            return {id: id, title: "configure " + title};
        } else {
            return null;
        }
    },

    findMapItem: function (e)
    {   // Find mapItem for given event; returns item object or null if none found.

        if (rightClick.currentMapItem) {
            return rightClick.currentMapItem;
        }

        // rightClick for non-map items that can be resolved to their parent tr and
        // then trackName (e.g. items in gray bar)
        var tr = $( e.target ).parents('tr.imgOrd');
        if ($(tr).length === 1) {
            var a = /tr_(.*)/.exec($(tr).attr('id'));  // voodoo
            if (a && a[1]) {
                var id = a[1];
                return rightClick.makeMapItem(id);
            }
        }
        return null;
    },

    windowOpenFailedMsg: function ()
    {
        warn("Your web browser prevented us from opening a new window.\n\n" +
             "Please change your browser settings to allow pop-up windows from " +
             document.domain + ".");
    },

    handleZoomCodon: function (response, status)
    {
        var json = JSON.parse(response);
        if (json.pos) {
            imageV2.navigateInPlace("position="+json.pos);
        } else {
            alert(json.error);
        }
    },

    handleViewImg: function (response, status)
    {   // handles view image response, which must get new image without imageV2 gimmickery
        jQuery('body').css('cursor', '');
        var str = "<IMG[^>]*SRC='([^']+)'";
        var reg = new RegExp(str);
        var a = reg.exec(response);
        if (a && a[1]) {
            if ( ! window.open(a[1]) ) {
                rightClick.windowOpenFailedMsg();
            }
            return;
        }
        warn("Couldn't parse out img src");
    },

    myPrompt: function (msg, callback)
    {   // replacement for prompt; avoids misleading/confusing security warnings which are caused
        // by prompt in IE 7+.   Callback is called if user presses "OK".
        $("body").append("<div id = 'myPrompt'><div id='dialog' title='Basic dialog'><form>" +
                            msg + "<input id='myPromptText' value=''></form>");
        $("#myPrompt").dialog({
                                modal: true,
                                closeOnEscape: true,
                                buttons: { "OK": function() {
                                                    var myPromptText = $("#myPromptText").val();
                                                    $(this).dialog("close");
                                                    callback(myPromptText);
                                                }
                                        }
                            });
    },

    hit: function (menuItemClicked, menuObject, cmd, args)
    {
        setTimeout( function() {
                        rightClick.hitFinish(menuItemClicked, menuObject, cmd, args);
                    }, 1);
    },

    hitFinish: function (menuItemClicked, menuObject, cmd, args)
    {   // dispatcher for context menu hits
        var id = rightClick.selectedMenuItem.id;
        var url = null;  // TODO: Break this giant routine with shared vars into some sub-functions
        var href = null;
        var rec = null;
        var row = null;
        var rows = null;
        var selectUpdated = null;
                function mySuccess() {}
        if (menuObject.shown) {
            // warn("Spinning: menu is still shown");
            setTimeout(function() { rightClick.hitFinish(menuItemClicked, menuObject, cmd); }, 10);
            return;
        }
        if (cmd === 'selectWholeGene' || cmd === 'getDna' || cmd === 'highlightItem') {
                // bring whole gene into view or redirect to DNA screen.
                href = rightClick.selectedMenuItem.href;
                var chrom, chromStart, chromEnd;
                // Many links leave out the chrom (b/c it's in the server side cart as "c")
                // var chrom = hgTracks.chromName; // This is no longer acceptable
                // with multi-window capability drawing multiple positions on multiple chroms.
                var a = /hgg_chrom=(\w+)&/.exec(href);
                if (a) {
                    if (a && a[1])
                        chrom = a[1];
                    a = /hgg_start=(\d+)/.exec(href);
                    if (a && a[1])
                        chromStart = parseInt(a[1]) + 1;
                    a = /hgg_end=(\d+)/.exec(href);
                    if (a && a[1])
                        chromEnd = parseInt(a[1]);
                } else {
                    // a = /hgc.*\W+c=(\w+)/.exec(href);
                    a = /hgc.*\W+c=(\w+)/.exec(href);
                    if (a && a[1])
                        chrom = a[1];
                    a = /o=(\d+)/.exec(href);
                    if (a && a[1])
                        chromStart = parseInt(a[1]) + 1;
                    a = /t=(\d+)/.exec(href);
                    if (a && a[1])
                        chromEnd = parseInt(a[1]);
                }
                if (!chrom || chrom.length === 0 || !chromStart || !chromEnd) {// 1-based chromStart
                    warn("couldn't parse out genomic coordinates");
                } else {
                    if (cmd === 'getDna') {
                        // NOTE: this should be shared with URL generation for getDna blue bar menu
                        url = "../cgi-bin/hgc?g=getDna&i=mixed&c=" + chrom;
                        url += "&l=" + (chromStart - 1) + "&r=" + chromEnd;
                        url += "&db=" + getDb() + "&hgsid=" + getHgsid();
                        if ( ! window.open(url) ) {
                            rightClick.windowOpenFailedMsg();
                        }
                    } else if (cmd === 'highlightItem') {
                        if (hgTracks.windows && !hgTracks.virtualSingleChrom) {
                            // orig way only worked if the entire item was visible in the windows.
                            //var result = genomePos.chromToVirtChrom(chrom, parseInt(chromStart-1), parseInt(chromEnd));

                            var result = genomePos.convertChromPosToVirtCoords(chrom, parseInt(chromStart-1), parseInt(chromEnd));

                            if (result.chromStart != -1)
                                {
                                var newPos2 = hgTracks.chromName+":"+(result.chromStart+1)+"-"+result.chromEnd;
                                dragSelect.highlightThisRegion(newPos2, true);
                                }

                        } else {
                            var newChrom = hgTracks.chromName;
                            if (hgTracks.windows && hgTracks.virtualSingleChrom) {
                                newChrom = hgTracks.windows[0].chromName;
                            }
                            var newPos3 = newChrom+":"+(parseInt(chromStart))+"-"+parseInt(chromEnd);
                            dragSelect.highlightThisRegion(newPos3, true);
                        }
                    } else {
                        var newPosition = genomePos.setByCoordinates(chrom, chromStart, chromEnd);
                        var reg = new RegExp("hgg_gene=([^&]+)");
                        var b = reg.exec(href);
                        var name;
                        // pull item name out of the url so we can set hgFind.matches (redmine 3062)
                        if (b && b[1]) {
                            name = b[1];
                        } else {
                            reg = new RegExp("[&?]i=([^&]+)");
                            b = reg.exec(href);
                            if (b && b[1]) {
                                name = b[1];
                            }
                        }
                        if (imageV2.inPlaceUpdate) {
                            // XXXX This attempt to "update whole track image in place" didn't work
                            // for a variety of reasons (e.g. safari doesn't parse map when we
                            // update on the client side), so this is currently dead code.
                            // However, this now works in all other browsers, so we may turn this
                            // on for non-safari browsers (see redmine #4667).
                            jQuery('body').css('cursor', '');
                            var data = "hgt.trackImgOnly=1&hgt.ideogramToo=1&position=" +
                                       newPosition + "&hgsid=" + getHgsid();
                            if (name)
                                data += "&hgFind.matches=" + name;
                            $.ajax({
                                    type: "GET",
                                    url: "../cgi-bin/hgTracks",
                                    data: cart.addUpdatesToUrl(data),
                                    dataType: "html",
                                    trueSuccess: imageV2.updateImgAndMap,
                                    success: catchErrorOrDispatch,
                                    error: errorHandler,
                                    cmd: cmd,
                                    loadingId: showLoadingImage("imgTbl"),
                                    cache: false
                                });
                        } else {
                            // do a full page refresh to update hgTracks image
                            jQuery('body').css('cursor', 'wait');
                            var ele;
                            if (document.TrackForm)
                                ele = document.TrackForm;
                            else
                                ele = document.TrackHeaderForm;
                            if (name)
                                // Add or update form input with gene to highlight
                                suggestBox.updateFindMatches(name);
                            ele.submit();
                        }
                    }
                }
        } else if (cmd === 'zoomCodon' || cmd === 'zoomExon') {
            var num, ajaxCmd, msg;
            if (cmd === 'zoomCodon') {
                msg = "Please enter the codon number to jump to:";
                ajaxCmd = 'codonToPos';
            } else {
                msg = "Please enter the exon number to jump to:";
                ajaxCmd = 'exonToPos';
            }
            rightClick.myPrompt(msg, function(results) {
                $.ajax({
                        type: "GET",
                        url: "../cgi-bin/hgApi",
                        data: cart.varsToUrlData({ 'db': getDb(), 'cmd': ajaxCmd, 'num': results,
                              'table': args.table, 'name': args.name }),
                        trueSuccess: rightClick.handleZoomCodon,
                        success: catchErrorOrDispatch,
                        error: errorHandler,
                        cache: true
                    });
                    });
        } else if (cmd === 'hgTrackUi_popup') {

            // Launches the popup but shields the ajax with a waitOnFunction
            popUp.hgTrackUi( rightClick.selectedMenuItem.id, false );  

        } else if (cmd === 'hgTrackUi_follow') {

            url = "hgTrackUi?hgsid=" + getHgsid() + "&g=";
            rec = hgTracks.trackDb[id];
            if (tdbHasParent(rec) && tdbIsLeaf(rec))
                url += rec.parentTrack;
            else {
                // The button already has the ref
                var link = normed($( 'td#td_btn_'+ rightClick.selectedMenuItem.id ).children('a')); 
                if (link)
                    url = $(link).attr('href');
                else
                    url += rightClick.selectedMenuItem.id;
            }
            location.assign(url);

        } else if (cmd === 'newCollection') {
            $.ajax({
                type: "PUT",
                async: false,
                url: "../cgi-bin/hgCollection",
                data:  "cmd=newCollection&track=" + id + "&hgsid=" + getHgsid(),
                trueSuccess: mySuccess,
                success: catchErrorOrDispatch,
                error: errorHandler,
            });

            imageV2.fullReload();
        } else if (cmd === 'addCollection') {
            var shortLabel = $(menuItemClicked).text().substring(9).slice(0,-1); 
            var ii;
            var collectionName;
            for(ii=0; ii < hgTracks.collections.length; ii++) {
                if ( hgTracks.collections[ii].shortLabel === shortLabel) {
                    collectionName = hgTracks.collections[ii].track;
                    break;
                }
            }

            $.ajax({
                type: "PUT",
                async: false,
                url: "../cgi-bin/hgCollection",
                data: "cmd=addTrack&track=" + id + "&collection=" + collectionName + "&hgsid=" + getHgsid(),
                trueSuccess: mySuccess,
                success: catchErrorOrDispatch,
                error: errorHandler,
            });

            imageV2.fullReload();
        } else if ((cmd === 'sortExp') || (cmd === 'sortSim')) {
            url = "hgTracks?hgsid=" + getHgsid() + "&" + cmd + "=";
            rec = hgTracks.trackDb[id];
            if (tdbHasParent(rec) && tdbIsLeaf(rec))
                url += rec.parentTrack;
            else {
                // The button already has the ref
                var link2 = normed($( 'td#td_btn_'+ rightClick.selectedMenuItem.id ).children('a')); 
                if (link2)
                    url = $(link2).attr('href');
                else
                    url += rightClick.selectedMenuItem.id;
            }
            location.assign(url);

        } else if (cmd === 'viewImg') {
            // Fetch a new copy of track img and show it to the user in another window. This code
            // assume we have updated remote cart with all relevant chages (e.g. drag-reorder).
            jQuery('body').css('cursor', 'wait');
            $.ajax({
                    type: "GET",
                    url: "../cgi-bin/hgTracks",
                    data: cart.varsToUrlData({ 'hgt.imageV1': '1','hgt.trackImgOnly': '1', 
                                               'hgsid': getHgsid() }),
                    dataType: "html",
                    trueSuccess: rightClick.handleViewImg,
                    success: catchErrorOrDispatch,
                    error: errorHandler,
                    cmd: cmd,
                    cache: false
                });
        } else if (cmd === 'openLink' || cmd === 'followLink') {
            href = rightClick.selectedMenuItem.href;
            var vars = new Array("c", "l", "r", "db");
            var valNames = new Array("chromName", "winStart", "winEnd");
            for (var i in vars) {
                // make sure the link contains chrom and window width info
                // (necessary b/c we are stripping hgsid and/or the cart may be empty);
                // but don't add chrom to wikiTrack links (see redmine #2476).
                var v = vars[i];
                var val;
                if (v === "db") {
                    val = getDb();
                } else {
                    val = hgTracks[valNames[i]];
                }
                if (val
                && id !== "wikiTrack"
                && (href.indexOf("?" + v + "=") === -1)
                && (href.indexOf("&" + v + "=") === -1)) {
                    href = href + "&" + v + "=" + val;
                }
            }
            if (cmd === 'followLink') {
                // XXXX This is blocked by Safari's popup blocker (without any warning message).
                location.assign(href);
            } else {
                // Remove hgsid to force a new session (see redmine ticket 1333).
                href = removeHgsid(href);
                if ( ! window.open(href) ) {
                    rightClick.windowOpenFailedMsg();
                }
            }
        } else if (cmd === 'float') {
            if (rightClick.floatingMenuItem && rightClick.floatingMenuItem === id) {
                $.floatMgr.FOArray = [];
                rightClick.floatingMenuItem = null;
            } else {
                if (rightClick.floatingMenuItem) {
                    // This doesn't work.
                    $('#img_data_' + rightClick.floatingMenuItem).parent().restartFloat();
                    // This does work
                    $.floatMgr.FOArray = [];
                }
                rightClick.floatingMenuItem = id;
                rightClick.reloadFloatingItem();
                imageV2.requestImgUpdate(id, "hgt.transparentImage=0", "");
            }
        } else if (cmd === 'hideSet') {
            row = $( 'tr#tr_' + id );
            rows = dragReorder.getContiguousRowSet(row);
            if (rows && rows.length > 0) {
                var varsToUpdate = {};
                // from bottom up, just in case remove screws with us
                for (var ix=rows.length - 1; ix >= 0; ix--) { 
                    var rowId = $(rows[ix]).attr('id').substring('tr_'.length);
                    // Remove subtrack level vis and explicitly uncheck.
                    varsToUpdate[rowId]        = '[]';
                    varsToUpdate[rowId+'_sel'] = 0;
                    $(rows[ix]).remove();
                }
                if (objNotEmpty(varsToUpdate)) {
                    cart.setVarsObj(varsToUpdate);
                }
                imageV2.afterImgChange(true);
            }
        } else if (cmd === 'hideComposite') {
            rec = hgTracks.trackDb[id];
            if (tdbIsSubtrack(rec)) {
                row = $( 'tr#tr_' + id );
                rows = dragReorder.getCompositeSet(row);
                // from bottom up, just in case remove screws with us
                if (rows && rows.length > 0) {
                    for (var rIx=rows.length - 1; rIx >= 0; rIx--) {
                        $(rows[rIx]).remove();
                    }
                selectUpdated = vis.update(rec.parentTrack, 'hide');
                cart.setVars( [rec.parentTrack], ['hide']);
                imageV2.afterImgChange(true);
                }
            }
        } else if (cmd === 'jumpToHighlight') { // If highlight exists for this assembly, jump to it
            if (hgTracks.highlight && rightClick.clickedHighlightIdx!==null) {
                var newPos = getHighlight(hgTracks.highlight, rightClick.clickedHighlightIdx);
                if (newPos && newPos.db === getDb()) {
                    if ( $('#highlightItem').length === 0) { // not visible? jump to it
                        var curPos = parsePosition(genomePos.get());
                        var diff = ((curPos.end - curPos.start) - (newPos.end - newPos.start));
                        if (diff > 0) { // new position is smaller then current, then center it
                            newPos.start = Math.max( Math.floor(newPos.start - (diff/2) ), 0 );
                            newPos.end   = newPos.start + (curPos.end - curPos.start);
                        }
                    }
                    if (imageV2.inPlaceUpdate) {
                        var params = "position=" + newPos.chrom+':'+newPos.start+'-'+newPos.end;
                        imageV2.navigateInPlace(params, null, true);
                    } else {
                        genomePos.setByCoordinates(newPos.chrom, newPos.start, newPos.end);
                        jQuery('body').css('cursor', 'wait');
                        document.TrackHeaderForm.submit();
                    }
                }
            }

        } else if (cmd === 'removeHighlight') {

            var highlights = hgTracks.highlight.split("|");
            highlights.splice(rightClick.clickedHighlightIdx, 1); // splice = remove element from array
            hgTracks.highlight = highlights.join("|");
            cart.setVarsObj({'highlight' : hgTracks.highlight});
            imageV2.drawHighlights();
        } else if (cmd === 'toggleMerge') {
            // toggle both the cart (if the user goes to trackUi)
            // and toggle args[key], if the user doesn't leave hgTracks
            var key = id + ".doMergeItems";
            var updateObj = {};
            if (args[key] === 1) {
                args[key] = 0;
                updateObj[key] = 0;
                cart.setVarsObj(updateObj,null,false);
                imageV2.requestImgUpdate(id, id + ".doMergeItems=0");
            } else {
                args[key] = 1;
                updateObj[key] = 1;
                cart.setVarsObj(updateObj,null,false);
                imageV2.requestImgUpdate(id, id + ".doMergeItems=1");
            }
        } else {   // if ( cmd in 'hide','dense','squish','pack','full','show' )
            // Change visibility settings:
            //
            // First change the select on our form:
            rec = hgTracks.trackDb[id];
            selectUpdated = vis.update(id, cmd);

            // Now change the track image
            if (imageV2.enabled && cmd === 'hide') {
                // Hide local display of this track and update server side cart.
                // Subtracks controlled by 2 settings so del vis and set sel=0.
                if (tdbIsSubtrack(rec)) {
                    // Remove subtrack level vis and explicitly uncheck.
                    cart.setVars( [ id, id+"_sel" ], [ '[]', 0 ] ); 
                } else if (tdbIsFolderContent(rec)) {
                    // supertrack children need to have _sel set to trigger superttrack reshaping
                    cart.setVars( [ id, id+"_sel" ], [ 'hide', 0 ] ); 
                } else {
                    cart.setVars([id], ['hide']);  // Others, just set vis hide.
                }
                $(document.getElementById('tr_' + id)).remove();
                imageV2.afterImgChange(true);
            } else if (!imageV2.mapIsUpdateable) {
                jQuery('body').css('cursor', 'wait');
                if (selectUpdated) {
                    // assert(document.TrackForm);
                    document.TrackForm.submit();
                } else {
                        // Add vis update to queue then submit
                        cart.setVars([id], [cmd], null, false); // synchronous
                        document.TrackHeaderForm.submit();
                }
            } else {
                imageV2.requestImgUpdate(id, id + "=" + cmd, "", cmd);
            }
        }
    },

    makeHitCallback: function (title)
    {   // stub to avoid problem with a function closure w/n a loop
        return function(menuItemClicked, menuObject) {
            rightClick.hit(menuItemClicked, menuObject, title); return true;
        };
    },

    reloadFloatingItem: function ()
    {   // currently dead (experimental code)
        if (rightClick.floatingMenuItem) {
            $('#img_data_' + rightClick.floatingMenuItem).parent().makeFloat(
                {x:"current",y:"current", speed: 'fast', alwaysVisible: true, alwaysTop: true});
        }
    },

    makeImgTag: function (img)
    {   // Return img tag with explicit dimensions for img (dimensions are currently hardwired).
        // This fixes the "weird shadow problem when first loading the right-click menu"
        // seen in FireFox 3.X, which occurred b/c FF doesn't actually fetch the image until
        // the menu is being shown.
        return "<img style='width:16px; height:16px; border-style:none;' src='../images/" +
                img + "' />";
    },


    load: function (img)
    {
        rightClick.menu = img.contextMenu(function() {
            popUp.cleanup();   // Popup box is not getting closed properly so must do it here
            if ( ! rightClick.selectedMenuItem )  // This is literally an edge case so ignore
                return;

            var o; // TODO: Break this giant routine with shared vars into some sub-functions
            var str;
            var rec = null;
            var menu = [];
            var selectedImg = rightClick.makeImgTag("greenChecksm.png");
            var blankImg    = rightClick.makeImgTag("invisible16.png");
            var done = false;
            if (rightClick.selectedMenuItem && rightClick.selectedMenuItem.id) {
                var href = rightClick.selectedMenuItem.href;
                var isHgc, isGene;
                if (href) {
                    isGene = href.match("hgGene");
                    isHgc = href.match("hgc");
                }
                var id = rightClick.selectedMenuItem.id;
                rec = hgTracks.trackDb[id];
                var offerHideSubset    = false;
                var offerHideComposite = false;
                var offerSingles       = true;
                var row = $( 'tr#tr_' + id );
                if (row) {
                    var btn = $(row).find('p.btnBlue'); // btnBlue means cursor over left button
                    if (btn.length === 1) {
                        var compositeSet = dragReorder.getCompositeSet(row);
                        if (compositeSet && compositeSet.length > 0) {  // There is composite set
                            offerHideComposite = true;
                            $( compositeSet ).find('p.btn').addClass('blueButtons');// blue persists

                            var subSet = dragReorder.getContiguousRowSet(row);
                            if (subSet && subSet.length > 1) {
                                offerSingles = false;
                                if (subSet.length < compositeSet.length) {
                                    offerHideSubset = true;
                                    $( subSet ).addClass("greenRows"); // green persists
                                }
                            }
                        }
                    }
                }

                // First option is hide sets
                if (offerHideComposite) {
                    if (offerHideSubset) {
                        o = {};
                        o[blankImg + " hide track subset (green)"] = {
                                            onclick: rightClick.makeHitCallback('hideSet')};
                        menu.push(o);
                    }

                    o = {};
                    str = blankImg + " hide track set";
                    if (offerHideSubset)
                        str += " (blue)";
                    o[str] = {onclick: rightClick.makeHitCallback('hideComposite')};
                    menu.push(o);
                }

                // Second set of options: visibility for single track
                if (offerSingles) {
                    if (offerHideComposite)
                        menu.push($.contextMenu.separator);

                    // XXXX what if select is not available (b/c trackControlsOnMain is off)?
                    // Move functionality to a hidden variable?
                    var select = $("select[name=" + escapeJQuerySelectorChars(id) + "]");
                    if (select.length > 1)  
                        // Not really needed if $('#hgTrackUiDialog').html(""); has worked
                        select =  [ $(select)[0] ];
                    var cur = $(select).val();
                    if (cur) {
                        $(select).children().each(function(index, o) {
                            var title = $(this).val();
                            str = blankImg + " " + title;
                            if (title === cur)
                                str = selectedImg + " " + title;
                            o = {};
                            o[str] = {onclick: function (menuItemClicked, menuObject) {
                                        rightClick.hit(menuItemClicked, menuObject, title);
                                        return true;}};
                            menu.push(o);
                        });
                        done = true;
                    } else {
                        if (rec) {
                            // XXXX check current state from a hidden variable.
                            var visStrings = new Array("hide","dense","squish","pack","full");
                            for (var i in visStrings) {
                                // use maxVisibility and change hgTracks so it can hide subtracks
                                o = {};
                                str = blankImg + " " + visStrings[i];
                                if (rec.canPack
                                || (visStrings[i] !== "pack" && visStrings[i] !== "squish")) {
                                    if (rec.localVisibility) {
                                        if (visStrings[i] === rec.localVisibility) {
                                            str = selectedImg + " " + visStrings[i];
                                        }
                                    } else if (visStrings[i] === vis.enumOrder[rec.visibility]) {
                                        str = selectedImg + " " + visStrings[i];
                                    }
                                    o[str] = { onclick:
                                                rightClick.makeHitCallback(visStrings[i])
                                             };
                                    menu.push(o);
                                }
                            }
                            done = true;
                        }
                    }
                }

                if (done) {
                    o = {};
                    var any = false;
                    var title = rightClick.selectedMenuItem.title || "feature";
                    var exonNum = 0;
                    var maxLength = 60;
                    if (title.length > maxLength) {
                        title = title.substring(0, maxLength) + "...";
                    }

                    if ((isGene || isHgc || id === "wikiTrack") && href.indexOf("i=mergedItem") === -1) {
                        // Add "Open details..." item
                        var displayItemFunctions = false;
                        if (rec) {
                            if (rec.type.indexOf("wig") === 0
                            ||  rec.type.indexOf("bigWig") === 0
                            ||  id === "wikiTrack") {
                                displayItemFunctions = false;
                            } else if (rec.type.indexOf("expRatio") === 0) {
                                displayItemFunctions = title !== "zoomInMore";
                            } else {
                                displayItemFunctions = true;
                            }
                            // For barChart mouseovers, replace title (which may be a category 
                            // name+value) with item name
                            if (rec.type.indexOf("barChart") === 0
                            || rec.type.indexOf("bigBarChart") === 0) {
                                a = /i=([^&]+)/.exec(href);
                                if (a && a[1]) {
                                    title = a[1];
                                }
                            }
                        }

                        // when "exonNumbers on", the mouse over text is not a good item description for the right-click menu
                        // "exonNumbers on" is the default for genePred/bigGenePred tracks but can also be actived for bigBed and others
                        // We don't have the value of "exonNumbers" here, so just use a heuristic to see if it's on
                        if (title.search(/, strand [+-], (Intron|Exon) /)!==-1) {
                            re = /(Exon) ([1-9]+) of/;
                            matches = re.exec(title);
                            if (matches !== null && matches[2].length > 0)
                                exonNum = matches[2];
                            title = title.split(",")[0];
                        }

                        else if (isHgc && ( href.indexOf('g=gtexGene')!== -1 
                                            || href.indexOf('g=unip') !== -1 
                                            || href.indexOf('g=knownGene') !== -1 )) {
                            // For GTEx gene and UniProt mouseovers, replace title (which may be a tissue name) with 
                            // item (gene) name. Also need to unescape the urlencoded characters and the + sign.
                            a = /i=([^&]+)/.exec(href);
                            if (a && a[1]) {
                                title = decodeURIComponent(a[1].replace(/\+/g, " "));
                            }
                        }

                        if (displayItemFunctions) {
                            o[rightClick.makeImgTag("magnify.png") + " Zoom to " +  title] = {
                                onclick: function(menuItemClicked, menuObject) {
                                            rightClick.hit(menuItemClicked, menuObject,
                                                    "selectWholeGene"); return true;
                                          }
                                };
                            o[rightClick.makeImgTag("highlight.png") + " Highlight " + title] = 
                                {   onclick: function(menuItemClicked, menuObject) {
                                        rightClick.hit(menuItemClicked, menuObject,
                                                       "highlightItem"); 
                                        return true;
                                    }
                                };
                            if (rightClick.supportZoomCodon && rec.type.indexOf("genePred") !== -1) {
                                // http://hgwdev-larrym.gi.ucsc.edu/cgi-bin/hgGene?hgg_gene=uc003tqk.2&hgg_prot=P00533&hgg_chrom=chr7&hgg_start=55086724&hgg_end=55275030&hgg_type=knownGene&db=hg19&c=chr7
                                var name, table;
                                var reg = new RegExp("hgg_gene=([^&]+)");
                                var a = reg.exec(href);
                                if (a && a[1]) {
                                    name = a[1];
                                    reg = new RegExp("hgg_type=([^&]+)");
                                    a = reg.exec(href);
                                    if (a && a[1]) {
                                        table = a[1];
                                    }
                                } else {
                                    // http://hgwdev-larrym.gi.ucsc.edu/cgi-bin/hgc?o=55086724&t=55275031&g=refGene&i=NM_005228&c=chr7
                                    // http://hgwdev-larrym.gi.ucsc.edu/cgi-bin/hgc?o=55086713&t=55270769&g=wgEncodeGencodeManualV4&i=ENST00000455089&c=chr7
                                    reg = new RegExp("i=([^&]+)");
                                    a = reg.exec(href);
                                    if (a && a[1]) {
                                        name = a[1];
                                        reg = new RegExp("g=([^&]+)");
                                        a = reg.exec(href);
                                        if (a && a[1]) {
                                            table = a[1];
                                        }
                                    }
                                }
                                if (name && table) {
                                    o[rightClick.makeImgTag("magnify.png")+" Zoom to codon"] =
                                    {   onclick: function(menuItemClicked, menuObject) {
                                            rightClick.hit(menuItemClicked, menuObject,
                                                        "zoomCodon",
                                                        {name: name, table: table});
                                            return true;}
                                    };
                                    if (exonNum > 0) {
                                        o[rightClick.makeImgTag("magnify.png")+" Zoom to exon"] = {
                                            onclick: function(menuItemClicked, menuObject) {
                                                $.ajax({
                                                        type: "GET",
                                                        url: "../cgi-bin/hgApi",
                                                        data: cart.varsToUrlData({ 'db': getDb(),
                                                                'cmd': "exonToPos", 'num': exonNum,
                                                                'table': table, 'name': name}),
                                                        trueSuccess: rightClick.handleZoomCodon,
                                                        success: catchErrorOrDispatch,
                                                        error: errorHandler,
                                                        cache: true
                                                    });
                                                return true; }
                                        };
                                    }
                                }
                            }
                            o[rightClick.makeImgTag("dnaIcon.png")+" Get DNA for "+title] = {
                                onclick: function(menuItemClicked, menuObject) {
                                    rightClick.hit(menuItemClicked, menuObject, "getDna");
                                    return true; }
                            };
                        }
                        o[rightClick.makeImgTag("bookOut.png")+
                                                " Open details page in new window..."] = {
                            onclick: function(menuItemClicked, menuObject) {
                                rightClick.hit(menuItemClicked, menuObject, "openLink");
                                return true; }
                        };
                        any = true;
                    }
                    if (href && href.length  > 0 && href.indexOf("i=mergedItem") === -1) {
                        // Add "Show details..." item
                        if (title.indexOf("Click to alter ") === 0) {
                            // suppress the "Click to alter..." items
                        } else if (rightClick.selectedMenuItem.href.indexOf("cgi-bin/hgTracks")
                                                                                        !== -1) {
                            // suppress menu items for hgTracks links (e.g. Next/Prev map items).
                        } else {
                            var item;
                            if (title === "zoomInMore")
                                // avoid showing menu item that says
                                // "Show details for zoomInMore..." (redmine 2447)
                                item = rightClick.makeImgTag("book.png") + " Show details...";
                            else
                                item = rightClick.makeImgTag("book.png")+" Show details for "+
                                       title + "...";
                            o[item] = {onclick: function(menuItemClicked, menuObject) {
                                       rightClick.hit(menuItemClicked,menuObject,"followLink");
                                       return true; }
                            };
                            any = true;
                        }
                    }
                    if (any) {
                        menu.push($.contextMenu.separator);
                        menu.push(o);
                    }
                }
            }

            if (rightClick.selectedMenuItem && rec) {
                // Add cfg options at just shy of end...
                o = {};
                if (tdbIsLeaf(rec)) {

                    if (rec.configureBy !== 'none'
                    && (!tdbIsCompositeSubtrack(rec) || rec.configureBy !== 'clickThrough')) {
                        // Note that subtracks never do clickThrough because
                        // parentTrack cfg is the desired clickThrough
                        o[rightClick.makeImgTag("wrench.png")+" Configure "+rec.shortLabel] = {
                            onclick: function(menuItemClicked, menuObject) {
                                rightClick.hit(menuItemClicked, menuObject, "hgTrackUi_popup");
                                return true; }
                        };
                    }
                    if (rec.parentTrack) {
                        o[rightClick.makeImgTag("folderWrench.png")+" Configure "+
                          rec.parentLabel + " track set..."] = {
                            onclick: function(menuItemClicked, menuObject) {
                                rightClick.hit(menuItemClicked,menuObject,"hgTrackUi_follow");
                                return true; }
                          };
                    }
                } else {

                    o[rightClick.makeImgTag("folderWrench.png")+" Configure "+rec.shortLabel +
                      " track set..."] = {
                        onclick: function(menuItemClicked, menuObject) {
                            rightClick.hit(menuItemClicked, menuObject, "hgTrackUi_follow");
                            return true; }
                      };
                }
                if (jQuery.floatMgr) {
                    o[(rightClick.selectedMenuItem.id === rightClick.floatingMenuItem ?
                            selectedImg : blankImg) + " float"] = {
                        onclick: function(menuItemClicked, menuObject) {
                            rightClick.hit(menuItemClicked, menuObject, "float");
                            return true; }
                    };
                }
                // add a toggle to hide/show the merged item(s)
                mergeTrack = rightClick.selectedMenuItem.id + ".doMergeItems";
                if (rec.hasOwnProperty(mergeTrack)) {
                    var hasMergedItems = rec[mergeTrack] === 1;
                    titleStr = rightClick.makeImgTag("wrench.png") + " ";
                    if (hasMergedItems) {
                        titleStr += "Show merged items";
                    } else {
                        titleStr += "Merge items that span the current region";
                    }
                    o[titleStr] = {onclick: function(menuItemClick, menuObject) {
                        rightClick.hit(menuItemClick, menuObject, "toggleMerge", rec);
                        return true; }
                    };
                }
                menu.push($.contextMenu.separator);
                menu.push(o);
            }

            menu.push($.contextMenu.separator);
            if (hgTracks.highlight && rightClick.clickedHighlightIdx!==null) {
                var currentlySeen = ($('#highlightItem').length > 0); 
                o = {};
                // Jumps to highlight when not currently seen in image
                var text = (currentlySeen ? " Zoom" : " Jump") + " to highlight";
                o[rightClick.makeImgTag("highlightZoom.png") + text] = {
                    onclick: rightClick.makeHitCallback('jumpToHighlight')
                };

                if ( currentlySeen ) {   // Remove only when seen
                    o[rightClick.makeImgTag("highlightRemove.png") + 
                                                               " Remove highlight"] = {
                        onclick: rightClick.makeHitCallback('removeHighlight')
                    };
                }
                menu.push(o);
            }

            if (rec.isCustomComposite)
                {
                // add delete from composite
                }
            else if ((!rec.type.startsWith("wigMaf")) &&
                (rec.type.startsWith("bigWig") || rec.type.startsWith("multiWig") || rec.type.startsWith("wig") || rec.type.startsWith("bedGraph"))) {
                o = {};
                o[" Make a New Collection with \"" + rec.shortLabel + "\""] = {
                    onclick: rightClick.makeHitCallback("newCollection")
                };  
                menu.push(o);

                if (hgTracks.collections) {
                    var ii;
                    for(ii=0; ii < hgTracks.collections.length; ii++) {
                        o = {};
                        o[" Add to \"" + hgTracks.collections[ii].shortLabel + "\""] = {
                            onclick: rightClick.makeHitCallback("addCollection")
                        };  
                        menu.push(o);
                    }
                }
                menu.push($.contextMenu.separator);
            }

            // add sort options if this is a custom composite
            if (rec.isCustomComposite && tdbHasParent(rec) && tdbIsLeaf(rec)) {

                o = {};
                o[" Sort by Magnitude "] = {
                    onclick: function(menuItemClicked, menuObject) {
                        rightClick.hit(menuItemClicked, menuObject, "sortExp");
                        return true; }
                };  
                menu.push(o);

                o = {};
                o[" Sort by Similarity "] = {
                    onclick: function(menuItemClicked, menuObject) {
                        rightClick.hit(menuItemClicked, menuObject, "sortSim");
                        return true; }
                };  
                menu.push(o);

                menu.push($.contextMenu.separator);
            }

            // Add view image at end
            o = {};
            o[rightClick.makeImgTag("eye.png") + " View image"] = {
                onclick: function(menuItemClicked, menuObject) {
                    rightClick.hit(menuItemClicked, menuObject, "viewImg");
                    return true; }
            };
            menu.push(o);

            return menu;
        },
        {
            beforeShow: function(e) {
                // console.log(mapItems[rightClick.selectedMenuItem]);
                rightClick.selectedMenuItem = rightClick.findMapItem(e);
                
                // find the highlight that was clicked
                var imageX = (imageV2.imgTbl[0].getBoundingClientRect().left) + imageV2.LEFTADD;
                var xDiff = (e.clientX) - imageX;
                var clickPos = genomePos.pixelsToBases(img, xDiff, xDiff+1, hgTracks.winStart, hgTracks.winEnd, false);
                rightClick.clickedHighlightIdx = dragSelect.findHighlightIdxForPos(clickPos);

                // XXXX? posting.blockUseMap = true;
                return true;
            },
            hideTransition:'hide', // hideCallback fails if these are not defined.
            hideSpeed:10,
            hideCallback: function() {
                $('p.btn.blueButtons').removeClass('blueButtons');
                $('tr.trDraggable.greenRows').removeClass('greenRows');
            }
        });
        return;
    }
};

  //////////////////////////////////
 //// external tools           ////
//////////////////////////////////

function showExtToolDialog() {
        /* show the 'send to external tool' dialog */
        // information about external tools is stored in the extTools global list
        // defined by a <script> at the end of the body

        // remove an existing dialog box
        var extToolDialog = $("#extToolDialog").remove();

        // construct the contents
        var htmlLines = ["<ul class='indent'>"];
        var winSize = hgTracks.winEnd - hgTracks.winStart;
        for (i = 0; i < extTools.length; i++) {
            var tool = extTools[i];
            var toolId = tool[0];
            var shortLabel = tool[1];
            var longLabel = tool[2];
            var maxSize = tool[3];
            if ((maxSize===0) || (winSize < maxSize))
                {
                var url = "hgTracks?hgsid="+getHgsid()+"&hgt.redirectTool="+toolId;
                //var onclick = "$('#extToolDialog').dialog('close');";
                //htmlLines.push("<li><a onclick="+'"'+onclick+'"'+"id='extToolLink' target='_BLANK' href='"+url+"'>"+shortLabel+"</a>: <small>"+longLabel+"</small></li>");
		// onclick js code moved to jsInline
                htmlLines.push("<li><a class='extToolLink2' target='_BLANK' href='"+url+"'>"+shortLabel+"</a>: <small>"+longLabel+"</small></li>");
                }
            else
                {
                note = "<br><b>Needs zoom to &lt; "+maxSize/1000+" kbp.</b></small></span></li>";
                htmlLines.push('<li><span style="color:grey">'+shortLabel+": <small>"+longLabel+note);
                }
        }
        htmlLines.push("</ul>");
        content = htmlLines.join("");
            
        var title = hgTracks.chromName + ":" + (hgTracks.winStart+1) + "-" + hgTracks.winEnd;
        if (hgTracks.nonVirtPosition)
            title = hgTracks.nonVirtPosition;
        title += " on another website";
        $("body").append("<div id='extToolDialog' title='"+title+"'><p>" + content + "</p>");

	// GALT 
	$('a.extToolLink2').click(function(){$('#extToolDialog').dialog('close');});

        // copied from the hgTrackUi function below
        var popMaxHeight = ($(window).height() - 40);
        var popMaxWidth  = ($(window).width() - 40);
        var popWidth     = 600;
        if (popWidth > popMaxWidth)
            popWidth = popMaxWidth;

        // also copied from the hgTrackUi code below
        $('#extToolDialog').dialog({
            resizable: true,               // Let description scroll vertically
            height: popMaxHeight,
            width: popWidth,
            minHeight: 200,
            minWidth: 600,
            maxHeight: popMaxHeight,
            maxWidth: popMaxWidth,
            modal: true,
            closeOnEscape: true,
            autoOpen: false,
            buttons: { "Close": function() {
                    $(this).dialog("close");
            }},
        });
        
        $('#extToolDialog').dialog('open');
}

  /////////////////////////////////////////////////////////
 //// popupHgt popup for hgTracks  (aka modal dialog) ////
/////////////////////////////////////////////////////////
var popUpHgt = {

    whichHgTracksMethod: "",
    title: "",

    cleanup: function ()
    {  // Clean out the popup box on close
        if ($('#hgTracksDialog').html().length > 0 ) {
            // clear out html after close to prevent problems caused by duplicate html elements
            $('#hgTracksDialog').html("");
            popUpHgt.whichHgTracksMethod = "";
            popUpHgt.title = "";
        }
    },

    _uiDialogRequest: function (whichHgTracksMethod)
    { // popup cfg dialog
        popUpHgt.whichHgTracksMethod = whichHgTracksMethod;
        var myLink = "../cgi-bin/hgTracks?hgsid=" + getHgsid() + "&db=" + getDb();
        if (popUpHgt.whichHgTracksMethod === "multi-region config") {
            myLink += "&hgTracksConfigMultiRegionPage=multi-region";
            popUpHgt.title = "Configure Multi-Region View";
        }

        $.ajax({
                    type: "GET",
                    url: cart.addUpdatesToUrl(myLink),
                    dataType: "html",
                    trueSuccess: popUpHgt.uiDialog,
                    success: catchErrorOrDispatch,
                    error: errorHandler,
                    cache: false
                });
    },

    hgTracks: function (whichHgTracksMethod)
    {   // Launches the popup but shields the ajax with a waitOnFunction
        waitOnFunction( popUpHgt._uiDialogRequest, whichHgTracksMethod);
    },

    uiDialogOk: function (popObj)
    {   // When popup closes with ok

    },

    uiDialog: function (response, status)
    {
    // Take html from hgTracks and put it up as a modal dialog.

        // make sure all links (e.g. help links) open up in a new window
        response = response.replace(/<a /ig, "<a target='_blank' ");

        var cleanHtml = response;
        cleanHtml = stripCspHeader(cleanHtml,false); // DEBUG msg with true
        cleanHtml = stripJsFiles(cleanHtml,false);   // DEBUG msg with true
        cleanHtml = stripCssFiles(cleanHtml,false);  // DEBUG msg with true
        //cleanHtml = stripJsEmbedded(cleanHtml,false);// DEBUG msg with true // Obsolete by CSP2?
        var nonceJs = {};
        cleanHtml = stripCSPAndNonceJs(cleanHtml, false, nonceJs); // DEBUG msg with true

        cleanHtml = stripMainMenu(cleanHtml,false);  // DEBUG msg with true

        $('#hgTracksDialog').html("<div id='pop' style='font-size:.9em;'>"+ cleanHtml +"</div>");

        appendNonceJsToPage(nonceJs);


        // Strategy for popups with js:
        // - jsFiles and CSS should not be included in html.  Here they are shluped out.
        // - The resulting files ought to be loadable dynamically (with getScript()), 
        //   but this was not working nicely with the modal dialog
        //   Therefore include files must be included with hgTracks CGI !
        // - embedded js should not be in the popup box.
        // - Somethings should be in a popup.ready() function, and this is emulated below, 
        //   as soon as the cleanHtml is added
        //   Since there are many possible popup cfg dialogs, the ready should be all inclusive.

        // -- popup.ready() -- Here is the place to do things that might otherwise go
        //                     into a $('#pop').ready() routine!

        // Searching for some semblance of size suitability
        var popMaxHeight = ($(window).height() - 40);
        var popMaxWidth  = ($(window).width() - 40);
        var popWidth     = 700;
        if (popWidth > popMaxWidth)
            popWidth = popMaxWidth;

        $('#hgTracksDialog').dialog({
            ajaxOptions: {
                // This doesn't work
                cache: true
            },
            resizable: true,               // Let scroll vertically
            height: 'auto',
            width: popWidth,
            minHeight: 200,
            minWidth: 400,
            maxHeight: popMaxHeight,
            maxWidth: popMaxWidth,
            modal: true,
            closeOnEscape: true,
            autoOpen: false,
            buttons: { 
                /* NOT NOW
                "OK": function() {
                    popUpHgt.uiDialogOk($('#pop'));
                    $(this).dialog("close");
                }
                */
            },
            // popup.ready() doesn't seem to work in open.

            //create: function () { 
                //$(this).siblings().find(".ui-dialog-title").html('<span style="">Test </span>'); 
                //$(this).siblings().find(".ui-dialog-title").html('<span style="       visibility: hidden;"></span>'); 
            //},
            
            open: function () {
                $('#hgTracksDialog').find('.filterBy,.filterComp').each(
                    function(i) {  // ddcl.js is dropdown checklist lib support
                        if ($(this).hasClass('filterComp'))
                            ddcl.setup(this);
                        else
                            ddcl.setup(this, 'noneIsAll');
                    }
                );

            },

            close: function() {
                popUpHgt.cleanup();
            }
        });
        
    
        $('#hgTracksDialog').dialog('option' , 'title' , popUpHgt.title);
        $('#hgTracksDialog').dialog('open');

        // Initialize autocomplete for alt/fix sequence names
        autocompleteCat.init($('#singleAltHaploId'),
                             { baseUrl: 'hgSuggest?db=' + getDb() + '&type=altOrPatch&prefix=',
                               enterSelectsIdentical: true });
        // Make multi-region option inputs select their associated radio buttons
        $('input[name="emPadding"]').keyup(function() {
            $('#virtModeType[value="exonMostly"]').attr('checked', true); });
        $('input[name="gmPadding"]').keyup(function() {
            $('#virtModeType[value="geneMostly"]').attr('checked', true); });
        $('#multiRegionsBedInput').keyup(function() {
            $('#virtModeType[value="customUrl"]').attr('checked', true); });
        $('#singleAltHaploId').keyup(function() {
            $('#virtModeType[value="singleAltHaplo"]').attr('checked', true); });

        // disable exit if not in MR mode
        if (!hgTracks.virtModeType) {
            $('#virtModeTypeDefaultLabel').addClass('disabled');
            $('#virtModeType[value="exonMostly"]').attr('checked', true);
            $('#virtModeType[value="default"]').attr('disabled', 'disabled');
        } else {
            $('#virtModeType[value="default"]').removeAttr('disabled');
        }

        // Customize message based on current mode
        var msg = "<em>Select a multi-region viewing mode below.</em>";  // default
        if (hgTracks.virtModeType) {
            msg = "The display is currently in <em><b> ";
            var mode = "unknown";
            if (hgTracks.virtModeType === "exonMostly") {
                msg += "exon";
            } else if (hgTracks.virtModeType == "geneMostly") {
                msg += "gene";
            } else if (hgTracks.virtModeType == "customUrl") {
                msg += "custom regions";
            } else if (hgTracks.virtModeType == "singleAltHaplo") {
                msg += "alt haplotype";
            } 
            msg += " </b></em> view. &nbsp;&nbsp;"
                + "<em>Select a different viewing mode, or exit and return to normal view</em>.";
        }
        $('#multiRegionConfigStatusMsg').html(msg);

        // Make 'Cancel' button close dialog
        $('input[name="Cancel"]').click(function() {
            $('#hgTracksDialog').dialog('close');
        });
    }
};

// Show the recommended track sets popup
function showRecTrackSetsPopup() {
    // Update links with current position
    $('a.recTrackSetLink').each(function() {
        var $this = $(this);
        var link = $this.attr("href").replace(/position=.*/, 'position=');
        $this.attr("href", link + genomePos.original);
    });
    $('#recTrackSetsPopup').dialog({width:'650'});
}

function removeSessionPanel() {
    $('#recTrackSetsPanel').remove();
    setCartVar("hgS_otherUserSessionLabel", "off", null, false);
}

// A function to show the keyboard help dialog box, bound to ? and called from the menu bar
function showHotkeyHelp() {
    $("#hotkeyHelp").dialog({width:'600'});
}

// A function to add an entry for the keyboard help dialog box to the menubar 
// and add text that indicates the shortcuts to many static menubar items as suggested by good old IBM CUA/SAA
function addKeyboardHelpEntries() {
    var html = '<li><a id="keybShorts" title="List all possible keyboard shortcuts" href="#">Keyboard Shortcuts</a><span class="shortcut">?</span></li>';
    $('#help .last').before(html);
    $("#keybShorts").click( function(){showHotkeyHelp();} );

    html = '<span class="shortcut">s s</span>';
    $('#sessionsMenuLink').after(html);

    html = '<span class="shortcut">p s</span>';
    $('#publicSessionsMenuLink').after(html);

    html = '<span class="shortcut">c t</span>';
    $('#customTracksMenuLink').after(html);

    html = '<span class="shortcut">t c</span>';
    $('#customCompositeMenuLink').after(html);

    html = '<span class="shortcut">t h</span>';
    $('#trackHubsMenuLink').after(html);

    html = '<span class="shortcut">t b</span>';
    $('#blatMenuLink').after(html);

    html = '<span class="shortcut">t t</span>';
    $('#tableBrowserMenuLink').after(html);

    html = '<span class="shortcut">t i</span>';
    $('#ispMenuLink').after(html);

    html = '<span class="shortcut">t s</span>';
    $('#trackSearchMenuLink').after(html);

    html = '<span class="shortcut">c f</span>';
    $('#configureMenuLink').after(html);

    html = '<span class="shortcut">c r</span>';
    $('#cartResetMenuLink').after(html);
}

// A function for the keyboard shortcut:
// View DNA
function gotoGetDnaPage() {
    var position = hgTracks.chromName+":"+hgTracks.winStart+"-"+hgTracks.winEnd;
    if (hgTracks.virtualSingleChrom && (pos.chrom.search("multi") === 0)) {
        position = genomePos.get().replace(/,/g,'');
    } else if (hgTracks.windows && hgTracks.nonVirtPosition) {
        position = hgTracks.nonVirtPosition;
    }
    var pos = parsePosition(position);
    if (pos) {
        var url = "hgc?hgsid="+getHgsid()+"&g=getDna&i=mixed&c="+pos.chrom+"&l="+pos.start+"&r="+pos.end+"&db="+getDb();
        window.location.href = url;
    }
    return false;
}

// A function for the keyboard shortcuts "zoom to x bp"
function zoomTo(zoomSize) {
    var flankSize = Math.floor(zoomSize/2);
    var posStr = genomePos.get();
    posStr = posStr.replace("virt:", "multi:");
    var pos = parsePosition(posStr);
    var mid = pos.start+(Math.floor((pos.end-pos.start)/2));
    var newStart = Math.max(mid - flankSize, 0);
    var newEnd = mid + flankSize - 1;
    var newPos = genomePos.setByCoordinates(pos.chrom, newStart, newEnd);
    if (hgTracks.virtualSingleChrom && (newPos.search("multi:")===0))
        newPos = genomePos.disguisePosition(newPosition); // DISGUISE?
    imageV2.navigateInPlace("position="+newPos, null, true);
}

// A function for the keyboard shortcuts "highlight add/clear/new"
function highlightCurrentPosition(mode) {
    var pos = genomePos.get();
    if (mode=="new")
        dragSelect.highlightThisRegion(pos, false);
    else if (mode=="add")
        dragSelect.highlightThisRegion(pos, true);
    else {
        hgTracks.highlight = "";
        var cartSettings = {'highlight': ""};
        cart.setVarsObj(cartSettings);
        imageV2.drawHighlights();
    }
}

function onTrackDelIconClick (ev) {
    /* delete custom track if user clicks its trash icon */
    // https://genome.ucsc.edu/cgi-bin/hgCustom?hgsid=1645697744_i0Yp2Di71NytSDdb6r0vUbupIvKO&hgct_do_delete=delete&hgct_del_ct_UserTrack_3545=on
    var divEl = ev.target.closest("div"); // must use .closest(), as user can click on either the SVG or the DIV space.
    var trackName = divEl.getAttribute("data-track");
    var hgsid = getHgsid();
    var url = 'hgCustom?hgsid='+hgsid+'&hgct_do_delete=delete&hgct_del_'+trackName+'=on';
    xhttp = new XMLHttpRequest();
    xhttp.open("GET", url);
    xhttp.send();
    divEl.closest("td").remove();
}


  //////////////////////////////////
 //// popup (aka modal dialog) ////
//////////////////////////////////
var popUp = {

    trackName:            "",
    trackDescriptionOnly: false,
    saveAllVars:          null,

    cleanup: function ()
    {  // Clean out the popup box on close
        if ($('#hgTrackUiDialog').html().length > 0 ) {
            // clear out html after close to prevent problems caused by duplicate html elements
            $('#hgTrackUiDialog').html("");
            popUp.trackName = ""; //set to defaults
            popUp.trackDescriptionOnly = false;
            popUp.saveAllVars = null;
        }
    },

    _uiDialogRequest: function (trackName,descriptionOnly)
    { // popup cfg dialog
        popUp.trackName = trackName;
        var myLink = "../cgi-bin/hgTrackUi?g=" + trackName + "&hgsid=" + getHgsid() +
                     "&db=" + getDb();
        popUp.trackDescriptionOnly = descriptionOnly;
        if (popUp.trackDescriptionOnly)
            myLink += "&descriptionOnly=1";

        var rec = hgTracks.trackDb[trackName];
        if (!descriptionOnly && rec && rec.configureBy) {
            if (rec.configureBy === 'none')
                return;
            else if (rec.configureBy === 'clickThrough') {
                jQuery('body').css('cursor', 'wait');
                window.location = cart.addUpdatesToUrl(myLink);
                return;
            }  // default falls through to configureBy popup
        }
        myLink += "&ajax=1";
        $.ajax({
                    type: "GET",
                    url: cart.addUpdatesToUrl(myLink),
                    dataType: "html",
                    trueSuccess: popUp.uiDialog,
                    success: catchErrorOrDispatch,
                    error: errorHandler,
                    cmd: rightClick.selectedMenuItem,
                    cache: false
                });
    },

    hgTrackUi: function (trackName,descriptionOnly)
    {   // Launches the popup but shields the ajax with a waitOnFunction
        waitOnFunction( popUp._uiDialogRequest, trackName, descriptionOnly );  
    },

    uiDialogOk: function (popObj, trackName)
    {   // When hgTrackUi Cfg popup closes with ok, then update cart and refresh parts of page
        var rec = hgTracks.trackDb[trackName];
        var subtrack = tdbIsSubtrack(rec) ? trackName : undefined;  // subtrack vis rules differ
        // For unknown reasons IE8 fails to find $('#pop'), occasionally
        var allVars = getAllVars($('#hgTrackUiDialog'), subtrack );
        //  Since 2010, when Tim changed this to only report changed vars instead of all form vars,
        // it no longer matches the behavior of hgTrackUi when called the non-popup way.
        // A few places in the hgTracks C code have been patched to explicitly set the cart vars
        // for some default checkboxes. So now this still means that QA must explicitly test
        // both paths through the code: as a separate full hgTracksUi page, and as a popup config window.
        // hgTrackUi always sends in its form all variables causing them to be explicitly set in the cart.  
        // The popup only sends things that have changed, causing those changes to appear explicitly
        // and even then it skips over disabled form items.
        // There is some C code that was written before the popup config, 
        // and it expects all the variables are set or none are.
        // If just some are set, and not the default ones, it gets confused.
        // I fixed just such a bug in the code that handles refSeq.
        // See commit daf92c0f9eb331ea60740e6802aabd241d4be363.
        var changedVars = varHashChanges(allVars,popUp.saveAllVars);
         // DEBUG Examples:
        //debugDumpFormCollection("saveAllVars", popUp.saveAllVars);
        //debugDumpFormCollection("allVars", allVars);
        //debugDumpFormCollection("changedVars", changedVars);
        var newVis = changedVars[trackName];
        // subtracks do not have "hide", thus '[]'
        var hide = (newVis && (newVis === 'hide' || newVis === '[]'));  
        if ( ! normed($('#imgTbl')) ) { // On findTracks or config page
            if (objNotEmpty(changedVars))
                cart.setVarsObj(changedVars);
        }
        else {  // On image page
            if (hide) {
                if (objNotEmpty(changedVars))
                    cart.setVarsObj(changedVars);
                $(document.getElementById('tr_' + trackName)).remove();
                imageV2.afterImgChange(true);
                cart.updateSessionPanel();
            } else {
                // Keep local state in sync if user changed visibility
                if (newVis) {
                    vis.update(trackName, newVis);
                }
                if (objNotEmpty(changedVars)) {
                    var urlData = cart.varsToUrlData(changedVars);
                    if (imageV2.mapIsUpdateable) {
                        imageV2.requestImgUpdate(trackName,urlData,"");
                    } else {
                        window.location = "../cgi-bin/hgTracks?" + urlData + "&hgsid=" + getHgsid();
                    }
                }
            }
        }
    },

    uiDialog: function (response, status)
    {
    // Take html from hgTrackUi and put it up as a modal dialog.

        // make sure all links (e.g. help links) open up in a new window
        response = response.replace(/<a /ig, "<a target='_blank' ");

        var cleanHtml = response;
        cleanHtml = stripJsFiles(cleanHtml,false);   // DEBUG msg with true
        cleanHtml = stripCssFiles(cleanHtml,false);  // DEBUG msg with true
        //cleanHtml = stripJsEmbedded(cleanHtml,false);// DEBUG msg with true // OBSOLETE BY CSP2?
	var nonceJs = {};
	cleanHtml = stripCSPAndNonceJs(cleanHtml, false, nonceJs); // DEBUG msg with true

	//alert(cleanHtml);  // DEBUG REMOVE
        $('#hgTrackUiDialog').html("<div id='pop' style='font-size:.9em;'>"+ cleanHtml +"</div>");

	appendNonceJsToPage(nonceJs);

        // Strategy for popups with js:
        // - jsFiles and CSS should not be included in html.  Here they are shluped out.
        // - The resulting files ought to be loadable dynamically (with getScript()), 
        //   but this was not working nicely with the modal dialog
        //   Therefore include files must be included with hgTracks CGI !
        // - embedded js should not be in the popup box.
        // - Somethings should be in a popup.ready() function, and this is emulated below, 
        //   as soon as the cleanHtml is added
        //   Since there are many possible popup cfg dialogs, the ready should be all inclusive.

        if ( ! popUp.trackDescriptionOnly ) {
            // If subtrack then vis rules differ
            var subtrack = tdbIsSubtrack(hgTracks.trackDb[popUp.trackName]) ? popUp.trackName :"";  
            // Saves the original vars (and vals) that may get changed by the popup cfg.
            popUp.saveAllVars = getAllVars( $('#hgTrackUiDialog'), subtrack ); 

            // -- popup.ready() -- Here is the place to do things that might otherwise go
            //                     into a $('#pop').ready() routine!
        }

        // Searching for some semblance of size suitability
        var popMaxHeight = ($(window).height() - 40);
        var popMaxWidth  = ($(window).width() - 40);
        var popWidth     = 640;
        if (popWidth > popMaxWidth)
            popWidth = popMaxWidth;

        // Create dialog buttons for UI popup
        var uiDialogButtons = {};
        if (popUp.trackDescriptionOnly) {
            uiDialogButtons.OK = function() {
                $(this).dialog("close");
            };
        } else {
            uiDialogButtons.Apply = function() {
                 popUp.uiDialogOk($('#pop'), popUp.trackName);
                 // thanks to JAT for this cleverness to keep button functioning
                 popUp.saveAllVars = getAllVars( $('#hgTrackUiDialog'), popUp.trackName);
                 if (popUp.saveAllVars[popUp.trackName+"_sel"] === 0) {       // hide
                    // NOTE: once hidden, can't be unhidden by popup, so shut it down
                    $(this).dialog("close");
                }
            };
            uiDialogButtons.OK = function() {
                popUp.uiDialogOk($('#pop'), popUp.trackName);
                $(this).dialog("close");
            };
        }

        $('#hgTrackUiDialog').dialog({
            ajaxOptions: {
                // This doesn't work
                cache: true
            },
            resizable: true,               // Let description scroll vertically
            height: (popUp.trackDescriptionOnly ? popMaxHeight : 'auto'),
            width: popWidth,
            minHeight: 200,
            minWidth: 400,
            maxHeight: popMaxHeight,
            maxWidth: popMaxWidth,
            modal: true,
            closeOnEscape: true,
            autoOpen: false,
            buttons: uiDialogButtons,

            // popup.ready() doesn't seem to work in open.
            open: function(event) {
                // fix popup to a location -- near the top and somewhat centered on the browser image
                $(event.target).parent().css('position', 'fixed');
                $(event.target).parent().css('top', '18%');
                $(event.target).parent().css('left', '30%');
                var containerHeight = $(event.target).parent().height();
                var offsetTop = $(event.target).parent()[0].offsetTop;
                // from popMaxHeight calculation above:
                var offsetBottom = 40;
                var maxContainerHeight = $(window).height() - offsetTop - offsetBottom;
                if (containerHeight > maxContainerHeight) {
                    $(event.target).parent().css('height', maxContainerHeight);
                    // the 100 below accounts for the buttons, and label, there is
                    // probably a better way to get the exact size of the container
                    // with no content
                    $(event.target).css('height', maxContainerHeight - 100);
                }

                if (!popUp.trackDescriptionOnly) {
                    $('#hgTrackUiDialog').find('.filterBy,.filterComp').each(
                        function(i) {
                            if ($(this).hasClass('filterComp'))
                                ddcl.setup(this);
                            else
                                ddcl.setup(this, 'noneIsAll');
                        }
                    );
                }
            },
            close: function() {
                popUp.cleanup();
            }
        });
        
        // FIXME: Why are open and close no longer working!!!
        if (popUp.trackDescriptionOnly) {
            var myWidth =  $(window).width() - 300;
            if (myWidth > 900)
                myWidth = 900;
            $('#hgTrackUiDialog').dialog("option", "maxWidth", myWidth);
            $('#hgTrackUiDialog').dialog("option", "width", myWidth);
            $('#hgTrackUiDialog').dialog('option' , 'title' ,
                               hgTracks.trackDb[popUp.trackName].shortLabel+" Track Description");
            $('#hgTrackUiDialog').dialog('open');
        } else {
            $('#hgTrackUiDialog').dialog('option' , 'title' ,
                                  hgTracks.trackDb[popUp.trackName].shortLabel+" Track Settings");
            $('#hgTrackUiDialog').dialog('open');
        }
        var buttOk = $('button.ui-state-default');
        $(buttOk).focus();
    }
};

  ///////////////////////////////
 //// imageV2  (aka imgTbl) ////
///////////////////////////////
var imageV2 = {

    enabled:        false,  // Will be set to true unless advancedJavascriptFeatures
                            // is turned off OR if track search of config page
    imgTbl:         null,   // formerly "trackImgTbl"  The imgTbl or null if non-imageV2.
    inPlaceUpdate:  false,  // modified based on value of hgTracks.inPlaceUpdate & mapIsUpdateable
    mapIsUpdateable:true,
    lastTrack:      null,   // formerly (lastMapItem) this is used to try to keep what the
                            // last track the cursor passed.

    LEFTADD: 3,             // when going from pixels to chrom coords, these 3 pixels
                            // are somehow used for "borders or cgi item calc ?" (original comment)

    markAsDirtyPage: function ()
    {   // Page is marked as dirty so that the back-button knows page doesn't match cart
        var dirty = normed($('#dirty'));
        if (dirty)
            $(dirty).val('true');
    },

    markAsCleanPage: function ()
    {   // Clears signal that history may be out of sync with cart.
        var dirty = normed($('#dirty'));
        if (dirty)
            $(dirty).val('false');
    },

    isDirtyPage: function ()
    { // returns true if page was marked as dirty
    // This will allow the backbutton to be overridden

        var dirty = normed($('#dirty'));
        if (dirty && $(dirty).val() === 'true')
            return true;
        return false;
    },
    
    manyTracks: function ()
    {   // image-reload is slower than whole page reload when there are too many tracks
        if (!hgTracks || !hgTracks.trackDb || objKeyCount(hgTracks.trackDb) > 50)
            return true;
        return false;
    },

    moveTiming: function() 
    {    // move measure timing messages to the end of the page
        if ($(".timing").length > 0) {
            $("body").append("<div id='timingDiv'></div>");
            $(".timing").detach().appendTo('#timingDiv');
        }
    },

    updateTiming: function (response)
    {   // update measureTiming text on current page based on what's in the response
        var reg = new RegExp("(<span class='timing'>.+?</span>)", "g");
        var strs = [];
        for (var a = reg.exec(response); a && a[1]; a = reg.exec(response)) {
            strs.push(a[1]);
        }
        if (strs.length > 0) {
            $('.timing').remove();
            for (var ix = strs.length; ix > 0; ix--) {
                $('#timingDiv').append(strs[ix - 1]);
            }
        }
        reg = new RegExp("(<span class='trackTiming'>[\\S\\s]+?</span>)");
        a = reg.exec(response);
        if (a && a[1]) {
            $('.trackTiming').replaceWith(a[1]);
        }
    },

    loadSuggestBox: function ()
    {
        if ($('#positionInput').length) {
            if (!suggestBox.initialized) { // only call init once
                suggestBox.init(getDb(),
                            $("#suggestTrack").length > 0,
                            function (item) {
                                genomePos.set(item.id, getSizeFromCoordinates(item.id));
                                if ($("#suggestTrack").length && $('#hgFindMatches').length) {
                                    // Set cart variables to open the hgSuggest gene track and highlight
                                    // the chosen transcript.  These variables will be submittted by the goButton
                                    // click handler.
                                    vis.makeTrackVisible($("#suggestTrack").val());
                                    cart.addVarsToQueue(["hgFind.matches"],[$('#hgFindMatches').val()]);
                                }
                                $("#goButton").click();
                            },
                            function (position) {
                                genomePos.set(position, getSizeFromCoordinates(position));
                            }
                );
            }
        }
    },
    
    afterImgChange: function (dirty)
    {   // Standard things to do when manipulations change image without ajax update.
        dragReorder.init();
        dragSelect.load(false);
        imageV2.drawHighlights();
        if (dirty)
            imageV2.markAsDirtyPage();
    },
    
    afterReload: function (id)
    {   // Reload various UI widgets after updating imgTbl map.
        dragReorder.init();
        dragSelect.load(false);
        // Do NOT reload context menu (otherwise we get the "context menu sticks" problem).
        // rightClick.load($('#tr_' + id));
        if (imageV2.imgTbl.tableDnDUpdate)
            imageV2.imgTbl.tableDnDUpdate();
        rightClick.reloadFloatingItem();
        // Turn on drag scrolling.
        if (hgTracks.imgBoxPortal) {
            $("div.scroller").panImages();
        }
        if (imageV2.backSupport) {
            if (id) { // The remainder is only needed for full reload
                imageV2.markAsDirtyPage(); // vis of cfg change
                imageV2.drawHighlights();
                return;
            }
        }
        
        imageV2.loadRemoteTracks();
        makeItemsByDrag.load();
        imageV2.loadSuggestBox();
        imageV2.drawHighlights();

        if (imageV2.backSupport) {
            imageV2.setInHistory(false);    // Set this new position into History stack
        } else {
            imageV2.markAsDirtyPage();
        }
    },

    updateImgForId: function (html, id, fullImageReload, newJsonRec)
    {   // update row in imgTbl for given id.
        // return true if we successfully pull slice for id and update it in imgTrack.
        var newTr = $(html).find("tr[id='tr_" + id + "']");
        if (newTr.length > 0) {
            var tr = $(document.getElementById("tr_" + id));
            if (tr.length > 0) {
                $(tr).html(newTr.children());

                // Need to update tr class list too
                var classes = $(html).find("tr[id='tr_"+ id + "']")[0].className;
                if (classes && classes.length > 0) {
                    $(tr).removeClass();
                    $(tr).addClass(classes);
                }

                // NOTE: Want to examine the png? Uncomment:
                //var img = $('#tr_' + id).find("img[id^='img_data_']").attr('src');
                //warn("Just parsed image:<BR>"+img);

                // >1x dragScrolling needs some extra care.
                if (hgTracks.imgBoxPortal && (hgTracks.imgBoxWidth > hgTracks.imgBoxPortalWidth)) {
                    if (hgTracks.imgBoxPortalLeft !== undefined
                    &&  hgTracks.imgBoxPortalLeft !== null) {
                        $(tr).find('.panImg').css({'left': hgTracks.imgBoxPortalLeft });
                        $(tr).find('.tdData').css(
                                {'backgroundPosition': hgTracks.imgBoxPortalLeft});
                    }
                }

                // Need to update vis box (in case this is reached via back-button)
                if (imageV2.backSupport && fullImageReload) {
                    // Update abbr so that rows can be resorted properly
                    var abbr = $(newTr).attr('abbr');

                    if (abbr) {
                        $(tr).attr('abbr', abbr);
                    }

                    if (newJsonRec)
                        vis.update(id, vis.enumOrder[newJsonRec.visibility]);
                }
                // hg.conf will turn this on 2020-10 - Hiram
                if (window.mouseOverEnabled) { mouseOver.updateMouseOver(id, newJsonRec); }
                return true;
            }
        }
        return false;
    },

    updateImgForAllIds: function (response, oldJson, newJson)
    {   // update all rows in imgTbl based upon navigateInPlace response.
        var imgTbl = $('#imgTbl');

        // We update rows one at a time 
        // (b/c updating the whole imgTbl at one time doesn't work in IE).
        var id;
        for (id in newJson.trackDb) {
            var newJsonRec = newJson.trackDb[id];
            var oldJsonRec = oldJson.trackDb[id];
            
            if (newJsonRec.visibility === 0)  // hidden 'ruler' is in newJson.trackDb!
                continue;
            if (newJsonRec.type === "remote")
                continue;
            var escapedId = id.replace('.', '\\.');
            if (oldJsonRec &&  oldJsonRec.visibility !== 0 && $('tr#tr_' + escapedId).length === 1) {
                // New track replacing old:
                if (!imageV2.updateImgForId(response, id, true, newJsonRec))
                    warn("Couldn't parse out new image for id: " + id);
            } else { //if (!oldJsonRec || oldJsonRec.visibility === 0)
                // New track seen for the first time
                if (imageV2.backSupport) {
                    $(imgTbl).append("<tr id='tr_" + id + "' abbr='0'" + // abbr gets filled in
                                        " class='imgOrd trDraggable'></tr>");
                    if (!imageV2.updateImgForId(response, id, true, newJsonRec)) {
                        warn("Couldn't insert new image for id: " + id);
                    } else {
                        cart.updateSessionPanel();
                    }
                }
            }
        }
        if (imageV2.backSupport) {
            // Removes OLD: those in oldJson but not in newJson
            for (id in oldJson.trackDb) {
                if ( ! newJson.trackDb[id] )
                    $(document.getElementById('tr_' + id)).remove();
            }
            
            // Need to reorder the rows based upon abbr
            dragReorder.sort($(imgTbl));
        }
    },
    
    updateChromImg: function (response)
    {   // Parse out new chrom 'ideoGram' (if available)
        // e.g.: <IMG SRC = "../trash/hgtIdeo/hgtIdeo_hgwdev_larrym_61d1_8b4a80.gif"
        //                BORDER=1 WIDTH=1039 HEIGHT=21 USEMAP=#ideoMap id='chrom' style='display: inline;'>
        // If the ideo is hidden or missing, we supply a place-holder for dynamic update later.
        // e.g.: <IMG SRC = ""
        //                BORDER=1 WIDTH=1039 HEIGHT=0 USEMAP=#ideoMap id='chrom' style='display: none'>
        // Larry's regex voodoo:
        var a = /<IMG([^>]+SRC[^>]+id='chrom'[^>]*)>/.exec(response);
        if (a && a[1]) {
            var b = /SRC\s*=\s*"([^")]*)"/.exec(a[1]);
            if (b) { // tolerate empty SRC= string when no ideo
                $('#chrom').attr('src', b[1]);
                var c = /style\s*=\s*'([^')]+)'/.exec(a[1]);
                if (c && c[1]) {
                    $('#chrom').attr('style', c[1]);
                }
                var d = /HEIGHT\s*=\s*(\d*)/.exec(a[1]);
                if (d && d[1]) {
                    $('#chrom').attr('HEIGHT', d[1]);
                }
                // Even if we're on the same chrom, ideoMap may change because the label
                // on the left changes width depending on band name, and that changes px scaling.
                var ideoMapMatch = /<MAP Name=ideoMap>[\s\S]+?<\/MAP>/.exec(response);
                if (ideoMapMatch) {
                    var $oldMap = $("map[name='ideoMap']");
                    var $container = $oldMap.parent();
                    $oldMap.remove();
                    $container.append(ideoMapMatch[0]);
                }
                if (imageV2.backSupport) {
                    // Reinit chrom dragging.
                    if ($('area.cytoBand').length >= 1) {
                        $('img#chrom').chromDrag();
                    }
                }
            }
        }
    },

    updateBackground: function (response)
    {
        // Added by galt to update window separators
        // Parse out background image url
        // background-image:url("../trash/hgt/blueLines1563-118-12_hgwdev_galt_9df9_e33b30.png")
        // background-image:url("../trash/hgt/winSeparators_hgwdev_galt_5bcb_baff60.png")
        // This will only need to update when multi-region is on and is using winSeparators.

        var a = /background-image:url\("(..\/trash\/hgt\/winSeparators[^"]+[.]png)"\)/.exec(response);
        if (a && a[1]) {
            $('td.tdData').css("background-image", "url("+a[1]+")");
        }

    },

        
    requestImgUpdate: function (trackName,extraData,loadingId,newVisibility)
    {
        // extraData, loadingId and newVisibility are optional
        var data = "hgt.trackImgOnly=1&hgsid=" + getHgsid() + "&hgt.trackNameFilter=" + trackName;
        if (extraData && extraData !== "")
            data += "&" + extraData;
        if (!loadingId || loadingId === "")
            loadingId = showLoadingImage("tr_" + trackName);
        var getOrPost = "GET";
        if ((data.length) > 2000) // extraData could contain a bunch of changes from the cfg dialog
            getOrPost = "POST";
        $.ajax({
                    type: getOrPost,
                    url: "../cgi-bin/hgTracks",
                    data: cart.addUpdatesToUrl(data),
                    dataType: "html",
                    trueSuccess: imageV2.updateImgAndMap,
                    success: catchErrorOrDispatch,
                    error: errorHandler,
                    cmd: 'refresh',
                    loadingId: loadingId,
                    id: trackName,
                    newVisibility: newVisibility,
                    cache: false
                });
    },

    fullReload: function(extraData)
    {
        // force reload of whole page via trackform submit
        // This function does not return
        jQuery('body').css('cursor', 'wait');
        if (extraData || cart.updatesWaiting()) {
            var url = cart.addUpdatesToUrl(window.location.href);
            if (extraData) {
                if ( url.lastIndexOf("?") === -1)
                    url += "?" + extraData;
                else
                    url += '&' + extraData;
            }
            window.location.assign(url);
            return false;
        }
        document.TrackHeaderForm.submit();
    },

    updateImgAndMap: function (response, status)
    {   // Handle ajax response with an updated trackMap image, map and optional ideogram. 
        //    and maybe the redLines background too.
        // this.cmd can be used to figure out which menu item triggered this.
        // this.id === appropriate track if we are retrieving just a single track.

        // update local hgTracks.trackDb to reflect possible side-effects of ajax request.

        var newJson = scrapeVariable(response, "hgTracks");

        //alert(JSON.stringify(newJson)); // DEBUG Example

        var oldJson = hgTracks;
        var valid = false;
        var stripped = {};
        if (!newJson) {
            stripJsEmbedded(response, true, stripped);
            if ( ! stripped.warnMsg )
                warn("hgTracks object is missing from the response");
        } else {
            if (this.id) {
                if (newJson.trackDb[this.id]) {
                    var visibility = vis.enumOrder[newJson.trackDb[this.id].visibility];
                    var limitedVis;
                    if (newJson.trackDb[this.id].limitedVis)
                        limitedVis = vis.enumOrder[newJson.trackDb[this.id].limitedVis];
                    if (this.newVisibility && limitedVis && this.newVisibility !== limitedVis)
                        // see redmine 1333#note-9
                        alert("There are too many items to display the track in " +
                                this.newVisibility + " mode.");
                    var rec = oldJson.trackDb[this.id];
                    rec.limitedVis = newJson.trackDb[this.id].limitedVis;
                    vis.update(this.id, visibility);
                    if (visibility === "hide")
                        cart.updateSessionPanel(); // notify when vis change to hide track
                    valid = true;
                } else {
                    // what got returned from the AJAX request was a different
                    // set of tracks.  Let's do a reload and hope for the best
                    imageV2.fullReload();
                }
            } else {
                valid = true;
            }

            suggestBox.restoreWatermark(getDb(), $("#suggestTrack").length > 0);

            // the ajax request may have generated an error or warning in the warnbox
            // so make sure those warnings still get to the user
            stripJsEmbedded(response, false, stripped);
        }
        if (valid) {
            if (imageV2.enabled
            && this.id
            && this.cmd
            && this.cmd !== 'wholeImage'
            && this.cmd !== 'selectWholeGene'
            && !newJson.virtChromChanged) {
                // Extract <TR id='tr_ID'>...</TR> and update appropriate row in imgTbl;
                // this updates src in img_left_ID, img_center_ID and img_data_ID
                // and map in map_data_ID
                var id = this.id;
                if (imageV2.updateImgForId(response, id, false)) {
                    imageV2.afterReload(id);
                    imageV2.updateBackground(response);  // Added by galt to update window separators
                } else {
                    warn("Couldn't parse out new image for id: " + id);
                    // Very helpful when debugging and alert doesn't render the html:
                    //alert("Couldn't parse out new image for id: " + id+"BR"+response);
                }
            } else {
                if (imageV2.enabled) {
                    // Implement in-place updating of hgTracks image
                    // GALT delaying this until after newJson updated in hgTracks so disguising works
                    //genomePos.setByCoordinates(newJson.chromName, newJson.winStart + 1, newJson.winEnd);
                    $("input[name='c']").val(newJson.chromName);
                    $("input[name='l']").val(newJson.winStart);
                    $("input[name='r']").val(newJson.winEnd);

                    if (newJson.cgiVersion !== oldJson.cgiVersion || newJson.virtChromChanged) {
                        // Must reload whole page because of a new version on the server;
                        // this should happen very rarely. Note that we have already updated 
                        // position based on the user's action.
                        imageV2.fullReload();
                    } else {
                        // Will rebuild image adding new, removing old and resorting tracks
                        imageV2.updateImgForAllIds(response,oldJson,newJson);
                        imageV2.updateChromImg(response);
                        imageV2.updateBackground(response);  // Added by galt to update window separators
                        hgTracks = newJson;
                        genomePos.original = undefined;
                        genomePos.setByCoordinates(hgTracks.chromName, hgTracks.winStart + 1, hgTracks.winEnd); // MOVED HERE GALT
                        initVars();
                        imageV2.afterReload();
                    }
                } else {
                    warn("ASSERT: Attempt to update track without advanced javascript features.");
                }
            }
            if (hgTracks.measureTiming) {
                imageV2.updateTiming(response);
            }
        }
        if (this.disabledEle) {
            this.disabledEle.removeAttr('disabled');
        }
        if (this.loadingId) {
            hideLoadingImage(this.loadingId);
        }
        jQuery('body').css('cursor', '');
        if (valid && this.currentId) {
            var top = $(document.getElementById("tr_" + this.currentId)).position().top;
            $(window).scrollTop(top - this.currentIdYOffset);
        }
    },

    loadRemoteTracks: function ()
    {
        if (hgTracks.trackDb) {
            for (var id in hgTracks.trackDb) {
                var rec = hgTracks.trackDb[id];
                if (rec.type === "remote") {
                    if ($("#img_data_" + id).length > 0) {
                        // load the remote track renderer via jsonp
                        rec.loadingId = showLoadingImage("tr_" + id);
                        var script = document.createElement('script');
                        var pos = parsePosition(genomePos.get());
                        var name = rec.remoteTrack || id;
                        script.setAttribute('src',
                                rec.url + "?track=" + name +
                                "&jsonp=imageV2.remoteTrackCallback&position=" +
                                encodeURIComponent(pos.chrom + ":" + pos.start + "-" + pos.end) +
                                "&pix=" + $('#imgTbl').width()
                        );
                        document.getElementsByTagName('head')[0].appendChild(script);
                    }
                }
            }
        }
    },

    remoteTrackCallback: function (rec)
    // jsonp callback to load a remote track.
    {
        if (rec.error) {
            alert("retrieval from remote site failed with error: " + rec.error);
        } else {
            var remoteTrack = rec.track;
            for (var track in hgTracks.trackDb) {
                if (hgTracks.trackDb[track].remoteTrack === remoteTrack) {
                    $('#img_data_' + track).attr('style', "left:-116px; top: -23px;");
                    $('#img_data_' + track).attr('height', rec.height);
                    // XXXX use width in some way?
           //       $('#img_data_' + track).attr('width', rec.width);
                    $('#img_data_' + track).attr('width', $('#img_data_ruler').width());
                    $('#img_data_' + track).attr('src', rec.img);
          /* jshint loopfunc: true */// function inside loop works and replacement is awkward.
                    $('#td_data_' + track + ' > div').each(function(index) {
                        if (index === 1) {
                            var style = $(this).attr('style');
                            style = style.replace(/height:\s*\d+/i, "height:" + rec.height);
                            $(this).attr('style', style);
                        }
                    });
                    var style = $('#p_btn_' + track).attr('style');
                    style = style.replace(/height:\s*\d+/i, "height:" + rec.height);
                    $('#p_btn_' + track).attr('style', style);
                    if (hgTracks.trackDb[track].loadingId) {
                        hideLoadingImage(hgTracks.trackDb[track].loadingId);
                    }
                }
            }
        }
    },

    navigateButtonClick: function (ele) // called from hgTracks.c
    {   // code to update just the imgTbl in response to navigation buttons (zoom-out etc.).
        if (imageV2.inPlaceUpdate) {
            var params = ele.name + "=" + ele.value;
            $(ele).attr('disabled', 'disabled');
            // dinking navigation needs additional data
            if (ele.name === "hgt.dinkLL" || ele.name === "hgt.dinkLR") {
                params += "&dinkL=" + $("input[name='dinkL']").val();
            } else if (ele.name === "hgt.dinkRL" || ele.name === "hgt.dinkRR") {
                params += "&dinkR=" + $("input[name='dinkR']").val();
            }
            imageV2.navigateInPlace(params, $(ele), false);
            return false;
        } else {
            return true;
        }
    },

    updateButtonClick: function (ele) // UNUSED?
    {   // code to update the imgTbl based on changes in the track controls.
        // This is currently experimental code and is dead in the main branch.
        if (imageV2.mapIsUpdateable) {
            var data = "";
            $("select").each(function(index, o) {
                var cmd = $(this).val();
                if (cmd === "hide") {
                    if (hgTracks.trackDb[this.name]) {
                        alert("Need to implement hide");
                    }
                } else {
                    if ( ! hgTracks.trackDb[this.name]
                    ||  cmd !== vis.enumOrder[hgTracks.trackDb[this.name].visibility]) {
                        if (data.length > 0) {
                            data = data + "&";
                        }
                        data = data + this.name + "=" + cmd;
                    }
            }
            });
            if (data.length > 0) {
                imageV2.navigateInPlace(data, null, false);
            }
            return false;
        } else {
            return true;
        }
    },

    navigateInPlace: function (params, disabledEle, keepCurrentTrackVisible)
    {   // request an hgTracks image, using params
        // disabledEle is optional; this element will be enabled when update is complete
        // If keepCurrentTrackVisible is true, we try to maintain relative position of the item
        // under the mouse after the in-place update.
        // Tim thinks we should consider disabling all UI input while we are doing in-place update.
        // TODO: waitOnFuction?
    
        // No ajax image update if there are too many tracks!
        if (imageV2.manyTracks()) {
            imageV2.fullReload(params);
            return false;  // Shouldn't return from fullReload but I have seen it in FF
        }
    
        jQuery('body').css('cursor', 'wait');
        var currentId, currentIdYOffset;
        if (keepCurrentTrackVisible) {
            var item = rightClick.currentMapItem || imageV2.lastTrack;
            if (item) {
                var top = $(document.getElementById("tr_" + item.id)).position().top;
                if (top >= $(window).scrollTop()
                || top < $(window).scrollTop() + $(window).height()) {
                    // don't bother if the item is not currently visible.
                    currentId = item.id;
                    currentIdYOffset = top - $(window).scrollTop();
                }
            }
        }
        $.ajax({
                type: "GET",
                url: "../cgi-bin/hgTracks",
                data: cart.addUpdatesToUrl(params + 
                                      "&hgt.trackImgOnly=1&hgt.ideogramToo=1&hgsid=" + getHgsid()),
                dataType: "html",
                trueSuccess: imageV2.updateImgAndMap,
                success: catchErrorOrDispatch,
                error: errorHandler,
                cmd: 'wholeImage',
                loadingId: showLoadingImage("imgTbl"),
                disabledEle: disabledEle,
                currentId: currentId,
                currentIdYOffset: currentIdYOffset,
                cache: false
            });
    },

    disguiseHighlight: function(position)
    // disguise highlight position
    {
        pos = parsePositionWithDb(position);
        // DISGUISE
        if (hgTracks.virtualSingleChrom && (pos.chrom.search("multi") === 0)) {
            var positionStr = pos.chrom+":"+pos.start+"-"+pos.end;
            var newPosition = genomePos.disguisePosition(positionStr);
            var newPos = parsePosition(newPosition);
            pos.chrom = newPos.chrom;
            pos.start = newPos.start;
            pos.end   = newPos.end;
        }
        return makeHighlightString(pos.db, pos.chrom, pos.start, pos.end, pos.color);
    },

    undisguiseHighlight: function(pos)
    // undisguise highlight pos
    {
        // UN-DISGUISE
        if (hgTracks.virtualSingleChrom && (pos.chrom.search("multi") !== 0)) {
            var position = pos.chrom+":"+pos.start+"-"+pos.end;
            var newPosition = genomePos.undisguisePosition(position);
            var newPos = parsePosition(newPosition);
            if (newPos) {
                pos.chrom = newPos.chrom;
                pos.start = newPos.start;
                pos.end   = newPos.end;
            }
        }
    },

    drawHighlights: function()
    // highlight vertical region in imgTbl based on hgTracks.highlight (#709).
    // For PDF/hgRenderTracks output, the highlights are drawn by hgTracks.c:drawHighlights()
    {
        var pos;
        var hexColor = dragSelect.hlColorDefault;
        // if possible, re-use the color that the user picked last time
        if (hgTracks.prevHlColor)
            hexColor = hgTracks.prevHlColor;

        $('.highlightItem').remove();
        if (hgTracks.highlight) {
            var hlArray = hgTracks.highlight.split("|"); // support multiple highlight items
            for (var i = 0; i < hlArray.length; i++) {
                hlString = hlArray[i];
                pos = parsePositionWithDb(hlString);
                // UN-DISGUISE
                imageV2.undisguiseHighlight(pos);
                if (pos) {
                    pos.start--;  // make start 0-based to match hgTracks.winStart
                    if (pos.color)
                        hexColor = pos.color;
                }

                if (pos && pos.chrom === hgTracks.chromName && pos.db === getDb() 
                &&  pos.start <= hgTracks.imgBoxPortalEnd && pos.end >= hgTracks.imgBoxPortalStart) {
                    var portalWidthBases = hgTracks.imgBoxPortalEnd - hgTracks.imgBoxPortalStart;
                    var portal = $('#imgTbl td.tdData')[0];
                    var leftPixels = $(portal).offset().left + imageV2.LEFTADD;
                    var pixelsPerBase = ($(portal).width() - 2) / portalWidthBases;
                    var clippedStartBases = Math.max(pos.start, hgTracks.imgBoxPortalStart);
                    var clippedEndBases = Math.min(pos.end, hgTracks.imgBoxPortalEnd);
                    var widthPixels = (clippedEndBases - clippedStartBases) * pixelsPerBase;
                    if (hgTracks.revCmplDisp)
                        leftPixels += (hgTracks.imgBoxPortalEnd - clippedEndBases) * pixelsPerBase - 1;
                    else
                        leftPixels += (clippedStartBases - hgTracks.imgBoxPortalStart) * pixelsPerBase;
                    // Impossible to get perfect... Okay to overrun by a pixel on each side
                    leftPixels  = Math.floor(leftPixels);
                    widthPixels = Math.ceil(widthPixels);
                    if (widthPixels < 2) {
                        widthPixels = 3;
                        leftPixels -= 1;
                    }
    
                    var area = jQuery("<div id='highlightItem' class='highlightItem'></div>");
                    $(area).css({ backgroundColor: hexColor, // display: 'none'
                                left: leftPixels + 'px', top: $('#imgTbl').offset().top + 1 + 'px',
                                width: widthPixels + 'px',
                                height: $('#imgTbl').css('height') });
                    $(area).data({leftPixels: leftPixels, widthPixels: widthPixels});// needed by dragScroll
    
                    // Larry originally appended to imgTbl, but discovered that doesn't work on IE 8 and 9.
                    $('body').append($(area)); 
                    // z-index is done in css class, so highlight is beneath transparent data images.
                    // NOTE: ideally highlight would be below transparent blue-lines, but THAT is a  
                    // background-image so z-index can't get below it!  PS/PDF looks better for blue-lines!
                }
            }
        }
    },

    backSupport: (window.History.enabled !== undefined), // support of our back button via: 
    history: null,                                     //  jquery.history.js and HTML5 history API
    
    setupHistory: function ()
    {   // Support for back-button using jquery.history.js.
        // Sets up the history and initializes a state.
    
        // Since ajax updates leave the browser cached pages different from the server state, 
        // simple back-button fails.  Using a 'dirty flag' we had forced an update from server,
        // whenever the back button was hit, meaning there was no going back from server-state!
        // NOW using the history API, the back-button triggers a 'statechange' event which can 
        // contain data.  We save the position in the data and ajax update the image when the
        // back-button is pressed.  This works great for going back through ajax-updated position
        // changes, but is a bit messier when going back past a full-page retrieved state (as
        // described below).
    
        // NOTE: many things besides position could be ajax updated (e.g. track visibility). We are
        // using the back-button to keep track of position only.  Since the image should be updated
        // every-time the back button is pressed, all track settings should persist (not go back).
        // What will occasionally fail is vis box state and group expansion state. This is because
        // the back-button goes to a browser cached page and then the image alone is updated.
    
        imageV2.history = window.History;
        
        // The 'statechange' function triggerd by the back-button.
        // Whenever the position changes, then use ajax-update to refetch the position
        imageV2.history.Adapter.bind(window,'statechange',function(){
            var prevDbPos = imageV2.history.getState().data.lastDbPos;
            var prevPos = imageV2.history.getState().data.position;
            var curDbPos = hgTracks.lastDbPos;
            if (prevDbPos && prevDbPos !== curDbPos) {
                // NOTE: this function is NOT called when backing past a full retrieval boundary
                genomePos.set(decodeURIComponent(prevPos));
                imageV2.navigateInPlace("" + prevDbPos, null, false);
            }
        });
        
        // With history support it is best that most position changes will ajax-update the image
        // This ensures that the 'go' and 'refresh' button will do so unless the chrom changes.
        $("#goButton,input[value='refresh']").click(function () {
            var newPos = genomePos.get().replace(/,/g,'');
            if (newPos.length > 2000) {
               alert("Sorry, you cannot paste identifiers or sequences with more than 2000 characters into this box.");
               $('input[name="hgt.positionInput"]').val("");
               return false;
            }

            var newDbPos = hgTracks.lastDbPos;
            if ( ! imageV2.manyTracks() ) {
                var newChrom = newPos.split(':')[0];
                var oldChrom  = genomePos.getOriginalPos().split(':')[0];
                if (newChrom === oldChrom) {
                    imageV2.markAsDirtyPage();
                    imageV2.navigateInPlace("position=" + encodeURIComponent(newPos), null, false);
                    window.scrollTo(0,0);
                    return false;
                }
            }
            
            // If not just image update AND there are vis updates waiting...
            if (cart.updatesWaiting()) {
                var url = "../cgi-bin/hgTracks?position=" + newPos + "&" + cart.varsToUrlData({ 'db': getDb(), 'hgsid': getHgsid() });
                window.location.assign(url);
                return false;
            }

            // redirect to hgBlat if the input looks like a DNA sequence
            // minimum length=19 so we do not accidentally redirect to hgBlat for a gene identifier 
            // like ATG5
            var dnaRe = new RegExp("^(>[^\n\r ]+[\n\r ]+)?(\\s*[actgnACTGN \n\r]{19,}\\s*)$");
            if (dnaRe.test(newPos)) {
                var blatUrl = "hgBlat?type=BLAT%27s+guess&userSeq="+newPos;
                window.location.href = blatUrl;
                return false;
            }

            // helper functions for checking whether a plain chrom name was searched for
            term = encodeURIComponent(genomePos.get().replace(/^[\s]*/,'').replace(/[\s]*$/,''));
            function onSuccess(jqXHR, textStatus) {
                if (jqXHR.chromName !== null) {
                    imageV2.markAsDirtyPage();
                    imageV2.navigateInPlace("position=" + encodeURIComponent(newPos), null, false);
                    window.scrollTo(0,0);
                } else  {
                    window.location.assign("../cgi-bin/hgSearch?search=" + term  + "&hgsid="+ getHgsid());
                }
            }
            function onFail(jqXHR, textStatus) {
                window.location.assign("../cgi-bin/hgSearch?search=" + term  + "&hgsid="+ getHgsid());
            }

            // redirect to search disambiguation page if it looks like we didn't enter a regular position:
            var canonMatch = newPos.match(canonicalRangeExp);
            var gbrowserMatch = newPos.match(gbrowserRangeExp);
            var lengthMatch = newPos.match(lengthRangeExp);
            var bedMatch = newPos.match(bedRangeExp);
            var sqlMatch = newPos.match(sqlRangeExp);
            var singleMatch = newPos.match(singleBaseExp);
            var positionMatch = canonMatch || gbrowserMatch || lengthMatch || bedMatch || sqlMatch || singleMatch;
            if (positionMatch === null) {
                // user may have entered a full chromosome name, check for that asynchronosly:
                $.ajax({
                    type: "GET",
                    url: "../cgi-bin/hgSearch",
                    data: cart.varsToUrlData({ 'cjCmd': '{"getChromName": {"db": "' + getDb() + '", "searchTerm": "' + term + '"}}' }),
                    dataType: "json",
                    trueSuccess: onSuccess,
                    success: onSuccess,
                    error: onFail,
                    cache: true
                });
                return false;
            }
                
            return true;
        });
        // Have vis box changes update cart through ajax.  This helps keep page/cart in sync.
        vis.initForAjax();

        // We reach here from these possible paths:
        // A) Forward: Full page retrieval: hgTracks is first navigated to (or chrom change)
        // B) Back-button past a full retrieval (B in: ->A,->b,->c(full page),->d,<-c,<-B(again))
        //    B1) Dirty page: at least one non-position change (e.g. 1 track vis changed in b)
        //    B2) Clean page: only position changes from A->b->| 
        var curPos = encodeURIComponent(genomePos.get().replace(/,/g,''));
        var curDbPos = hgTracks.lastDbPos;
        var cachedPos = imageV2.history.getState().data.position;
        var cachedDbPos = imageV2.history.getState().data.lastDbPos;
        // A) Forward: Full page retrieval: hgTracks is first navigated to (or chrom change)
        if (!cachedDbPos) { // Not a back-button operation
            // set the current position into history outright (will replace). No img update needed
            imageV2.setInHistory(true);
        } else { // B) Back-button past a full retrieval
            genomePos.set(decodeURIComponent(cachedPos));
            // B1) Dirty page: at least one non-position change 
            if (imageV2.isDirtyPage()) {
                imageV2.markAsCleanPage();
                // Only forcing a full page refresh if chrom changes
                var cachedChrom = decodeURIComponent(cachedPos).split(':')[0];
                var curChrom    = decodeURIComponent(   curPos).split(':')[0];
                if (cachedChrom === curChrom) {
                    imageV2.navigateInPlace("db="+getDb()+"&"+cachedDbPos, null, false);
                } else {
                    imageV2.fullReload();
                }
            } else {
                // B2) Clean page: only position changes from a->b 
                if (cachedDbPos !== curDbPos) {
                    imageV2.navigateInPlace("db="+getDb()+"&"+cachedDbPos, null, false);
                }
            }
            // Special because FF is leaving vis drop-downs disabled
            vis.restoreFromBackButton();
        }
    },
    
    setInHistory: function (fullPageLoad)
    {   // Keep a position history and allow the back-button to work (sort of)
        // replaceState on initial page load, pushState on each advance
        // When call triggered by back button, the lastPos===newPos, so no action.
        var lastDbPos = imageV2.history.getState().data.lastDbPos;
        var newPos  = encodeURIComponent(genomePos.get().replace(/,/g,''));  // no commas
        var newDbPos  = hgTracks.lastDbPos;
        
        // A full page load could be triggered by back-button, but then there will be a lastPos
        // if this is the case then don't set the position in history again!
        if (fullPageLoad && lastDbPos)
            return;

        if (!lastDbPos || lastDbPos !== newDbPos) {
            // Swap the position into the title
            var title = $('TITLE')[0].text;
            var ttlWords = title.split(' ');
            if (ttlWords.length >= 2) {
                for (var i=1; i < ttlWords.length; i++) {
                    if (ttlWords[i].indexOf(':') >= 0) {
                        ttlWords[i] = genomePos.get();
                    }
                }
                title = ttlWords.join(' ');
            } else
                title = genomePos.get();

            var sid = getHgsid();
            if (fullPageLoad) { 
                // Should only be on initial set-up: first navigation to page
                imageV2.history.replaceState({lastDbPos: newDbPos, position: newPos, hgsid: + sid },title,
                                 "hgTracks?db="+getDb()+"&"+newDbPos+"&hgsid="+sid);
            } else {  
                // Should be when advancing (not-back-button)
                imageV2.history.pushState({lastDbPos: newDbPos, position: newPos, hgsid: + sid },title,
                                 "hgTracks?db="+getDb()+"&"+newDbPos+"&hgsid="+sid);
            }
        }
    }
};

  ///////////////////////////////////////
 //// mouseOver data display 2020-10 ///
///////////////////////////////////////
var mouseOver = {

    items: {},  // items[trackName][] - data for each item in this track
    visible: false,     // keeping track of popUp window visibility
    tracks: {}, // tracks[trackName] - number of data items for this track
    trackType: {},	// key is track name, value is track type from hgTracks
    mouseOverFunction: {}, // key is track name, value mouseOverFunction string
    jsonUrl: {},       // list of json files from hidden DIV elements
    maximumWidth: {},   // maximumWidth[trackName] - largest string to display
    popUpDelay: 200,   // 0.2 second delay before popUp appears
    popUpTimer: null,// handle from setTimeout to use in clearTimout(popUpTimer)
    delayDone: true,   // mouse has not left element, still receiving move evts
    delayInProgress: false,        // true while waiting for delay timer
    mostRecentMouseEvt: null,   // to use when mouse delay is finished
    browserTextSize: 12,        // default if not found otherwise
    measureTextBox: null,
    noDataString: "no&nbsp;data",	// message for no data at this position
    noDataSize: 0,	// will be set to size of text 'no data'
    noAverageString: "&nbsp;zoom&nbsp;in&nbsp;to&nbsp;see&nbsp;values&nbsp;",	// "noAverage" function

    // items{} - key name is track name, value is an array of data items
    //           where the format of each item can be different for different
    //           data tracks.  For example, the wiggle track is an array of:
    //                   objects: {x1, x2, v, c}
    //           where [x1..x2) is the array index where the value 'v'
    //           is found, and 'c' is the data value count in this value
    //           i.e. when c > 1 the value is a 'mean' of 'c' data values
    // visible - keep track of window visible or not, value: true|false
    //           shouldn't need to do this here, the window knows if it
    //           is visible or not, just ask it for status
    // tracks{}  - tracks that were set up initially, key is track name
    //             value is the number of items (for debugging)
    // maximumWidth{} - key is track name, value is length of longest
    //                  number string as measured when rendered

    // given hgt_....png file name, change to hgt_....json file name
    jsonFileName: function(imgDataId)
    {
      var jsonFile=imgDataId.src.replace(".png", ".json");
      return jsonFile;
    },

    // called from: updateImgForId when it has updated a track in place
    // need to refresh the event handlers and json data
    updateMouseOver: function (trackName, trackDb)
    {
      var trackType = null;
      var hasChildren = null;
      if (trackDb) {
	trackType = trackDb.type;
	hasChildren = trackDb.hasChildren;
      } else if (hgTracks.trackDb && hgTracks.trackDb[trackName]) {
	trackType = hgTracks.trackDb[trackName].type;
      } else if (mouseOver.trackType[trackName]) {
	trackType = mouseOver.trackType[trackName];
      }
      var tdData = "td_data_" + trackName;
      var tdDataId  = document.getElementById(tdData);
      var imgData = "img_data_" + trackName;
      var imgDataId  = document.getElementById(imgData);
      if (imgDataId && tdDataId) {
	var url = mouseOver.jsonFileName(imgDataId);
        if (mouseOver.tracks[trackName]) {  // > 0 -> seen before in receiveData
            $( tdDataId ).mousemove(mouseOver.mouseMoveDelay);
            $( tdDataId ).mouseout(mouseOver.popUpDisappear);
            mouseOver.fetchJsonData(url);  // may be a refresh, don't know
        } else {
	  if (trackType) {
            var validType = false;
            if (trackType.indexOf("wig") === 0) { validType = true; }
            if (trackType.indexOf("bigWig") === 0) { validType = true; }
            if (trackType.indexOf("wigMaf") === 0) { validType = false; }
            if (hasChildren) { validType = false; }
            if (validType) {
              $( tdDataId ).mousemove(mouseOver.mouseMoveDelay);
              $( tdDataId ).mouseout(mouseOver.popUpDisappear);
              mouseOver.fetchJsonData(url);
            }
          }
        }
      }
    },

    // given an X coordinate: x, find the index idx
    // in the rects[idx] array where rects[idx].x1 <= x < rects[idx].x2
    // returning -1 when not found
    // if we knew the array was sorted on x1 we could get out early
    //   when x < x1
    // Note, different track types could have different intersection
    //       procedures.  For example, the HiC track will need to intersect
    //       the mouse position within the diamond/square defined by the
    //       items in the display.
    findRange: function (x, rects)
    {
      var answer = -1;  // assmume not found
      var idx = 0;
      if (hgTracks.revCmplDisp) {
        var rectsLen = rects.length - 1;
        for ( idx in rects ) {
           if ((rects[rectsLen-idx].x1 <= x) && (x < rects[rectsLen-idx].x2)) {
             answer = rectsLen-idx;
             break;
           }
        }
      } else {
        for ( idx in rects ) {
           if ((rects[idx].x1 <= x) && (x < rects[idx].x2)) {
             answer = idx;
             break;
           }
        }
      }
      return answer;
    },

    popUpDisappear: function () {
      if (mouseOver.visible) {        // should *NOT* have to keep track !*!
        mouseOver.visible = false;
        $('#mouseOverText').css('display','none');
        $('#mouseOverVerticalLine').css('display','none');
      }
      if (mouseOver.popUpTimer) {
         clearTimeout(mouseOver.popUpTimer);
         mouseOver.popUpTimer = null;
      }
      mouseOver.delayDone = true;
      mouseOver.delayInProgress = false;
    },

    popUpVisible: function () {
      if (! mouseOver.visible) {        // should *NOT* have to keep track !*!
        mouseOver.visible = true;
        $('#mouseOverText').css('display','block');
        $('#mouseOverVerticalLine').css('display','block');
      }
    },

    //  the evt.currentTarget.id is the td_data_<trackName> element of
    //     the track graphic.  There doesn't seem to be a evt.target.id ?
    mouseInTrackImage: function (evt)
    {
    // the center label also events here, can't use that
    //  plus there is a one pixel line under the center label that has no
    //   id name at all, so verify we are getting the event from the correct
    //   element.
    if (! evt.currentTarget.id.includes("td_data_")) { return; }
    var trackName = evt.currentTarget.id.replace("td_data_", "");
    if (trackName.length < 1) { return; }	// verify valid trackName

    // location of mouse relative to the whole page
    //     even when the top of page has scolled off
    var evtX = Math.floor(evt.pageX);
//  var evtY = Math.floor(evt.pageY);
//  var offX = Math.floor(evt.offsetX);       // no need for evtY or offX

    // find location of this <td> slice in the image, this is the track
    //   image in the graphic, including left margin and center label
    //   This location follows the window scrolling, could go negative
    var tdId  = document.getElementById(evt.currentTarget.id);
    var tdRect = tdId.getBoundingClientRect();
    var tdLeft = Math.floor(tdRect.left);
    var tdTop = Math.floor(tdRect.top);
//    if (tdTop < 0) { return; }  // track is scrolled off top of screen
    var tdWidth = Math.floor(tdRect.width);
    var tdHeight = Math.floor(tdRect.height);
    var tdRight = tdLeft + tdWidth;
    // clientX is the X coordinate of the mouse hot spot
    var clientX = Math.floor(evt.clientX);
    var clientY = Math.floor(evt.clientY);
    // the graphOffset is the index (x coordinate) into the 'items' definitions
    //  of the data value boxes for the graph.  The magic number three
    //   is used elsewhere in this code, note the comment on the constant
    //   LEFTADD.
    var graphOffset = Math.max(0, clientX - tdLeft - 3);
    if (hgTracks.revCmplDisp) {
       graphOffset = Math.max(0, tdRight - clientX);
    }

    var windowUp = false;     // see if window is supposed to become visible
    var foundIdx = -1;
    if (mouseOver.items[trackName]) {
       foundIdx = mouseOver.findRange(graphOffset, mouseOver.items[trackName]);
    }
    // can show 'no data' when not found
    var mouseOverValue = mouseOver.noDataString;
    if (mouseOver.mouseOverFunction[trackName] === "noAverage") {
       mouseOverValue = mouseOver.noAverageString;
    }
    if (foundIdx > -1) { // value to display
        mouseOverValue = "&nbsp;" + mouseOver.items[trackName][foundIdx].v + "&nbsp;";
    }
    $('#mouseOverText').html(mouseOverValue);
    var msgWidth = mouseOver.maximumWidth[trackName];
    $('#mouseOverText').width(msgWidth);
    var msgHeight = Math.ceil($('#mouseOverText').height());
    var lineHeight = Math.max(0, tdHeight - msgHeight);
    if (tdTop < 0) {
       lineHeight = Math.max(0, tdHeight + tdTop - msgHeight);
    }
    var msgLeft = Math.max(tdLeft, clientX - (msgWidth/2) - 3); // with magic 3
    var msgTop = Math.max(0, tdTop);
    var lineTop = Math.max(0, msgTop + msgHeight);
    var lineLeft = Math.max(0, clientX - 1);  // magic 3 +  2 for width of indicator box
    if (clientY < msgTop + msgHeight) {	// cursor overlaps with the msg box
      msgLeft = clientX - msgWidth - 6;     // to the left of the cursor
      if (msgLeft < tdLeft || msgLeft < 0) {   // hits left edge, switch
        msgLeft = clientX;         // to right of cursor
      }
    } else {	// apply limits to left and right edges, window or image
      msgLeft = Math.min(msgLeft, tdRight - msgWidth);  // image right limit
      msgLeft = Math.min(msgLeft, $(window).width() - msgWidth); // window right
      msgLeft = Math.max(0, msgLeft);  // left window edge limit
    }
    $('#mouseOverText').css('top',msgTop + "px");
    $('#mouseOverText').css('left',msgLeft + "px");
    $('#mouseOverVerticalLine').css('left',lineLeft + "px");
    $('#mouseOverVerticalLine').css('top',lineTop + "px");
    $('#mouseOverVerticalLine').css('height',lineHeight + "px");
    windowUp = true;      // yes, window is to become visible

    if (windowUp) {     // the window should become visible
      mouseOver.popUpVisible();
    } else {    // the window should disappear
      mouseOver.popUpDisappear();
    } //      window visible/not visible
    },  //      mouseInTrackImage function (evt)

    // timeout calls here upon completion
    delayCompleted: function()
    {
       mouseOver.delayDone = true;
       // mouse could just be sitting there with no events, if there
       // have been events during the timer, the evt has been recorded
       // so the popUp appears where the mouse is while it moved during the
       // time delay since mostRecentMouseEvt is up to date to now
       // If mouse has moved out of element during timeout, the
       // delayInProgress will be false and nothing happens.
       if (mouseOver.delayInProgress) {
          mouseOver.mouseInTrackImage(mouseOver.mostRecentMouseEvt);
       }
    },

    // all mouse move events come here even during timeout
    mouseMoveDelay: function (evt)
    {
      mouseOver.mostRecentMouseEvt = evt;   // record evt for delayCompleted

      if (mouseOver.delayInProgress) {
        if (mouseOver.delayDone) {
          mouseOver.mouseInTrackImage(evt);	// OK to trigger event now
          return;
        } else {
          return; // wait for delay to be done
        }
      }
      mouseOver.delayDone = false;
      mouseOver.delayInProgress = true;
      if (mouseOver.popUpTimer) {
         clearTimeout(mouseOver.popUpTimer);
         mouseOver.popUpTimer = null;
      }
      mouseOver.popUpTimer = setTimeout(mouseOver.delayCompleted, mouseOver.popUpDelay);
    },

    // given a string of text, return width of rendered text size
    // using an off-screen span element that is created here first time through
    getWidthOfText: function (measureThis)
    {
    if(mouseOver.measureTextBox === null){  // set up first time only
        mouseOver.measureTextBox = document.createElement('span');
        var cssText = "position: fixed; width: auto; display: block; text-align: right; left:-999px; top:-999px; font-style:normal; font-size:" + mouseOver.browserTextSize + "px; font-family:" + jQuery('body').css('font-family');
        mouseOver.measureTextBox.style.cssText = cssText;
        document.body.appendChild(mouseOver.measureTextBox);
    }
    mouseOver.measureTextBox.innerHTML = measureThis;
    return Math.ceil(mouseOver.measureTextBox.clientWidth);
    },

    // =======================================================================
    // receiveData() callback for successful JSON request, receives incoming
    //             JSON data and gets it into global variables for use here.
    //  The incoming 'arr' is a a set of objects where the object key name is
    //      the track name, used here as an array reference: arr[trackName]
    //        (currently only one object per json file, one file for each track,
    //           this may change to have multiple tracks in one json file.)
    //  The value associated with each track name
    //  is an array of span definitions, where each element in the array is a
    //     mapBox definition object:
    //        {x1:n, x2:n, value:s}
    //        where n is an integer in the range: 0..width,
    //        and s is the value string to display
    //     Will need to get them sorted on x1 for efficient searching as
    //     they accumulate in the local data structure here.
    //  2020-11-24 more generalized incoming data structure, don't care
    //             what the structure is for each item, this will vary
    //             depending upon the type of track.  trackType now remembered
    //             in mouseOver.trackType[trackName]
    // =======================================================================
    receiveData: function (arr)
    {
      mouseOver.popUpDisappear();
      for (var trackName in arr) {
	// clear these variables if they existed before
      if (mouseOver.trackType[trackName]) {mouseOver.trackType[trackName] = undefined;}
      if (mouseOver.items[trackName]) {mouseOver.items[trackName] = undefined;}
      if (mouseOver.tracks[trackName]) {mouseOver.tracks[trackName] = 0;}
      mouseOver.items[trackName] = [];      // start array
      mouseOver.trackType[trackName] = arr[trackName].t;
      if (arr[trackName].hasOwnProperty('mo')) {
         mouseOver.mouseOverFunction[trackName] = arr[trackName].mo;
      } else {
         delete mouseOver.mouseOverFunction[trackName];
      }
      // add a 'mousemove' and 'mouseout' event listener to each track
      //     display object
      var tdData = "td_data_" + trackName;
      var tdDataId  = document.getElementById(tdData);
// from jQuery doc:
//  As the .mousemove() method is just a shorthand
//    for .on( "mousemove", handler ), detaching is possible
//      using .off( "mousemove" ).
      $( tdDataId ).mousemove(mouseOver.mouseMoveDelay);
      $( tdDataId ).mouseout(mouseOver.popUpDisappear);
      var itemCount = 0;	// just for monitoring purposes
      // save incoming x1,x2,v data into the mouseOver.items[trackName][] array
      var lengthLongestNumberString = 0;
      var longestNumber = 0;
      var hasMean = false;
      for (var datum in arr[trackName].d) {      // .d is the data array
         if (arr[trackName].d[datum].c > 1) { hasMean = true; }
         var lenV = arr[trackName].d[datum].v.toString().length;
         if (lenV > lengthLongestNumberString) {
	   lengthLongestNumberString = lenV;
	   longestNumber = arr[trackName].d[datum].v;
         }
        mouseOver.items[trackName].push(arr[trackName].d[datum]);
       ++itemCount;
      }
      mouseOver.tracks[trackName] = itemCount;	// != 0 -> indicates valid track
      var mouseOverValue = "";
      if (hasMean) {
         mouseOverValue = "&nbsp;~&nbsp;" + longestNumber + "&nbsp;";
      } else {
         mouseOverValue = "&nbsp;" + longestNumber + "&nbsp;";
      }
      if (mouseOver.mouseOverFunction[trackName] === "noAverage") {
         mouseOverValue = mouseOver.noAverageString;
      }
      $('#mouseOverText').css('fontSize',mouseOver.browserTextSize);
      var maximumWidth = mouseOver.getWidthOfText(mouseOverValue);
      if ( 0 === mouseOver.noDataSize) {  // only need to do this once
        mouseOver.noDataSize = mouseOver.getWidthOfText(mouseOver.noDataString);
      }
      if (mouseOver.noDataSize > maximumWidth) {
          maximumWidth = mouseOver.noDataSize;
      }
      mouseOver.maximumWidth[trackName] = maximumWidth;
      }
    },  //      receiveData: function (arr)

    failedRequest: function(url)
    {   // failed request to get json data, remove it from the URL list
      if (mouseOver.jsonUrl[url]) {
        delete mouseOver.jsonUrl[url];
      }
    },

    // =========================================================================
    // fetchJsonData() sends JSON request, callback to receiveData() upon return
    // =========================================================================
    fetchJsonData: function (url)
    {
       // avoid fetching the same URL multiple times.  Multiple track data
       // can be in a single json file
       if (mouseOver.jsonUrl[url]) {
          mouseOver.jsonUrl[url] += 1;
          return;
       }
       mouseOver.jsonUrl[url] = 1;     // remember already done this one
       var xmlhttp = new XMLHttpRequest();
       xmlhttp.onreadystatechange = function() {
         if (4 === this.readyState && 200 === this.status) {
            var mapData = JSON.parse(this.responseText);
            mouseOver.receiveData(mapData);
         } else {
            if (4 === this.readyState && 404 === this.status) {
               mouseOver.failedRequest(url);
            }
         }
       };
    xmlhttp.open("GET", url, true);
    xmlhttp.send();  // sends request and exits this function
                     // the onreadystatechange callback above will trigger
                     // when the data has safely arrived
    },

    getData: function ()
    {
      // check for the hidden div elements for mouseOverData
      // single file version can find many trackNames, but will all
      // be the same URL
      var trackList = document.getElementsByClassName("mouseOverData");
      for (var i = 0; i < trackList.length; i++) {
        var trackName = trackList[i].getAttribute('name');
        var jsonFileUrl = trackList[i].getAttribute('jsonUrl');
        if (jsonFileUrl) { mouseOver.fetchJsonData(jsonFileUrl); }
      }
    },

    // any scrolling turns the popUp message off
    scroll: function()
    {
    if (mouseOver.visible) { mouseOver.popUpDisappear(); }
    },

    addListener: function () {
        mouseOver.visible = false;
        if (window.browserTextSize) {
           mouseOver.browserTextSize = window.browserTextSize;
        }
        window.addEventListener('scroll', mouseOver.scroll, false);
        window.addEventListener('load', mouseOver.getData, false);
    }
};	//	var mouseOver

  //////////////////////
 //// track search ////
//////////////////////
var trackSearch = {

    searchKeydown: function (event)
    {
        if (event.which === 13) {
            // Required to fix problem on IE and Safari where value of hgt_tSearch is "-"
            //    (i.e. not "Search").
            // NOTE: must match TRACK_SEARCH_PAGER in hg/inc/searchTracks.h
            $("input[name=hgt_tsPage]").val(0);  
            $('#trackSearch').submit();
            // This doesn't work with IE or Safari.
            // $('#searchSubmit').click();
        }
    },

    init: function ()
    {
        // Track search uses tabs
        if ($("#tabs").length > 0) {
            // Search page specific code

            var val = $('#currentTab').val();
            $("#tabs").tabs({
                                show: function(event, ui) {
                                    $('#currentTab').val(ui.panel.id);
                                },
                                select: function(event, ui) { findTracks.switchTabs(ui); }
                            });
            $('#tabs').show();
            $("#tabs").tabs('option', 'selected', '#' + val);
            if (val === 'simpleTab' && $('div#found').length < 1) {
                $('input#simpleSearch').focus();
            }
            $("#tabs").css('font-family', jQuery('body').css('font-family'));
            $("#tabs").css('font-size', jQuery('body').css('font-size'));
            $('.submitOnEnter').keydown(trackSearch.searchKeydown);
            findTracks.normalize();
            findTracks.updateMdbHelp(0);
        }
    }
};

////////
// Download Current Tracks in window Dialog
////////
var downloadCurrentTrackData = {
    downloadData: {}, // container for holding data while it comes in from the api
    currentRequests: {}, // pending requests
    intervalId: null, // the id of the timer that waits on the api

    failedTrackDataRequest: function(msg) {
        msgJson = JSON.parse(msg);
        alert("Download failed. Error message: '" + msgJson.error);
    },

    receiveTrackData: function(track, data) {
        downloadCurrentTrackData.downloadData[track] = data;
    },

    convertJson: function(data, outType) {
        if (outType !== "tsv" && outType !== "csv") {
            alert("ERROR: incorrect output format option");
            return null;
        }
        outSep = outType === "tsv" ? '\t' : ',';
        // TODO: someday we will probably want to include some of these fields
        // for each track downloaded, perhaps as an option
        ignoredKeys = new Set(["chrom", "dataTime", "dataTimeStamp", "downloadTime", "downloadTimeStamp",
            "start", "end", "track", "trackType", "genome", "itemsReturned", "columnTypes",
            "bigDataUrl", "chromSize", "hubUrl"]);
        // first get rid of top level non track object keys
        _.each(data, function(val, key) {
            if (ignoredKeys.has(key)) {delete data[key];}
        });
        // now go through each track and format it correctly
        str = "";
        _.each(data, function(val, track) {
            str += "track name=\"" + track + "\"\n";
            for (var row in val) {
                for (var  i = 0; i < val[row].length; i++) {
                    str += JSON.stringify(val[row][i]);
                    if (i < val[row].length) { str += outSep; }
                }
                str += "\n";
            }
            str += "\n"; // extra new line after each track oh well
        });
        return new Blob([str], {type: "text/plain"});
    },

    makeDownloadFile: function(key) {
        if (_.keys(downloadCurrentTrackData.currentRequests).length === 0) {
            // first stop the timer so we don't execute again
            clearInterval(downloadCurrentTrackData.intervalId);
            outType = $("#outputFormat")[0].selectedOptions[0].value;
            var blob = null;
            if (outType === 'json') {
                blob = new Blob([JSON.stringify(downloadCurrentTrackData.downloadData[key])], {type: "text/plain"});
            } else {
                blob = downloadCurrentTrackData.convertJson(downloadCurrentTrackData.downloadData[key], outType);
            }
            if (blob) {
                anchor = document.createElement("a");
                anchor.href = URL.createObjectURL(blob);
                fname = $("#downloadFileName")[0].value;
                if (fname.length === 0) {
                    fname = "trackDownload.txt";
                }
                switch (outType) {
                    case "tsv":
                        if (!fname.endsWith(".tsv")) {fname += ".tsv";}
                        break;
                    case "csv":
                        if (!fname.endsWith(".csv")) {fname += ".csv";}
                        break;
                    default:
                        if (!fname.endsWith(".txt")) {fname += ".txt";}
                        break;
                }
                anchor.download = fname;
                anchor.click();
                window.URL.revokeObjectURL(anchor.href);
                downloadCurrentTrackData.downloadData = {};
            }
        }
    },

    startDownload: function() {
        trackList = [];
        $(".downloadTrackName:checked").each(function(i, elem) {
            trackList.push(undecoratedTrack(elem.id));
        });
        chrom = hgTracks.chromName;
        start = hgTracks.winStart;
        end = hgTracks.winEnd;
        db = undecoratedDb(getDb());
        apiUrl = "../cgi-bin/hubApi/getData/track?";
        apiUrl += "chrom=" + chrom;
        apiUrl += ";start=" + start;
        apiUrl += ";end=" + end;
        apiUrl += ";genome=" + db;
        apiUrl += ";jsonOutputArrays=1";
        apiUrl += ";track=" + trackList.join(',');
        var xmlhttp = new XMLHttpRequest();
        downloadCurrentTrackData.currentRequests[apiUrl] = true;
        xmlhttp.onreadystatechange = function() {
            if (4 === this.readyState && 200 === this.status) {
                var mapData = JSON.parse(this.responseText);
                downloadCurrentTrackData.receiveTrackData(apiUrl, mapData);
                delete downloadCurrentTrackData.currentRequests[apiUrl];
            } else {
                if (4 === this.readyState && this.status >= 400) {
                    clearInterval(downloadCurrentTrackData.intervalId);
                    downloadCurrentTrackData.failedTrackDataRequest(this.responseText);
                    delete downloadCurrentTrackData.currentRequests[apiUrl];
                }
            }
        };
        xmlhttp.open("GET", apiUrl, true);
        xmlhttp.send();  // sends request and exits this function
        // the onreadystatechange callback above will trigger
        // when the data has safely arrived
        // wait for the request to complete before making the download file
        downloadCurrentTrackData.intervalId = setInterval(downloadCurrentTrackData.makeDownloadFile, 200, apiUrl);
    },


    showDownloadUi: function() {
        // Populate the dialog with the current list of tracks
        // and allow the user to select which ones to download
        // Grey out tracks that are currently unsupported by the api
        // or are protected data
        var downloadDialog = $("#downloadDialog")[0];
        if (!downloadDialog) {
            downloadDialog = document.createElement("div");
            downloadDialog.id = "downloadDialog";
            downloadDialog.style = "display: none";
            document.body.append(downloadDialog);
            var popMaxHeight = ($(window).height() - 40);
            var popMaxWidth  = ($(window).width() - 40);
            var popWidth     = 700;
            if (popWidth > popMaxWidth)
                popWidth = popMaxWidth;
            downloadTrackDataButtons = {};
            downloadTrackDataButtons.Download = downloadCurrentTrackData.startDownload;
            downloadTrackDataButtons.Cancel = function(){
                $(this).dialog("close");
            };
            $(downloadDialog).dialog({
                title: "Download track data in view",
                resizable: true,               // Let scroll vertically
                height: 'auto',
                width: popWidth,
                minHeight: 200,
                minWidth: 400,
                maxHeight: popMaxHeight,
                maxWidth: popMaxWidth,
                modal: true,
                closeOnEscape: true,
                autoOpen: false,
                buttons: downloadTrackDataButtons
            });
        }
        htmlStr = "<p>Use this selection window to download track data" +
            " for the current region (" + genomePos.get() + "). Please note that large regions" +
            " may be slow to download.</p>";
        htmlStr  += "<div><button id='checkAllDownloadTracks'>Check All</button>" +
            "&nbsp;" +
            "<button id='uncheckAllDownloadTracks'>Clear All</button>" +
            "</div>";
        _.each(hgTracks.trackDb, function(track, trackName) {
            if (!trackName.includes("Squish") && trackName !== "ruler" && track.visibility > 0) {
                htmlStr += "<input type=checkbox checked class='downloadTrackName' id='" + trackName + "'>";
                htmlStr += "<label>" + track.shortLabel + "</label>";
                htmlStr += "</input>";
                htmlStr += "<br>";
            }
        });
        htmlStr += "<div ><label style='padding-right: 10px' for='downloadFileName'>Enter an output file name</label>";
        htmlStr += "<input type=text size=30 class='downloadFileName' id='downloadFileName'" +
            " value='" + getDb() + ".tracks'</input>";
        htmlStr += "<br>";
        htmlStr += "<label style='padding-right: 10px' for='outputFormat'>Choose an output format</label>";
        htmlStr += "<select name='outputFormat' id='outputFormat'>";
        htmlStr += "<option selected value='json'>JSON</option>";
        htmlStr += "<option value='csv'>CSV</option>";
        htmlStr += "<option value='tsv'>TSV</option>";
        htmlStr += "</select>";
        htmlStr += "</div>";
        downloadDialog.innerHTML = htmlStr;
        $("#checkAllDownloadTracks").click( function() {
            $(".downloadTrackName").each(function(i, elem) {
                elem.checked = true;
            });
        });
        $("#uncheckAllDownloadTracks").click( function() {
            $(".downloadTrackName").each(function(i, elem) {
                elem.checked = false;
            });
        });
        $(downloadDialog).dialog('open');
    }
};

  ///////////////
 //// READY ////
///////////////
$(document).ready(function()
{
    imageV2.moveTiming();

    // hg.conf will turn this on 2020-10 - Hiram
    if (window.mouseOverEnabled) { mouseOver.addListener(); }

    // custom tracks get little trash icons
    $("div.trackDeleteIcon").click( onTrackDelIconClick );

    // on Safari the back button doesn't call the ready function.  Reload the page if
    // the back button was pressed.
    $(window).bind("pageshow", function(event) {
        if (event.originalEvent.persisted) {
                window.location.reload() ;
        }
    });

    // The page may be reached via browser history (back button)
    // If so, then this code should detect if the image has been changed via js/ajax
    // and will reload the image if necessary.
    // NOTE: this is needed for IE but other browsers can detect the dirty page much earlier
    if (!imageV2.backSupport) {
        if (imageV2.isDirtyPage()) {
            // mark as non dirty to avoid infinite loop in chrome.
            imageV2.markAsCleanPage();
            jQuery('body').css('cursor', 'wait');
            window.location = "../cgi-bin/hgTracks?hgsid=" + getHgsid();
            return false;
        }
    }

    initVars();
    imageV2.loadSuggestBox();
    if ($('#pdfLink').length === 1) {
        $('#pdfLink').click(function(i) {
            var thisForm = normed($('#TrackForm'));
            if (thisForm) {
                //alert("posting form:"+$(thisForm).attr('name'));
                updateOrMakeNamedVariable($(thisForm),'hgt.psOutput','on');
                return postTheForm($(thisForm).attr('name'),this.href);
            }
            return true;
        });
    }

    if (imageV2.enabled) {

        // Make imgTbl allow drag reorder of imgTrack rows
        dragReorder.init();
        var imgTable = $(".tableWithDragAndDrop");
        if ($(imgTable).length > 0) {
            $(imgTable).tableDnD({
                onDragClass: "trDrag",
                dragHandle: "dragHandle",
                scrollAmount: 40,
                onDragStart: function(ev, table, row) {
                    mouse.saveOffset(ev);
                    $(document).bind('mousemove',posting.blockTheMapOnMouseMove);

                    // Can drag a contiguous set of rows if dragging blue button
                    table.tableDnDConfig.dragObjects = [ row ]; // defaults to just the one
                    var btn = $( row ).find('p.btnBlue');  // btnBlue means cursor over left button
                    if (btn.length === 1) {
                        table.tableDnDConfig.dragObjects = dragReorder.getContiguousRowSet(row);
                        var compositeSet = dragReorder.getCompositeSet(row);
                        if (compositeSet && compositeSet.length > 0)
                            $( compositeSet ).find('p.btn').addClass('blueButtons');// blue persists
                    }
                },
                onDrop: function(table, row, dragStartIndex) {
                    var compositeSet = dragReorder.getCompositeSet(row);
                    if (compositeSet && compositeSet.length > 0)
                        $( compositeSet ).find('p.btn').removeClass('blueButtons');// blue persists
                    if ($(row).attr('rowIndex') !== dragStartIndex) {
                        // NOTE Even if dragging a contiguous set of rows,
                        // still only need to check the one under the cursor.
                        if (dragReorder.setOrder) {
                            dragReorder.setOrder(table);
                        }
                        dragReorder.zipButtons( table );
                    }
                    $(document).unbind('mousemove',posting.blockTheMapOnMouseMove);
                    // Timeout necessary incase the onDrop over map item. onDrop takes precedence.
                    setTimeout(posting.allowMapClicks,100);
                }
            });
        }

        // Drag scroll init
        if (hgTracks.imgBoxPortal) {
            // Turn on drag scrolling.
            $("div.scroller").panImages();
        }

        // Retrieve tracks via AJAX that may take too long to draw initialliy (i.e. a remote bigWig)
        var retrievables = $('#imgTbl').find("tr.mustRetrieve");
        if ($(retrievables).length > 0) {
            $(retrievables).each( function (i) {
                var trackName = $(this).attr('id').substring(3);
                imageV2.requestImgUpdate(trackName,"","");
            });
        }
        imageV2.loadRemoteTracks();
        makeItemsByDrag.load();
        
        // Any highlighted region must be shown and warnBox must play nice with it.
        imageV2.drawHighlights();
        // When warnBox is dismissed, any image highlight needs to be redrawn.
        $('#warnOK').click(function (e) { imageV2.drawHighlights();});
        // Also extend the function that shows the warn box so that it too redraws the highlight.
        showWarnBox = (function (oldShowWarnBox) {
            function newShowWarnBox() {
                oldShowWarnBox.apply();
                imageV2.drawHighlights();
            }
            return newShowWarnBox;
        })(showWarnBox);
    }

    // Drag select in chromIdeogram
    if ($('img#chrom').length === 1) {
        if ($('area.cytoBand').length >= 1) {
            $('img#chrom').chromDrag();
        }
    }

    // Track search uses tabs
    trackSearch.init();

    // Drag select initialize
    if (imageV2.enabled) {   // moved from window.load().
        dragSelect.load(true);

        if ($('#hgTrackUiDialog'))
            $('#hgTrackUiDialog').hide();

        // Don't load contextMenu if jquery.contextmenu.js hasn't been loaded
        if (jQuery.fn.contextMenu) {
            rightClick.load(imageV2.imgTbl);
        }
    }

    // jquery.history.js Back-button support
    if (imageV2.enabled && imageV2.backSupport) {
        imageV2.setupHistory();
    }

    // ensure clicks into hgTrackUi save the cart state
    $("td a").each( function (tda) {
        if (this.href && this.href.indexOf("hgTrackUi") !== -1) {
            this.onclick = posting.saveSettings;
        }
    });


    // add a 'link' to download the current track data (under hg.conf control)
    if (typeof showDownloadButton !== 'undefined' && showDownloadButton) {
        newListEl = document.createElement("li");
        newLink = document.createElement("a");
        newLink.setAttribute("id", "hgTracksDownload");
        newLink.setAttribute("name", "downloadTracks");
        newLink.textContent = "Download Current Track Data";
        newLink.href = "#";
        newListEl.appendChild(newLink);
        $("#downloads > ul")[0].appendChild(newListEl);
        $("#hgTracksDownload").click(downloadCurrentTrackData.showDownloadUi);
    }

    // show a tutorial page if this is a new user
    if (typeof tour !== 'undefined' && tour) {
        let lsKey = "hgTracks_hideTutorial";
        let isUserLoggedIn = (typeof userLoggedIn !== 'undefined' && userLoggedIn === true);
        let hideTutorial = localStorage.getItem(lsKey);
        // if the user is not logged in and they have not already gone through the
        // tutorial
        if (!isUserLoggedIn && !hideTutorial) {
            let msg = "We now have a guided tutorial available, " +
                "to start the tutorial " +
                "<a id='showTutorialLink' href=\"#showTutorial\">click here</a>.";
            notifBoxSetup("hgTracks", "hideTutorial", msg);
            notifBoxShow("hgTracks", "hideTutorial");
            $("#showTutorialLink").click(function() {
                $("#hgTracks_hideTutorialnotifyHide").click();
                tour.start();
            });
        }
        // allow user to bring the tutorial up under the help menu whether they've seen
        // it or not
        let tutorialLinkMenuItem = document.createElement("li");
        tutorialLinkMenuItem.id = "hgTracksHelpTutorialMenuItem";
        tutorialLinkMenuItem.innerHTML = "<a id='hgTracksHelpTutorialLink' href='#showTutorial'>" +
            "Interactive Tutorial</a>";
        $("#help > ul")[0].appendChild(tutorialLinkMenuItem);
        $("#hgTracksHelpTutorialLink").click(function () {
            tour.start();
        });
    }
    
});

function hgtWarnTiming(maxSeconds) {
    /* show a dialog box if the page load time was slower than x seconds. Has buttons to hide or never show this again. */
    var loadTime = window.performance.timing.domContentLoadedEventStart-window.performance.timing.navigationStart; /// in msecs
    var loadSeconds = loadTime/1000;
    if (loadSeconds < maxSeconds)
        return;

<<<<<<< HEAD
    let lsKey = "hgTracks_hideSpeedNotification";
    var skipNotification = localStorage.getItem(lsKey);
    writeToApacheLog("warnTiming "+getHgsid()+" time=" + loadSeconds + " skipNotif="+skipNotification);
=======
    var skipNotification = localStorage.getItem("hgTracks.hideSpeedNotification");
    dumpCart(loadSeconds, skipNotification);
>>>>>>> f697b763
        
    if (skipNotification)
        return;

    msg = "This page took "+loadSeconds+" seconds to load. We strive to keep "+
        "the UCSC Genome Browser quick and responsive. See our "+
        "<b><a href='../FAQ/FAQtracks.html#speed' target='_blank'>display speed FAQ</a></b> for "+
        "common causes and solutions to slow performance. If this problem continues, you can create a  "+
        "session link via <b>My Data</b> &gt; <b>My Sessions</b> and send the link to <b>genome-www@soe.ucsc.edu</b>.";
    notifBoxSetup("hgTracks", "hideSpeedNotification", msg);
    notifBoxShow("hgTracks", "hideSpeedNotification");

}<|MERGE_RESOLUTION|>--- conflicted
+++ resolved
@@ -5541,14 +5541,8 @@
     if (loadSeconds < maxSeconds)
         return;
 
-<<<<<<< HEAD
-    let lsKey = "hgTracks_hideSpeedNotification";
-    var skipNotification = localStorage.getItem(lsKey);
-    writeToApacheLog("warnTiming "+getHgsid()+" time=" + loadSeconds + " skipNotif="+skipNotification);
-=======
     var skipNotification = localStorage.getItem("hgTracks.hideSpeedNotification");
     dumpCart(loadSeconds, skipNotification);
->>>>>>> f697b763
         
     if (skipNotification)
         return;
