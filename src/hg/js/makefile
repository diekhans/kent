include ../../inc/common.mk

# recursive target to do install to DEST, with extra excludes EXCL.

JQUERY_FILES=jquery-1.2.6.pack.js jquery.js jquery.tablednd.js \
    jquery.imgareaselect.js jquery-ui.js jquery.contextmenu.js \
    ui.dropdownchecklist.js \
    jquery.cookie.js jquery.watermarkinput.js

<<<<<<< HEAD
JS_FILES=ajax.js autocomplete.js hgGateway.js hgHubConnect.js hgTracks.js \
    hui.js utils.js ddcl.js subCfg.js \
=======
JS_FILES=ajax.js autocomplete.js hgCustom.js hgGateway.js hgHubConnect.js hgTracks.js \
    hui.js utils.js ddcl.js \
>>>>>>> e8e125d3
    encodeProject.js encodeDataSummary.js encodeDataMatrix.js encodeChipMatrix.js \
    ${JQUERY_FILES}

STATIC_FILES=staticDoc.js jquery.js

ifdef LOWELAB
    JS_FILES += lowetooltip.js loweautocomplete.js
endif

user:
	if test -d ${DOCUMENTROOT}-${USER}; then \
	    ${MAKE} doInstall DEST=${DOCUMENTROOT}-${USER}/js/${USER}; \
		cp ${STATIC_FILES} ${DOCUMENTROOT}-${USER}/js; \
	else \
	    ${MAKE} doInstall DEST=${DOCUMENTROOT}/js/${USER}; \
	fi

alpha:
	${GITUP}
	${MAKE} doInstall DEST=${DOCUMENTROOT}/js

beta:
	${GITUP} 
	${MAKE} doInstall DEST=${DOCUMENTROOT}/js

clean:

compile:

install:
	${MAKE} doInstall DEST=${DOCUMENTROOT}/js

doInstall:
	@mkdir -p ${DEST}/
	../utils/cpAndLinkToResourceFiles.pl -exclude='makefile' -versionFile=../inc/versionInfo.h -destDir=${DEST} ${JS_FILES}<|MERGE_RESOLUTION|>--- conflicted
+++ resolved
@@ -7,13 +7,8 @@
     ui.dropdownchecklist.js \
     jquery.cookie.js jquery.watermarkinput.js
 
-<<<<<<< HEAD
-JS_FILES=ajax.js autocomplete.js hgGateway.js hgHubConnect.js hgTracks.js \
+JS_FILES=ajax.js autocomplete.js hgCustom.js hgGateway.js hgHubConnect.js hgTracks.js \
     hui.js utils.js ddcl.js subCfg.js \
-=======
-JS_FILES=ajax.js autocomplete.js hgCustom.js hgGateway.js hgHubConnect.js hgTracks.js \
-    hui.js utils.js ddcl.js \
->>>>>>> e8e125d3
     encodeProject.js encodeDataSummary.js encodeDataMatrix.js encodeChipMatrix.js \
     ${JQUERY_FILES}
 
