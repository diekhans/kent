/* Copyright (C) 2014 The Regents of the University of California 
 * See README in this or parent directory for licensing information. */
<<<<<<< HEAD
#define CGI_VERSION "409"
=======
#define CGI_VERSION "410"
>>>>>>> b5ba1cd9
<|MERGE_RESOLUTION|>--- conflicted
+++ resolved
@@ -1,7 +1,3 @@
 /* Copyright (C) 2014 The Regents of the University of California 
  * See README in this or parent directory for licensing information. */
-<<<<<<< HEAD
-#define CGI_VERSION "409"
-=======
-#define CGI_VERSION "410"
->>>>>>> b5ba1cd9
+#define CGI_VERSION "410"