/* edwScheduleAnalysis - Schedule analysis runs.. */
#include "common.h"
#include "linefile.h"
#include "hash.h"
#include "options.h"
#include "portable.h"
#include "bamFile.h"
#include "obscure.h"
#include "../../encodeDataWarehouse/inc/encodeDataWarehouse.h"
#include "../../encodeDataWarehouse/inc/edwLib.h"
#include "../../../../parasol/inc/paraMessage.h"
#include "eapDb.h"
#include "eapLib.h"

boolean again = FALSE;
boolean retry = FALSE;
boolean noJob = FALSE;
boolean ignoreQa = FALSE;
boolean justLink = FALSE;
boolean dry = FALSE;
boolean clTest = FALSE;
boolean clUpgrade = FALSE;
char *clStep = "*";
char *clInFormat = "*";
int clMax = 0;

struct eapSwVersion *eapSwVersionForStepVersion(struct sqlConnection *conn, unsigned stepVersionId)
/* Get a list of swVersion for all software used by the given step version */
{
char query[128];
sqlSafef(query, sizeof(query),
    "select sv.* from eapSwVersion sv,eapStepSwVersion ssv "
    " where ssv.swVersionId = sv.id and ssv.stepVersionId=%u ", stepVersionId);
return eapSwVersionLoadByQuery(conn, query);
}


unsigned eapStepVersionIdRedoThreshold(struct sqlConnection *conn, char *stepName,
    enum eapRedoPriority threshold)
/* Returns lowest stepVersionId that does not *have* to be rerun according to 
 * eapSwVersionRedoPriority being no more than threshold. */
{
/* Query system for what version it would use currently.  This actually forces it to
 * build version if need be to fit all the latest software. */
unsigned lastGoodVersion = eapCurrentStepVersion(conn, stepName);  

/* Get a list of all versions of this step ordered with most recent first. */
char query[256];
sqlSafef(query, sizeof(query), 
	"select * from eapStepVersion where step='%s' order by id desc", stepName);
struct eapStepVersion *stepVersion, *stepVersionList = eapStepVersionLoadByQuery(conn, query);

/* So some cheap sanity checking to make sure indeed we have a step and know what the latest is. */
if (stepVersionList == NULL)
     internalErr();
assert(stepVersionList->id == lastGoodVersion);

/* If we are only version of step things are easy, we'll skip most of the rest. */
if (stepVersionList->next != NULL)
    {
    verbose(2, "Oh my, more than one version of this step.  Life gets hard.\n"); 

    /* Get a list of all swVersion used in current step, assumed good */
    struct eapSwVersion *curVer, *curVerList = eapSwVersionForStepVersion(conn, lastGoodVersion);

    /* Build up a hash keyed by software with eapSwVersion as values */
    struct hash *curVersionHash = hashNew(5);
    for (curVer = curVerList; curVer != NULL; curVer = curVer->next)
        hashAdd(curVersionHash, curVer->software, curVer);

    /* Loop through each step version seeing if there is a required upgrade to a piece of
     * software used by step. */
    for (stepVersion = stepVersionList->next; stepVersion != NULL; stepVersion = stepVersion->next)
	{
	struct eapSwVersion *ver, *verList = eapSwVersionForStepVersion(conn, stepVersion->id);
	boolean anyMeetThreshold = FALSE;
	for (ver = verList; ver != NULL; ver = ver->next)
	    {
	    struct hashEl *hel = hashLookup(curVersionHash, ver->software);
	    if (hel == NULL)
		{
	        warn("Older version of step %s is using software %s not used in current\n"
		         "version of step.  What to do?", stepName,  ver->software);
		internalErr();
		}
	    struct eapSwVersion *curVer = hel->val;
	    if (curVer->id != ver->id)
	        {
		if (curVer->redoPriority >= threshold)
		    {
		    anyMeetThreshold = TRUE;
		    break;
		    }
		}
	    }
	if (anyMeetThreshold)
	    break;
	verbose(2, "Looks like we can go back a version ok to %d\n", stepVersion->id);
	lastGoodVersion = stepVersion->id;
	}
    }
eapStepVersionFreeList(&stepVersionList);
return lastGoodVersion;
}

unsigned stepVersionIdRedoThreshold(struct sqlConnection *conn, struct hash *cache,
    char *stepName, enum eapRedoPriority threshold)
/* Look up minimum stepVersion required for this step, using cache to avoid overheating
 * database. You need a separate cache for each different threshold */
{
struct hashEl *hel = hashLookup(cache, stepName);
unsigned redoThreshold;
if(hel == NULL)
    {
    redoThreshold = eapStepVersionIdRedoThreshold(conn, stepName, threshold);
    hashAddInt(cache, stepName, redoThreshold);
    }
else
    {
    redoThreshold = ptToInt(hel->val);
    }
return redoThreshold;
}
 
struct hashEl *hashAddInt(struct hash *hash, char *name, int val);

void doTest(struct sqlConnection *conn, struct edwFile *efList)
/* Do some test something */
{
char query[512];
sqlSafef(query, sizeof(query), "select * from eapStep");
struct eapStep *step, *stepList = eapStepLoadByQuery(conn, query);
for (step = stepList; step != NULL; step = step->next)
    {
    unsigned curStepVersion = eapCurrentStepVersion(conn, step->name);
    printf("%s\t%u\t", step->name, curStepVersion);
    long redoThreshold2 = eapStepVersionIdRedoThreshold(conn, step->name, 2);
    long redoThreshold1 = eapStepVersionIdRedoThreshold(conn, step->name, 2);
    printf("redo1 %ld\tredo2 %ld\n", redoThreshold1, redoThreshold2);
    }
}

void usage()
/* Explain usage and exit. */
{
errAbort(
  "eapSchedule - Schedule analysis runs.\n"
  "usage:\n"
  "   eapSchedule startFileId endFileId\n"
  "options:\n"
  "   -step=pattern - Just run steps with names matching pattern which is * by default\n"
  "   -inFormat=pattern - Just run steps that are triggered by files of this format\n"
  "   -retry - if job has run and failed retry it\n"
  "   -upgrade - redo older analysis runs if steps have been upgraded in optional way\n"
  "   -again - if set schedule it even if it's been run once\n"
  "   -noJob - if set then don't put job on eapJob table\n"
  "   -ignoreQa - if set then ignore QA results when scheduling\n"
  "   -justLink - just symbolically link rather than copy EDW files to cache\n"
  "   -max=count - Maximum number of jobs to schedule\n"
  "   -dry - just print out the commands that would result\n"
  );
}

/* Command line validation table. */
static struct optionSpec options[] = {
   {"test", OPTION_BOOLEAN},
   {"step", OPTION_STRING},
   {"inFormat", OPTION_STRING},
   {"retry", OPTION_BOOLEAN},
   {"upgrade", OPTION_BOOLEAN},
   {"again", OPTION_BOOLEAN},
   {"noJob", OPTION_BOOLEAN},
   {"ignoreQa", OPTION_BOOLEAN},
   {"justLink", OPTION_BOOLEAN},
   {"max", OPTION_INT},
   {"dry", OPTION_BOOLEAN},
   {NULL, 0},
};

/* Another calculated from the command line, consider read only outside of main: */
enum eapRedoPriority gRedoPriority = eapRedo;
struct hash *gRedoThresholdCache = NULL;


struct edwAssembly *targetAssemblyForDbAndSex(struct sqlConnection *conn, char *ucscDb, char *sex)
/* Figure out best target assembly for something that is associated with a given ucscDB.  
 * In general this will be the most recent for the organism. */
{
char *newDb = ucscDb;
if (sameString("hg38", ucscDb))
    newDb = "hg19";
char sexedName[128];
safef(sexedName, sizeof(sexedName), "%s.%s", sex, newDb);
char query[256];
sqlSafef(query, sizeof(query), "select * from edwAssembly where name='%s'", sexedName);
return edwAssemblyLoadByQuery(conn, query);
}

struct edwBiosample *edwBiosampleFromTerm(struct sqlConnection *conn, char *term)
/* Return biosamples associated with term. */
{
char query[512];
sqlSafef(query, sizeof(query), "select * from edwBiosample where term = '%s'", term);
return edwBiosampleLoadByQuery(conn, query);
}

char *sexFromExp(struct sqlConnection *conn, struct edwFile *ef, struct edwValidFile *vf)
/* Return "male" or "female" */
{
char *sex = "male";  // Consequences of Y as a mapping target not too bad, so default is male.
struct edwExperiment *exp = edwExperimentFromAccession(conn, vf->experiment);
if (exp != NULL)
    {
    struct edwBiosample *bio = edwBiosampleFromTerm(conn, exp->biosample);
    if (bio != NULL)
        {
	if (sameWord(bio->sex, "F"))
	    sex = "female";
	// Other things, unknown, pooled, etc. get to try to map to Y at least.
	}
    }
return sex;
}

struct edwAssembly *chooseTarget(struct sqlConnection *conn, struct edwFile *ef, struct edwValidFile *vf)
/* Pick mapping target - according to taxon and sex. */
{
char *sex = sexFromExp(conn, ef, vf);
return targetAssemblyForDbAndSex(conn, vf->ucscDb, sex);
}


static boolean alreadyTakenCareOf(struct sqlConnection *conn, 
    struct edwAssembly *assembly, char *analysisStep, 
    long long firstInput)
/* Return true if job is already scheduled or otherwise taken care of */
{
if (!wildMatch(clStep, analysisStep))
    return TRUE;
if (again)
    return FALSE;
char query[512];
int statusMin = -1;
if (retry)
    statusMin = 0;
sqlSafef(query, sizeof(query),
    "select count(*) from eapRun,eapInput"
    " where eapRun.id = eapInput.runId"
    " and eapInput.fileId=%lld and analysisStep='%s' and createStatus >= %d"
    " and assemblyId = %u and stepVersionId >= %u",
    firstInput, analysisStep, statusMin, assembly->id,
    stepVersionIdRedoThreshold(conn, gRedoThresholdCache, analysisStep, gRedoPriority));
int count = sqlQuickNum(conn, query);
verbose(2, "query %s\ncount %d\n", query, count);
return count > 0;
}

static char *newTempDir(char *name)
/* Return a freshly created temp dir where name occurs somewhere in it's name. */
{
char *tempDir = rTempName(eapTempDir, name, "");
makeDir(tempDir);
int withLastSize = strlen(tempDir) + 2;
char withLast[withLastSize];
safef(withLast, sizeof(withLast), "%s/", tempDir);
return cloneString(withLast);
}


void scheduleStepInputBundle(struct sqlConnection *conn, char *tempDir,
    char *analysisStep, char *commandLine, char *experiment, struct edwAssembly *assembly,
    int inCount, unsigned inputIds[], char *inputTypes[], boolean bundleInputs)
/* Schedule a step.  Optionally bundle together all inputs into single vector input. */
{
char *commandPrefix = "edwCdJob ";
int commandPad = strlen(commandPrefix);
pmCheckCommandSize(commandLine, strlen(commandLine) + commandPad);
struct eapStep *step = eapStepFromNameOrDie(conn, analysisStep);
unsigned stepVersionId = eapCheckVersions(conn, analysisStep);

/* Check count of steps we've made against max set by command line. */
if (clMax > 0)
    {
    static int stepCount = 0;
    if (++stepCount > clMax)
        return;
    }

if (dry)
    printf("%u %s\n", inputIds[0], commandLine);
else
    {
    verbose(1, "scheduling %s on %u in %s\n", analysisStep, inputIds[0], tempDir);

    /* Wrap command line in cd to temp dir */
    char fullCommandLine[strlen(commandLine)+128];
    safef(fullCommandLine, sizeof(fullCommandLine), 
	"%s%s", commandPrefix, commandLine);

    /* Make up eapRun record and save it. */
    struct eapRun *run;
    AllocVar(run);
    if (!noJob)
	run->jobId = eapJobAdd(conn, fullCommandLine, step->cpusRequested);
    safef(run->experiment, sizeof(run->experiment), "%s",  experiment);
    run->analysisStep = analysisStep;
    run->stepVersionId = stepVersionId;
    run->tempDir = tempDir;
    if (assembly != NULL) run->assemblyId = assembly->id;
    run->jsonResult = "";
    eapRunSaveToDb(conn, run, "eapRun", 0);
    run->id = sqlLastAutoId(conn);

    /* Write input records. */
    int i;
    for (i=0; i<inCount; ++i)
	{
	struct eapInput in = {.runId=run->id};
	in.name = inputTypes[i];
	in.fileId = inputIds[i];
	in.ix = (bundleInputs ? i : 0);
	eapInputSaveToDb(conn, &in, "eapInput", 0);
	}

    /* Write output records during eapFinish.... */
    freez(&run);
    }
}

void scheduleStep(struct sqlConnection *conn, char *tempDir,
    char *analysisStep, char *commandLine, char *experiment, struct edwAssembly *assembly,
    int inCount, unsigned inputIds[], char *inputTypes[])
/* Schedule a step, or maybe just think it if the dry option is set. */
{
scheduleStepInputBundle(conn, tempDir, analysisStep, commandLine, experiment, assembly,
    inCount, inputIds, inputTypes, FALSE);
}

static void makeBwaIndexPath(char *target, char indexPath[PATH_LEN])
/* Fill in path to BWA index. */
{
safef(indexPath, PATH_LEN, "%s%s/bwaData/%s.fa", 
    "/scratch/data/encValDir/", target, target);
}

struct edwAssembly *getBwaIndex(struct sqlConnection *conn, struct edwFile *ef, struct edwValidFile *vf, 
    char indexPath[PATH_LEN])
/* Target for now is same as UCSC DB.  Returns assembly ID */
{
struct edwAssembly *assembly = chooseTarget(conn, ef, vf);
makeBwaIndexPath(assembly->name, indexPath);
return assembly;
}

struct cache
/* Keep track of files to keep local copies of. */
    {
    struct slRef *list;  // Keyed by licensePlate, value is file name w/in cache
    };

void eapCacheName(struct edwFile *ef, char fileName[PATH_LEN])
/* Fill in fileName with name of ef when cached locally */
{
/* Figure out file name within cache. */
char *noDir = strrchr(ef->edwFileName, '/');
assert(noDir != NULL);
noDir += 1;
safef(fileName, PATH_LEN, "%s%s", eapEdwCacheDir, noDir);
}

char *cacheMore(struct cache *cache, struct edwFile *ef)
/* Add file to hash and return translated name. */
{
refAdd(&cache->list, ef);
char fileName[PATH_LEN];
eapCacheName(ef, fileName);
return cloneString(fileName);
}

struct cache *cacheNew()
/* Return new empty cache */
{
struct cache *cache;
return AllocVar(cache);
}

void preloadCache(struct sqlConnection *conn, struct cache *cache)
/* If there's anything that needs precashing, return a command line
 * with a semicolon at the end to precache.  Otherwise return blank. */
{
if (dry)
   return;
struct slRef *el;
for (el = cache->list; el != NULL; el = el->next)
    {
    /* Figure out file name within cache. */
    struct edwFile *ef = el->val;
    char fileName[PATH_LEN];
    eapCacheName(ef, fileName);

    /* Copy file into cache if it's not already there */
    if (!fileExists(fileName))
	{
	char *source = edwPathForFileId(conn, ef->id);
	if (justLink)
	    {
	    verbose(1, "Symbolic link of %s to %s (%6.1g gig)\n", 
		source, fileName, fileSize(source)/1e9);
	    if (symlink(source, fileName) < 0)
	        errnoAbort("Couldn't symlink %s to %s", source, fileName);
	    }
	else
	    {
	    verbose(1, "Copy %s to %s (%6.1g gig)\n", source, fileName, fileSize(source)/1e9);
	    copyFile(source, fileName);
	    }
	}
    }
}

char *pickPairedBwaCommand(struct sqlConnection *conn, struct edwValidFile *vf1, struct edwValidFile *vf2)
/* Pick either regular of solexa-converting bwa step. */
{
char *result = NULL;
struct edwFastqFile *fq1 = edwFastqFileFromFileId(conn, vf1->fileId);
struct edwFastqFile *fq2 = edwFastqFileFromFileId(conn, vf2->fileId);
if (!sameString(fq1->qualType, fq2->qualType))
    errAbort("Mixed quality types in %u and %u", vf1->fileId, vf2->fileId);
if (sameWord(fq1->qualType, "solexa"))
    result = "eap_run_slx_bwa_pe";
else if (sameWord(fq1->qualType, "sanger"))
    result = "eap_run_bwa_pe";
else
    internalErr();
edwFastqFileFree(&fq1);
edwFastqFileFree(&fq2);
return result;
}

char *pickSingleBwaCommand(struct sqlConnection *conn, struct edwValidFile *vf)
/* Pick either regular of solexa-converting bwa step. */
{
struct edwFastqFile *fq = edwFastqFileFromFileId(conn, vf->fileId);
char *result = NULL;
if (sameWord(fq->qualType, "solexa"))
    result = "eap_run_slx_bwa_se";
else if (sameWord(fq->qualType, "sanger"))
    result = "eap_run_bwa_se";
else
    internalErr();
edwFastqFileFree(&fq);
return result;
}

void scheduleBwaPaired(struct sqlConnection *conn,  
    struct edwValidFile *vf1, struct edwValidFile *vf2, struct edwExperiment *exp)
/* If it hasn't already been done schedule bwa analysis of the two files. */
{
/* Get ef records */
struct edwFile *ef1 = edwFileFromIdOrDie(conn, vf1->fileId);
struct edwFile *ef2 = edwFileFromIdOrDie(conn, vf2->fileId);

/* Figure out path to BWA index */
char indexPath[PATH_LEN];
struct edwAssembly *assembly = getBwaIndex(conn, ef1, vf1, indexPath);

/* Make sure that we don't schedule it again and again */
char *analysisStep = "bwa_paired_end";
if (!alreadyTakenCareOf(conn, assembly, analysisStep, vf1->fileId))
    {
    /* Grab temp dir */
    char *tempDir = newTempDir(analysisStep);
    char *outBamName = "out.bam";

    /* Stage inputs and make command line. */
    struct cache *cache = cacheNew();
    char *ef1Name = cacheMore(cache, ef1);
    char *ef2Name = cacheMore(cache, ef2);
    char *command = pickPairedBwaCommand(conn, vf1, vf2);
    preloadCache(conn, cache);
    char commandLine[4*PATH_LEN];
    safef(commandLine, sizeof(commandLine), 
	"%s %s %s %s %s%s", 
	command, indexPath, ef1Name, ef2Name, tempDir, outBamName);

    /* Make up eapRun record and schedule it*/
    unsigned inFileIds[2] = {ef1->id, ef2->id};
    char *inTypes[2] = {"read1", "read2"};
    scheduleStep(conn, tempDir, analysisStep, commandLine, exp->accession, assembly,
	ArraySize(inFileIds), inFileIds, inTypes);

    }
/* Clean up */
edwFileFree(&ef1);
edwFileFree(&ef2);
}

void scheduleBwaSingle(struct sqlConnection *conn, 
    struct edwFile *ef, struct edwValidFile *vf, struct edwExperiment *exp)
/* If it hasn't already been done schedule bwa analysis of the two files. */
{
/* Figure out path to BWA index */
char indexPath[PATH_LEN];
struct edwAssembly *assembly = getBwaIndex(conn, ef, vf, indexPath);

/* Make sure that we don't schedule it again and again */
char *analysisStep = "bwa_single_end";
if (alreadyTakenCareOf(conn, assembly, analysisStep, ef->id))
    return;

/* Grab temp dir */
char *tempDir = newTempDir(analysisStep);
char *outBamName = "out.bam";

/* Stage inputs and make command line. */
struct cache *cache = cacheNew();
char *efName = cacheMore(cache, ef);
char *command = pickSingleBwaCommand(conn, vf);
preloadCache(conn, cache);
char commandLine[4*PATH_LEN];
safef(commandLine, sizeof(commandLine), "%s %s %s %s%s", 
    command, indexPath, efName, tempDir, outBamName);

/* Make up eapRun record and schedule it*/
unsigned inFileIds[1] = {ef->id};
char *inTypes[1] = {"reads"};
scheduleStep(conn, tempDir, analysisStep, commandLine, exp->accession, assembly,
    ArraySize(inFileIds), inFileIds, inTypes);
}

boolean bamIsPaired(char *fileName, int maxCount)
/* Read up to maxCount records, figure out if BAM is from a paired run */
{
#ifdef USE_BAM
boolean isPaired = FALSE;
samfile_t *sf = samopen(fileName, "rb", NULL);
bam1_t one;
ZeroVar(&one);	// This seems to be necessary!
int i;
for (i=0; i<maxCount; ++i)
    {
    int err = bam_read1(sf->x.bam, &one);
    if (err < 0)
	break;
    if (one.core.flag&BAM_FPAIRED)
       {
       isPaired = TRUE;
       break;
       }
    }
samclose(sf);
return isPaired;
#else // no USE_BAM
warn(COMPILE_WITH_SAMTOOLS, "bamIsPaired");
return FALSE;
#endif//ndef USE_BAM
}

void scheduleMacsDnase(struct sqlConnection *conn, 
    struct edwFile *ef, struct edwValidFile *vf, struct edwExperiment *exp)
/* If it hasn't already been done schedule macs analysis of the file. */
{
// Figure out input bam name
char bamName[PATH_LEN];
safef(bamName, sizeof(bamName), "%s%s", edwRootDir, ef->edwFileName);

// Figure out analysis step and script based on paired end status of input bam
boolean isPaired = bamIsPaired(bamName, 1000);
char *analysisStep, *scriptName;
if (isPaired)
    {
    analysisStep = "macs2_dnase_pe";
    scriptName = "eap_run_macs2_dnase_pe";
    }
else
    {
    analysisStep = "macs2_dnase_se";
    scriptName = "eap_run_macs2_dnase_se";
    }

verbose(2, "schedulingMacsDnase on %s step %s, script %s\n", ef->edwFileName, 
    analysisStep, scriptName);

/* Make sure that we don't schedule it again and again */
struct edwAssembly *assembly = edwAssemblyForUcscDb(conn, vf->ucscDb);
if (alreadyTakenCareOf(conn, assembly, analysisStep, ef->id))
    return;

char *tempDir = newTempDir(analysisStep);

/* Stage inputs and make command line. */
struct cache *cache = cacheNew();
char *efName = cacheMore(cache, ef);
preloadCache(conn, cache);
char commandLine[4*PATH_LEN];
safef(commandLine, sizeof(commandLine), "%s %s %s %s%s %s%s", 
    scriptName, assembly->name, efName, 
    tempDir, "out.narrowPeak.bigBed", tempDir, "out.bigWig");

/* Declare step input and output arrays and schedule it. */
unsigned inFileIds[] = {ef->id};
char *inTypes[] = {"alignments"};
scheduleStep(conn, tempDir, analysisStep, commandLine, exp->accession, assembly,
    ArraySize(inFileIds), inFileIds, inTypes);
}

struct edwExperiment *findChipControlExp(struct sqlConnection *conn, char *accession)
/* Given experiment accession try to find control. */
{
char query[512];
sqlSafef(query, sizeof(query), "select control from edwExperiment where accession='%s'", accession);
char *controlName = sqlQuickString(conn, query);
if (isEmpty(controlName))
    return NULL;
sqlSafef(query, sizeof(query), "select * from edwExperiment where accession='%s'", controlName);
freez(&controlName);
return edwExperimentLoadByQuery(conn, query);
}

struct edwFile *findChipControlFile(struct sqlConnection *conn, 
    struct edwValidFile *vf, struct edwExperiment *exp)
/* Find control file for this chip file */
{
struct edwExperiment *controlExp = findChipControlExp(conn, exp->accession);
if (controlExp == NULL)
    return NULL;

// Got control experiment,  now let's go for a matching bam file. 
char query[PATH_LEN*3];
sqlSafef(query, sizeof(query), 
    "select * from edwValidFile where experiment='%s' and format='%s' and  ucscDb='%s'" ,
    controlExp->accession, vf->format, vf->ucscDb);
struct edwValidFile *controlVf, *controlVfList = edwValidFileLoadByQuery(conn, query);
int controlCount = slCount(controlVfList);
if (controlCount <= 0)
    return NULL;

// Go through list and try to pick one
int bestScore = 0;
struct edwValidFile *bestControl = NULL;
for (controlVf = controlVfList; controlVf != NULL; controlVf = controlVf->next)
    {
    int score = 0;
    if (sameString(controlVf->outputType, vf->outputType))
        score += 100000000;
    if (sameString(controlVf->replicate, vf->replicate))
        score += 50000000;
    if (sameString(controlVf->technicalReplicate, vf->technicalReplicate))
        score += 25000000;
    long long sizeDiff = controlVf->itemCount - vf->itemCount;
    if (sizeDiff < 0) sizeDiff = -sizeDiff;
    if (sizeDiff > 25000000)
        sizeDiff = 25000000;
    score += 25000000 - sizeDiff;
    if (score > bestScore)
        {
	bestScore = score;
	bestControl = controlVf;
	}
    }
if (bestControl == NULL)
    return NULL;

// Figure out control bam file info
return edwFileFromId(conn, bestControl->fileId);
}

void scheduleSppChip(struct sqlConnection *conn, 
    struct edwFile *ef, struct edwValidFile *vf, struct edwExperiment *exp)
/* If it hasn't already been done schedule SPP peak calling for a chip-seq bam file. */
{
// Figure out input bam name
char bamName[PATH_LEN];
safef(bamName, sizeof(bamName), "%s%s", edwRootDir, ef->edwFileName);

// Figure out analysis step and script based on paired end status of input bam
boolean isPaired = bamIsPaired(bamName, 1000);
char *analysisStep, *scriptName;
if (isPaired)
    {
    /*
    analysisStep = "spp_chip_pe";
    scriptName = "eap_run_spp_chip_pe";
    */
    return;
    }
else
    {
    analysisStep = "spp_chip_se";
    scriptName = "eap_run_spp_chip_se";
    }

// Get control bam file info
struct edwFile *controlEf = findChipControlFile(conn, vf, exp);

verbose(2, "schedulingSppChip on %s with control %s,  step %s, script %s\n", ef->edwFileName, 
    controlEf->edwFileName, analysisStep, scriptName);

/* Make sure that we don't schedule it again and again */
struct edwAssembly *assembly = edwAssemblyForUcscDb(conn, vf->ucscDb);
if (alreadyTakenCareOf(conn, assembly, analysisStep, ef->id))
    return;

char *tempDir = newTempDir(analysisStep);

/* Stage inputs and make command line. */
struct cache *cache = cacheNew();
char *efName = cacheMore(cache, ef);
char *controlEfName = cacheMore(cache, controlEf);
preloadCache(conn, cache);

char commandLine[4*PATH_LEN];
safef(commandLine, sizeof(commandLine), "%s %s %s %s %s%s", 
    scriptName, assembly->name, efName, controlEfName,
    tempDir, "out.narrowPeak.bigBed");

/* Declare step input and output arrays and schedule it. */
unsigned inFileIds[] = {ef->id, controlEf->id};
char *inTypes[] = {"chipBam", "controlBam"};
scheduleStep(conn, tempDir, analysisStep, commandLine, exp->accession, assembly,
    ArraySize(inFileIds), inFileIds, inTypes);
}

void scheduleMacsChip(struct sqlConnection *conn, 
    struct edwFile *ef, struct edwValidFile *vf, struct edwExperiment *exp)
/* If it hasn't already been done schedule Macs peak calling for a chip-seq bam file. */
{
// Figure out input bam name
char bamName[PATH_LEN];
safef(bamName, sizeof(bamName), "%s%s", edwRootDir, ef->edwFileName);

// Figure out analysis step and script based on paired end status of input bam
boolean isPaired = bamIsPaired(bamName, 1000);
char *analysisStep, *scriptName;
if (isPaired)
    {
    analysisStep = "macs2_chip_pe";
    scriptName = "eap_run_macs2_chip_pe";
    }
else
    {
    analysisStep = "macs2_chip_se";
    scriptName = "eap_run_macs2_chip_se";
    }

// Get control bam file info
struct edwFile *controlEf = findChipControlFile(conn, vf, exp);

verbose(2, "schedulingMacsChip on %s with control %s,  step %s, script %s\n", ef->edwFileName, 
    controlEf->edwFileName, analysisStep, scriptName);

/* Make sure that we don't schedule it again and again */
struct edwAssembly *assembly = edwAssemblyForUcscDb(conn, vf->ucscDb);
if (alreadyTakenCareOf(conn, assembly, analysisStep, ef->id))
    return;

char *tempDir = newTempDir(analysisStep);

/* Stage inputs and make command line. */
struct cache *cache = cacheNew();
char *efName = cacheMore(cache, ef);
char *controlEfName = cacheMore(cache, controlEf);
preloadCache(conn, cache);

char commandLine[4*PATH_LEN];
safef(commandLine, sizeof(commandLine), "%s %s %s %s %s%s %s%s", 
    scriptName, assembly->name, efName, controlEfName,
    tempDir, "out.narrowPeak.bigBed", tempDir, "out.bigWig");

/* Declare step input and output arrays and schedule it. */
unsigned inFileIds[] = {ef->id, controlEf->id};
char *inTypes[] = {"chipBam", "controlBam"};
scheduleStep(conn, tempDir, analysisStep, commandLine, exp->accession, assembly,
    ArraySize(inFileIds), inFileIds, inTypes);
}

double mustGetReadLengthForFastq(struct sqlConnection *conn, unsigned fileId, boolean *retAllSame)
/* Verify that associated file is in edwFastqFile table and return average read length */
{
char query[256];
sqlSafef(query, sizeof(query), "select readSizeMean from edwFastqFile where fileId=%u", fileId);
double result = sqlQuickDouble(conn, query);
if (result < 1)
    errAbort("No edwFastqFile record for %u", fileId);
sqlSafef(query, sizeof(query), 
    "select readSizeMax - readSizeMin from edwFastqFile where fileId=%u", fileId);
double diff = sqlQuickDouble(conn, query);
*retAllSame = (diff == 0.0);
return result;
}

unsigned getFirstParentOfFormat(struct sqlConnection *conn, char *format, unsigned childFileId)
/* Return fastq id associated with bam file or die trying. */
{
unsigned fastqId = 0;
/* Scan backwards input/output tables until reach a fastq */
/* Look for input that led to us, getting both file ID and format */
char query[256];
sqlSafef(query, sizeof(query), 
    "select eapInput.fileId,edwValidFile.format from eapInput,eapOutput,edwValidFile "
    " where eapOutput.runId = eapInput.runId and eapInput.fileId = edwValidFile.fileId"
    " and eapOutput.fileId=%u", childFileId);
struct sqlResult *sr = sqlGetResult(conn, query);
char **row;

/* Hopefully fastq is an immediate parent.  We loop through all input and
 * check it for fastqs.  If it's not fastq we put it on a list in case we need
 * to look further upstream for the fastq. */
struct slUnsigned *parentList = NULL;
while ((row = sqlNextRow(sr)) != NULL)
    {
    unsigned fileId = sqlUnsigned(row[0]);
    if (sameString(format, row[1]))
	{
	fastqId = fileId;
	break;
	}
    else
	{
	struct slUnsigned *el = slUnsignedNew(fileId);
	slAddHead(&parentList,el);
	}
    }
sqlFreeResult(&sr);

if (fastqId == 0)  // No joy here, then go look in parents.
     {
     struct slUnsigned *parent;
     for (parent = parentList; parent != NULL; parent = parent->next)
	 {
	 unsigned result = getFirstParentOfFormat(conn, format, parent->val);
	 if (result > 0)
	     {
	     fastqId = result;
	     break;
	     }
	 }
     }
slFreeList(&parentList);
return fastqId;
}

double bamReadLength(char *fileName, int maxCount, boolean *retAllSame)
/* Open up bam, read up to maxCount reads, and return size of read, checking
 * all are same size. */
{
#ifdef USE_BAM
long long totalReadLength = 0;
int count = 0;
int readLength = 0;
boolean allSame = TRUE;
samfile_t *sf = samopen(fileName, "rb", NULL);
bam1_t one;
ZeroVar(&one);	// This seems to be necessary!
int i;
for (i=0; i<maxCount; ++i)
    {
    int err = bam_read1(sf->x.bam, &one);
    if (err < 0)
	break;
    int length = one.core.l_qseq;
    if (readLength == 0)
        readLength = length;
    else if (readLength != length)
	{
	if (allSame)
	    warn("Varying size reads in %s, %d and %d", fileName, readLength, length);
	allSame = FALSE;
	}
    totalReadLength += length;
    ++count;
    }
samclose(sf);
assert(readLength != 0);
double averageReadLength = 0;
*retAllSame = allSame;
if (count > 0)
    averageReadLength = (double)totalReadLength/count;
return averageReadLength;
#else // no USE_BAM
warn(COMPILE_WITH_SAMTOOLS, "bamReadLength");
return 0;
#endif//ndef USE_BAM
}

static boolean hotspotReadLengthOk(int length)
/* Return TRUE if hotspot read length is ok */
{
int okReadLengths[] = {32,36,40,50,58,72,76,100};
int i;
for (i=0; i<ArraySize(okReadLengths); ++i)
    {
    if (length == okReadLengths[i])
        return TRUE;
    }
return FALSE;
}

int getReadLengthAndCheckForHotspot(struct sqlConnection *conn, struct edwFile *ef)
/* Figure out read length for file. */
{
unsigned fastqId = getFirstParentOfFormat(conn, "fastq", ef->id);
double readLength = 0;
boolean allSame = FALSE;
if (fastqId == 0)
    readLength = bamReadLength(edwPathForFileId(conn, ef->id), 1000, &allSame);
else
    readLength = mustGetReadLengthForFastq(conn, fastqId, &allSame);
if (!allSame)
    {
    verbose(2, "Couldn't schedule hotspot on %s, not all reads the same size.\n", ef->edwFileName);
    return 0;
    }
if (!hotspotReadLengthOk(readLength))
    {
    verbose(2, "Hotspot read length %g not supported on %s\n", readLength, ef->edwFileName);
    return 0;
    }
return readLength;
}


void scheduleHotspot(struct sqlConnection *conn, 
    struct edwFile *ef, struct edwValidFile *vf, struct edwExperiment *exp)
/* If it hasn't already been done schedule hotspot analysis of the file. */
{
/* Not ready for hg38 yet */
if (sameString("hg38", vf->ucscDb) || endsWith(vf->ucscDb, ".hg38"))
    {
    verbose(2, "Skipping hotspot on %s %s\n", vf->ucscDb, ef->edwFileName);
    return;
    }

/* Make sure that we don't schedule it again and again */
char *analysisStep = "hotspot";
struct edwAssembly *assembly = edwAssemblyForUcscDb(conn, vf->ucscDb);
if (alreadyTakenCareOf(conn, assembly, analysisStep, ef->id))
    return;

verbose(2, "schedulingHotspot on %s step %s\n", ef->edwFileName, analysisStep);
/* Make command line */
int readLength = getReadLengthAndCheckForHotspot(conn, ef);
if (readLength <= 0)
    return;

char *tempDir = newTempDir(analysisStep);

/* Stage inputs and make command line. */
struct cache *cache = cacheNew();
char *efName = cacheMore(cache, ef);
preloadCache(conn, cache);
char commandLine[4*PATH_LEN];
safef(commandLine, sizeof(commandLine), "eap_run_hotspot %s %s %d %s%s %s%s %s%s",
    edwSimpleAssemblyName(assembly->ucscDb), efName,
    readLength, tempDir, "out.narrowPeak.bigBed", 
    tempDir, "out.broadPeak.bigBed", tempDir, "out.bigWig");

/* Declare step input arrays and schedule it. */
unsigned inFileIds[] = {ef->id};
char *inTypes[] = {"alignments"};
scheduleStep(conn, tempDir, analysisStep, commandLine, exp->accession, assembly,
    ArraySize(inFileIds), inFileIds, inTypes);
}

void schedulePhantomPeakSpp(struct sqlConnection *conn, 
    struct edwFile *ef, struct edwValidFile *vf, struct edwExperiment *exp)
/* Calculate phantom peak stats on a bam file we hope will be peaky. */
{
verbose(2, "Scheduling phantomPeakSpp\n");
/* Make sure that we don't schedule it again and again */
char *analysisStep = "phantom_peak_stats";
struct edwAssembly *assembly = edwAssemblyForUcscDb(conn, vf->ucscDb);
if (alreadyTakenCareOf(conn, assembly, analysisStep, ef->id))
    return;

/* Make temp dir and stage input files */
char *tempDir = newTempDir(analysisStep);
struct cache *cache = cacheNew();
char *efName = cacheMore(cache, ef);
preloadCache(conn, cache);

/* Make command line */
char commandLine[3*PATH_LEN];
safef(commandLine, sizeof(commandLine), "eap_run_phantom_peak_spp %s %s%s",
    efName, tempDir, "out.tab");

/* Declare step input arrays and schedule it. */
unsigned inFileIds[] = {ef->id};
char *inTypes[] = {"alignments"};
scheduleStep(conn, tempDir, analysisStep, commandLine, exp->accession, assembly,
    ArraySize(inFileIds), inFileIds, inTypes);
}

void scheduleDnaseStats(struct sqlConnection *conn, 
    struct edwFile *ef, struct edwValidFile *vf, struct edwExperiment *exp)
/* Calculate dnase qa stats on a bam file we hope will be peaky. */
{
verbose(2, "Scheduling dnaseStats\n");
/* Make sure that we don't schedule it again and again */
char *analysisStep = "dnase_stats";
struct edwAssembly *assembly = edwAssemblyForUcscDb(conn, vf->ucscDb);
if (!endsWith(vf->ucscDb, "hg19")) return;    // ugly temp
if (alreadyTakenCareOf(conn, assembly, analysisStep, ef->id))
    return;

/* Figure out read length */
int readLength = getReadLengthAndCheckForHotspot(conn, ef);
if (readLength <= 0)
    return;

/* Make temp dir and stage input files */
char *tempDir = newTempDir(analysisStep);
struct cache *cache = cacheNew();
char *efName = cacheMore(cache, ef);
preloadCache(conn, cache);

/* Make command line */
char commandLine[3*PATH_LEN];
safef(commandLine, sizeof(commandLine), "eap_dnase_stats %s %s %d %s%s %s%s %s%s",
    efName, edwSimpleAssemblyName(assembly->name), readLength, 
    tempDir, "bamStats.ra", tempDir, "phantomPeaks.tab", tempDir, "spot.ra");

/* Declare step input arrays and schedule it. */
unsigned inFileIds[] = {ef->id};
char *inTypes[] = {"alignments"};
scheduleStep(conn, tempDir, analysisStep, commandLine, exp->accession, assembly,
    ArraySize(inFileIds), inFileIds, inTypes);
}


void scheduleBamSort(struct sqlConnection *conn, 
    struct edwFile *ef, struct edwValidFile *vf, struct edwExperiment *exp)
/* Look to see if a bam is sorted, and if not, then produce a sorted version of it */
{
/* Make sure that we don't schedule it again and again */
char *analysisStep = "bam_sort";
struct edwAssembly *assembly = chooseTarget(conn, ef, vf);
if (alreadyTakenCareOf(conn, assembly, analysisStep, ef->id))
    return;

char *tempDir = newTempDir(analysisStep);

/* Figure out command line */
struct cache *cache = cacheNew();
char *efName = cacheMore(cache, ef);
preloadCache(conn, cache);
char commandLine[3*PATH_LEN];
safef(commandLine, sizeof(commandLine), "eap_bam_sort %s %s%s", 
    efName, tempDir, "out.bam");

/* Declare step input arrays and schedule it. */
unsigned inFileIds[] = {ef->id};
char *inTypes[] = {"unsorted"};
scheduleStep(conn, tempDir, analysisStep, commandLine, exp->accession, assembly,
    ArraySize(inFileIds), inFileIds, inTypes);
}


void runFastqAnalysis(struct sqlConnection *conn, struct edwFile *ef, struct edwValidFile *vf,
    struct edwExperiment *exp)
/* Run fastq analysis, at least on the data types where we can handle it. */
{
char *dataType = exp->dataType;
if (sameString(dataType, "DNase-seq") || sameString(dataType, "ChIP-seq") || 
    sameString(dataType, "ChiaPet") || sameString(dataType, "DnaPet") )
    {
    if (!isEmpty(vf->pairedEnd))
        {
	struct edwValidFile *vfB = edwOppositePairedEnd(conn, vf);
	if (vfB != NULL)
	    {
	    struct edwValidFile *vf1, *vf2;
	    struct edwQaPairedEndFastq *pair = edwQaPairedEndFastqFromVfs(conn, vf, vfB, 
		    &vf1, &vf2);
	    if (pair != NULL)
		{
		scheduleBwaPaired(conn, vf1, vf2, exp);
		edwQaPairedEndFastqFree(&pair);
		}
	    edwValidFileFree(&vfB);
	    }
	}
    else
        {
	scheduleBwaSingle(conn, ef, vf, exp);
	}
    }
}

void runBamAnalysis(struct sqlConnection *conn, struct edwFile *ef, struct edwValidFile *vf,
    struct edwExperiment *exp)
/* Run fastq analysis, at least on the data types where we can handle it. */
{
if (sameString(exp->dataType, "DNase-seq"))
    {
    scheduleMacsDnase(conn, ef, vf, exp);
    scheduleHotspot(conn, ef, vf, exp);
    schedulePhantomPeakSpp(conn, ef, vf, exp);
    scheduleDnaseStats(conn, ef, vf, exp);
    }
else if (sameString(exp->dataType, "ChIP-seq"))
    {
<<<<<<< HEAD
    scheduleSppChip(conn, ef, vf, exp);
#ifdef SOON
=======
>>>>>>> 0af118f6
    scheduleMacsChip(conn, ef, vf, exp);
#ifdef SOON
#endif /* SOON */
    }
}

void runSingleAnalysis(struct sqlConnection *conn, struct edwFile *ef, struct edwValidFile *vf,
    struct edwExperiment *exp)
{
verbose(2, "run single analysis format %s, dataType %s\n", vf->format, exp->dataType);
if (sameWord("fastq", vf->format))
    runFastqAnalysis(conn, ef, vf, exp);
if (sameWord("bam", vf->format))
    runBamAnalysis(conn, ef, vf, exp);
}

struct edwFile *listOutputTypeForExp(struct sqlConnection *conn, char *experiment, 
    char *outputType, char *format, char *ucscDb)
/* Return all files of given output type and format associated with given experiment  */
{
char query[512];
sqlSafef(query, sizeof(query), 
    "select edwFile.* from edwFile,edwValidFile where edwValidFile.fileId=edwFile.id "
    " and experiment='%s' and outputType='%s' and format='%s' and ucscDb='%s' "
    " and deprecated='' and errorMessage=''"
    " order by fileId desc"
    , experiment, outputType, format, ucscDb);
return edwFileLoadByQuery(conn, query);
}

void scheduleWigPooler(struct sqlConnection *conn, struct edwExperiment *exp,  
    struct edwValidFile *youngestVf, struct edwFile *pool)
/* Create job to run wig pooler */
{
struct edwAssembly *assembly = edwAssemblyForUcscDb(conn, youngestVf->ucscDb);
char *analysisStep = "sum_bigWig";
if (alreadyTakenCareOf(conn, assembly, analysisStep, youngestVf->fileId))
    return;
verbose(2, "Theoretically I'd be pooling %d wigs around %s\n", slCount(pool), exp->accession);

struct eapStep *step = eapStepFromNameOrDie(conn, analysisStep);
char *tempDir = newTempDir(analysisStep);

/* Stage inputs and write file names into a file */
struct cache *cache = cacheNew();
struct edwFile *ef;
char inListFile[PATH_LEN];
safef(inListFile,sizeof(inListFile), "%s%s", tempDir, "in.lst");
FILE *f = mustOpen(inListFile, "w");
for (ef = pool; ef != NULL; ef = ef->next)
    {
    char *fileName = cacheMore(cache, ef);
    fprintf(f, "%s\n", fileName);
    }
carefulClose(&f);
preloadCache(conn, cache);

/* Make up command line */
struct dyString *command = dyStringNew(2048);
dyStringPrintf(command, "eap_pool_big_wig %s %s %s%s ",
    assembly->name, inListFile, tempDir, "out.bigWig");

/* Create step input arrays and schedule it. */
int inCount = slCount(pool);
unsigned inFileIds[inCount];
char *inTypes[inCount];
int i;
for (i=0, ef = pool; i<inCount; ++i, ef = ef->next)
    {
    inFileIds[i] = ef->id;
    inTypes[i] = step->inputTypes[0];
    }

/* Schedule it */
scheduleStepInputBundle(conn, tempDir, analysisStep, command->string, exp->accession, assembly,
    inCount, inFileIds, inTypes, TRUE);

/* Clean up and go home. */
dyStringFree(&command);
eapStepFree(&step);
}
    
void replicaWigAnalysis(struct sqlConnection *conn, struct edwFile *ef, struct edwValidFile *vf,
    struct edwExperiment *exp)
/* Run analysis on wigs that have been replicated.  */
{
#ifdef SOON
char *outputType = vf->outputType;
if (sameString(outputType, "macs2_dnase_signal") || sameString(outputType, "macs2_chip_signal")
    || sameString(outputType, "hotspot_signal"))
    {
    struct edwFile *pool = listOutputTypeForExp(conn, 
				vf->experiment, vf->outputType, vf->format, vf->ucscDb);
    if (slCount(pool) > 1)
        {
	/* Output is sorted, so if we are first we are youngest (highest id) and responsible. 
	 * (Since scheduler is called on all in pool, don't want all to try to do this.) */
	if (pool->id == ef->id)   
	    {
	    verbose(2, "Looks like %u is the youngest in the pool!\n", pool->id);
	    scheduleWigPooler(conn, exp, vf, pool);
	    }
	}
    }
#endif /* SOON */
}

struct edwFile *bestRepOnList(struct sqlConnection *conn, char *notRep, struct edwFile *efList)
/* Return best looking replica on list.  How to decide?  Hmm, good question! */
/* At the moment it is using the enrichment*coverage calcs if available, otherwise covereage
 * depth.  It looks like it is not preferring peaks that have been processed all the way
 * from scratch from the fastq files by pipeline though. */
{
verbose(2, "bestRepOnList for list of %d\n", slCount(efList));
/* If we are only one in list the choice is easy! */
if (efList->next == NULL)
    return efList;

/* We multiply together two factors to make a score - the enrichment in our target area
 * times the coverage.  Find the best scoring by this criteria and use it.  */
double bestScore = -1;
struct edwFile *bestEf = NULL, *ef;
struct edwQaEnrichTarget *target = NULL;
for (ef = efList; ef != NULL; ef = ef->next)
    {
    struct edwValidFile *vf = edwValidFileFromFileId(conn, ef->id);
    if (differentString(vf->replicate, notRep) )
	{
	double score = 0;
	if (!isEmpty(vf->enrichedIn) && !sameString(vf->enrichedIn, "unknown")) 
	    {
	    char query[256];
	    if (target == NULL)
		{
		char *assemblyName = edwSimpleAssemblyName(vf->ucscDb);
		struct edwAssembly *assembly = edwAssemblyForUcscDb(conn, assemblyName);
		sqlSafef(query, sizeof(query), 
		    "select * from edwQaEnrichTarget where assemblyId=%u and name='%s'"
		    , assembly->id, vf->enrichedIn);
		target = edwQaEnrichTargetLoadByQuery(conn, query);
		if (target == NULL)
		    errAbort("Unexpected empty result from %s", query);
		edwAssemblyFree(&assembly);
		}
	    sqlSafef(query, sizeof(query), 
		"select coverage*enrichment from edwQaEnrich where fileId=%u and qaEnrichTargetId=%u"
		, vf->fileId, target->id);
	    score = sqlQuickDouble(conn, query);
	    }
	else
	    {
	    score = vf->depth;
	    }
	if (score > bestScore)
	    {
	    bestScore = score;
	    bestEf = ef;
	    }
	}
    edwValidFileFree(&vf);
    }
edwQaEnrichTargetFree(&target);
return bestEf;
}

void replicaPeakAnalysis(struct sqlConnection *conn, struct edwFile *ef, struct edwValidFile *vf,
    struct edwExperiment *exp, char *peakType)
/* Run analysis on replicated peaks */
{
#ifdef SOON
char *outputType = vf->outputType;
verbose(2, "replicaPeakAnalysis(outputType=%s)\n", outputType);
if (sameString(outputType, "macs2_narrow_peaks") || sameString(outputType, "hotspot_narrow_peaks")
    || sameString(outputType, "hotspot_broad_peaks"))
    {
    struct edwFile *pool = listOutputTypeForExp(conn, 
				vf->experiment, vf->outputType, vf->format, vf->ucscDb);
    if (slCount(pool) > 1)
        {
	/* Output is sorted, so if we are first we are youngest (highest id) and responsible. 
	 * (Since scheduler is called on all in pool, don't want all to try to do this.) */
	if (pool->id == ef->id)   
	    {
	    scheduleReplicatedPeaks(conn, peakType, exp, vf, pool);
	    }
	}
    }
#endif /* SOON */
}

void scheduleReplicatedHotspot(struct sqlConnection *conn, struct edwExperiment *exp,  
    struct edwValidFile *youngestVf, struct edwFile *pool)
/* Schedule job that produces replicated peaks out of individual peaks from two replicates. */
{
char *analysisStep = "replicated_hotspot";
verbose(2, "Considering %s on %s\n", analysisStep, youngestVf->licensePlate);
/* Not ready for hg38 yet */
if (sameString("hg38", youngestVf->ucscDb) || endsWith(youngestVf->ucscDb, ".hg38"))
    {
    verbose(2, "Skipping replicated_hotspot on %s %u\n", youngestVf->ucscDb, youngestVf->fileId);
    return;
    }

/* Get assembly and figure out if we are already done */
struct edwAssembly *assembly = edwAssemblyForUcscDb(conn, youngestVf->ucscDb);
if (alreadyTakenCareOf(conn, assembly, analysisStep, youngestVf->fileId))
    return;
verbose(2, "Theoretically I'd be making replicated hotspots in %s on file %u=%u\n", 
    exp->accession, pool->id, youngestVf->fileId);

/* We always take the most recent replicate. Choose best remaining rep by some measure for second */
struct edwFile *ef1 = pool;
struct edwValidFile *vf1 = edwValidFileFromFileId(conn, ef1->id);
struct edwFile *ef2 = bestRepOnList(conn, vf1->replicate, pool->next);
if (ef2 == NULL)
    return;

/* Make sure that the read lengths are all the same.  Hotspot needs this */
int readLength1 = getReadLengthAndCheckForHotspot(conn, ef1);
if (readLength1 <= 0)
    return;
int readLength2 = getReadLengthAndCheckForHotspot(conn, ef2);
if (readLength2 <= 0)
    return;
if (readLength1 != readLength2)
    {
    warn("Replicates don't have matching read lengths in %u vs %u", ef1->id, ef2->id);
    return;
    }

/* Stage inputs. */
struct cache *cache = cacheNew();
char *ef1Name = cacheMore(cache, ef1);
char *ef2Name = cacheMore(cache, ef2);
preloadCache(conn, cache);

/* Grab temp dir */
char *tempDir = newTempDir(analysisStep);

/* Make up a file in temp dir that is list of all inputs, just two... */
char inListFile[PATH_LEN];
safef(inListFile,sizeof(inListFile), "%s%s", tempDir, "in.lst");
FILE *f = mustOpen(inListFile, "w");
fprintf(f, "%s\n%s\n", ef1Name, ef2Name);
carefulClose(&f);

/* Make command line. */
char commandLine[4*PATH_LEN];
safef(commandLine, sizeof(commandLine), "eap_pool_hotspot %s %s %d %s%s %s%s %s%s",
    edwSimpleAssemblyName(assembly->ucscDb), inListFile,
    readLength1, tempDir, "out.narrowPeak.bigBed", 
    tempDir, "out.broadPeak.bigBed", tempDir, "out.bigWig");

/* Make up eapRun record and schedule it*/
unsigned inFileIds[2] = {ef1->id, ef2->id};
char *inTypes[2] = {"rep1", "rep2"};
scheduleStep(conn, tempDir, analysisStep, commandLine, exp->accession, assembly,
    ArraySize(inFileIds), inFileIds, inTypes);

}


void replicaBamAnalysis(struct sqlConnection *conn, struct edwFile *ef, struct edwValidFile *vf,
    struct edwExperiment *exp)
/* Run analysis on bams that have been replicated.  */
{
if (sameString(exp->dataType, "DNase-seq"))
    {
    struct edwFile *pool = listOutputTypeForExp(conn, 
				vf->experiment, vf->outputType, vf->format, vf->ucscDb);
    if (slCount(pool) > 1)
	{
	scheduleReplicatedHotspot(conn, exp, vf, pool);
	}
    }
}

void runReplicateAnalysis(struct sqlConnection *conn, struct edwFile *ef, struct edwValidFile *vf,
    struct edwExperiment *exp)
/* Run analysis we hold off on until we have replicates. */
{
verbose(2, "run replicate analysis format %s, dataType %s\n", vf->format, exp->dataType);
if (vf->replicateQaStatus > 0)
    {
    if (sameWord("bigWig", vf->format))
        replicaWigAnalysis(conn, ef, vf, exp);
    else if (sameWord("broadPeak", vf->format) || sameWord("narrowPeak", vf->format))
        replicaPeakAnalysis(conn, ef, vf, exp, vf->format);
    else if (sameWord("bam", vf->format))
        replicaBamAnalysis(conn, ef, vf, exp);
    }
}

void edwScheduleAnalysis(int startFileId, int endFileId)
/* edwScheduleAnalysis - Schedule analysis runs.. */
{
struct sqlConnection *conn = edwConnectReadWrite();
struct edwFile *ef, *efList = edwFileAllIntactBetween(conn, startFileId, endFileId);
verbose(2, "Got %d intact files between %d and %d\n", slCount(efList), startFileId, endFileId);
if (clTest)
    {
    doTest(conn, efList);
    return;
    }

for (ef = efList; ef != NULL; ef = ef->next)
    {
    verbose(2, "processing edwFile id %u\n", ef->id);
    struct edwValidFile *vf = edwValidFileFromFileId(conn, ef->id);
    if (vf != NULL && wildMatch(clInFormat, vf->format))
	{
	verbose(2, "aka %s\n", vf->licensePlate);
	struct edwExperiment *exp = edwExperimentFromAccession(conn, vf->experiment); 
	if (exp != NULL)
	    {
	    verbose(2, "experiment %s, singleQaStatus %d, replicateQaStatus %d\n", 
		exp->accession, vf->singleQaStatus, vf->replicateQaStatus);
	    if (vf->singleQaStatus > 0 || ignoreQa)
		runSingleAnalysis(conn, ef, vf, exp);
	    if (vf->replicateQaStatus > 0 || ignoreQa)
		runReplicateAnalysis(conn, ef, vf, exp);
	    }
	}
    }
sqlDisconnect(&conn);
}

int main(int argc, char *argv[])
/* Process command line. */
{
optionInit(&argc, argv, options);
if (argc != 3)
    usage();
clTest= optionExists("test");
retry = optionExists("retry");
again = optionExists("again");
noJob = optionExists("noJob");
ignoreQa = optionExists("ignoreQa");
justLink = optionExists("justLink");
dry = optionExists("dry");
clStep = optionVal("step", clStep);
clInFormat = optionVal("inFormat", clInFormat);
clMax = optionInt("max", clMax);
clUpgrade = optionExists("upgrade");
if (clUpgrade)
    gRedoPriority = eapUpgrade;
gRedoThresholdCache = hashNew(8);
edwScheduleAnalysis(sqlUnsigned(argv[1]), sqlUnsigned(argv[2]));
return 0;
}<|MERGE_RESOLUTION|>--- conflicted
+++ resolved
@@ -1100,13 +1100,9 @@
     }
 else if (sameString(exp->dataType, "ChIP-seq"))
     {
-<<<<<<< HEAD
     scheduleSppChip(conn, ef, vf, exp);
 #ifdef SOON
-=======
->>>>>>> 0af118f6
     scheduleMacsChip(conn, ef, vf, exp);
-#ifdef SOON
 #endif /* SOON */
     }
 }
