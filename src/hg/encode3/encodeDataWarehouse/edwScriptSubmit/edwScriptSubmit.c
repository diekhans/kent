/* edwScriptSubmit - Handle submission by a script via web services.. */
#include "common.h"
#include "linefile.h"
#include "hash.h"
#include "options.h"
#include "cheapcgi.h"
#include "htmshell.h"
#include "jksql.h"
#include "encodeDataWarehouse.h"
#include "edwLib.h"


void usage()
/* Explain usage and exit. */
{
errAbort(
  "edwScriptSubmit - Web services CGI for script-driven submission to ENCODE Data Warehouse"
  "This program is meant to be called as a CGI from a web server using HTTPS.");
}

void doMiddle()
/* edwScriptSubmit - Handle submission by a script via web services.. */
{
if (!cgiServerHttpsIsOn())
     usage();
<<<<<<< HEAD
struct edwScriptRegistry *reg = edwScriptRegistryFromCgi();
struct sqlConnection *conn = edwConnectReadWrite();

/* Get email associated with script. */
char query[256];
safef(query, sizeof(query), "select email from edwUser where id=%d", reg->userId);
=======
char *user = cgiString("user");
char *password = cgiString("password");
struct sqlConnection *conn = edwConnectReadWrite();
char query[256];
sqlSafef(query, sizeof(query), "select * from edwScriptRegistry where name='%s'", user);
struct edwScriptRegistry *reg = edwScriptRegistryLoadByQuery(conn, query);
if (reg == NULL)
    accessDenied();
char key[EDW_SID_SIZE];
edwMakeSid(password, key);
if (!sameString(reg->secretHash, key))
    accessDenied();

/* Get email associated with script. */
sqlSafef(query, sizeof(query), "select email from edwUser where id=%d", reg->userId);
>>>>>>> 21d695cb
char *email = sqlNeedQuickString(conn, query);

/* Add submission URL to the queue. */
char *url = cgiString("url");
sqlSafef(query, sizeof(query), "update edwScriptRegistry set submitCount = submitCount+1 "
    "where id=%d", reg->id);
sqlUpdate(conn, query);
edwAddSubmitJob(conn, email, url);
printf("%s submitted", url);
}

int main(int argc, char *argv[])
/* Process command line. */
{
if (!cgiIsOnWeb())
    usage();
htmShell("Web script submit", doMiddle, NULL);
return 0;
}<|MERGE_RESOLUTION|>--- conflicted
+++ resolved
@@ -23,30 +23,13 @@
 {
 if (!cgiServerHttpsIsOn())
      usage();
-<<<<<<< HEAD
 struct edwScriptRegistry *reg = edwScriptRegistryFromCgi();
 struct sqlConnection *conn = edwConnectReadWrite();
 
 /* Get email associated with script. */
 char query[256];
 safef(query, sizeof(query), "select email from edwUser where id=%d", reg->userId);
-=======
-char *user = cgiString("user");
-char *password = cgiString("password");
-struct sqlConnection *conn = edwConnectReadWrite();
-char query[256];
-sqlSafef(query, sizeof(query), "select * from edwScriptRegistry where name='%s'", user);
-struct edwScriptRegistry *reg = edwScriptRegistryLoadByQuery(conn, query);
-if (reg == NULL)
-    accessDenied();
-char key[EDW_SID_SIZE];
-edwMakeSid(password, key);
-if (!sameString(reg->secretHash, key))
-    accessDenied();
-
-/* Get email associated with script. */
 sqlSafef(query, sizeof(query), "select email from edwUser where id=%d", reg->userId);
->>>>>>> 21d695cb
 char *email = sqlNeedQuickString(conn, query);
 
 /* Add submission URL to the queue. */
