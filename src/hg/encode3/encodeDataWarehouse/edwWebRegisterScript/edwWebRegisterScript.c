/* edwWebRegisterScript - Create a user ID for a script, since scripts have a hard time with Persona.. */
#include <uuid/uuid.h>
#include "common.h"
#include "linefile.h"
#include "hash.h"
#include "options.h"
#include "errabort.h"
#include "jksql.h"
#include "hex.h"
#include "cheapcgi.h"
#include "htmshell.h"
#include "encodeDataWarehouse.h"
#include "edwLib.h"

void usage()
/* Explain usage and exit. */
{
errAbort(
  "edwWebRegisterScript - Register a script, giving it a random access key. "
  "This program is meant to be called as a CGI from a web server using HTTPS.");
}

#define HEXED_32_SIZE	33    /* Size of 32 hexadecimal digits plus zero tag */

void edwRandomHexed32(char hexed[HEXED_32_SIZE])
/* Create a string of random hexadecimal digits 32 digits long.  Add zero tag at end*/
{
/* Generate 16 bytes of random sequence with uuid generator */
unsigned char uuid[16];
uuid_generate(uuid);

/* Convert to hex. */
hexBinaryString(uuid, 16, hexed, HEXED_32_SIZE);
}

void edwRandomBabble(char *babble, int babbleSize)
/* Create a string of random syllables . */
{
/* Generate 16 bytes of random sequence with uuid generator */
unsigned char uuid[16];
uuid_generate(uuid);
unsigned long ul;
memcpy(&ul, uuid, sizeof(ul));
edwMakeBabyName(ul, babble, babbleSize);
}

char *userEmail = NULL;

static void localWarn(char *format, va_list args)
/* A little warning handler to override the one with the button that goes nowhere. */
{
printf("<B>Error:</B> ");
vfprintf(stdout, format, args);
}

void edwRegisterScript(struct sqlConnection *conn,
    struct edwUser *user, char *name, char *password, char *description)
/* Register a new script with the database. */
{
struct edwScriptRegistry reg = {.userId=user->id, .name=name, .description=description};
char secretHash[EDW_SID_SIZE];
edwMakeSid(password, secretHash);
reg.secretHash = secretHash;
edwScriptRegistrySaveToDb(conn, &reg, "edwScriptRegistry", 256);
}

char **mainEnv;

void dumpEnv(char **env)
{
char *s;
while ((s = *env++) != NULL)
    printf("%s<BR>\n", s);
}

void doMiddle()
/* Write what goes between BODY and /BODY */
{
pushWarnHandler(localWarn);
if (!cgiServerHttpsIsOn())
     usage();
struct sqlConnection *conn = edwConnectReadWrite();
printf("<FORM ACTION=\"edwWebRegisterScript\" METHOD=POST>\n");
printf("<B>Register Script with ENCODE Data Warehouse</B><BR>\n");
#ifdef SOON
uglyf("HTTP_AUTHENTICATION: '%s'<BR>\n", getenv("HTTP_AUTHENTICATION"));
uglyf("HTTP_AUTHORIZATION: '%s'<BR>\n", getenv("HTTP_AUTHORIZATION"));
dumpEnv(mainEnv);
#endif
if (userEmail == NULL)
    {
    printf("Please sign in:");
    printf("<INPUT TYPE=BUTTON NAME=\"signIn\" VALUE=\"sign in\" id=\"signin\">");
    }
else if (cgiVarExists("description"))
    {
    struct edwUser *user = edwUserFromEmail(conn, userEmail);
    if (user == NULL)
	edwWarnUnregisteredUser(userEmail);
    else
	{
	char password[HEXED_32_SIZE];
	edwRandomHexed32(password);
	char babyName[HEXED_32_SIZE];
	edwRandomBabble(babyName, sizeof(babyName));

<<<<<<< HEAD
	edwRegisterScript(conn, user, babyName, password, cgiString("description"));
	printf("Script now registered.<BR>\n");
	printf("The script user name is %s.<BR>\n", babyName);
	printf("The script password is %s.<BR>\n", password);
	printf("Please save the script user name and password somewhere. ");
	puts("Please pass these two and the URL");
	puts(" of your validated manifest file (validated.txt) to our server to submit data.");
	puts("Construct a URL of the form:<BR>");
	printf("<PRE>https://encodedcc.sdsc.edu/cgi-bin/edwScriptSubmit"
	       "?user=%s&password=%s&url=%s\n</PRE>", 
	       babyName, password,
	       sqlEscapeString("http://your.host.edu/your_dir/validated.txt"));
	puts("That is pass the CGI encoded variables user, password, and url to the ");
	puts("web services CGI at");
	puts("https://encodedcc.sdsc.edu/cgi-bin/edwScriptSubmit. ");
	puts("You can use the http://encodedcc.sdsc.edu/cgi-bin/edwWebBrowse site to ");
	puts("monitor your submission interactively. Please contact your wrangler if you ");
	puts("have any questions.<BR>");
	cgiMakeButton("submit", "Register another script");
	}
=======
    edwRegisterScript(conn, user, babyName, password, cgiString("description"));
    printf("Script now registered.<BR>\n");
    printf("The script user name is %s.<BR>\n", babyName);
    printf("The script password is %s.<BR>\n", password);
    printf("Please save the script user name and password somewhere. ");
    puts("Please pass these two and the URL");
    puts(" of your validated manifest file (validated.txt) to our server to submit data.");
    puts("Construct a URL of the form:<BR>");
    printf("<PRE>https://encodedcc.sdsc.edu/cgi-bin/edwScriptSubmit"
	   "?user=%s&password=%s&url=%s\n</PRE>", 
	   babyName, password,
	   cgiEncode("http://your.host.edu/your_dir/validated.txt")); 
    puts("That is pass the CGI encoded variables user, password, and url to the ");
    puts("web services CGI at");
    puts("https://encodedcc.sdsc.edu/cgi-bin/edwScriptSubmit. ");
    puts("You can use the http://encodedcc.sdsc.edu/cgi-bin/edwWebBrowse site to ");
    puts("monitor your submission interactively. Please contact your wrangler if you ");
    puts("have any questions.<BR>");
    cgiMakeButton("submit", "Register another script");
>>>>>>> 21d695cb
    printf(" ");
    edwPrintLogOutButton();
    }
else
    {
    struct edwUser *user = edwUserFromEmail(conn, userEmail);
    edwPrintLogOutButton();
    if (user == NULL)
	edwWarnUnregisteredUser(userEmail);
    else
	{
	printf("%s is authorized to register a new script<BR>\n", userEmail);
	printf("<BR>Script description:\n");
	cgiMakeTextVar("description", NULL, 80);
	cgiMakeSubmitButton();
	}
    }
printf("</FORM>\n");
}

int main(int argc, char *argv[], char **env)
/* Process command line. */
{
if (!cgiIsOnWeb())
    usage();
mainEnv = env;
userEmail = edwGetEmailAndVerify();
edwWebHeaderWithPersona("ENCODE Data Warehouse Register Script");
htmEmptyShell(doMiddle, NULL);
edwWebFooterWithPersona();
return 0;
}<|MERGE_RESOLUTION|>--- conflicted
+++ resolved
@@ -104,7 +104,6 @@
 	char babyName[HEXED_32_SIZE];
 	edwRandomBabble(babyName, sizeof(babyName));
 
-<<<<<<< HEAD
 	edwRegisterScript(conn, user, babyName, password, cgiString("description"));
 	printf("Script now registered.<BR>\n");
 	printf("The script user name is %s.<BR>\n", babyName);
@@ -116,7 +115,7 @@
 	printf("<PRE>https://encodedcc.sdsc.edu/cgi-bin/edwScriptSubmit"
 	       "?user=%s&password=%s&url=%s\n</PRE>", 
 	       babyName, password,
-	       sqlEscapeString("http://your.host.edu/your_dir/validated.txt"));
+	       cgiEncode("http://your.host.edu/your_dir/validated.txt"));
 	puts("That is pass the CGI encoded variables user, password, and url to the ");
 	puts("web services CGI at");
 	puts("https://encodedcc.sdsc.edu/cgi-bin/edwScriptSubmit. ");
@@ -125,27 +124,6 @@
 	puts("have any questions.<BR>");
 	cgiMakeButton("submit", "Register another script");
 	}
-=======
-    edwRegisterScript(conn, user, babyName, password, cgiString("description"));
-    printf("Script now registered.<BR>\n");
-    printf("The script user name is %s.<BR>\n", babyName);
-    printf("The script password is %s.<BR>\n", password);
-    printf("Please save the script user name and password somewhere. ");
-    puts("Please pass these two and the URL");
-    puts(" of your validated manifest file (validated.txt) to our server to submit data.");
-    puts("Construct a URL of the form:<BR>");
-    printf("<PRE>https://encodedcc.sdsc.edu/cgi-bin/edwScriptSubmit"
-	   "?user=%s&password=%s&url=%s\n</PRE>", 
-	   babyName, password,
-	   cgiEncode("http://your.host.edu/your_dir/validated.txt")); 
-    puts("That is pass the CGI encoded variables user, password, and url to the ");
-    puts("web services CGI at");
-    puts("https://encodedcc.sdsc.edu/cgi-bin/edwScriptSubmit. ");
-    puts("You can use the http://encodedcc.sdsc.edu/cgi-bin/edwWebBrowse site to ");
-    puts("monitor your submission interactively. Please contact your wrangler if you ");
-    puts("have any questions.<BR>");
-    cgiMakeButton("submit", "Register another script");
->>>>>>> 21d695cb
     printf(" ");
     edwPrintLogOutButton();
     }
