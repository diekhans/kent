--- conflicted
+++ resolved
@@ -4569,40 +4569,43 @@
 flatTrack->maxHeight = maxHeight;
 }
 
-char *collapseEmptySubtracksSetting(struct track *track)
+char *hideEmptySubtracksSetting(struct track *track)
 /* Setting to suppress display of empty subtracks */
 {
-<<<<<<< HEAD
 if (!tdbIsComposite(track->tdb))
     return FALSE;
-return trackDbSetting(track->tdb, "collapseEmptySubtracks");
-}
-
-boolean doCollapseEmptySubtracksNoMultiBed(struct track *track)
-/* TRUE if collapseEmptySubtracks setting is 'on' (no file specs for multiBed */
-{
-char *setting = collapseEmptySubtracksSetting(track);
-if (setting && sameString(setting, "on"))
+char *collapse = trackDbSetting(track->tdb, "hideEmptySubtracks");
+if (!collapse)
+    // previous syntax (not documented, but used by Regeneron)
+    collapse = trackDbSetting(track->tdb, "collapseEmptySubtracks");
+return (collapse);
+}
+
+boolean doHideEmptySubtracksNoMultiBed(struct track *track)
+/* TRUE if hideEmptySubtracks setting is 'on'  or 'true' (no file specs for multiBed */
+{
+char *setting = hideEmptySubtracksSetting(track);
+if (setting && (sameString(setting, "on") || sameString(setting, "true")))
     return TRUE;
 return FALSE;
 }
 
-boolean doCollapseEmptySubtracks(struct track *track, char **multiBedFile, char **subtrackIdFile)
+boolean doHideEmptySubtracks(struct track *track, char **multiBedFile, char **subtrackIdFile)
 {
 /* Support setting to suppress display of empty subtracks. 
  * (Initial support only for bed's).
  * 
- * Format:  collapseEmptySubtracks on
+ * Format:  hideEmptySubtracks on
  *              or
- *          collapseEmptySubtracks multiBed.bed subtrackIds.tab
+ *          hideEmptySubtracks multiBed.bed subtrackIds.tab
  * where multiBed.bed is a bed3Sources bigBed, generated with bedtools multiinter
  *              post-processed by UCSC multiBed.pl tool
  *      subtrackIds.tab is a tab-sep file: id subtrackName
  */
-char *collapse = collapseEmptySubtracksSetting(track);
+char *collapse = hideEmptySubtracksSetting(track);
 if (!collapse)
     return FALSE;
-if (doCollapseEmptySubtracksNoMultiBed(track))
+if (doHideEmptySubtracksNoMultiBed(track))
     return TRUE;
 char *orig = cloneString(collapse);
 char *words[2];
@@ -4615,7 +4618,7 @@
         *subtrackIdFile = cloneString(words[1]);
     return TRUE;
     }
-warn("Track %s collapseEmptySubtracks setting invalid: %s",
+warn("Track %s hideEmptySubtracks setting invalid: %s",
                 track->track, orig);
 return FALSE;
 }
@@ -4625,9 +4628,9 @@
 /* Support setting to suppress display of empty subtracks. 
  * (Initial support only for bed's).
  * 
- * Format:  collapseEmptySubtracks on
+ * Format:  hideEmptySubtracks on
  *              or
- *          collapseEmptySubtracks multiBed.bed subtrackIds.tab
+ *          hideEmptySubtracks multiBed.bed subtrackIds.tab
  * where multiBed.bed is a bed3Sources bigBed, generated with bedtools multiinter
  *              post-processed by UCSC multiBed.pl tool
  *      subtrackIds.tab is a tab-sep file: id subtrackName
@@ -4637,7 +4640,7 @@
 
 char *multiBedFile = NULL;
 char *subtracksIdFile = NULL;
-if (!doCollapseEmptySubtracks(track, &multiBedFile, &subtracksIdFile))
+if (!doHideEmptySubtracks(track, &multiBedFile, &subtracksIdFile))
     return NULL;
 if (!multiBedFile)
     return NULL;
@@ -4677,14 +4680,7 @@
     }
 lineFileClose(&lf);
 return nonEmptySubtracksHash;
-=======
-char *collapse = trackDbSetting(track->tdb, "hideEmptySubtracks");
-if (!collapse)
-    // previous syntax (not documented, but used by Regeneron)
-    collapse = trackDbSetting(track->tdb, "collapseEmptySubtracks");
-return (collapse && (sameWord(collapse, "on") ||
-                                        sameWord(collapse, "true")));
->>>>>>> d24ed481
+
 }
 
 void makeActiveImage(struct track *trackList, char *psOutput)
@@ -4913,7 +4909,7 @@
             flatTracksAdd(&flatTracks,track,cart, orderedWiggles);
         else
             {
-            boolean doCollapse = doCollapseEmptySubtracksNoMultiBed(track);
+            boolean doHideEmpties = doHideEmptySubtracksNoMultiBed(track);
                 // If multibed was found, it has been used to suppress loading,
                 // and subtracks lacking items in window are already set hidden
             for (subtrack = track->subtracks; subtrack != NULL; subtrack = subtrack->next)
@@ -4922,7 +4918,7 @@
                     continue;
 
                 if (!isLimitedVisHiddenForAllWindows(subtrack) && 
-                        !(doCollapse && slCount(subtrack->items) == 0))
+                        !(doHideEmpties && slCount(subtrack->items) == 0))
                         // Ignore subtracks with no items in window
                     {
                     flatTracksAdd(&flatTracks,subtrack,cart, orderedWiggles);
@@ -7232,7 +7228,7 @@
     }
 }
 
-static void checkCollapseEmptySubtracks(struct track *tg)
+static void checkHideEmptySubtracks(struct track *tg)
 /* Suppress queries on subtracks w/o data in window (identified from multiIntersect file) */
 {
 if (!tdbIsComposite(tg->tdb))
@@ -7418,7 +7414,7 @@
 	{
 	pfd->done = FALSE;
 	checkMaxWindowToDraw(pfd->track);
-	checkCollapseEmptySubtracks(pfd->track);
+	checkHideEmptySubtracks(pfd->track);
 	pfd->track->loadItems(pfd->track);
 	pfd->done = TRUE;
 	}
@@ -8064,7 +8060,7 @@
 
 		checkMaxWindowToDraw(track);
 
-		checkCollapseEmptySubtracks(track);     // TODO: Test with multi-window feature
+		checkHideEmptySubtracks(track);     // TODO: Test with multi-window feature
 
 		checkIfWiggling(cart, track);
 
