/* hgTracks - the /riginal, and still the largest module for the UCSC Human Genome
 * Browser main cgi script.  Currently contains most of the track framework, though
 * there's quite a bit of other framework type code in simpleTracks.c.  The main
 * routine got moved to create a new entry point to the bulk of the code for the
 * hgRenderTracks web service.  See mainMain.c for the main used by the hgTracks CGI. */

/* Copyright (C) 2014 The Regents of the University of California 
 * See README in this or parent directory for licensing information. */

#include <pthread.h>
#include <limits.h>
#include "common.h"
#include "hCommon.h"
#include "linefile.h"
#include "portable.h"
#include "memalloc.h"
#include "localmem.h"
#include "obscure.h"
#include "dystring.h"
#include "hash.h"
#include "jksql.h"
#include "gfxPoly.h"
#include "memgfx.h"
#include "hvGfx.h"
#include "psGfx.h"
#include "cheapcgi.h"
#include "hPrint.h"
#include "htmshell.h"
#include "cart.h"
#include "hdb.h"
#include "hui.h"
#include "hgFind.h"
#include "hgTracks.h"
#include "trashDir.h"
#include "grp.h"
#include "versionInfo.h"
#include "web.h"
#include "cds.h"
#include "cutterTrack.h"
#include "wikiTrack.h"
#include "ctgPos.h"
#include "bed.h"
#include "bigBed.h"
#include "bigWig.h"
#include "bedCart.h"
#include "udc.h"
#include "customTrack.h"
#include "trackHub.h"
#include "hubConnect.h"
#include "cytoBand.h"
#include "ensFace.h"
#include "pcrResult.h"
#include "jsHelper.h"
#include "mafTrack.h"
#include "hgConfig.h"
#include "encode.h"
#include "agpFrag.h"
#include "imageV2.h"
#include "suggest.h"
#include "search.h"
#include "errCatch.h"
#include "iupac.h"
#include "botDelay.h"
#include "chromInfo.h"
#include "extTools.h"
#include "basicBed.h"
#include "customFactory.h"
#include "genbank.h"
#include "bigWarn.h"
#include "wigCommon.h"
#include "knetUdc.h"
#include "hex.h"
#include <openssl/sha.h>
#include "customComposite.h"
#include "chromAlias.h"
#include "jsonWrite.h"

//#include "bed3Sources.h"

/* Other than submit and Submit all these vars should start with hgt.
 * to avoid weeding things out of other program's namespaces.
 * Because the browser is a central program, most of its cart
 * variables are not hgt. qualified.  It's a good idea if other
 * program's unique variables be qualified with a prefix though. */
char *excludeVars[] = { "submit", "Submit", "dirty", "hgt.reset",
            "hgt.in1", "hgt.in2", "hgt.in3", "hgt.inBase",
            "hgt.out1", "hgt.out2", "hgt.out3", "hgt.out4",
            "hgt.left1", "hgt.left2", "hgt.left3",
            "hgt.right1", "hgt.right2", "hgt.right3",
            "hgt.dinkLL", "hgt.dinkLR", "hgt.dinkRL", "hgt.dinkRR",
            "hgt.tui", "hgt.hideAll", "hgt.visAllFromCt",
	    "hgt.psOutput", "hideControls", "hgt.toggleRevCmplDisp",
	    "hgt.collapseGroups", "hgt.expandGroups", "hgt.suggest",
	    "hgt.jump", "hgt.refresh", "hgt.setWidth",
            "hgt.trackImgOnly", "hgt.ideogramToo", "hgt.trackNameFilter", "hgt.imageV1", "hgt.suggestTrack", "hgt.setWidth",
             TRACK_SEARCH,         TRACK_SEARCH_ADD_ROW,     TRACK_SEARCH_DEL_ROW, TRACK_SEARCH_PAGER,
            "hgt.contentType", "hgt.positionInput", "hgt.internal",
            "sortExp", "sortSim", "hideTracks", "ignoreCookie",
            NULL };

boolean genomeIsRna = FALSE;    // is genome RNA instead of DNA

/* These variables persist from one incarnation of this program to the
 * next - living mostly in the cart. */
boolean baseShowPos;           /* TRUE if should display full position at top of base track */
boolean baseShowAsm;           /* TRUE if should display assembly info at top of base track */
boolean baseShowScaleBar;      /* TRUE if should display scale bar at very top of base track */
boolean baseShowRuler;         /* TRUE if should display the basic ruler in the base track (default) */
char *baseTitle = NULL;        /* Title it should display top of base track (optional)*/
static char *userSeqString = NULL;  /* User sequence .fa/.psl file. */

/* These variables are set by getPositionFromCustomTracks() at the very
 * beginning of tracksDisplay(), and then used by loadCustomTracks(). */
char *ctFileName = NULL;    /* Custom track file. */
struct customTrack *ctList = NULL;  /* Custom tracks. */
boolean hasCustomTracks = FALSE;  /* whether any custom tracks are for this db*/
struct slName *browserLines = NULL; /* Custom track "browser" lines. */

boolean withNextItemArrows = FALSE; /* Display next feature (gene) navigation buttons */
boolean withPriorityOverride = FALSE;   /* Display priority for each track to allow reordering */

int gfxBorder = hgDefaultGfxBorder; /* Width of graphics border. */
int guidelineSpacing = 12;  /* Pixels between guidelines. */

boolean withIdeogram = TRUE;            /* Display chromosome ideogram? */

int rulerMode = tvHide;         /* on, off, full */
struct hvGfx *hvgSide = NULL;   // Extra pointer to a sideLabel image that can be built if needed

char *rulerMenu[] =
/* dropdown for ruler visibility */
    {
    "hide",
    "dense",
    "full"
    };

char *protDbName;               /* Name of proteome database for this genome. */
#define MAX_CONTROL_COLUMNS 6
#define LOW 1
#define MEDIUM 2
#define BRIGHT 3
#define MAXCHAINS 50000000
boolean hgDebug = FALSE;      /* Activate debugging code. Set to true by hgDebug=on in command line*/
int imagePixelHeight = 0;
struct hash *oldVars = NULL;
struct jsonElement *jsonForClient = NULL;

boolean hideControls = FALSE;           /* Hide all controls? */
boolean trackImgOnly = FALSE;           /* caller wants just the track image and track table html */
boolean ideogramToo =  FALSE;           /* caller wants the ideoGram (when requesting just one track) */

/* Structure returned from resolvePosition.
 * We use this to to expand any tracks to full
 * that were found to contain the searched-upon
 * position string */
struct hgPositions *hgp = NULL;

/* Other global variables. */
struct group *groupList = NULL;    /* List of all tracks. */
char *browserName;              /* Test, preview, or public browser */
char *organization;             /* UCSC */

/* mouseOver popUp global data, each track that wants to send json
 * data will need to know the json file name from mouseOverJson
 * and will write the track data to mouseOverJson.  The structure
 * of the data in the json output will depend upon what the track needs
 * to send.
 */
boolean enableMouseOver = FALSE;
struct tempName *mouseOverJsonFile = NULL;
struct jsonWrite *mouseOverJson = NULL;

struct hash *trackHash = NULL; /* Hash of the tracks by their name. */

#ifdef DEBUG
void uglySnoopTrackList(int depth, struct track *trackList)
/* Print out some info on track list. */
{
struct track *track;
for (track = trackList; track != NULL; track = track->next)
    {
    if (stringIn("FaireH1h", track->track))
	{
	repeatCharOut(uglyOut, '+', depth);
	}
    uglySnoopTrackList(depth+1, track->subtracks);
    }
}
#endif /* DEBUG */

struct track *trackFindByName(struct track *tracks, char *trackName)
/* find a track in tracks by name, recursively searching subtracks */
{
struct track *track;
for (track = tracks; track != NULL; track = track->next)
    {
    if (sameString(track->track, trackName))
        return track;
    else if (track->subtracks != NULL)
        {
        struct track *st = trackFindByName(track->subtracks, trackName);
        if (st != NULL)
            return st;
        }
    }
return NULL;
}


int tgCmpPriority(const void *va, const void *vb)
/* Compare to sort based on priority; use shortLabel as secondary sort key. */
{
const struct track *a = *((struct track **)va);
const struct track *b = *((struct track **)vb);
float dif = 0;
if (a->group && b->group)
    dif = a->group->priority - b->group->priority;
if (dif == 0)
    dif = a->priority - b->priority;
if (dif < 0)
   return -1;
else if (dif == 0.0)
    /* secondary sort on label */
    return strcasecmp(a->shortLabel, b->shortLabel);
else
   return 1;
}

int trackRefCmpPriority(const void *va, const void *vb)
/* Compare based on priority. */
{
const struct trackRef *a = *((struct trackRef **)va);
const struct trackRef *b = *((struct trackRef **)vb);
return tgCmpPriority(&a->track, &b->track);
}

int gCmpPriority(const void *va, const void *vb)
/* Compare groups based on priority. */
{
const struct group *a = *((struct group **)va);
const struct group *b = *((struct group **)vb);
float dif = a->priority - b->priority;

if (dif == 0)
    return 0;
if (dif < 0)
   return -1;
else if (dif == 0.0)
   return 0;
else
   return 1;
}

void changeTrackVis(struct group *groupList, char *groupTarget, int changeVis)
/* Change track visibilities. If groupTarget is
 * NULL then set visibility for tracks in all groups.  Otherwise,
 * just set it for the given group.  If vis is -2, then visibility is
 * unchanged.  If -1 then set visibility to default, otherwise it should
 * be tvHide, tvDense, etc.
 * If we are going back to default visibility, then reset the track
 * ordering also. */
{
struct group *group;
if (changeVis == -2)
    return;
for (group = groupList; group != NULL; group = group->next)
    {
    struct trackRef *tr;
    if (groupTarget == NULL || sameString(group->name,groupTarget))
        {
        static char pname[512];
        /* if default vis then reset group priority */
        if (changeVis == -1)
            group->priority = group->defaultPriority;
        for (tr = group->trackList; tr != NULL; tr = tr->next)
            {
            struct track *track = tr->track;
            struct trackDb *tdb = track->tdb;
            if (changeVis == -1) // to default
                {
                if (tdbIsComposite(tdb))
                    {
                    safef(pname, sizeof(pname),"%s.*",track->track); //to remove all settings associated with this composite!
                    cartRemoveLike(cart,pname);
                    struct track *subTrack;
                    for (subTrack = track->subtracks;subTrack != NULL; subTrack = subTrack->next)
                        {
                        subTrack->visibility = tdb->visibility;
                        cartRemove(cart, subTrack->track);
                        }
                    }

                /* restore defaults */
                if (tdbIsSuperTrackChild(tdb) || tdbIsCompositeChild(tdb))
                    {
                    assert(tdb->parent != NULL && tdb->parent->track);
                    cartRemove(cart, tdb->parent->track);
                    if (withPriorityOverride)
                        {
                        safef(pname, sizeof(pname), "%s.priority",tdb->parent->track);
                        cartRemove(cart, pname);
                        }
                    }

                track->visibility = tdb->visibility;
                cartRemove(cart, track->track);

                /* set the track priority back to the default value */
                if (withPriorityOverride)
                    {
                    safef(pname, sizeof(pname), "%s.priority",track->track);
                    cartRemove(cart, pname);
                    track->priority = track->defaultPriority;
                    }
                }
            else // to changeVis value (Usually tvHide)
                {
                /* change to specified visibility */
                if (tdbIsSuperTrackChild(tdb))
                    {
                    assert(tdb->parent != NULL);
                    /* Leave supertrack members alone -- only change parent */
                    struct trackDb *parentTdb = tdb->parent;
                    if ((changeVis == tvHide && !parentTdb->isShow) ||
                        (changeVis != tvHide && parentTdb->isShow))
                        {
                        /* remove if setting to default vis */
                        cartRemove(cart, parentTdb->track);
                        }
                    else
                        cartSetString(cart, parentTdb->track,
                                    changeVis == tvHide ? "hide" : "show");
                    }
                else // Not super  child
                    {
                    if (changeVis == tdb->visibility)
                        /* remove if setting to default vis */
                        cartRemove(cart, track->track);
                    else
                        cartSetString(cart, track->track, hStringFromTv(changeVis));
                    track->visibility = changeVis;
                    }

                // Whether super child or not, if its a composite, then handle the children
                if (tdbIsComposite(tdb))
                    {
                    struct track *subtrack;
                    for (subtrack=track->subtracks;subtrack!=NULL;subtrack=subtrack->next)
                        {
                        if (changeVis == tvHide)               // Since subtrack level vis is an
                            cartRemove(cart, subtrack->track); // override, simply remove to hide
                        else
                            cartSetString(cart, subtrack->track, hStringFromTv(changeVis));
                        subtrack->visibility = changeVis;
                        }
                    }
                }
            }
        }
    }
slSort(&groupList, gCmpPriority);
}

int trackOffsetX()
/* Return x offset where track display proper begins. */
{
int x = gfxBorder;
if (withLeftLabels)
    x += tl.leftLabelWidth + gfxBorder;
return x;
}


static void mapBoxTrackUi(struct hvGfx *hvg, int x, int y, int width,
                          int height, char *name, char *shortLabel, char *id)
/* Print out image map rectangle that invokes hgTrackUi. */
{
x = hvGfxAdjXW(hvg, x, width);
char *url = trackUrl(name, chromName);

if (theImgBox && curImgTrack)
    {
    struct imgSlice *curSlice = imgTrackSliceGetByType(curImgTrack,stButton);
    if (curSlice)
        sliceAddLink(curSlice,url,shortLabel);
    }
else
    {
    hPrintf("<AREA SHAPE=RECT COORDS=\"%d,%d,%d,%d\" ", x, y, x+width, y+height);
    hPrintf("HREF=\"%s\"", url);
    mapStatusMessage("%s controls", shortLabel);
    hPrintf(">\n");
    }
freeMem(url);
}

static void mapBoxToggleComplement(struct hvGfx *hvg, int x, int y, int width, int height,
                                   struct track *toggleGroup, char *chrom,
                                   int start, int end, char *message)
/*print out a box along the DNA bases that toggles a cart variable
 * "complement" to complement the DNA bases at the top by the ruler*/
{
struct dyString *ui = uiStateUrlPart(toggleGroup);
x = hvGfxAdjXW(hvg, x, width);
if (theImgBox && curImgTrack)
    {
    char link[512];
    safef(link,sizeof(link),"%s?complement_%s=%d&%s", hgTracksName(), database,
          !cartUsualBooleanDb(cart, database, COMPLEMENT_BASES_VAR, FALSE),ui->string);
    imgTrackAddMapItem(curImgTrack,link,(char *)(message != NULL?message:NULL),x, y, x+width, y+height, NULL);
    }
else
    {
    hPrintf("<AREA SHAPE=RECT COORDS=\"%d,%d,%d,%d\" ", x, y, x+width, y+height);
    hPrintf("HREF=\"%s?complement_%s=%d", hgTracksName(), database,
            !cartUsualBooleanDb(cart, database, COMPLEMENT_BASES_VAR, FALSE));
    hPrintf("&%s\"", ui->string);
    freeDyString(&ui);
    if (message != NULL)
        mapStatusMessage("%s", message);
    hPrintf(">\n");
    }
}

char *trackUrl(char *mapName, char *chromName)
/* Return hgTrackUi url; chromName is optional. */
{
char *encodedMapName = cgiEncode(mapName);
char buf[2048];
char *hgTrackUi = hTrackUiForTrack(mapName);
if(chromName == NULL)
    safef(buf, sizeof(buf), "%s?%s=%s&g=%s", hgTrackUi, cartSessionVarName(), cartSessionId(cart), encodedMapName);
else
    safef(buf, sizeof(buf), "%s?%s=%s&c=%s&g=%s", hgTrackUi, cartSessionVarName(), cartSessionId(cart), chromName, encodedMapName);
freeMem(encodedMapName);
return(cloneString(buf));
}

static boolean isCompositeInAggregate(struct track *track)
// Check to see if this is a custom composite in aggregate mode.
{
if (!isCustomComposite(track->tdb))
    return FALSE;

char *aggregateVal = cartOrTdbString(cart, track->tdb, "aggregate", NULL);
if ((aggregateVal == NULL) || sameString(aggregateVal, "none"))
    return FALSE;

struct track *subtrack = NULL;
for (subtrack = track->subtracks; subtrack != NULL; subtrack = subtrack->next)
    {
    if (isSubtrackVisible(subtrack))
        break;
    }
if (subtrack == NULL)
    return FALSE;

for (subtrack = track->subtracks; subtrack != NULL; subtrack = subtrack->next)
    {
    subtrack->mapsSelf = FALSE;	/* Round about way to tell wig not to do own mapping. */
    }

multiWigContainerMethods(track);
//struct wigCartOptions *wigCart = wigCartOptionsNew(cart, track->tdb, 0, NULL);
//track->wigCartData = (void *) wigCart;
//track->lineHeight = wigCart->defaultHeight;
//wigCart->isMultiWig = TRUE;
//wigCart->autoScale = wiggleScaleAuto;
//wigCart->defaultHeight = track->lineHeight;
//struct wigGraphOutput *wgo = setUpWgo(xOff, yOff, width, tg->height, numTracks, wigCart, hvg);
//tg->wigGraphOutput = wgo;

return TRUE;
}

static int trackPlusLabelHeight(struct track *track, int fontHeight)
/* Return the sum of heights of items in this track (or subtrack as it may be)
 * and the center label(s) above the items (if any). */
{
enum trackVisibility vis = limitVisibility(track);
int y = track->totalHeight(track, vis);
if (isCenterLabelIncluded(track))
    y += fontHeight;
if (tdbIsComposite(track->tdb) && !isCompositeInAggregate(track))
    {
    struct track *subtrack;
    for (subtrack = track->subtracks;  subtrack != NULL; subtrack = subtrack->next)
        {
        if (isSubtrackVisible(subtrack) &&  isCenterLabelIncluded(subtrack))
            y += fontHeight;
        }
    }
return y;
}

void drawColoredButtonBox(struct hvGfx *hvg, int x, int y, int w, int h,
                                int enabled, Color shades[])
/* draw button box, providing shades of the desired button color */
{
int light = shades[1], mid = shades[2], dark = shades[4];
if (enabled)
    {
    hvGfxBox(hvg, x, y, w, 1, light);
    hvGfxBox(hvg, x, y+1, 1, h-1, light);
    hvGfxBox(hvg, x+1, y+1, w-2, h-2, mid);
    hvGfxBox(hvg, x+1, y+h-1, w-1, 1, dark);
    hvGfxBox(hvg, x+w-1, y+1, 1, h-1, dark);
    }
else                /* try to make the button look as if
                 * it is already depressed */
    {
    hvGfxBox(hvg, x, y, w, 1, dark);
    hvGfxBox(hvg, x, y+1, 1, h-1, dark);
    hvGfxBox(hvg, x+1, y+1, w-2, h-2, light);
    hvGfxBox(hvg, x+1, y+h-1, w-1, 1, light);
    hvGfxBox(hvg, x+w-1, y+1, 1, h-1, light);
    }
}

void drawGrayButtonBox(struct hvGfx *hvg, int x, int y, int w, int h, int enabled)
/* Draw a gray min-raised looking button. */
{
    drawColoredButtonBox(hvg, x, y, w, h, enabled, shadesOfGray);
}

void drawBlueButtonBox(struct hvGfx *hvg, int x, int y, int w, int h, int enabled)
/* Draw a blue min-raised looking button. */
{
    drawColoredButtonBox(hvg, x, y, w, h, enabled, shadesOfSea);
}

void drawButtonBox(struct hvGfx *hvg, int x, int y, int w, int h, int enabled)
/* Draw a standard (gray) min-raised looking button. */
{
    drawGrayButtonBox(hvg, x, y, w, h, enabled);
}

void beforeFirstPeriod( char *str )
{
char *t = rindex( str, '.' );

if( t == NULL )
    return;
else
    str[strlen(str) - strlen(t)] = '\0';
}

static void drawBases(struct hvGfx *hvg, int x, int y, int width, int height,
                        Color color, MgFont *font, boolean complementSeq,
                        struct dnaSeq *thisSeq)
/* Draw evenly spaced bases. */
{
struct dnaSeq *seq;

if (thisSeq == NULL)
    seq = hDnaFromSeq(database, chromName, winStart, winEnd, dnaUpper);
else
    seq = thisSeq;

if (complementSeq)
    complement(seq->dna, seq->size);
if (genomeIsRna)
    toRna(seq->dna);
spreadBasesString(hvg, x, y, width, height, color, font,
                                seq->dna, seq->size, FALSE);

if (thisSeq == NULL)
    freeDnaSeq(&seq);
}

void drawComplementArrow( struct hvGfx *hvg, int x, int y,
                                int width, int height, MgFont *font)
/* Draw arrow and create clickbox for complementing ruler bases */
{
boolean baseCmpl = cartUsualBooleanDb(cart, database, COMPLEMENT_BASES_VAR, FALSE);
// reverse arrow when base complement doesn't match display
char *text =  (baseCmpl == revCmplDisp) ? "--->" : "<---";
hvGfxTextRight(hvg, x, y, width, height, MG_BLACK, font, text);
mapBoxToggleComplement(hvg, x, y, width, height, NULL, chromName, winStart, winEnd,
                       "complement bases");
}

struct track *chromIdeoTrack(struct track *trackList)
/* Find chromosome ideogram track */
{
struct track *track;
for(track = trackList; track != NULL; track = track->next)
    {
    if(sameString(trackHubSkipHubName(track->track), "cytoBandIdeo"))
	{
	if (hTableExists(database, track->table))
	    return track;
	else
	    return NULL;
	}
    }
return NULL;
}

void removeTrackFromGroup(struct track *track)
/* Remove track from group it is part of. */
{
struct trackRef *tr = NULL;
for(tr = track->group->trackList; tr != NULL; tr = tr->next)
    {
    if(tr->track == track)
	{
	slRemoveEl(&track->group->trackList, tr);
	break;
	}
    }
}


void fillInStartEndBands(struct track *ideoTrack, char *startBand, char *endBand, int buffSize)
/* Loop through the bands and fill in the one that the current window starts
   on and ends on. */
{
struct cytoBand *cb = NULL, *cbList = ideoTrack->items;
for(cb = cbList; cb != NULL; cb = cb->next)
    {
    /* If the start or end is encompassed by this band fill
       it in. */
    if (winStart >= cb->chromStart
    &&  winStart <= cb->chromEnd)
        {
        safef(startBand, buffSize, "%s", cb->name);
        }
    /* End is > rather than >= due to odditiy in the
       cytoband track where the starts and ends of two
       bands overlaps by one. */
    if (winEnd >  cb->chromStart
    &&  winEnd <= cb->chromEnd)
        {
        safef(endBand, buffSize, "%s", cb->name);
        }
    }
}


boolean makeChromIdeoImage(struct track **pTrackList, char *psOutput,
                        struct tempName *ideoTn)
/* Make an ideogram image of the chromosome and our position in it.  If the
 * ideoTn parameter is not NULL, it is filled in if the ideogram is created. */
{
struct track *ideoTrack = NULL;
MgFont *font = tl.font;
char *mapName = "ideoMap";
struct hvGfx *hvg;
boolean doIdeo = TRUE;
int ideoWidth = round(.8 *tl.picWidth);
int ideoHeight = 0;
int textWidth = 0;
struct tempName pngTn;
boolean nukeIdeoFromList = FALSE;
if (ideoTn == NULL)
    ideoTn = &pngTn;   // not returning value

ideoTrack = chromIdeoTrack(*pTrackList);

/* If no ideogram don't draw. */
if(ideoTrack == NULL)
    {
    doIdeo = FALSE;
    }
else if (trackImgOnly && !ideogramToo)
    {
    doIdeo = FALSE;
    }
else
    {
    /* Remove the track from the group and track list. */
    removeTrackFromGroup(ideoTrack);
    slRemoveEl(pTrackList, ideoTrack);
    nukeIdeoFromList = TRUE;

    /* Fix for hide all button hiding the ideogram as well. */
    if(withIdeogram && ideoTrack->items == NULL)
	{
	ideoTrack->visibility = tvDense;
	ideoTrack->loadItems(ideoTrack);
	}
    limitVisibility(ideoTrack);

    /* If hidden don't draw. */
    if(ideoTrack->limitedVis == tvHide || !withIdeogram)
        doIdeo = FALSE;
    }
// TODO use DIV in future (can update entire div at once in hgTracks.js)
//hPrintf("<DIV id='chromIdeoDiv'>\n");
// FYI from testing, I see that there is code that inserts warning error messages
//  right before ideoMap, so any changes to that name or adding the DIV would require
//  updating the warning-insertion target name.
if(doIdeo)
    {
    char startBand[1024];
    char endBand[1024];
    char title[1024];
    startBand[0] = endBand[0] = '\0';
    fillInStartEndBands(ideoTrack, startBand, endBand, sizeof(startBand));
    /* Start up client side map. */
    if (!psOutput)
        hPrintf("<MAP Name=%s>\n", mapName);
    /* Draw the ideogram. */
    ideoHeight = gfxBorder + ideoTrack->height;
    if (psOutput)
        {
        trashDirFile(ideoTn, "hgtIdeo", "hgtIdeo", ".ps");
        hvg = hvGfxOpenPostScript(ideoWidth, ideoHeight, ideoTn->forCgi);
        }
    else
        {
        trashDirFile(ideoTn, "hgtIdeo", "hgtIdeo", ".png");
        hvg = hvGfxOpenPng(ideoWidth, ideoHeight, ideoTn->forCgi, FALSE);
        }
    maybeNewFonts(hvg);
    hvg->rc = revCmplDisp;
    initColors(hvg);
    ideoTrack->ixColor = hvGfxFindRgb(hvg, &ideoTrack->color);
    ideoTrack->ixAltColor = hvGfxFindRgb(hvg, &ideoTrack->altColor);
    hvGfxSetClip(hvg, 0, gfxBorder, ideoWidth, ideoTrack->height);
    if (virtMode)
	{
    	if (!sameString(virtModeShortDescr,""))
    	    safef(title, sizeof(title), "%s (%s)", chromName, virtModeShortDescr);
	else
    	    safef(title, sizeof(title), "%s (%s)", chromName, virtModeType);
	}
    else if (isEmpty(startBand))
        safef(title, sizeof(title), "%s", chromName);
    else if (sameString(startBand, endBand))
        safef(title, sizeof(title), "%s (%s)", chromName, startBand);
    else
        safef(title, sizeof(title), "%s (%s-%s)", chromName, startBand, endBand);
    textWidth = mgFontStringWidth(font, title);
    hvGfxTextCentered(hvg, 2, gfxBorder, textWidth, ideoTrack->height, MG_BLACK, font, title);
    // cytoBandDrawAt() clips x based on insideX+insideWidth,
    // but in virtMode we may be in a window that is smaller than the ideo width
    // so temporarily set them to the actual ideo graphic offset and width
    int saveInsideX = insideX;
    int saveInsideWidth = insideWidth;
    insideX = textWidth+4;
    insideWidth = ideoWidth-insideX;
    ideoTrack->drawItems(ideoTrack, winStart, winEnd, hvg, insideX, gfxBorder,
                         insideWidth, font, ideoTrack->ixColor, ideoTrack->limitedVis);
    insideX = saveInsideX;
    insideWidth = saveInsideWidth;
    hvGfxUnclip(hvg);
    /* Save out picture and tell html file about it. */
    hvGfxClose(&hvg);
    /* Finish map. */
    if (!psOutput)
	{
        hPrintf("</MAP>\n");
	jsInline("$('area.cytoBand').click(function(){return false;});\n");
	}
    }

// create an empty hidden-map place holder which can change dynamically with ajax callbacks.
if (!doIdeo && !psOutput)
    {
    hPrintf("<MAP Name=%s>\n", mapName);
    hPrintf("</MAP>\n");
    }

hPrintf("<TABLE BORDER=0 CELLPADDING=0>");
if (!psOutput)
    {
    // by default, create an empty hidden ideo place holder for future dynamic ajax update
    char *srcPath = "";
    char *style = "display: none;";
    if (doIdeo)
	{
	srcPath = ideoTn->forHtml;
	style = "display: inline;";
	}
    hPrintf("<TR><TD HEIGHT=5></TD></TR>");
    hPrintf("<TR><TD><IMG SRC = \"%s\" BORDER=1 WIDTH=%d HEIGHT=%d USEMAP=#%s id='chrom' style='%s'>",
            srcPath, ideoWidth, ideoHeight, mapName, style);
    hPrintf("</TD></TR>");
    hPrintf("<TR><TD HEIGHT=5></TD></TR></TABLE>\n");
    }
else
    hPrintf("<TR><TD HEIGHT=10></TD></TR></TABLE>\n");
//hPrintf("</DIV>\n");  // TODO use DIV in future
if(ideoTrack != NULL)
    {
    ideoTrack->limitedVisSet = TRUE;
    ideoTrack->limitedVis = tvHide; /* Don't draw in main gif. */
    }
return nukeIdeoFromList;
}

char *pcrResultMapItemName(struct track *tg, void *item)
/* Stitch accession and display name back together (if necessary). */
{
struct linkedFeatures *lf = item;
return pcrResultItemAccName(lf->name, lf->extra);
}

void pcrResultLoad(struct track *tg)
/* Load locations of primer matches into linkedFeatures items. */
{
char *pslFileName, *primerFileName;
struct targetDb *target;
if (! pcrResultParseCart(database, cart, &pslFileName, &primerFileName, &target))
    return;

/* Don't free psl -- used in drawing phase by baseColor code. */
struct psl *pslList = pslLoadAll(pslFileName), *psl;
struct linkedFeatures *itemList = NULL;
if (target != NULL)
    {
    int rowOffset = hOffsetPastBin(database, chromName, target->pslTable);
    struct sqlConnection *conn = hAllocConn(database);
    struct sqlResult *sr;
    char **row;
    char query[2048];
    struct psl *tpsl;
    for (tpsl = pslList;  tpsl != NULL;  tpsl = tpsl->next)
	{
	char *itemAcc = pcrResultItemAccession(tpsl->tName);
	char *itemName = pcrResultItemName(tpsl->tName);
	/* Query target->pslTable to get target-to-genomic mapping: */
	sqlSafef(query, sizeof(query), "select * from %s where qName = '%s'",
	      target->pslTable, itemAcc);
	sr = sqlGetResult(conn, query);
	while ((row = sqlNextRow(sr)) != NULL)
	    {
	    struct psl *gpsl = pslLoad(row+rowOffset);
	    if (sameString(gpsl->tName, chromName) && gpsl->tStart < winEnd && gpsl->tEnd > winStart)
		{
		struct psl *trimmed = pslTrimToQueryRange(gpsl, tpsl->tStart,
				      tpsl->tEnd);
		struct linkedFeatures *lf;
		char *targetStyle = cartUsualString(cart,
		     PCR_RESULT_TARGET_STYLE, PCR_RESULT_TARGET_STYLE_DEFAULT);
		if (sameString(targetStyle, PCR_RESULT_TARGET_STYLE_TALL))
		    {
		    lf = lfFromPslx(gpsl, 1, FALSE, FALSE, tg);
		    lf->tallStart = trimmed->tStart;
		    lf->tallEnd = trimmed->tEnd;
		    }
		else
		    {
		    lf = lfFromPslx(trimmed, 1, FALSE, FALSE, tg);
		    }
		lf->name = cloneString(itemAcc);
		char extraInfo[512];
		safef(extraInfo, sizeof(extraInfo), "%s|%d|%d",
		      (itemName ? itemName : ""), tpsl->tStart, tpsl->tEnd);
		lf->extra = cloneString(extraInfo);
		slAddHead(&itemList, lf);
		}
	    }
	}
    hFreeConn(&conn);
    }
else
    for (psl = pslList;  psl != NULL;  psl = psl->next)
    if (sameString(psl->tName, chromName) && psl->tStart < winEnd && psl->tEnd > winStart)
            {
            struct linkedFeatures *lf = lfFromPslx(psl, 1, FALSE, FALSE, tg);
            lf->name = cloneString("");
            lf->extra = cloneString("");
            slAddHead(&itemList, lf);
            }
slSort(&itemList, linkedFeaturesCmp);
tg->items = itemList;
}

char *pcrResultTrackItemName(struct track *tg, void *item)
/* If lf->extra is non-empty, return it (display name for item).
 * Otherwise default to item name. */
{
struct linkedFeatures *lf = item;
char *extra = (char *)lf->extra;
if (isNotEmpty(extra))
    {
    static char displayName[512];
    safecpy(displayName, sizeof(displayName), extra);
    char *ptr = strchr(displayName, '|');
    if (ptr != NULL)
	*ptr = '\0';
    if (isNotEmpty(displayName))
	return displayName;
    }
return lf->name;
}

struct track *pcrResultTg()
/* Make track of hgPcr results (alignments of user's submitted primers). */
{
struct trackDb *tdb = pcrResultFakeTdb();
struct track *tg = trackFromTrackDb(tdb);
tg->loadItems = pcrResultLoad;
tg->itemName = pcrResultTrackItemName;
tg->mapItemName = pcrResultMapItemName;
tg->exonArrows = TRUE;
tg->hasUi = TRUE;
return tg;
}

struct track *linkedFeaturesTg()
/* Return generic track for linked features. */
{
struct track *tg = trackNew();
linkedFeaturesMethods(tg);
tg->colorShades = shadesOfGray;
return tg;
}

void setTgDarkLightColors(struct track *tg, int r, int g, int b)
/* Set track color to r,g,b.  Set altColor to a lighter version
 * of the same. */
{
tg->colorShades = NULL;
tg->color.r = r;
tg->color.g = g;
tg->color.b = b;
tg->altColor.r = (r+255)/2;
tg->altColor.g = (g+255)/2;
tg->altColor.b = (b+255)/2;
}

void parseSs(char *ss, char **retPsl, char **retFa)
/* Parse out ss variable into components. */
{
static char buf[1024];
char *words[2];
int wordCount;

safecpy(buf, sizeof(buf), ss);
wordCount = chopLine(buf, words);
if (wordCount < 2)
    errAbort("Badly formated ss variable");
*retPsl = words[0];
*retFa = words[1];
}

boolean ssFilesExist(char *ss)
/* Return TRUE if both files in ss exist. */
{
char *faFileName, *pslFileName;
parseSs(ss, &pslFileName, &faFileName);
return fileExists(pslFileName) && fileExists(faFileName);
}

void loadUserPsl(struct track *tg)
/* Load up hgBlat results from table into track items. */
{
char *ss = userSeqString;
char buf2[3*512];
char *faFileName, *pslFileName;
struct lineFile *f;
struct psl *psl;
struct linkedFeatures *lfList = NULL, *lf;
enum gfType qt, tt;
int sizeMul = 1;

parseSs(ss, &pslFileName, &faFileName);
pslxFileOpen(pslFileName, &qt, &tt, &f);
if (qt == gftProt)
    {
    setTgDarkLightColors(tg, 0, 80, 150);
    tg->colorShades = NULL;
    sizeMul = 3;
    }
tg->itemName = linkedFeaturesName;
while ((psl = pslNext(f)) != NULL)
    {
    if (sameString(psl->tName, chromName) && psl->tStart < winEnd && psl->tEnd > winStart)
	{
	lf = lfFromPslx(psl, sizeMul, TRUE, FALSE, tg);
	sprintf(buf2, "%s %s", ss, psl->qName);
	lf->extra = cloneString(buf2);
	slAddHead(&lfList, lf);
	/* Don't free psl -- used in drawing phase by baseColor code. */
	}
    else
	pslFree(&psl);
    }
slSort(&lfList, linkedFeaturesCmpStart);
lineFileClose(&f);
tg->items = lfList;
}

static void addUserSeqBaseAndIndelSettings(struct trackDb *tdb)
/* If user sequence is a dna or rna alignment, add settings to enable
 * base-level differences and indel display. */
{
enum gfType qt, tt;
struct lineFile *lf;
char *faFileName, *pslFileName;
parseSs(userSeqString, &pslFileName, &faFileName);
pslxFileOpen(pslFileName, &qt, &tt, &lf);
lineFileClose(&lf);
if (qt != gftProt)
    {
    if (tdb->settingsHash == NULL)
	tdb->settingsHash = hashNew(0);
    hashAdd(tdb->settingsHash, BASE_COLOR_DEFAULT, cloneString("diffBases"));
    hashAdd(tdb->settingsHash, BASE_COLOR_USE_SEQUENCE, cloneString("ss"));
    hashAdd(tdb->settingsHash, SHOW_DIFF_BASES_ALL_SCALES, cloneString("."));
    hashAdd(tdb->settingsHash, INDEL_DOUBLE_INSERT, cloneString("on"));
    hashAdd(tdb->settingsHash, INDEL_QUERY_INSERT, cloneString("on"));
    hashAdd(tdb->settingsHash, INDEL_POLY_A, cloneString("on"));
    }
}

struct track *userPslTg()
/* Make track of user pasted sequence. */
{
struct track *tg = linkedFeaturesTg();
struct trackDb *tdb;
tg->track = "hgUserPsl";
tg->table = tg->track;
tg->canPack = TRUE;
tg->visibility = tvPack;
tg->longLabel = "Your Sequence from Blat Search";
tg->shortLabel = "Blat Sequence";
tg->loadItems = loadUserPsl;
tg->mapItemName = lfMapNameFromExtra;
tg->priority = 103;
tg->defaultPriority = tg->priority;
tg->groupName = "map";
tg->defaultGroupName = cloneString(tg->groupName);
tg->exonArrows = TRUE;

/* better to create the tdb first, then use trackFromTrackDb */
AllocVar(tdb);
tdb->track = cloneString(tg->track);
tdb->table = cloneString(tg->table);
tdb->visibility = tg->visibility;
tdb->shortLabel = cloneString(tg->shortLabel);
tdb->longLabel = cloneString(tg->longLabel);
tdb->grp = cloneString(tg->groupName);
tdb->priority = tg->priority;
tdb->type = cloneString("psl");
tdb->canPack = tg->canPack;
trackDbPolish(tdb);
addUserSeqBaseAndIndelSettings(tdb);
tg->tdb = tdb;
return tg;
}

char *oligoMatchSeq()
/* Return sequence for oligo matching. */
{
char *s = cartOptionalString(cart, oligoMatchVar);
if (s != NULL)
    {
    int len;
    tolowers(s);
    iupacFilter(s, s);
    len = strlen(s);
    if (len < 2)
       s = NULL;
    }
if (s == NULL)
    s = cloneString(oligoMatchDefault);
return s;
}

char *oligoMatchName(struct track *tg, void *item)
/* Return name for oligo, which is just the base position. */
{
struct bed *bed = item;
static char buf[22];
buf[0] = bed->strand[0];
sprintLongWithCommas(buf+1, bed->chromStart+1);
return buf;
}

char *dnaInWindow()
/* This returns the DNA in the window, all in lower case. */
{
static struct dnaSeq *seq = NULL;
if (seq == NULL)
    seq = hDnaFromSeq(database, chromName, winStart, winEnd, dnaLower);
return seq->dna;
}

char *stringInWrapper(char *needle, char *haystack)
/* Wrapper around string in to make it so it's a function rather than a macro. */
{
return stringIn(needle, haystack);
}

void oligoMatchLoad(struct track *tg)
/* Create track of perfect matches to oligo on either strand.
 *
 * Note that if you are extending this code, there is also a parallel copy
 * in src/hg/utils/oligoMatch/ that should be kept up to date!
 *
 */
{
char *dna = dnaInWindow();
char *fOligo = oligoMatchSeq();
toDna(fOligo);
char *(*finder)(char *needle, char *haystack) = (anyIupac(fOligo) ? iupacIn : stringInWrapper);
int oligoSize = strlen(fOligo);
char *rOligo = cloneString(fOligo);
char *rMatch = NULL, *fMatch = NULL;
struct bed *bedList = NULL, *bed;
char strand;
int count = 0, maxCount = 1000000;

if (oligoSize >= 2)
    {
    fMatch = finder(fOligo, dna);
    iupacReverseComplement(rOligo, oligoSize);
    if (sameString(rOligo, fOligo))
        rOligo = NULL;
    else
	rMatch = finder(rOligo, dna);
    for (;;)
        {
	char *oneMatch = NULL;
	if (rMatch == NULL)
	    {
	    if (fMatch == NULL)
		break;
	    else
		{
		oneMatch = fMatch;
		fMatch = finder(fOligo, fMatch+1);
		strand = '+';
		}
	    }
	else if (fMatch == NULL)
	    {
	    oneMatch = rMatch;
	    rMatch = finder(rOligo, rMatch+1);
	    strand = '-';
	    }
	else if (rMatch < fMatch)
	    {
	    oneMatch = rMatch;
	    rMatch = finder(rOligo, rMatch+1);
	    strand = '-';
	    }
	else
	    {
	    oneMatch = fMatch;
	    fMatch = finder(fOligo, fMatch+1);
	    strand = '+';
	    }
	if (count < maxCount)
	    {
	    ++count;
	    AllocVar(bed);
	    bed->chromStart = winStart + (oneMatch - dna);
	    bed->chromEnd = bed->chromStart + oligoSize;
	    bed->strand[0] = strand;
	    slAddHead(&bedList, bed);
	    }
	else
	    break;
	}
    slReverse(&bedList);
    if (count < maxCount)
	tg->items = bedList;
    else
        warn("More than %d items in %s, suppressing display", maxCount, tg->shortLabel);
    }
}

struct track *oligoMatchTg()
/* Make track of perfect matches to oligomer. */
{
struct track *tg = trackNew();
char *oligo = oligoMatchSeq();
int oligoSize = strlen(oligo);
char *medOligo = cloneString(oligo);
static char longLabel[80];
struct trackDb *tdb;

/* Generate abbreviated strings. */
if (oligoSize >= 30)
    {
    memset(medOligo + 30-3, '.', 3);
    medOligo[30] = 0;
    }
touppers(medOligo);

bedMethods(tg);
tg->track = "oligoMatch";
tg->table = tg->track;
tg->canPack = TRUE;
tg->visibility = tvHide;
tg->hasUi = TRUE;
tg->shortLabel = cloneString(OLIGO_MATCH_TRACK_LABEL);
safef(longLabel, sizeof(longLabel),
      "Perfect Matches to Short Sequence (%s)", medOligo);
tg->longLabel = longLabel;
tg->loadItems = oligoMatchLoad;
tg->itemName = oligoMatchName;
tg->mapItemName = oligoMatchName;
tg->priority = OLIGO_MATCH_TRACK_PRIORITY;
tg->defaultPriority = tg->priority;
tg->groupName = "map";
tg->defaultGroupName = cloneString(tg->groupName);

AllocVar(tdb);
tdb->track = cloneString(tg->track);
tdb->table = cloneString(tg->table);
tdb->visibility = tg->visibility;
tdb->shortLabel = cloneString(tg->shortLabel);
tdb->longLabel = cloneString(tg->longLabel);
tdb->grp = cloneString(tg->groupName);
tdb->priority = tg->priority;
tdb->canPack = tg->canPack;
trackDbPolish(tdb);
tg->tdb = tdb;
return tg;
}

Color maybeDarkerLabels(struct track *track, struct hvGfx *hvg, Color color)
/* For tracks having light track display but needing a darker label */
{
if (trackDbSetting(track->tdb, "darkerLabels"))
    {
    struct hsvColor hsv = mgRgbToHsv(mgColorIxToRgb(NULL, color));
    // check if really pale
    if (hsv.s < 500 ||(hsv.h > 40.0 && hsv.h < 150.0))
        return somewhatDarkerColor(hvg, color);
    return slightlyDarkerColor(hvg, color);
    }
return color;
}

boolean isCenterLabelsPackOff(struct track *track)
/* Check for trackDb setting to suppress center labels of composite in pack mode */
{
if (!track || !track->tdb)
    return FALSE;
char *centerLabelsPack = trackDbSetting(track->tdb, "centerLabelsPack");
return (centerLabelsPack && sameWord(centerLabelsPack, "off"));
}

static int doLeftLabels(struct track *track, struct hvGfx *hvg, MgFont *font,
                                int y)
/* Draw left labels.  Return y coord. */
{
struct slList *prev = NULL;

/* for sample tracks */
double minRangeCutoff, maxRangeCutoff;
double minRange, maxRange;
double min0, max0;
char minRangeStr[32];
char maxRangeStr[32];

int ymin, ymax;
int newy;
char o4[256];
char o5[256];
struct slList *item;
enum trackVisibility vis = track->limitedVis;
Color labelColor = (track->labelColor ?
                        track->labelColor : track->ixColor);
labelColor = maybeDarkerLabels(track, hvg, labelColor);
int fontHeight = mgFontLineHeight(font);
int tHeight = trackPlusLabelHeight(track, fontHeight);
if (vis == tvHide)
    return y;

/*  if a track can do its own left labels, do them after drawItems */
if (track->drawLeftLabels != NULL)
    return y + tHeight;

/*  Wiggle tracks depend upon clipping.  They are reporting
 *  totalHeight artifically high by 1 so this will leave a
 *  blank area one pixel high below the track.
 */
if (sameString("wig",track->tdb->type) || sameString("bedGraph",track->tdb->type))
    hvGfxSetClip(hvg, leftLabelX, y, leftLabelWidth, tHeight-1);
else
    hvGfxSetClip(hvg, leftLabelX, y, leftLabelWidth, tHeight);

minRange = 0.0;
safef( o4, sizeof(o4),"%s.min.cutoff", track->track);
safef( o5, sizeof(o5),"%s.max.cutoff", track->track);
minRangeCutoff = max( atof(cartUsualString(cart,o4,"0.0"))-0.1,
                                track->minRange );
maxRangeCutoff = min( atof(cartUsualString(cart,o5,"1000.0"))+0.1,
                                track->maxRange);
if( sameString( track->table, "humMusL" ) ||
    sameString( track->table, "musHumL" ) ||
    sameString( track->table, "mm3Rn2L" ) ||
    sameString( track->table, "hg15Mm3L" ) ||
    sameString( track->table, "mm3Hg15L" ) ||
    sameString( track->table, "regpotent" ) ||
    sameString( track->table, "HMRConservation" )  )
    {
    int binCount = round(1.0/track->scaleRange);
    minRange = whichSampleBin( minRangeCutoff, track->minRange, track->maxRange, binCount );
    maxRange = whichSampleBin( maxRangeCutoff, track->minRange, track->maxRange, binCount );
    min0 = whichSampleNum( minRange, track->minRange,track->maxRange, binCount );
    max0 = whichSampleNum( maxRange, track->minRange, track->maxRange, binCount );
    sprintf( minRangeStr, " "  );
    sprintf( maxRangeStr, " " );
    if( vis == tvFull && track->heightPer >= 74  )
        {
        samplePrintYAxisLabel( hvg, y+5, track, "1.0", min0, max0 );
        samplePrintYAxisLabel( hvg, y+5, track, "2.0", min0, max0 );
        samplePrintYAxisLabel( hvg, y+5, track, "3.0", min0, max0 );
        samplePrintYAxisLabel( hvg, y+5, track, "4.0", min0, max0 );
        samplePrintYAxisLabel( hvg, y+5, track, "5.0", min0, max0 );
        samplePrintYAxisLabel( hvg, y+5, track, "6.0", min0, max0 );
        }
    }
else
    {
    sprintf( minRangeStr, "%d", (int)round(minRangeCutoff));
    sprintf( maxRangeStr, "%d", (int)round(maxRangeCutoff));
    }
/* special label handling for wigMaf type tracks -- they
   display a left label in pack mode.  To use the full mode
   labeling, temporarily set visibility to full.
   Restore savedVis later */
if (startsWith("bigMaf", track->tdb->type) || startsWith("wigMaf", track->tdb->type) || startsWith("maf", track->tdb->type))
    vis = tvFull;
/* behave temporarily like pack for these */
if (track->limitedVis == tvFull && isTypeBedLike(track))
    vis = tvPack;

switch (vis)
    {
    case tvHide:
        break;  /* Do nothing; */
    case tvPack:
        if (isCenterLabelsPackOff(track))
            // draw left labels for pack mode track with center labels off
            {
            if (isCenterLabelIncluded(track))
                y += fontHeight;
            hvGfxTextRight(hvg, leftLabelX, y, leftLabelWidth-1, track->lineHeight, labelColor, font, 
                                track->shortLabel);
            y += track->height;
            }
        else
            y += tHeight;
        break;
    case tvSquish:
	y += tHeight;
        break;
    case tvFull:
        if (isCenterLabelIncluded(track))
            y += fontHeight;

        if( track->subType == lfSubSample && track->items == NULL )
            y += track->height;

        for (item = track->items; item != NULL; item = item->next)
            {
            char *rootName;
            char *name = track->itemName(track, item);
            int itemHeight = track->itemHeight(track, item);
            //warn(" track %s, itemHeight %d\n", track->shortLabel, itemHeight);
            newy = y;

            if (track->itemLabelColor != NULL)
                labelColor = track->itemLabelColor(track, item, hvg);
            else
                labelColor = maybeDarkerLabels(track, hvg, labelColor);

            /* Do some fancy stuff for sample tracks.
             * Draw y-value limits for 'sample' tracks. */
            if (track->subType == lfSubSample )
                {
                if( prev == NULL )
                    newy += itemHeight;
                else
                    newy += sampleUpdateY(name,
                            track->itemName(track, prev), itemHeight);
                if( newy == y )
                    continue;

                if( track->heightPer > (3 * fontHeight ) )
                    {
                    ymax = y - (track->heightPer / 2) + (fontHeight / 2);
                    ymin = y + (track->heightPer / 2) - (fontHeight / 2);
                    hvGfxTextRight(hvg, leftLabelX, ymin, leftLabelWidth-1,
                                itemHeight, track->ixAltColor,
                                font, minRangeStr );
                    hvGfxTextRight(hvg, leftLabelX, ymax, leftLabelWidth-1,
                                itemHeight, track->ixAltColor,
                                font, maxRangeStr );
                    }
                prev = item;

                rootName = cloneString( name );
                beforeFirstPeriod( rootName );
                if( sameString( track->table, "humMusL" ) ||
                         sameString( track->table, "hg15Mm3L" ))
                    hvGfxTextRight(hvg, leftLabelX, y, leftLabelWidth - 1,
                             itemHeight, track->ixColor, font, "Mouse Cons");
                else if( sameString( track->table, "musHumL" ) ||
                         sameString( track->table, "mm3Hg15L"))
                    hvGfxTextRight(hvg, leftLabelX, y, leftLabelWidth - 1,
                                itemHeight, track->ixColor, font, "Human Cons");
                else if( sameString( track->table, "mm3Rn2L" ))
                    hvGfxTextRight(hvg, leftLabelX, y, leftLabelWidth - 1,
                                itemHeight, track->ixColor, font, "Rat Cons");
                else
                    hvGfxTextRight(hvg, leftLabelX, y, leftLabelWidth - 1,
                                itemHeight, track->ixColor, font, rootName );
                freeMem( rootName );
                y = newy;
                }
            else
                {
                /* standard item labeling */
		if (highlightItem(track, item))
		    {
		    int nameWidth = mgFontStringWidth(font, name);
		    int boxStart = leftLabelX + leftLabelWidth - 2 - nameWidth;
		    hvGfxBox(hvg, boxStart, y, nameWidth+1, itemHeight - 1,
		      labelColor);
		    hvGfxTextRight(hvg, leftLabelX, y, leftLabelWidth-1,
			itemHeight, MG_WHITE, font, name);
		    }
		else
		    hvGfxTextRight(hvg, leftLabelX, y, leftLabelWidth - 1,
			itemHeight, labelColor, font, name);
		y += itemHeight;
		}
            }
        break;
    case tvDense:

        if (isCenterLabelIncluded(track))
            y += fontHeight;

        /*draw y-value limits for 'sample' tracks.
         * (always puts 0-100% range)*/
        if (track->subType == lfSubSample && track->heightPer > (3 * fontHeight))
            {
            int ymax = y - (track->heightPer / 2) + (fontHeight / 2);
            int ymin = y + (track->heightPer / 2) - (fontHeight / 2);
            hvGfxTextRight(hvg, leftLabelX, ymin,
                        leftLabelWidth-1, track->lineHeight,
                        track->ixAltColor, font, minRangeStr );
            hvGfxTextRight(hvg, leftLabelX, ymax,
                        leftLabelWidth-1, track->lineHeight,
                        track->ixAltColor, font, maxRangeStr );
            }
        hvGfxTextRight(hvg, leftLabelX, y, leftLabelWidth-1,
                    track->lineHeight, labelColor, font,
                    track->shortLabel);
        y += track->height;
        break;
    }
hvGfxUnclip(hvg);
return y;
}

void setGlobalsFromWindow(struct window *window);  // FORWARD DECLARATION

static void doLabelNextItemButtons(struct track *track, struct track *parentTrack,
                                   struct hvGfx *hvg, MgFont *font, int y,
                                   int trackPastTabX, int trackPastTabWidth, int fontHeight,
                                   int insideHeight, Color labelColor)
/* If the track allows label next-item buttons (next gene), draw them. */
/* The button will cause hgTracks to run again with the additional CGI */
/* vars nextItem=trackName or prevItem=trackName, which will then  */
/* signal the browser to find the next thing on the track before it */
/* does anything else. */
{
int portWidth = fullInsideWidth;
int portX = fullInsideX;
// If a portal was established, then set the portal dimensions
long portalStart,chromStart;
double basesPerPixel;
if (theImgBox
&& imgBoxPortalDimensions(theImgBox,&chromStart,NULL,NULL,NULL,&portalStart,NULL,
                          &portWidth,&basesPerPixel))
    {
    portX = (int)((portalStart - chromStart) / basesPerPixel);
    portX += gfxBorder;
    if (withLeftLabels)
        portX += tl.leftLabelWidth + gfxBorder;
    portWidth = portWidth-gfxBorder-insideX;
    }
int arrowWidth = insideHeight;
int arrowButtonWidth = arrowWidth + 2 * NEXT_ITEM_ARROW_BUFFER;
int rightButtonX = portX + portWidth - arrowButtonWidth - 1;
char buttonText[256];
Color fillColor = lightGrayIndex();
labelColor = blackIndex();
hvGfxNextItemButton(hvg, rightButtonX + NEXT_ITEM_ARROW_BUFFER, y, arrowWidth, arrowWidth,
                    labelColor, fillColor, TRUE);
hvGfxNextItemButton(hvg, portX + NEXT_ITEM_ARROW_BUFFER, y, arrowWidth, arrowWidth,
                    labelColor, fillColor, FALSE);

safef(buttonText, ArraySize(buttonText), "hgt.prevItem=%s", track->track);

mapBoxReinvoke(hvg, portX, y + 1, arrowButtonWidth, insideHeight, track, FALSE,
               NULL, 0, 0, (revCmplDisp ? "Next item" : "Prev item"), buttonText);

#ifdef IMAGEv2_SHORT_TOGGLE
// LIKELY UNUSED
char *label = (theImgBox ? track->longLabel : parentTrack->longLabel);
int width = portWidth - (2 * arrowButtonWidth);
int x = portX + arrowButtonWidth;
// make toggle cover only actual label
int size = mgFontStringWidth(font,label) + 12;  // get close enough to the label
if (width > size)
    {
    x += width/2 - size/2;
    width = size;
    }
mapBoxToggleVis(hvg, x, y + 1, width, insideHeight, (theImgBox ? track : parentTrack));
#else///ifndef IMAGEv2_SHORT_TOGGLE
mapBoxToggleVis(hvg, portX + arrowButtonWidth, y + 1, portWidth - (2 * arrowButtonWidth),
                insideHeight, (theImgBox ? track : parentTrack));
#endif///ndef IMAGEv2_SHORT_TOGGLE

// use the last window globals instead of the first
struct window *w=windows;
while(w->next)
    w = w->next;
setGlobalsFromWindow(w); // use last window

safef(buttonText, ArraySize(buttonText), "hgt.nextItem=%s", track->track);
mapBoxReinvoke(hvg, portX + portWidth - arrowButtonWidth, y + 1, arrowButtonWidth, insideHeight,
               track, FALSE, NULL, 0, 0, (revCmplDisp ? "Prev item" : "Next item"), buttonText);

setGlobalsFromWindow(windows); // restore first window

}

static int doCenterLabels(struct track *track, struct track *parentTrack,
                                struct hvGfx *hvg, MgFont *font, int y, int fullInsideWidth )
/* Draw center labels.  Return y coord */
{
if (track->limitedVis != tvHide)
    {
    if (isCenterLabelIncluded(track))
        {
        int trackPastTabX = (withLeftLabels ? trackTabWidth : 0);
        int trackPastTabWidth = tl.picWidth - trackPastTabX;
        int fontHeight = mgFontLineHeight(font);
        int insideHeight = fontHeight-1;
	boolean toggleDone = FALSE;
        char *label = track->longLabel;
        Color labelColor = (track->labelColor ?
                            track->labelColor : track->ixColor);
        if (isCenterLabelConditional(track))
            {
            struct trackDb* tdbComposite = tdbGetComposite(track->tdb);
            if (tdbComposite != NULL)
                {
                label = tdbComposite->longLabel;
                labelColor = hvGfxFindColorIx(hvg, tdbComposite->colorR,
                                                tdbComposite->colorG, tdbComposite->colorB);
                }
            }
        labelColor = maybeDarkerLabels(track, hvg, labelColor);
        hvGfxTextCentered(hvg, insideX, y+1, fullInsideWidth, insideHeight,
                          labelColor, font, label);
        if (track->nextItemButtonable && track->nextPrevItem && !tdbIsComposite(track->tdb))
            {
            if (withNextItemArrows || trackDbSettingOn(track->tdb, "nextItemButton"))
                {
                doLabelNextItemButtons(track, parentTrack, hvg, font, y, trackPastTabX,
                                       trackPastTabWidth, fontHeight, insideHeight, labelColor);
                toggleDone = TRUE;
                }
            }
        if (!toggleDone)
            {
        #ifdef IMAGEv2_SHORT_TOGGLE
            // make toggle cover only actual label
            int size = mgFontStringWidth(font,label) + 12;  // get close enough to the label
            if (trackPastTabWidth > size)
                {
                trackPastTabX = insideX + insideWidth/2 - size/2;
                trackPastTabWidth = size;
                }
        #endif///def IMAGEv2_SHORT_TOGGLE
            mapBoxToggleVis(hvg, trackPastTabX, y+1,trackPastTabWidth, insideHeight,
                            (theImgBox ? track : parentTrack));
            }
        y += fontHeight;
        }
    y += track->totalHeight(track, track->limitedVis);
    }
return y;
}

static void doPreDrawItems(struct track *track, struct hvGfx *hvg, MgFont *font,
                                    int y, long *lastTime)
/* Do Pre-Draw track items. */
{
int fontHeight = mgFontLineHeight(font);
if (isCenterLabelIncluded(track))
    y += fontHeight;
if (track->preDrawItems)
    track->preDrawItems(track, winStart, winEnd, hvg, insideX, y, insideWidth,
                 font, track->ixColor, track->limitedVis);
if (measureTiming && lastTime)
    {
    long thisTime = clock1000();
    track->drawTime = thisTime - *lastTime;
    *lastTime = thisTime;
    }
}

static int doDrawItems(struct track *track, struct hvGfx *hvg, MgFont *font,
                                    int y, long *lastTime)
/* Draw track items.  Return y coord */
{
int fontHeight = mgFontLineHeight(font);
int pixWidth = tl.picWidth;
if (isCenterLabelIncluded(track))
    y += fontHeight;
if (track->limitedVis == tvPack)
    {
    hvGfxSetClip(hvg, gfxBorder+trackTabWidth+1, y,
        pixWidth-2*gfxBorder-trackTabWidth-1, track->height);
    }
else
    hvGfxSetClip(hvg, insideX, y, insideWidth, track->height);
track->drawItems(track, winStart, winEnd, hvg, insideX, y, insideWidth,
                 font, track->ixColor, track->limitedVis);
if (measureTiming && lastTime)
    {
    long thisTime = clock1000();
    track->drawTime = thisTime - *lastTime;
    *lastTime = thisTime;
    }
hvGfxUnclip(hvg);
y += track->totalHeight(track, track->limitedVis);
return y;
}

static int doMapItems(struct track *track, struct hvGfx *hvg, int fontHeight, int y)
/* Draw map boxes around track items */
{
char *type = track->tdb->type;
int newy;
int trackPastTabX = (withLeftLabels ? trackTabWidth : 0);
int trackPastTabWidth = tl.picWidth - trackPastTabX;
int start = 1;
struct slList *item;
boolean isWig = (sameString("wig", type) || startsWith("wig ", type) ||
                 startsWith("bedGraph", type));

if (isCenterLabelIncluded(track))
    y += fontHeight;
if (track->mapsSelf)
    {
    return y+track->height;
    }
if (track->subType == lfSubSample && track->items == NULL)
     y += track->lineHeight;

/* override doMapItems for hapmapLd track */
/* does not scale with subtracks right now, so this is commented out until it can be fixed
if (startsWith("hapmapLd",track->table))
    {
    y += round((double)(scaleForPixels(insideWidth)*insideWidth/2));
    return y;
    }
*/
for (item = track->items; item != NULL; item = item->next)
    {
    int height = track->itemHeight(track, item);

    /*wiggle tracks don't always increment height (y-value) here*/
    if( track->subType == lfSubSample )
        {
        newy = y;
        if( !start && item->next != NULL  )
            {
            newy += sampleUpdateY( track->itemName(track, item),
                             track->itemName(track, item->next),
                             height );
            }
        else if( item->next != NULL || start )
            newy += height;
        start = 0;
        y = newy;
        }
    else
        {
	if (track->mapItem == NULL)
	    track->mapItem = genericMapItem;
        if (!track->mapsSelf)
            {
	    track->mapItem(track, hvg, item, track->itemName(track, item),
                           track->mapItemName(track, item),
                           track->itemStart(track, item),
                           track->itemEnd(track, item), trackPastTabX,
                           y, trackPastTabWidth,height);
            }
        y += height;
        }
    }
/* Wiggle track's ->height is actually one less than what it returns from
 * totalHeight()... I think the least disruptive way to account for this
 * (and not touch Ryan Weber's Sample stuff) is to just correct here if
 * we see wiggle or bedGraph: */
if (isWig)
    y++;
return y;
}

static int doOwnLeftLabels(struct track *track, struct hvGfx *hvg,
                                                MgFont *font, int y)
/* Track draws it own, custom left labels */
{
int fontHeight = mgFontLineHeight(font);
int tHeight = trackPlusLabelHeight(track, fontHeight);
Color labelColor = (track->labelColor ? track->labelColor : track->ixColor);
labelColor = maybeDarkerLabels(track, hvg, labelColor);
hvGfxSetClip(hvg, leftLabelX, y, leftLabelWidth, tHeight);
track->drawLeftLabels(track, winStart, winEnd,
		      hvg, leftLabelX, y, leftLabelWidth, tHeight,
                      isCenterLabelIncluded(track), font, labelColor,
		      track->limitedVis);
hvGfxUnclip(hvg);
y += tHeight;
return y;
}

// defined below:
static int getMaxWindowToDraw(struct trackDb *tdb);

int doTrackMap(struct track *track, struct hvGfx *hvg, int y, int fontHeight,
               int trackPastTabX, int trackPastTabWidth)
/* Write out the map for this track. Return the new offset. */
{
int mapHeight = 0;
switch (track->limitedVis)
    {
    case tvPack:
    case tvSquish:
        y += trackPlusLabelHeight(track, fontHeight);
        break;
    case tvFull:
        if (!nextItemCompatible(track))
            {
            if (trackIsCompositeWithSubtracks(track))  // TODO: Change when tracks->subtracks
                {                                      //       are always set for composite
                if (isCenterLabelIncluded(track))
                    y += fontHeight;
                struct track *subtrack;
                for (subtrack = track->subtracks;  subtrack != NULL;subtrack = subtrack->next)
                    {
                    if (isSubtrackVisible(subtrack))
                        {
                        if (subtrack->limitedVis == tvFull)
                            y = doMapItems(subtrack, hvg, fontHeight, y);
                        else
                            {
                            if (isCenterLabelIncluded(subtrack))
                                y += fontHeight;
                            if (theImgBox && subtrack->limitedVis == tvDense)
                                mapBoxToggleVis(hvg, trackPastTabX, y, trackPastTabWidth,
                                                track->lineHeight, subtrack);
                            y += subtrack->totalHeight(subtrack, subtrack->limitedVis);
                            }
                        }
                    }
                }
            else
		y = doMapItems(track, hvg, fontHeight, y);
            }
        else
            y += trackPlusLabelHeight(track, fontHeight);
        break;
    case tvDense:
        if (isCenterLabelIncluded(track))
            y += fontHeight;
        if (tdbIsComposite(track->tdb))
            mapHeight = track->height;
        else
            mapHeight = track->lineHeight;
        int maxWinToDraw = getMaxWindowToDraw(track->tdb);
        if (maxWinToDraw <= 1 || (winEnd - winStart) <= maxWinToDraw)
            mapBoxToggleVis(hvg, trackPastTabX, y, trackPastTabWidth, mapHeight, track);
        y += mapHeight;
        break;
    case tvHide:
    default:
        break;  /* Do nothing; */
    }
return y;
}

long computeScaleBar(long numBases, char scaleText[], int scaleTextSize)
/* Do some scalebar calculations and return the number of bases the scalebar will span. */
{
char *baseWord = "bases";
long scaleBases = 0;
int scaleBasesTextNum = 0;
int numFigs = (int)log10(numBases);
int frontNum = (int)(numBases/pow(10,numFigs));
if (frontNum == 1)
    {
    numFigs--;
    scaleBases = 5 * pow(10, numFigs);
    scaleBasesTextNum = 5 * pow(10, numFigs % 3);
    }
else if ((frontNum > 1) && (frontNum <= 4))
    {
    scaleBases = pow(10, numFigs);
    scaleBasesTextNum = pow(10, numFigs % 3);
    }
else if (frontNum > 4)
    {
    scaleBases = 2 * pow(10, numFigs);
    scaleBasesTextNum = 2 * pow(10, numFigs % 3);
    }
if ((numFigs >= 3) && (numFigs < 6))
    baseWord = "kb";
else if ((numFigs >= 6) && (numFigs < 9))
    baseWord = "Mb";
else if ((numFigs >= 9) && (numFigs < 12))
    baseWord = "Gb";
safef(scaleText, scaleTextSize, "%d %s", scaleBasesTextNum, baseWord);
return scaleBases;
}

enum trackVisibility limitedVisFromComposite(struct track *subtrack)
/* returns the subtrack visibility which may be limited by composite with multi-view dropdowns. */
{
if (tdbIsCompositeChild(subtrack->tdb))
    {
    if (!subtrack->limitedVisSet)
        {
        subtrack->visibility = tdbVisLimitedByAncestors(cart, subtrack->tdb, TRUE, TRUE);
        limitVisibility(subtrack);
        }
    }
else
    limitVisibility(subtrack);
return subtrack->limitedVis;
}

static int calcNewWinWidth(struct cart *cart, int winStart, int winEnd, int insideWidth)
/* Calc width of hit boxes that will zoom program around ruler. */
// TODO GALT
// probably should change this to use full and virt vars and make it
// go across the entire full image width. Especially since this is about
// zooming on the virt chrom when user clicks on scalebar or chrom-ruler
// Default is to just zoom current window in by 3x to 1/3 of current width.
{
int winWidth = winEnd - winStart;
int newWinWidth = winWidth;
char message[32];
char *zoomType = cartCgiUsualString(cart, RULER_BASE_ZOOM_VAR, ZOOM_3X);

safef(message, sizeof(message), "%s zoom", zoomType);
if (sameString(zoomType, ZOOM_1PT5X))
    newWinWidth = winWidth/1.5;
else if (sameString(zoomType, ZOOM_3X))
    newWinWidth = winWidth/3;
else if (sameString(zoomType, ZOOM_10X))
    newWinWidth = winWidth/10;
else if (sameString(zoomType, ZOOM_100X))
    newWinWidth = winWidth/100;
else if (sameString(zoomType, ZOOM_BASE))
    newWinWidth = insideWidth/tl.mWidth;
else
    errAbort("invalid zoom type %s", zoomType);

if (newWinWidth < 1)
    newWinWidth = 1;

return newWinWidth;
}

static void drawScaleBar(
    struct hvGfx *hvg,
    MgFont *font,
    int fontHeight,
    int yAfterRuler,
    int y,
    int scaleBarTotalHeight
    )
/* draws the scale bar */
{
int scaleBarPad = 2;
int scaleBarHeight = fontHeight;

// can have one for entire multi-window image
char scaleText[32];
long numBases = 0;
struct window *w;
for (w=windows; w; w=w->next)
    numBases += (w->winEnd - w->winStart);
long scaleBases = computeScaleBar(numBases, scaleText, sizeof(scaleText));
int scalePixels = (int)((double)fullInsideWidth*scaleBases/numBases);
int scaleBarX = fullInsideX + (int)(((double)fullInsideWidth-scalePixels)/2);
int scaleBarEndX = scaleBarX + scalePixels;
int scaleBarY = y + 0.5 * scaleBarTotalHeight;
hvGfxTextRight(hvg, fullInsideX, y + scaleBarPad,
	       (scaleBarX-2)-fullInsideX, scaleBarHeight, MG_BLACK, font, scaleText);
hvGfxLine(hvg, scaleBarX, scaleBarY, scaleBarEndX, scaleBarY, MG_BLACK);
hvGfxLine(hvg, scaleBarX, y+scaleBarPad, scaleBarX,
	  y+scaleBarTotalHeight-scaleBarPad, MG_BLACK);
hvGfxLine(hvg, scaleBarEndX, y+scaleBarPad, scaleBarEndX,
	  y+scaleBarTotalHeight-scaleBarPad, MG_BLACK);
if(cartUsualBoolean(cart, BASE_SHOWASM_SCALEBAR, TRUE))
    {
    int fHeight = vgGetFontPixelHeight(hvg->vg, font);
    hvGfxText(hvg, scaleBarEndX + 10,
	      y + (scaleBarTotalHeight - fHeight)/2 + ((font == mgSmallFont()) ?  1 : 0),
	      MG_BLACK, font, trackHubSkipHubName(database));
    }
}

static int doDrawRuler(struct hvGfx *hvg, int *rulerClickHeight,
                       int rulerHeight, int yAfterRuler, int yAfterBases, MgFont *font,
                       int fontHeight, boolean rulerCds, int scaleBarTotalHeight, struct window *window)
/* draws the ruler. */
{
int titleHeight = fontHeight;
int baseHeight = fontHeight;
//int yAfterBases = yAfterRuler;
int showPosHeight = fontHeight;
int codonHeight = fontHeight;
struct dnaSeq *seq = NULL;
int rulerClickY = 0;
*rulerClickHeight = rulerHeight;

int y = rulerClickY;
hvGfxSetClip(hvg, insideX, y, insideWidth, yAfterRuler-y+1);
int relNumOff = winStart;

if (baseTitle)
    {
    if (window == windows) // first window, only need to do once
	{
	hvGfxUnclip(hvg);
	hvGfxSetClip(hvg, fullInsideX, y, fullInsideWidth, yAfterRuler-y+1);
	hvGfxTextCentered(hvg, fullInsideX, y, fullInsideWidth, titleHeight,MG_BLACK, font, baseTitle);
	hvGfxUnclip(hvg);
	hvGfxSetClip(hvg, insideX, y, insideWidth, yAfterRuler-y+1);
	}
    *rulerClickHeight += titleHeight;
    y += titleHeight;
    }
if (baseShowPos||baseShowAsm)
    {
    if (window == windows) // first window, only need to do once
	{
	hvGfxUnclip(hvg);
	hvGfxSetClip(hvg, fullInsideX, y, fullInsideWidth, yAfterRuler-y+1);
	char txt[256];
	char numBuf[SMALLBUF];
	char *freezeName = NULL;
	freezeName = hFreezeFromDb(database);
	sprintLongWithCommas(numBuf, virtWinEnd-virtWinStart);
	if (freezeName == NULL)
	    freezeName = cloneString("Unknown");
	if (baseShowPos&&baseShowAsm)
	    safef(txt,sizeof(txt),"%s %s   %s (%s bp)",trackHubSkipHubName(organism),
		    freezeName, addCommasToPos(database, position), numBuf);
	else if (baseShowPos)
	    safef(txt,sizeof(txt),"%s (%s bp)",addCommasToPos(database, position),numBuf);
	else
	    safef(txt,sizeof(txt),"%s %s",trackHubSkipHubName(organism),freezeName);
	freez(&freezeName);
	hvGfxTextCentered(hvg, fullInsideX, y, fullInsideWidth, showPosHeight,MG_BLACK, font, txt);
	hvGfxUnclip(hvg);
	hvGfxSetClip(hvg, insideX, y, insideWidth, yAfterRuler-y+1);
	}
    *rulerClickHeight += showPosHeight;
    y += showPosHeight;
    }
if (baseShowScaleBar)
    {
    if (window == windows) // first window
	{
	hvGfxUnclip(hvg);
	hvGfxSetClip(hvg, fullInsideX, y, fullInsideWidth, yAfterRuler-y+1);
	drawScaleBar(hvg, font, fontHeight, yAfterRuler, y, scaleBarTotalHeight);
	hvGfxUnclip(hvg);
	hvGfxSetClip(hvg, insideX, y, insideWidth, yAfterRuler-y+1);
	}
    y += scaleBarTotalHeight;
    *rulerClickHeight += scaleBarTotalHeight;
    }
if (baseShowRuler && (insideWidth >=36))
    {
    hvGfxDrawRulerBumpText(hvg, insideX, y, rulerHeight, insideWidth, MG_BLACK,
                           font, relNumOff, winBaseCount, 0, 1);
    }

if (zoomedToBaseLevel || rulerCds)
    {
    Color baseColor = MG_BLACK;
    int start, end, chromSize;
    struct dnaSeq *extraSeq;
    /* extraSeq has extra leading & trailing bases
    * for translation in to amino acids */
    boolean complementRulerBases = cartUsualBooleanDb(cart, database, COMPLEMENT_BASES_VAR, FALSE);
    // gray bases if not matching the direction of display
    if (complementRulerBases != revCmplDisp)
	baseColor = MG_GRAY;

    /* get sequence, with leading & trailing 3 bases
     * used for amino acid translation */
    start = max(winStart - 3, 0);
    chromSize = hChromSize(database, chromName);
    end = min(winEnd + 3, chromSize);
    extraSeq = hDnaFromSeq(database, chromName, start, end, dnaUpper);
    if (start != winStart - 3 || end != winEnd + 3)
	{
	/* at chromosome boundaries, pad with N's to assure
	 * leading & trailing 3 bases */
	char header[4] = "NNN", trailer[4] = "NNN";
	int size = winEnd - winStart + 6;
	char *padded = (char *)needMem(size+1);
	header[max(3 - winStart, 0)] = 0;
	trailer[max(winEnd - chromSize + 3, 0)] = 0;
	safef(padded, size+1, "%s%s%s", header, extraSeq->dna, trailer);
	extraSeq = newDnaSeq(padded, strlen(padded), extraSeq->name);
	}

    /* for drawing bases, must clip off leading and trailing 3 bases */
    seq = cloneDnaSeq(extraSeq);
    seq = newDnaSeq(seq->dna+3, seq->size-6, seq->name);

    if (zoomedToBaseLevel)
        drawBases(hvg, insideX, y+rulerHeight, insideWidth, baseHeight,
                  baseColor, font, complementRulerBases, seq);

    /* set up clickable area to toggle ruler visibility */
        {
        char newRulerVis[100];
	safef(newRulerVis, 100, "%s=%s", RULER_TRACK_NAME,
              rulerMode == tvFull ? rulerMenu[tvDense] : rulerMenu[tvFull]);
	// GALT TODO should this be fullInsideX and fullInsideWidth?
	mapBoxReinvoke(hvg, insideX, y+rulerHeight, insideWidth,baseHeight, NULL,
	    FALSE, NULL, 0, 0, "", newRulerVis);
	}
    if (rulerCds)
	{
	/* display codons */
	int frame;
	int firstFrame = 0;
	int mod;            // for determining frame ordering on display
	struct simpleFeature *sfList;
	double scale = scaleForWindow(insideWidth, winStart, winEnd);

	/* WARNING: tricky code to assure that an amino acid
	 * stays in the same frame line on the browser during panning.
	 * There may be a simpler way... */
	if (complementRulerBases)
	    mod = (chromSize - winEnd) % 3;
	else
	    mod = winStart % 3;
	if (mod == 0)
	    firstFrame = 0;
	else if (mod == 1)
	    firstFrame = 2;
	else if (mod == 2)
	    firstFrame = 1;

	y = yAfterBases;
	if (complementRulerBases)
	    reverseComplement(extraSeq->dna, extraSeq->size);
	for (frame = 0; frame < 3; frame++, y += codonHeight)
	    {
	    /* reference frame to start of chromosome */
	    int refFrame = (firstFrame + frame) % 3;

	    /* create list of codons in the specified coding frame */
	    sfList = baseColorCodonsFromDna(refFrame, winStart, winEnd,
                                            extraSeq, complementRulerBases);
	    /* draw the codons in the list, with alternating colors */
	    baseColorDrawRulerCodons(hvg, sfList, scale, insideX, y,
                                     codonHeight, font, winStart, MAXPIXELS,
                                     zoomedToCodonLevel);
	    }
	}
    }
hvGfxUnclip(hvg);
return y;
}

static void logTrackList(struct dyString *dy, struct track *trackList)
/* add visibile tracks to dyString, recursively called */
{
if (trackList == NULL)
    return;

struct track *track;
for (track = trackList; track != NULL; track = track->next)
    {
    int vis = track->limitedVisSet ? track->limitedVis : track->visibility;
    if (vis)
	{
	logTrackList(dy, track->subtracks);
	if (dy->stringSize)
	    dyStringAppendC(dy, ',');
	dyStringPrintf(dy,"%s:%d", track->track, vis);
	}
    }
}

static void logTrackVisibilities (char *hgsid, struct track *trackList, char *position)
/* log visibile tracks and hgsid */
{
struct dyString *dy = newDyString(1024);

// build up dyString
logTrackList(dy, trackList);

// put out ~1024 bye blocks to error_log because otherwise
// Apache will chop up the lines
char *begin = dy->string;
char *ptr = begin;
int count = 0;
for(ptr=begin; ((ptr = strchr(ptr, ',')) != NULL); ptr++)
    {
    if (ptr - begin > 800)
	{
	*ptr = 0;
	fprintf(stderr, "trackLog %d %s %s %s\n", count++, database, hgsid, begin);
	begin = ptr+1;
	}
    }
fprintf(stderr, "trackLog %d %s %s %s\n", count++, database, hgsid, begin);
fprintf(stderr, "trackLog position %s %s %s\n",  database, hgsid, position);

dyStringFree(&dy);
}

static void rAddToTrackHash(struct hash *trackHash, struct track *trackList)
/* Add list and any children of list to hash. */
{
struct track *track;
for (track = trackList; track != NULL; track = track->next)
    {
    hashAddUnique(trackHash, track->track, track);
    rAddToTrackHash(trackHash, track->subtracks);
    }
}

struct highlightVar
// store highlight information
{
struct highlightVar *next;
char *db;
char *chrom;
long chromStart;
long chromEnd;
char *hexColor;
};

struct highlightVar *parseHighlightInfo()
// Parse highlight info from cart var to a linked list of highlightVar structs
// Accepts four input formats for the highlight variable:
// 0) chrom:start-end (format in very old carts)
// 1) db.chrom:start-end (format in very old carts)
// 2) db.chrom:start-end#hexColor|db.chrom:start-end#hexColor|... (old format)
// 3) db#chrom#start#end#hexColor|db#chrom#start#end#hexColor|... (current format, to allow . in seq names)
//
{
struct highlightVar *hlList = NULL;
char *highlightDef = cartOptionalString(cart, "highlight");
if(highlightDef)
    {
    char *hlArr[256];
    int hlCount = chopByChar(cloneString(highlightDef), '|', hlArr, ArraySize(hlArr));
    int i;
    for (i=0; i<hlCount; i++)
        {
        char *oneHl = hlArr[i];
        struct highlightVar *h;
        char *chromStart, *chromEnd;
        AllocVar(h);
        if (countSeparatedItems(oneHl, '#')==5)
            // the new format: db#chrom#start#end#color
            {
            h->db     = cloneNextWordByDelimiter(&oneHl,'#');
            h->chrom  = cloneNextWordByDelimiter(&oneHl,'#');
            chromStart = cloneNextWordByDelimiter(&oneHl,'#');
            chromEnd = cloneNextWordByDelimiter(&oneHl,'#');
            h->hexColor = cloneString(oneHl);
            }
        else  // the syntax only used in old saved sessions
            // the old format: db.chr:start-end followed optionally by #color
            // or just chr:start-end
            {
            if (strchr(oneHl, '.')== NULL)
                h->db = database;
             else
                h->db     = cloneNextWordByDelimiter(&oneHl,'.');

            h->chrom  = cloneNextWordByDelimiter(&oneHl,':');
            chromStart = cloneNextWordByDelimiter(&oneHl,'-');
            chromEnd = cloneNextWordByDelimiter(&oneHl,'#');
            if (oneHl && *oneHl != '\0')
                h->hexColor = cloneString(oneHl);
            }

        if (!isEmpty(chromStart) && !isEmpty(chromEnd) &&
                isNumericString(chromStart) && isNumericString(chromEnd) &&
                !isEmpty(h->db) && !isEmpty(h->chrom))
            {
            // long to handle virt chrom coordinates
            h->chromStart = atol(chromStart);
            h->chromEnd   = atol(chromEnd);
            h->chromStart--; // Not zero based
            slAddHead(&hlList, h);
            }
        }

    slReverse(&hlList);
    }

return hlList;
}

static void highlightRegions(struct cart *cart, struct hvGfx *hvg, int imagePixelHeight)
// Highlights regions in the image.  Only done if theImgBox is not defined.
// Thus it is done for ps/pdf and view image but the hgTracks image is highlighted via js
{
struct highlightVar *hlList = parseHighlightInfo();

if(hlList && theImgBox == NULL) // Only highlight region when imgBox is not used. (pdf and show-image)
    {
    struct highlightVar *h;
    for (h=hlList; h; h=h->next)
        {
        if (virtualSingleChrom()) // DISGUISE VMODE
            {
            if ((h->db && sameString(h->db, database))
            &&  (h->chrom && sameString(h->chrom,chromName)))
                {
                char position[1024];
                safef(position, sizeof position, "%s:%ld-%ld", h->chrom, h->chromStart, h->chromEnd);
                char *newPosition = undisguisePosition(position); // UN-DISGUISE VMODE
                if (startsWith(MULTI_REGION_CHROM, newPosition))
                   newPosition = replaceChars(position, OLD_MULTI_REGION_CHROM, MULTI_REGION_CHROM);
                if (startsWith(MULTI_REGION_CHROM, newPosition))
                    {
                    parseVPosition(newPosition, &h->chrom, &h->chromStart, &h->chromEnd);
                    }
                }
            }

        if ((h->db && sameString(h->db, database))
        &&  (h->chrom && sameString(h->chrom,virtChromName))
        &&  (h->chromEnd != 0)
        &&  (h->chromStart <= virtWinEnd && h->chromEnd >= virtWinStart))
            {

            h->chromStart = max(h->chromStart, virtWinStart);
            h->chromEnd = min(h->chromEnd, virtWinEnd);
            double pixelsPerBase = (double)fullInsideWidth/(virtWinEnd - virtWinStart);
            int startPixels = pixelsPerBase * (h->chromStart - virtWinStart); // floor
            if (startPixels < 0)
                startPixels *= -1;  // reverse complement
            int width = pixelsPerBase * (double)(h->chromEnd - h->chromStart) + 0.5; // round up
            if (width < 2)
                width = 2;

            // Default color to light blue, but if setting has color, use it.
            unsigned int hexColor = MAKECOLOR_32(170, 255, 255);
            if (h->hexColor)
                {
                long rgb = strtol(h->hexColor,NULL,16); // Big and little Endians
                hexColor = MAKECOLOR_32( ((rgb>>16)&0xff), ((rgb>>8)&0xff), (rgb&0xff) );
                }

            hvGfxBox(hvg, fullInsideX + startPixels, 0, width, imagePixelHeight, hexColor);
            }
        }
    }
}

struct hash *makeGlobalTrackHash(struct track *trackList)
/* Create a global track hash and returns a pointer to it. */
{
trackHash = newHash(8);
rAddToTrackHash(trackHash, trackList);
return trackHash;
}

//void domAddMenu(char *afterMenuId, char *newMenuId, char *label)
///* Append a new drop down menu after a given menu, by changing the DOM with jquery  */
//{
//printf("$('#%s').last().after('<li class=\"menuparent\" id=\"%s\"><span>%s</span>"
//    "<ul style=\"display: none; visibility: hidden;\"></ul></li>');\n",
//    afterMenuId, newMenuId, label);
//}
//
//void domAppendToMenu(char *menuId, char *url, char *label)
///* Add an entry to a drop down menu, by changing the DOM with jquery  */
//{
////printf("$('#%s ul').last().after('<li><a target=\"_BLANK\" href=\"%s\">%s</a></li>');\n", menuId, url, label);
//printf("$('#%s ul').append('<li><a target=\"_BLANK\" href=\"%s\">%s</a></li>');\n", menuId, url, label);
//}

//void menuBarAppendExtTools()
///* printf a little javascript that adds entries to a menu */
//{
//    char url[SMALLBUF];
//    safef(url,ArraySize(url),"hgTracks?%s=%s&hgt.redirectTool=crispor",cartSessionVarName(), cartSessionId(cart));
//    printf("<script>\n");
//    printf("jQuery(document).ready( function() {\n");
//    domAddMenu("view", "sendto", "Send to");
//    domAppendToMenu("sendto", url, "Tefor CRISPR sites");
//    printf("});\n");
//    printf("</script>\n");
//}


char *rgbColorToString(struct rgbColor color)
/* make rgbColor into printable string */
{
char buf[256];
safef(buf, sizeof buf, "rgbColor r:%d g:%d b:%d", color.r, color.g, color.b);
return cloneString(buf);
}

char *trackDumpString(struct track *track)
/* Write out info on track to string */
{
struct dyString *dy = dyStringNew(256);

dyStringPrintf(dy, "next: %lu\n", (unsigned long)track->next);
//    struct track *next;   /* Next on list. */
//
dyStringPrintf(dy, "track: %s\n", track->track);
    //char *track;             /* Track symbolic name. Name on image map etc. Same as tdb->track. */
dyStringPrintf(dy, "table: %s\n", track->table);
    //char *table;             /* Table symbolic name. Name of database table. Same as tdb->table.*/
dyStringPrintf(dy, "visibility: %s\n", hStringFromTv(track->visibility));
    //enum trackVisibility visibility; /* How much of this want to see. */
dyStringPrintf(dy, "limitedVis: %s\n", hStringFromTv(track->limitedVis));
    //enum trackVisibility limitedVis; /* How much of this actually see. */
dyStringPrintf(dy, "limitedVisSet: %d\n", track->limitedVisSet);
    //boolean limitedVisSet;	     /* Is limited visibility set? */

dyStringPrintf(dy, "longLabel: %s\n", track->longLabel);
    //char *longLabel;           /* Long label to put in center. */
dyStringPrintf(dy, "shortLabel: %s\n", track->shortLabel);
    //char *shortLabel;          /* Short label to put on side. */

dyStringPrintf(dy, "mapsSelf: %d\n", track->mapsSelf);
    //bool mapsSelf;          /* True if system doesn't need to do map box. */
dyStringPrintf(dy, "drawName: %d\n", track->drawName);
    //bool drawName;          /* True if BED wants name drawn in box. */

dyStringPrintf(dy, "colorShades: %lu\n", (unsigned long)track->colorShades);
    //Color *colorShades;	       /* Color scale (if any) to use. */
dyStringPrintf(dy, "color: %s\n", rgbColorToString(track->color));
    //struct rgbColor color;     /* Main color. */
dyStringPrintf(dy, "ixColor: %u\n", track->ixColor);
    //Color ixColor;             /* Index of main color. */
dyStringPrintf(dy, "altColorShades: %lu\n", (unsigned long)track->altColorShades);
    //Color *altColorShades;     /* optional alternate color scale */
dyStringPrintf(dy, "altColor: %s\n", rgbColorToString(track->altColor));
    //struct rgbColor altColor;  /* Secondary color. */
dyStringPrintf(dy, "ixAltColor: %u\n", track->ixAltColor);
    //Color ixAltColor;

    //void (*loadItems)(struct track *tg);
    /* loadItems loads up items for the chromosome range indicated.   */

dyStringPrintf(dy, "items: %lu\n", (unsigned long) track->items);
    //void *items;               /* Some type of slList of items. */

    //char *(*itemName)(struct track *tg, void *item);
    /* Return name of one of an item to display on left side. */

    //char *(*mapItemName)(struct track *tg, void *item);
    /* Return name to associate on map. */

    //int (*totalHeight)(struct track *tg, enum trackVisibility vis);
	/* Return total height. Called before and after drawItems.
	 * Must set the following variables. */
dyStringPrintf(dy, "height: %d\n", track->height);
    //int height;                /* Total height - must be set by above call. */
dyStringPrintf(dy, "lineHeight: %d\n", track->lineHeight);
    //int lineHeight;            /* Height per item line including border. */
dyStringPrintf(dy, "heightPer: %d\n", track->heightPer);
    //int heightPer;             /* Height per item line minus border. */

    //int (*itemHeight)(struct track *tg, void *item);
    /* Return height of one item. */

    //int (*itemRightPixels)(struct track *tg, void *item);
    /* Return number of pixels needed to right of item for additional labeling. (Optional) */

    //void (*drawItems)(struct track *tg, int seqStart, int seqEnd,
	//struct hvGfx *hvg, int xOff, int yOff, int width,
	//MgFont *font, Color color, enum trackVisibility vis);
    /* Draw item list, one per track. */

    //void (*drawItemAt)(struct track *tg, void *item, struct hvGfx *hvg,
        //int xOff, int yOff, double scale,
	//MgFont *font, Color color, enum trackVisibility vis);
    /* Draw a single option.  This is optional, but if it's here
     * then you can plug in genericDrawItems into the drawItems,
     * which takes care of all sorts of things including packing. */

    //int (*itemStart)(struct track *tg, void *item);
    /* Return start of item in base pairs. */

    //int (*itemEnd)(struct track *tg, void *item);
    /* Return end of item in base pairs. */

    //void (*freeItems)(struct track *tg);
    /* Free item list. */

    //Color (*itemColor)(struct track *tg, void *item, struct hvGfx *hvg);
    /* Get color of item (optional). */

    //Color (*itemNameColor)(struct track *tg, void *item, struct hvGfx *hvg);
    /* Get color for the item's name (optional). */

    //Color (*itemLabelColor)(struct track *tg, void *item, struct hvGfx *hvg);
    /* Get color for the item's label (optional). */

    //void (*mapItem)(struct track *tg, struct hvGfx *hvg, void *item,
                    //char *itemName, char *mapItemName, int start, int end,
                    //int x, int y, int width, int height);
    /* Write out image mapping for a given item */

dyStringPrintf(dy, "hasUi: %d\n", track->hasUi);
    //boolean hasUi;	/* True if has an extended UI page. */
dyStringPrintf(dy, "wigCartData: %lu\n", (unsigned long)track->wigCartData);
    //void *wigCartData;  /* pointer to wigCart */
dyStringPrintf(dy, "extraUiData: %lu\n", (unsigned long)track->extraUiData);
    //void *extraUiData;	/* Pointer for track specific filter etc. data. */

    //void (*trackFilter)(struct track *tg);
    /* Stuff to handle user interface parts. */

dyStringPrintf(dy, "customPt: %lu\n", (unsigned long)track->customPt);
    //void *customPt;  /* Misc pointer variable unique to track. */
dyStringPrintf(dy, "customInt: %d\n", track->customInt);
    //int customInt;   /* Misc int variable unique to track. */
dyStringPrintf(dy, "subType: %d\n", track->subType);
    //int subType;     /* Variable to say what subtype this is for similar tracks to share code. */

    /* Stuff for the various wig incarnations - sample, wig, bigWig */
dyStringPrintf(dy, "minRange: %.2f, maxRange: %.2f\n", track->minRange, track->maxRange);
    //float minRange, maxRange;	  /*min and max range for sample tracks 0.0 to 1000.0*/
dyStringPrintf(dy, "scaleRange: %.2f\n", track->scaleRange);
    //float scaleRange;             /* What to scale samples by to get logical 0-1 */
dyStringPrintf(dy, "graphUpperLimit: %e, grapLowerLimit: %e\n", track->graphUpperLimit, track->graphLowerLimit);
    //double graphUpperLimit, graphLowerLimit;	/* Limits of actual data in window for wigs. */
dyStringPrintf(dy, "preDrawContainer: %lu\n", (unsigned long)track->preDrawContainer);
    //struct preDrawContainer *preDrawContainer;  /* Numbers to graph in wig, one per pixel */
    //struct preDrawContainer *(*loadPreDraw)(struct track *tg, int seqStart, int seqEnd, int width);
dyStringPrintf(dy, "wigGraphOutput: %lu\n", (unsigned long)track->wigGraphOutput);
    //struct wigGraphOutput *wigGraphOutput;  /* Where to draw wig - different for transparency */
    /* Do bits that load the predraw buffer.  Called to set preDrawContainer */

dyStringPrintf(dy, "bbiFile: %lu\n", (unsigned long)track->bbiFile);
    //struct bbiFile *bbiFile;	/* Associated bbiFile for bigWig or bigBed. */

dyStringPrintf(dy, "bedSize: %d\n", track->bedSize);
    //int bedSize;		/* Number of fields if a bed file. */
dyStringPrintf(dy, "isBigBed: %d\n", track->isBigBed);
    //boolean isBigBed;		/* If a bed, is it a bigBed? */

dyStringPrintf(dy, "isRemoteSql: %d\n", track->isRemoteSql);
    //boolean isRemoteSql;	/* Is using a remote mySQL connection. */
dyStringPrintf(dy, "remoteSqlHost: %s\n", track->remoteSqlHost);
    //char *remoteSqlHost;	/* Host machine name for remote DB. */
dyStringPrintf(dy, "remoteSqlUser: %s\n", track->remoteSqlUser);
    //char *remoteSqlUser;	/* User name for remote DB. */
dyStringPrintf(dy, "remoteSqlPassword: %s\n", track->remoteSqlPassword);
    //char *remoteSqlPassword;	/* Password for remote DB. */
dyStringPrintf(dy, "remoteSqlDatabase: %s\n", track->remoteSqlDatabase);
    //char *remoteSqlDatabase;	/* Database in remote DB. */
dyStringPrintf(dy, "remoteSqlTable: %s\n", track->remoteSqlTable);
    //char *remoteSqlTable;	/* Table name in remote DB. */

dyStringPrintf(dy, "otherDb: %s\n", track->otherDb);
    //char *otherDb;		/* Other database for an axt track. */

dyStringPrintf(dy, "private: %d\n", track->private);
    //unsigned short private;	/* True(1) if private, false(0) otherwise. */
dyStringPrintf(dy, "priority: %.2f\n", track->priority);
    //float priority;   /* Tracks are drawn in priority order. */
dyStringPrintf(dy, "defaultPriority: %.2f\n", track->defaultPriority);
    //float defaultPriority;   /* Tracks are drawn in priority order. */
dyStringPrintf(dy, "groupName: %s\n", track->groupName);
    //char *groupName;	/* Name of group if any. */
dyStringPrintf(dy, "group: %lu\n", (unsigned long)track->group);
    //struct group *group;  /* Group this track is associated with. */
dyStringPrintf(dy, "defaultGroupName: %s\n", track->defaultGroupName);
    //char *defaultGroupName;  /* default Group this track is associated with. */
dyStringPrintf(dy, "canPack: %d\n", track->canPack);
    //boolean canPack;	/* Can we pack the display for this track? */
dyStringPrintf(dy, "spaceSaver: %lu\n", (unsigned long)track->ss);
    //struct spaceSaver *ss;  /* Layout when packed. */

dyStringPrintf(dy, "tdb: %lu\n", (unsigned long)track->tdb);
    //struct trackDb *tdb; /*todo:change visibility, etc. to use this */
// ADDED by GALT
if (track->tdb)
    dyStringPrintf(dy, "tdb settings:\n%s\n", track->tdb->settings);

dyStringPrintf(dy, "expScale: %.2f\n", track->expScale);
    //float expScale;	/* What to scale expression tracks by. */
dyStringPrintf(dy, "expTable: %s\n", track->expTable);
    //char *expTable;	/* Expression table in hgFixed. */

    // factorSource
dyStringPrintf(dy, "sourceCount: %d\n", track->sourceCount);
    //int sourceCount;	/* Number of sources for factorSource tracks. */
dyStringPrintf(dy, "sources: %lu\n", (unsigned long)track->sources);
    //struct expRecord **sources;  /* Array of sources */
dyStringPrintf(dy, "sourceRightPixels: %d\n", track->sourceRightPixels);
    //int sourceRightPixels;	/* Number of pixels to right we'll need. */

    // exon/Next
dyStringPrintf(dy, "exonArrows: %d\n", track->exonArrows);
    //boolean exonArrows;	/* Draw arrows on exons? */
dyStringPrintf(dy, "exonArrowsAlways: %d\n", track->exonArrowsAlways);
    //boolean exonArrowsAlways;	/* Draw arrows on exons even with introns showing? */
dyStringPrintf(dy, "nextExonButtonable: %d\n", track->nextExonButtonable);
    //boolean nextExonButtonable; /* Use the next-exon buttons? */
dyStringPrintf(dy, "nextItemButtonable: %d\n", track->nextItemButtonable);
    //boolean nextItemButtonable; /* Use the next-gene buttons? */

dyStringPrintf(dy, "itemAttrTbl: %lu\n", (unsigned long)track->itemAttrTbl);
    //struct itemAttrTbl *itemAttrTbl;  /* relational attributes for specific items (color) */

    /* fill in left label drawing area */
dyStringPrintf(dy, "labelColor: %u\n", track->labelColor);
    //Color labelColor;   /* Fixed color for the track label (optional) */

    //void (*drawLeftLabels)(struct track *tg, int seqStart, int seqEnd,
    //                       struct hvGfx *hvg, int xOff, int yOff, int width, int height,
    //                       boolean withCenterLabels, MgFont *font,
    //                       Color color, enum trackVisibility vis);

dyStringPrintf(dy, "subtracks: %lu\n", (unsigned long)track->subtracks);
    //struct track *subtracks;   /* list of subsidiary tracks that are
                                //loaded and drawn by this track.  This
                                //is used for "composite" tracks, such
                                //as "mafWiggle */
dyStringPrintf(dy, "parent: %lu\n", (unsigned long)track->parent);
    //struct track *parent;	/* Parent track if any */
dyStringPrintf(dy, "prevTrack: %lu\n", (unsigned long)track->prevTrack);
    //struct track *prevTrack;    // if not NULL, points to track immediately above in the image.
                                //    Needed by ConditionalCenterLabel logic

    //void (*nextPrevExon)(struct track *tg, struct hvGfx *hvg, void *item, int x, int y, int w, int h, boolean next);
    /* Function will draw the button on a track item and assign a map */
    /* box to it as well, so that a click will move the browser window */
    /* to the next (or previous if next==FALSE) item. This is meant to */
    /* jump to parts of an item already partially in the window but is */
    /* hanging off the edge... e.g. the next exon in a gene. */

    //void (*nextPrevItem)(struct track *tg, boolean next);
    /* If this function is given, it can dictate where the browser loads */
    /* up based on whether a next-item button on the longLabel line of */
    /* the track was pressed (as opposed to the next-item buttons on the */
    /* track items themselves... see nextPrevExon() ). This is meant for */
    /* going to the next/previous item currently unseen in the browser, */
    /* e.g. the next gene. SO FAR THIS IS UNIMPLEMENTED. */

    //char *(*itemDataName)(struct track *tg, char *itemName);
    /* If not NULL, function to translated an itemName into a data name.
     * This is can be used for looking up sequence, CDS, etc. It is used
     * to support item names that have uniqueness identifiers added to deal
     * with multiple alignments.  The resulting value should *not* be freed,
     * and it should be assumed that it might only remain valid for a short
     * period of time.*/

dyStringPrintf(dy, "loadTime: %d\n", track->loadTime);
    //int loadTime;	/* Time it takes to load (for performance tuning) */
dyStringPrintf(dy, "drawTime: %d\n", track->drawTime);
    //int drawTime;	/* Time it takes to draw (for performance tuning) */

dyStringPrintf(dy, "remoteDataSource: %d\n", track->remoteDataSource);
    //enum enumBool remoteDataSource; /* The data for this track is from a remote source */
                   /* Slow retrieval means image can be rendered via an AJAX callback. */
dyStringPrintf(dy, "customTrack: %d\n", track->customTrack);
    //boolean customTrack; /* Need to explicitly declare this is a custom track */
dyStringPrintf(dy, "syncChildVisToSelf: %d\n", track->syncChildVisToSelf);
    //boolean syncChildVisToSelf;	/* If TRUE sync visibility to of children to self. */
dyStringPrintf(dy, "networkErrMsg: %s\n", track->networkErrMsg);
    //char *networkErrMsg;        /* Network layer error message */
dyStringPrintf(dy, "parallelLoading: %d\n", track->parallelLoading);
    //boolean parallelLoading;    /* If loading in parallel, usually network resources. */
dyStringPrintf(dy, "summary: %lu\n", (unsigned long) track->summary);
    //struct bbiSummaryElement *summary;  /* for bigBed */
dyStringPrintf(dy, "summAll: %lu\n", (unsigned long) track->sumAll);
    //struct bbiSummaryElement *sumAll;   /* for bigBed */
dyStringPrintf(dy, "drawLabelInBox: %d\n", track->drawLabelInBox);
    //boolean drawLabelInBox;     /* draw labels into the features instead of next to them */
    //};

return dyStringCannibalize(&dy);
}

char *makeDumpURL(char *text)
/* Make a temp file to hold big dump. Return URL to it. */
{
// trackDump output is quite large
struct tempName trkDmp;
trashDirFile(&trkDmp, "hgt", "hgt", ".txt");
FILE *f = mustOpen(trkDmp.forCgi, "w");
fprintf(f, "%s", text);
carefulClose(&f);
return cloneString(trkDmp.forHtml);
}

char *makeTrackDumpLink(struct track *track)
/* Make a track dump to trash, and return html link to it */
{
char *tds = trackDumpString(track);
char *url = makeDumpURL(tds);
char buf[1024];
safef(buf, sizeof buf, "<A HREF=%s>URL</A>", url);
freeMem(tds);
freeMem(url);
return cloneString(buf);
}

boolean regionsAreInOrder(struct virtRegion *virtRegion1, struct virtRegion *virtRegion2)
/* Return TRUE if the regions are on the same chrom and non-overlapping
 * and are in-order, i.e. region 1 appears before region2. */
{
if (sameString(virtRegion1->chrom, virtRegion2->chrom) && virtRegion1->end <= virtRegion2->start)
    return TRUE;
return FALSE;
}

/* --- Virtual Chromosome Functions --- */

boolean virtualSingleChrom()
/* Return TRUE if using virtual single chromosome mode */
{
return (sameString(virtModeType,"exonMostly") || sameString(virtModeType,"geneMostly"));
}

void parseVPosition(char *position, char **pChrom, long *pStart, long *pEnd)
/* parse Virt position */
{
if (!position)
    {
    errAbort("position NULL");
    }
char *vPos = cloneString(position);
stripChar(vPos, ',');
char *colon = strchr(vPos, ':');
if (!colon)
    errAbort("position has no colon");
char *dash = strchr(vPos, '-');
if (!dash)
    errAbort("position has no dash");
*colon = 0;
*dash = 0;
*pChrom = cloneString(vPos);
*pStart = atol(colon+1) - 1;
*pEnd = atol(dash+1);
}

void parseNVPosition(char *position, char **pChrom, int *pStart, int *pEnd)
/* parse NonVirt position */
{
if (!position)
    {
    errAbort("position NULL");
    }
char *vPos = cloneString(position);
stripChar(vPos, ',');
char *colon = strchr(vPos, ':');
if (!colon)
    errAbort("position has no colon");
char *dash = strchr(vPos, '-');
if (!dash)
    errAbort("position has no dash");
*colon = 0;
*dash = 0;
*pChrom = cloneString(vPos);
*pStart = atoi(colon+1) - 1;
*pEnd = atoi(dash+1);
}

char *disguisePositionVirtSingleChrom(char *position) // DISGUISE VMODE
/* Hide the virt position, convert to real single chrom span.
 * position should be virt chrom span.
 * Can handle anything in the virt single chrom. */
{
/* parse Virt position */
char *chrom = NULL;
long start = 0;
long end = 0;
parseVPosition(position, &chrom, &start, &end);
if (!sameString(chrom, "virt"))
    return position; // return original
struct window *windows = makeWindowListFromVirtChrom(start, end);
char *nonVirtChromName = windows->chromName;
if (!sameString(nonVirtChromName, chromName))
    return position; // return original
int nonVirtWinStart  = windows->winStart;
int nonVirtWinEnd    = windows->winEnd;
struct window *w;
for (w=windows->next; w; w=w->next)
    {
    if (!sameString(w->chromName, nonVirtChromName))
	return position; // return original
    if (w->winEnd < nonVirtWinEnd)
	return position; // return original
    nonVirtWinEnd = w->winEnd;
    }
char nvPos[256];
safef(nvPos, sizeof nvPos, "%s:%d-%d", nonVirtChromName, nonVirtWinStart+1, nonVirtWinEnd);
slFreeList(&windows);
return cloneString(nvPos);
}



char *undisguisePosition(char *position) // UN-DISGUISE VMODE
/* Find the virt position
 * position should be real chrom span.
 * Limitation: can only convert things in the current windows set. */
{
/* parse NonVirt position */
char *chrom = NULL;
int start = 0;
int end = 0;
parseNVPosition(position, &chrom, &start, &end);
if (!sameString(chrom, chromName))
    return position; // return original
long newStart = -1;
long newEnd = -1;
struct window *lastW = NULL;
struct window *w = NULL;
for (w = windows; w; w=w->next)
    {
    //  double check chrom is same thoughout all windows, otherwise warning, return original value
    if (!sameString(w->chromName, chromName))
	{
	return position; // return original
	}
    // check that the regions are ascending and non-overlapping
    if (lastW && w->winStart < lastW->winEnd)
	{
	return position; // return original
	}
    // overlap with position?
    //  if intersection,
    if (w->winEnd > start && end > w->winStart)
	{
	int s = max(start, w->winStart);
	int e = min(end, w->winEnd);
	long cs = s - w->winStart + w->virtStart;
	long ce = e - w->winStart + w->virtStart;
	if (newStart == -1)
	    newStart = cs;
	newEnd = ce;
	}
    lastW = w;
   }
if (newStart == -1) // none of the windows intersected with the position
    return position; // return original
//  return new virt undisguised position as a string
char newPos[1024];
safef (newPos, sizeof newPos, "%s:%ld-%ld", MULTI_REGION_CHROM, (newStart+1), newEnd);
return cloneString(newPos);
}


char *windowsSpanPosition()
/* Return a position string that spans all the windows.
 * Windows should be on same chrom and ascending and non-overlapping.*/
{
char buf[256];
char *chromName = windows->chromName;
int start = windows->winStart;
struct window *w = windows, *last = NULL;
while(w->next) // find last window
    {
    last = w;
    w = w->next;
    if (!sameString(chromName, w->chromName))
	errAbort("windowsSpanPosition: expected all windows to be on the same chrom but found %s and %s", chromName, w->chromName);
    if (w->winStart < last->winEnd)
	errAbort("windowsSpanPosition: expected all windows to be ascending non-overlapping, found %d < %d", w->winStart, last->winEnd);
    }
int end = w->winEnd;
safef(buf, sizeof buf, "%s:%d-%d", chromName, start+1, end);
return cloneString(buf);
}

void padVirtRegions(int windowPadding)
/* Pad virt regions with windowPadding bases
 *
 * NOTE a simple padding would not worry about merging or order. Just expand the beginning and end of each region.

 * NOTE this assumes that the regions are in order, but tolerates hiccups in order.

 * DONE make it handle multiple chromosomes
 *
 * TODO what about just modifying the original list directly?

 * I do not know if this is handling merging correctly.
 * DONE Maybe I should just add the padding directly into the exon-fetch-merge code.
 * I have looked at that earlier, and it should work easily.
 * It might also have the advantage of not having to create a duplicate list?
 *
 * TODO how do I test that the output is correct.
 *  if the input has ordered non-duplicate regions, then the output should be likewise.
 * */
{
int regionCount = 0;
long regionBases=0;
struct virtRegion *virtRegion, *lastVirtRegion = NULL;
int  leftWindowPadding = 0;
int rightWindowPadding = 0;
struct virtRegion *v, *newList = NULL;
char *lastChrom = NULL;
int chromSize = -1;
for(virtRegion=virtRegionList; virtRegion; virtRegion = virtRegion->next)
    {
    AllocVar(v);
    if (!sameOk(virtRegion->chrom, lastChrom))
	{
	chromSize = hChromSize(database, virtRegion->chrom);
	}
    v->chrom = virtRegion->chrom; // TODO is cloning the string needed?
    leftWindowPadding = windowPadding;
    rightWindowPadding = windowPadding;
    if (lastVirtRegion && regionsAreInOrder(lastVirtRegion, virtRegion))
	{
	int distToPrevRegion = virtRegion->start - lastVirtRegion->end;
	if (distToPrevRegion < (2*windowPadding))
	    {
	    leftWindowPadding = distToPrevRegion/2;
	    }
	}
    if (virtRegion->next && regionsAreInOrder(virtRegion, virtRegion->next))
	{
	int distToNextRegion = virtRegion->next->start - virtRegion->end;
	if (distToNextRegion < (2*windowPadding))
	    {
	    rightWindowPadding = (distToNextRegion+1)/2;
	    // +1 to balance for odd number of bases between, arbitrarily adding it to right side
	    }
	}
    v->start = virtRegion->start - leftWindowPadding;
    v->end = virtRegion->end + rightWindowPadding;
    if (v->start < 0)
	v->start = 0;
    if (v->end >= chromSize)
	v->end = chromSize;
    regionBases += (v->end - v->start);
    slAddHead(&newList, v);

    lastVirtRegion = virtRegion;
    lastChrom = virtRegion->chrom;
    ++regionCount;
    }
slReverse(&newList);
virtRegionList = newList; // update new list --
// TODO should the old one be freed? if so, the chrom name should use cloneString
}


void makeVirtChrom()
/* build virtual chrom array from virt region list */
{
virtRegionCount = slCount(virtRegionList);
AllocArray(virtChrom, virtRegionCount);
struct virtRegion *v;
int i = 0;
long totalBases = 0;
for(v=virtRegionList;v;v=v->next,++i)
    {
    virtChrom[i].virtPos = totalBases;
    virtChrom[i].virtRegion = v;
    totalBases += (v->end - v->start);
    }
virtSeqBaseCount = totalBases;
}

void virtChromBinarySearch(long target, long *resultIndex, int *resultOffset)
/* Do a binary search for the target position in the virtual chrom.
 * Return virtChrom Index and Offset if found.
 * Return -1 if target out of range. TODO maybe change to errAbort*/
{
//The binary search will either return match or out-of-range.
long index = -1;
int offset = -1;
long a = 0; // start of the array
long b = virtRegionCount - 1; // end of array where N = count of regions
if (target >=0 && target < virtSeqBaseCount)
    {
    while(1)
	{
	long c = (a + b) / 2;

	if (a > b)
	    {
	    index = b;
	    break;
	    }
	else if (target == virtChrom[c].virtPos)
	    {
	    // (exact match)
	    index = c;
	    break;
	    }
	else if (target > virtChrom[c].virtPos)
	    {
	    a = c + 1;
	    }
	else if (target < virtChrom[c].virtPos)
	    {
	    b = c - 1;
	    }
	else
	    {
	    // probably should not happen
	    errAbort("Unexpected outcome in virtChromBinarySearch.");
	    }
	}
    }
else if (target == virtSeqBaseCount)
    { // tolerate this special case
    index = virtRegionCount - 1;
    }
if (index >= 0)
    offset = target - virtChrom[index].virtPos;
*resultIndex = index;
*resultOffset = offset;
}

void testVirtChromBinarySearch()
/* test virt chrom binary search */
{
warn("about to test virt chrom binary search: virtSeqBaseCount=%ld virtRegionCount=%d", virtSeqBaseCount, virtRegionCount);
long i;
int o;
long target = -1;
virtChromBinarySearch(target, &i, &o);
if (i != -1)
    errAbort("target %ld result %ld %d ", target, i, o);
for(target=0; target < virtSeqBaseCount; ++target)
    {
    virtChromBinarySearch(target, &i, &o);
    if (virtChrom[i].virtPos + o != target)
	errAbort("target = %ld result %ld %d ", target, i, o);
    struct virtRegion *v = virtChrom[i].virtRegion;
    int size = v->end - v->start;
    if (o > size)
	errAbort("target = %ld result %ld %d > size=%d", target, i, o, size);
    }
target = virtSeqBaseCount;
virtChromBinarySearch(target, &i, &o);
if (i != virtRegionCount - 1)
    errAbort("target = virtSeqBaseCount = %ld result %ld %d ", target, i, o);
target = virtSeqBaseCount+1;
virtChromBinarySearch(target, &i, &o);
if (i != -1)
    errAbort("target = virtSeqBaseCount = %ld result %ld %d ", target, i, o);
warn("Got past test virt chrom binary search");
}

struct window *makeWindowListFromVirtChrom(long virtWinStart, long virtWinEnd)
/* make list of windows from virtual position on virtualChrom */
{
// quick check of virt win start and end
if (virtWinEnd == virtWinStart)
    return NULL;
if (virtWinStart < 0 || virtWinStart >= virtSeqBaseCount)
    errAbort("unexpected error. virtWinStart=%ld out of range. virtSeqBaseCount=%ld", virtWinStart, virtSeqBaseCount);
if (virtWinEnd < 0 || virtWinEnd > virtSeqBaseCount)
    errAbort("unexpected error. virtWinEnd=%ld out of range. virtSeqBaseCount=%ld", virtWinEnd, virtSeqBaseCount);
if (virtWinEnd - virtWinStart < 1)
    errAbort("unexpected error. virtual window size < 1 base. virtWinStart=%ld virtWinEnd=%ld virtSeqBaseCount=%ld", virtWinStart, virtWinEnd, virtSeqBaseCount);
long virtIndexStart;
int  virtOffsetStart;
virtChromBinarySearch(virtWinStart, &virtIndexStart, &virtOffsetStart);
if (virtIndexStart == -1)
    errAbort("unexpected failure to find target virtWinStart %ld in virtChrom Array", virtWinStart);

long virtIndexEnd;
int  virtOffsetEnd;
virtChromBinarySearch(virtWinEnd, &virtIndexEnd, &virtOffsetEnd);
if (virtIndexEnd == -1)
    errAbort("unexpected failure to find target virtWinEnd %ld in virtChrom Array", virtWinEnd);

// create new windows list from virt chrom
struct window *windows = NULL;
long i = virtIndexStart;
int winCount = 0;
long basesInWindows = 0; // TODO not actually using this variable
for(i=virtIndexStart; i <= virtIndexEnd; ++i)
    {
    struct window *w;
    AllocVar(w);
    w->organism = organism; // obsolete
    w->database = database; // obsolete
    struct virtRegion *v = virtChrom[i].virtRegion;
    long virtPos = virtChrom[i].virtPos;
    w->chromName = v->chrom;
    if (i == virtIndexStart)
	{
	w->winStart = v->start + virtOffsetStart;
	w->virtStart = virtPos + virtOffsetStart;
	}
    else
	{
	w->winStart = v->start;
	w->virtStart = virtPos;
	}
    if (i == virtIndexEnd)
	{
	if (virtOffsetEnd == 0)
	    continue;
	w->winEnd = v->start + virtOffsetEnd;
	}
    else
	{
	w->winEnd = v->end;
	}
    w->virtEnd = w->virtStart + (w->winEnd - w->winStart);
    w->regionOdd = i % 2;
    basesInWindows += (w->winEnd - w->winStart);
    slAddHead(&windows, w);
    ++winCount;
    }
slReverse(&windows);
if (basesInWindows != (virtWinEnd-virtWinStart)) // was virtWinBaseCount but now I call this routine for highlight pos as well as virt pos.
    errAbort("makeWindowListFromVirtChrom: unexpected error basesInWindows(%ld) != virtWinBaseCount(%ld)", basesInWindows, virtWinEnd-virtWinStart);
return windows;
}

char *nonVirtPositionFromWindows()
/* Must have created the virtual chrom first.
 * Currently just a hack to use windows,
 * use the (first) window(s) from that to get real chrom name start end */
{
// assumes makeWindowListFromVirtChrom() has already been called.
if (!windows)
    errAbort("nonVirtPositionFromWindows() unexpected error, windows list not initialized yet");
char *nonVirtChromName = windows->chromName;
int nonVirtWinStart  = windows->winStart;
int nonVirtWinEnd    = windows->winEnd;
// Extending this through more of the windows,
// if it is on the same chrom and maybe not too far separated.
struct window *w;
for (w=windows->next; w; w=w->next)
    {
    if (sameString(w->chromName, nonVirtChromName) && w->winEnd > nonVirtWinEnd)
	nonVirtWinEnd = w->winEnd;
    }
// TODO Also consider preserving the original bases in windows width (with clipping).
char nvPos[256];
safef(nvPos, sizeof nvPos, "%s:%d-%d", nonVirtChromName, nonVirtWinStart+1, nonVirtWinEnd);
return cloneString(nvPos);
}

char *nonVirtPositionFromHighlightPos()
/* Must have created the virtual chrom first.
 * Currently just a hack to use windows,
 * use the (first) window(s) from that to get real chrom name start end */
{
struct highlightVar *h = parseHighlightInfo();

if (!(h && h->db && sameString(h->db, database) && sameString(h->chrom,"virt")))
    return NULL;

struct window *windows = makeWindowListFromVirtChrom(h->chromStart, h->chromEnd);

char *nonVirtChromName = windows->chromName;
int nonVirtWinStart  = windows->winStart;
int nonVirtWinEnd    = windows->winEnd;
// Extending this through more of the windows,
// if it is on the same chrom and maybe not too far separated.
struct window *w;
for (w=windows->next; w; w=w->next)
    {
    if (sameString(w->chromName, nonVirtChromName) && w->winEnd > nonVirtWinEnd)
	nonVirtWinEnd = w->winEnd;
    }
// TODO Also consider preserving the original bases in windows width (with clipping).
char nvPos[256];
safef(nvPos, sizeof nvPos, "%s.%s:%d-%d#%s", h->db, nonVirtChromName, nonVirtWinStart+1, nonVirtWinEnd, h->hexColor);
return cloneString(nvPos);
}

void allocPixelsToWindows()
/* Allocate pixels to windows, sets insideWidth and insideX
 *
 * TODO currently uses a strategy that places a window at a pixel location
 * directly, because of round-off and missing small windows this can occasionally
 * lead to gaps not covered by any pixel.  Consider replacing it with something
 * that tries not to leave many gaps -- but how to do it without distortion of some window sizes?
 * */
{
double pixelsPerBase = (double)fullInsideWidth / virtWinBaseCount;
long basesUsed = 0;
int windowsTooSmall = 0;
struct window **pWindows = &windows;
struct window *window;
int winCount = slCount(windows);
for(window=windows;window;window=window->next)
    {
    int basesInWindow = window->winEnd - window->winStart;
    int pixelsInWindow = 0.5 + (double)basesInWindow * pixelsPerBase; // should this round up ? + 0.5?
    window->insideWidth = pixelsInWindow;
    window->insideX = fullInsideX + basesUsed * pixelsPerBase;
    basesUsed += basesInWindow;

    if (pixelsInWindow < 1) // remove windows less than one pixel from the list
	{
	*pWindows = window->next;
	--winCount;
	++windowsTooSmall;
	}
    else
	{
	pWindows = &window->next;
	}
    }
}

struct positionMatch *virtChromSearchForPosition(char *chrom, int start, int end, boolean findNearest)
/* Search the virtual chrom for the query chrom, start, end position
 *
 * TODO GALT: Intially this can be a simple brute-force search of the entire virtChrom array.
 *
 * However, this will need to be upgraded to using a rangeTree or similar structure
 * to rapidly return multiple regions that overlap the query position.
 * */
{
struct positionMatch *list=NULL, *p;
int nearestRegion = -1;
boolean nearestAfter = TRUE;
int nearestDistance = INT_MAX;
int i;
struct virtRegion *v = NULL;
long virtPos = 0;
for(i=0; i < virtRegionCount; ++i)
    {
    v = virtChrom[i].virtRegion;
    virtPos = virtChrom[i].virtPos;
    if (sameString(v->chrom,chrom))
	{ // TODO will we need to support finding closest misses too?
	if (v->end > start && end > v->start) // overlap
	    {
	    int s = max(start, v->start);
	    int e = min(end  , v->end  );
	    AllocVar(p);
	    p->virtStart = virtPos + (s - v->start);
	    p->virtEnd   = virtPos + (e - v->start);
	    slAddHead(&list, p);
	    }
	else if (findNearest && (!list))
	    {
	    int thisDist = v->start - start;
	    boolean thisAfter = TRUE;
	    if (thisDist < 0) // absolute value
		{
		thisDist = -thisDist;
		thisAfter = FALSE;
		}
	    if (thisDist < nearestDistance)
		{
		nearestRegion = i;
		nearestDistance = thisDist;
		nearestAfter = thisAfter;
		}
	    }
	}
    }
if (findNearest && (!list) && nearestRegion != -1)
    {
    i = nearestRegion;
    v = virtChrom[i].virtRegion;
    virtPos = virtChrom[i].virtPos;
    AllocVar(p);
    if (nearestAfter)
	{
    	p->virtStart = virtPos;
	p->virtEnd   = p->virtStart + (end - start);
	}
    else
	{
    	p->virtEnd = virtPos + (v->end - v->start);
	p->virtStart = p->virtEnd - (end - start);
	}
    if (p->virtEnd > virtSeqBaseCount)
	p->virtEnd = virtSeqBaseCount;
    slAddHead(&list, p);
    }
slReverse(&list);
return list;
}

int matchVPosCompare(const void *elem1, const void *elem2)
/* compare elements based on vPos */
{
const struct positionMatch *a = *((struct positionMatch **)elem1);
const struct positionMatch *b = *((struct positionMatch **)elem2);
if (a->virtStart == b->virtStart)
    errAbort("matchVPosCompare error should not happen: 2 elements being sorted have the same virtStart=%ld", a->virtStart);
else if (a->virtStart > b->virtStart)
    return 1;
return -1;
}

void matchSortOnVPos(struct positionMatch **pList)
/* Sort positions by virtPos
 * pList will be sorted by chrom, start, end but we want it ordered by vPos
 */
{
slSort(pList, matchVPosCompare);
}


struct positionMatch *matchMergeContiguousVPos(struct positionMatch *list)
/* Merge contiguous matches spanning multiple touching windows */
{
struct positionMatch *newList = NULL;
struct positionMatch *m;
long lastStart = -1;
long lastEnd = -1;
struct positionMatch *lastM = NULL;
boolean inMerge = FALSE;
long mergeStart = -1;
long mergeEnd = -1;
if (!list)
    return NULL;
for(m=list; 1; m=m->next)
// special loop condition allows it to stop AFTER it goes thru the loop once as m=NULL.
// this flushes out the last value.
    {
    if (inMerge)
	{
	if (m && m->virtStart == lastEnd)
	    {
	    // continue merging, do nothing.
	    // maybe could be freeing a skipped node here.
	    }
	else
	    {
	    inMerge = FALSE;
	    mergeEnd = lastEnd;
	    // create new merged node and add it to new list
	    struct positionMatch *n;
	    AllocVar(n);
	    n->virtStart = mergeStart;
	    n->virtEnd   = mergeEnd;
	    slAddHead(&newList, n);
	    }
	}
    else
	{
	if (m && m->virtStart == lastEnd)
	    {
	    inMerge = TRUE;
	    mergeStart = lastStart;
	    }
	else if (lastM) // just transfer the last node unmodified to the new list.
	    {
	    slAddHead(&newList, lastM);
	    }
	}
    if (!m)
	break;
    lastStart = m->virtStart;
    lastEnd = m->virtEnd;
    lastM = m;
    }
slReverse(&newList);
return newList;
}


// ----------------------------------


void initVirtRegionsFromSOD1Hardwired()
/* create a testing regionlist from SOD1 (uc002ypa.3) hardwired */
{
virtRegionList = NULL;
char *chrom="chr21";
//int exonStarts[] = {33031934,33036102,33038761,33039570,33040783};
//int exonEnds[]   = {33032154,33036199,33038831,33039688,33041243};
// BASE-level zoom in two 20 bp exons and their on-screen junction
int exonStarts[] = {33032134,33036102};
int exonEnds[]   = {33032154,33036122};
int i;
for(i=0; i<ArraySize(exonStarts); ++i)
    {
    struct virtRegion *v;
    AllocVar(v);
    v->chrom = cloneString(chrom);
    v->start = exonStarts[i];
    v->end   = exonEnds[i];
    v->strand[0] = '+';
    v->strand[1] = 0;
    slAddHead(&virtRegionList, v);
    }
slReverse(&virtRegionList);
}

void initVirtRegionsFromEmGeneTable(char *ucscTranscriptId)
/* create a testing regionlist from knownGene transcript with given id */
{
struct sqlConnection *conn = hAllocConn(database);
virtRegionList = NULL;
struct sqlResult *sr;
char **row;
int rowOffset = 0;
if (hIsBinned(database, emGeneTable)) // skip first bin column if any
    ++rowOffset;
char query[256];
sqlSafef(query, sizeof(query), "select * from %s where name='%s'", emGeneTable, ucscTranscriptId);
sr = sqlGetResult(conn, query);
while ((row = sqlNextRow(sr)) != NULL)
    {
    struct genePred *gene = genePredLoad(row+rowOffset);
    int i;
    for(i=0; i< gene->exonCount; ++i)
	{
	struct virtRegion *v;
	AllocVar(v);
	v->chrom = cloneString(gene->chrom);
	v->start = gene->exonStarts[i];
	v->end   = gene->exonEnds[i];
	v->strand[0] = gene->strand[0];
    	v->strand[1] = 0;
	slAddHead(&virtRegionList, v);
	}
    genePredFree(&gene);
    }
sqlFreeResult(&sr);
slReverse(&virtRegionList);
hFreeConn(&conn);
}

boolean initSingleAltHaplotype(char *haplotypeId)
/* create a testing regionlist from haplotype with given id */
{
struct sqlConnection *conn = hAllocConn(database);
if (!virtRegionList) // this should already contain allchroms.
    errAbort("unexpected error in initSingleAltHaplotype: virtRegionList is NULL, should contain all chroms");
struct virtRegion *after = virtRegionList;
virtRegionList = NULL;
struct sqlResult *sr;
char **row;
char *table = endsWith(haplotypeId, "_fix") ? "fixLocations" : "altLocations";
if (! hTableExists(database, table))
    {
    warn("initSingleAltHaplotype: table '%s' not found in database %s, "
         "can't find %s", table, database, haplotypeId);
    return FALSE;
    }

// where is the alt haplo placed?
char query[256];
sqlSafef(query, sizeof(query), "select chrom, chromStart, chromEnd from %s "
         "where name rlike '^%s(:[0-9-]+)?'", table, haplotypeId);
sr = sqlGetResult(conn, query);
row = sqlNextRow(sr);
if (!row)
    {
    warn("no haplotype found for [%s] in %s", haplotypeId, table);
    return FALSE;
    }
char *haploChrom = cloneString(row[0]);
int haploStart = sqlUnsigned(row[1]);
int haploEnd   = sqlUnsigned(row[2]);
sqlFreeResult(&sr);
// what is the size of the alt haplo?
int haploSize = hChromSize(database, haplotypeId); // hopefully this will work

// insert into list replacing original haploChrom record
struct virtRegion *before = NULL;
boolean found = FALSE;
long offset = 0;
struct virtRegion *v;
while ((v=slPopHead(&after)))
    {
    if (sameString(haploChrom, v->chrom))
	{
	found = TRUE;
	break;
	}
    offset += (v->end - v->start);
    slAddHead(&before, v);
    }
if (!found)
    {
    warn("initSingleAltHaplotype: chrom %s on which alt %s is placed is not found in all chroms list!", haploChrom, haplotypeId);
    return FALSE;
    }
slReverse(&before);

// for now, make virtchrom with just one chrom plus its haplo in the middle

defaultVirtWinStart = 0;
defaultVirtWinEnd = 0;;

AllocVar(v);
v->chrom = haploChrom;
v->start = 0;
v->end   = haploStart;
defaultVirtWinStart = v->end - haploSize;
if (defaultVirtWinStart < 0)
    defaultVirtWinStart = 0;
defaultVirtWinEnd = v->end;
slAddHead(&virtRegionList, v);


AllocVar(v);
v->chrom = haplotypeId;
v->start = 0;
v->end   = haploSize;
defaultVirtWinEnd += haploSize;
slAddHead(&virtRegionList, v);

AllocVar(v);
v->chrom = haploChrom;
v->start = haploEnd;
int chromSize = hChromSize(database, haploChrom); // size of the regular chrom
v->end   = chromSize;
defaultVirtWinEnd += haploSize;
if (defaultVirtWinEnd > chromSize)
    defaultVirtWinEnd = chromSize;
slAddHead(&virtRegionList, v);

slReverse(&virtRegionList);
hFreeConn(&conn);

defaultVirtWinStart += offset;
defaultVirtWinEnd += offset;

// concatenate the 3 lists.
virtRegionList = slCat(before,slCat(virtRegionList,after));

return TRUE;
}


void initVirtRegionsFromKnownCanonicalGenes(char *table)
// OBSOLETED by initVirtRegionsFromEMGeneTableExons()
/* Create a regionlist from knownCanonical genes (not exons) */
// I was not expecting it, but 20% of the KC genes overlap with others.
// Some are cDNAs, some are non-coding RNAs, some just look like junk.
// But I have to add special logic to accomodate them.
// Currently I just merge until there is no more overlap,
// and then I start a new region. So 30K regions should reduce to about 24K regions or less.
{
struct sqlConnection *conn = hAllocConn(database);
virtRegionList = NULL;
struct sqlResult *sr;
char **row;
char query[256];
sqlSafef(query, sizeof(query), "select chrom, chromStart, chromEnd from %s where chrom not like '%%_hap_%%' and chrom not like '%%_random'", table);
sr = sqlGetResult(conn, query);
char chrom[256] = "";
int start = -1;
int end = -1;
char lastChrom[256] = "";
int lastStart = -1;
int lastEnd = -1;
boolean firstTime = TRUE;
boolean isEOF = FALSE;
while (1)
    {
    boolean printIt = FALSE;
    row = sqlNextRow(sr);
    if (row)
	{
	safecpy(chrom, sizeof chrom, row[0]);
	start = sqlUnsigned(row[1]);
    	end   = sqlUnsigned(row[2]);
	if (sameString(chrom, lastChrom))
	    {
	    if (start <= lastEnd)
		{
		// overlap detected in knownCanonical
		// extend current region
		if (end > lastEnd)
		    lastEnd = end;
		}
	    else
		{
		printIt = TRUE;
		}
	    }
	else
	    {
	    printIt = TRUE;
	    }
	}
    else
	{
	printIt = TRUE;
	isEOF = TRUE;
	}


    if (printIt)
	{
	if (firstTime)
	    {
	    firstTime = FALSE;
	    }
	else
	    {
	    struct virtRegion *v;
	    AllocVar(v);
	    v->chrom = cloneString(lastChrom);
	    v->start = lastStart;
	    v->end   = lastEnd;
	    v->strand[0] = '.';  // TODO we should probably just remove the strand field
	    v->strand[1] = 0;
	    slAddHead(&virtRegionList, v);
	    }
	}

    if (isEOF)
	break;

    if (printIt)
	{
	safecpy(lastChrom, sizeof lastChrom, chrom);
	lastStart = start;
	lastEnd = end;
	}


    }
sqlFreeResult(&sr);
slReverse(&virtRegionList);
hFreeConn(&conn);
}

struct kce
// keep list of overlapping genes and their exons
{
struct kce *next;
struct genePred *gene;
int exonNumber;
};

int findBestKce(struct kce *list, struct kce **pBestKce, struct kce **pPrevKce)
// find best kce by having minimum exon start
// TODO could replace this with a heap or a doubly-linked list
{
int best = -1;
struct kce *e, *prev = NULL;
for(e=list; e; prev=e, e=e->next)
    {
    int start = e->gene->exonStarts[e->exonNumber];
    if ((start < best) || (best == -1))
	{
	best = start;
	*pBestKce = e;
	*pPrevKce = prev;
	}
    }
return best;
}

static void padExons(struct genePred *gene, int chromSize, int padding)
/* pad all of the exons */
{
int i;
for(i=0; i < gene->exonCount; ++i)
    {
    gene->exonStarts[i] -= padding;
    if (gene->exonStarts[i] < 0)
	gene->exonStarts[i] = 0;
    gene->exonEnds[i] += padding;
    if (gene->exonEnds[i] > chromSize)
	gene->exonEnds[i] = chromSize;
    }
}

static void convertGenePredGeneToExon(struct genePred *gene)
/* convert gene into a gene with just one exon that spans the entire gene */
{
if (gene->exonCount < 1)
    errAbort("unexpected input in convertGenePredGeneToExon(), gene->exonCount=%d < 1", gene->exonCount);
gene->exonEnds[0] = gene->exonEnds[gene->exonCount - 1];
gene->exonCount = 1;
}

void initVirtRegionsFromEMGeneTableExons(boolean showNoncoding, char *knownCanonical, char *knownToTag, boolean geneMostly)
/* Create a regionlist from knownGene exons. */
// Merge exon regions that overlap.

// DONE Jim indicated that he would prefer it to include all transcripts, not just knownCanonical.

// DONE Jim also suggested that we might want to handle padding right here in this step.
// After thinking about it, I do not think it would be very hard because we are merging already.
// Basically, just take the record from the db table row, add padding to start and end,
// and clip for chromosome size.

// TODO If we keep it at full genome level (instead of single chrom), then there is an apparent
// sorting issue because although they are sorted on disk, they are usually sorted by chrom alphabetically
// so that chr11 (not chr2) comes after chr1.  Instead of trying to specify the sort order in the query,
// which is slow, or trying to read one chrom at a time in the sorted order which is also slow, we can instead
// just fetch them in their native order, and then create a duplicate array and copy the contents
// to it in memory, one chunk per chrom, which would be very fast, but temporarily require duplicate vchrom array mem.
// Not sure what to do about assemblies with many scaffolds.
//
// Adding support for extra options from Gencode hg38 so we can filter for
// comprehensive, splice-variants, non-coding subsets.

{
struct sqlConnection *conn = hAllocConn(database);
virtRegionList = NULL;
struct sqlResult *sr;
char **row;
int rowOffset = 0;
char query[256];
int padding = emPadding;
if (sameString(virtModeType, "geneMostly"))
    padding = gmPadding;
// knownCanonical Hash
struct hash *kcHash = NULL;
if (knownCanonical) // filter out alt splicing variants
    {
    // load up hash of canonical transcriptIds
    sqlSafef(query, sizeof(query), "select transcript from %s"
	//" where chrom not like '%%_hap_%%' and chrom not like '%%_random'"
	, knownCanonical);
    if (virtualSingleChrom())
	sqlSafefAppend(query, sizeof(query), " where chrom='%s'", chromName);
    kcHash = newHash(10);
    sr = sqlGetResult(conn, query);
    while ((row = sqlNextRow(sr)) != NULL)
	{
	hashAdd(kcHash, row[0], NULL);
	}
    sqlFreeResult(&sr);
    }
// knownToTag basic hash
struct hash *ktHash = NULL;
if (knownToTag) // filter out all but Basic
    {
    // load up hash of canonical transcriptIds
    sqlSafef(query, sizeof(query), "select name from %s where value='basic'", knownToTag);
    ktHash = newHash(10);
    sr = sqlGetResult(conn, query);
    while ((row = sqlNextRow(sr)) != NULL)
	{
	hashAdd(ktHash, row[0], NULL);
	}
    sqlFreeResult(&sr);
    }
setEMGeneTrack();
if (!emGeneTable)
    errAbort("Unexpected error, emGeneTable=NULL in initVirtRegionsFromEMGeneTableExons");
if (hIsBinned(database, emGeneTable)) // skip first bin column if any
    ++rowOffset;
sqlSafef(query, sizeof(query), "select * from %s", emGeneTable);
if (virtualSingleChrom())
    sqlSafefAppend(query, sizeof(query), " where chrom='%s'", chromName);
// TODO GALT may have to change this to in-memory sorting?
// refGene is out of order because of genbank continuous loading
// also, using where chrom= causes it to use indexes which disturb order returned.
sqlSafefAppend(query, sizeof(query), " order by chrom, txStart");
sr = sqlGetResult(conn, query);

char chrom[256] = "";
int start = -1;
int end = -1;
char lastChrom[256] = "";
int lastStart = -1;
int lastEnd = -1;
int chromSize = -1;
char lastChromSizeChrom[256] = "";
boolean firstTime = TRUE;
boolean isEOF = FALSE;
struct kce *kceList = NULL, *bestKce, *prevKce;
struct genePred *gene = NULL;
while (1)
    {

    while(1) // get input if possible
	{
	
	boolean readIt = FALSE;
	if (!gene)
	    readIt = TRUE;
	if (isEOF)
	    readIt = FALSE;
	if (readIt)
	    {
	    row = sqlNextRow(sr);
	    if (row)
		{
		gene = genePredLoad(row+rowOffset);
		if (geneMostly)
		    convertGenePredGeneToExon(gene);
		if (!sameString(lastChromSizeChrom, gene->chrom))
		    {
		    chromSize = hChromSize(database, gene->chrom);
		    safecpy(lastChromSizeChrom, sizeof lastChromSizeChrom, gene->chrom);
		    }
		if (padding > 0)
		    padExons(gene, chromSize, padding); // handle padding
		}
	    else
		{
		isEOF = TRUE;
		}
	    }
	if (gene && !showNoncoding && (gene->cdsStart == gene->cdsEnd))
	    {
	    //skip non-coding gene
	    genePredFree(&gene);
	    }
	if (gene && knownCanonical && !hashLookup(kcHash, gene->name))
	    {
	    //skip gene not in knownCanonical hash
	    genePredFree(&gene);
	    }
	if (gene && knownToTag && !hashLookup(ktHash, gene->name))
	    {
	    // skip gene not in knownToTag Basic hash
	    genePredFree(&gene);
	    }
	boolean transferIt = FALSE;
	if (gene && !kceList)
	    {
	    transferIt = TRUE;
	    }
	else if (gene && kceList)
	    {
	    // TODO need to check the chrom equality first
	    int best = findBestKce(kceList, &bestKce, &prevKce);
	    if (sameString(gene->chrom, chrom))
		{
		if (gene->exonStarts[0] < best)
		    transferIt = TRUE;
		}
	    }
	if (transferIt)
	    {
	    // add gene to kce list
	    struct kce *kce;
	    AllocVar(kce);
	    kce->gene = gene;
	    kce->exonNumber = 0;
	    slAddHead(&kceList, kce);
	    safecpy(chrom, sizeof chrom, gene->chrom);
	    gene = NULL; // do not free since it is still in use
	    }
	if (gene && kceList && !transferIt)
	    break;
	if (isEOF && !gene)
	    {
	    if (kceList) // flush out the last of the items in kcelist
		findBestKce(kceList, &bestKce, &prevKce);
	    break;
	    }
	}


    boolean printIt = FALSE;

    if (kceList)
	{

	safecpy(chrom, sizeof chrom, bestKce->gene->chrom);
	start = bestKce->gene->exonStarts[bestKce->exonNumber];
	end   = bestKce->gene->exonEnds[bestKce->exonNumber];

	if (sameString(chrom, lastChrom))
	    {
	    if (start <= lastEnd)
		{
		// overlap detected, extend current region
		if (end > lastEnd)
		    {
		    lastEnd = end;
		    }
		}
	    else
		{
		printIt = TRUE;
		}
	    }
	else
	    {
	    printIt = TRUE;
	    }
	}
    else
	{
	printIt = TRUE;
	isEOF = TRUE;
	}

    if (printIt)
	{
	if (firstTime)
	    {
	    firstTime = FALSE;
	    }
	else
	    {
	    struct virtRegion *v;
	    AllocVar(v);
	    v->chrom = cloneString(lastChrom);
	    v->start = lastStart;
	    v->end   = lastEnd;
	    v->strand[0] = '.';  // TODO we should probably just remove the strand field
	    v->strand[1] = 0;
	    slAddHead(&virtRegionList, v);

	    }
	}

    if (isEOF && !kceList && !gene)
	break;

    if (printIt)
	{
	safecpy(lastChrom, sizeof lastChrom, chrom);
	lastStart = start;
	lastEnd = end;
	}

    ++bestKce->exonNumber;
    if (bestKce->exonNumber >= bestKce->gene->exonCount)
	{  // remove from kceList
	genePredFree(&bestKce->gene);
	if (prevKce)
	    prevKce->next = bestKce->next;
	else
	    kceList = bestKce->next;
	freeMem(bestKce);
	}

    }
sqlFreeResult(&sr);
slReverse(&virtRegionList);
hashFree(&kcHash);
hashFree(&ktHash);
hFreeConn(&conn);
}


void testRegionList()
/* check if it is ascending non-overlapping regions.
(this is not always a requirement in the most general case, i.e. user-regions)
*/
{
char lastChrom[256];
int lastEnd = -1;
struct virtRegion *v;
for (v=virtRegionList; v; v=v->next)
    {
    if (sameString(v->chrom,lastChrom))
	{
	if (v->end < v->start)
	    errAbort("check of region list reveals invalid region %s:%d-%d", v->chrom, v->start, v->end);
	if (lastEnd > v->start)
	    errAbort("check of region list reveals overlapping regions region %s:%d-%d lastEnd=%d",  v->chrom, v->start, v->end, lastEnd);
	}
    else
	{
	safecpy(lastChrom, sizeof lastChrom, v->chrom);
	}
    lastEnd = v->end;
    }
}


// multi-window variables global to hgTracks


void setGlobalsFromWindow(struct window *window)
/* set global window values */
{
currentWindow = window;
organism  = window->organism;
database  = window->database;
chromName = window->chromName;
winStart  = window->winStart;
winEnd    = window->winEnd;
insideX   = window->insideX;
insideWidth = window->insideWidth;
winBaseCount = winEnd - winStart;
}


void initExonStep()
/* create exon-like pattern with exonSize and stepSize */
{
int winCount = cartUsualInt(cart, "demo2NumWindows", demo2NumWindows);
int i;
int exonSize = cartUsualInt(cart, "demo2WindowSize", demo2WindowSize);  //200; //9974; //200;
int intronSize = cartUsualInt(cart, "demo2StepSize", demo2StepSize); //200; //15000; // really using it like stepSize as that allows overlapping windows.
struct virtRegion *v;
for(i=0;i<winCount;++i)
    {
    AllocVar(v);
    //chr21:33,031,597-33,041,570
    v->chrom = "chr21";
    v->start = 33031597 - 1 + i*(intronSize);
    v->end = v->start + exonSize; //33041570;
    slAddHead(&virtRegionList, v);
    }
slReverse(&virtRegionList);
//if (winCount >= 2)
//    withNextExonArrows = FALSE;	/* Display next exon navigation buttons near center labels? */
//warn("winCount=%d, exonSize=%d, intronSize=%d", winCount, exonSize, intronSize);
}

void initAllChroms()
/* initialize virt region list for main chromosomes */
{
struct sqlConnection *conn = hAllocConn(database);
struct sqlResult *sr;
char **row;
int winCount = 0;
char *query =
NOSQLINJ "select chrom, size from chromInfo"
" where chrom     like 'chr%'"
" and   chrom not like '%_random'"
" and   chrom not like 'chrUn%'";
// allow alternate haplotypes for now
//" and   chrom not like '%_hap%'"
//" and   chrom not like '%_alt'"
//warn("%s",query);
struct virtRegion *v;
sr = sqlGetResult(conn, query);
while ((row = sqlNextRow(sr)) != NULL)
    {
    unsigned chromSize = sqlUnsigned(row[1]);
    AllocVar(v);
    v->chrom = cloneString(row[0]);
    v->start = 1 - 1;
    v->end   = chromSize;
    slAddHead(&virtRegionList, v);
    ++winCount;
    }
sqlFreeResult(&sr);
hFreeConn(&conn);
slReverse(&virtRegionList);
}



void initWindowsAltLoci()
/* initialize window list showing alt (alternate haplotype)*/
{

struct virtRegion *v;
//chr1:153520530-153700530
AllocVar(v);
v->chrom = "chr1";
v->start = 153520530 - 1;
v->end   = 153700530;
//chr1:153,520,529-154,045,739  as a single window
slAddHead(&virtRegionList, v);

//chr1_GL383518v1_alt:1-182439
AllocVar(v);
v->chrom = "chr1_GL383518v1_alt";
v->start = 1 - 1;
v->end   = 182439;
slAddHead(&virtRegionList, v);

//chr1:153865739-154045739
AllocVar(v);
v->chrom = "chr1";
v->start = 153865739 - 1;
v->end   = 154045739;
slAddHead(&virtRegionList, v);

slReverse(&virtRegionList);

}

void checkmultiRegionsBedInput()
/* Check if multiRegionsBedInput needs processing.
 * If BED submitted, see if it has changed, and if so, save it to trash
 * and update cart and global vars. Uses sha1 hash for faster change check. */
{
enum custRgnType { empty, url, trashFile };
enum custRgnType oldType = empty;
enum custRgnType newType = empty;

// OLD input

char *newMultiRegionsBedUrl = NULL;
multiRegionsBedUrl = cartUsualString(cart, "multiRegionsBedUrl", multiRegionsBedUrl);
char multiRegionsBedUrlSha1Name[1024];
safef(multiRegionsBedUrlSha1Name, sizeof multiRegionsBedUrlSha1Name, "%s.sha1", multiRegionsBedUrl);
if (!multiRegionsBedUrl)
    {
    multiRegionsBedUrl = "";
    cartSetString(cart, "multiRegionsBedUrl", multiRegionsBedUrl);
    }
if (sameString(multiRegionsBedUrl,""))
    oldType = empty;
else if (strstr(multiRegionsBedUrl,"://"))
    oldType = url;
else
    oldType = trashFile;

// NEW input

char *multiRegionsBedInput = cartOptionalString(cart, "multiRegionsBedInput");
if (!multiRegionsBedInput)
    return;

// create cleaned up dyString from input.
// remove blank lines, trim leading and trailing spaces, change CRLF from TEXTAREA input to LF.
struct dyString *dyInput = dyStringNew(1024);
char *input = cloneString(multiRegionsBedInput);  // make a copy, linefile modifies
struct lineFile *lf = lineFileOnString("multiRegionsBedInput", TRUE, input);
char *line;
int lineSize;
while (lineFileNext(lf, &line, &lineSize))
    {
    line = trimSpaces(line);
    if (sameString(line, "")) // skip blank lines
	continue;
    dyStringAppend(dyInput,line);
    dyStringAppend(dyInput,"\n");
    }
lineFileClose(&lf);

// test multiRegionsBedInput. empty? url? trashFile?
input = cloneString(dyInput->string);  // make a copy, linefile modifies
lf = lineFileOnString("multiRegionsBedInput", TRUE, input);
int lineCount = 0;
while (lineFileNext(lf, &line, &lineSize))
    {
    ++lineCount;
    if (lineCount==1 &&
	(startsWithNoCase("http://" ,line)
      || startsWithNoCase("https://",line)
      || startsWithNoCase("ftp://"  ,line)))
	{
	// new value is a URL. set vars and cart.
	newMultiRegionsBedUrl = cloneString(line);
	newType = url;
	}
    break;
    }
lineFileClose(&lf);
if (newType != url)
    {
    if (lineCount == 0)  // there are no non-blank lines
	{	
	newMultiRegionsBedUrl = "";
	newType = empty;
	}
    else
	newType = trashFile;
    }

char newSha1[(SHA_DIGEST_LENGTH + 1) * 2];
if (newType==trashFile)
    {
    // calculate sha1 checksum on new input.
    unsigned char hash[SHA_DIGEST_LENGTH];
    SHA1((const unsigned char *)dyInput->string, dyInput->stringSize, hash);
    hexBinaryString(hash, SHA_DIGEST_LENGTH, newSha1, (SHA_DIGEST_LENGTH + 1) * 2);
    }

// compare input sha1 to trashFile sha1 to see if same
boolean filesAreSame = FALSE;
if (oldType==trashFile && newType==trashFile)
    {
    lf = lineFileMayOpen(multiRegionsBedUrlSha1Name, TRUE);
    while (lineFileNext(lf, &line, &lineSize))
	{
	if (sameString(line, newSha1))
	    filesAreSame = TRUE;
	}
    lineFileClose(&lf);
    }

// save new trashFile unless no changes.
if (newType==trashFile && (!(oldType==trashFile && filesAreSame) ))
    {
    struct tempName bedTn;
    trashDirFile(&bedTn, "hgt", "custRgn", ".bed");
    FILE *f = mustOpen(bedTn.forCgi, "w");
    mustWrite(f, dyInput->string, dyInput->stringSize);
    carefulClose(&f);
    // new value is a trash file.
    newMultiRegionsBedUrl = cloneString(bedTn.forCgi);
    // save new input sha1 to trash file.
    safef(multiRegionsBedUrlSha1Name, sizeof multiRegionsBedUrlSha1Name, "%s.sha1", bedTn.forCgi);
    f = mustOpen(multiRegionsBedUrlSha1Name, "w");
    mustWrite(f, newSha1, strlen(newSha1));
    carefulClose(&f);
    }

dyStringFree(&dyInput);

// if new value, set vars and cart
if (newMultiRegionsBedUrl)
    {
    multiRegionsBedUrl = newMultiRegionsBedUrl;
    cartSetString(cart, "multiRegionsBedUrl", multiRegionsBedUrl);
    }
cartRemove(cart, "multiRegionsBedInput");
}


boolean initVirtRegionsFromBedUrl(time_t *bedDateTime)
/* Read custom regions from BED URL */
{
multiRegionsBedUrl = cartUsualString(cart, "multiRegionsBedUrl", multiRegionsBedUrl);
int bedPadding = 0; // default no padding
if (sameString(multiRegionsBedUrl,""))
    {
    warn("No BED or BED URL specified.");
    return FALSE;
    }

struct lineFile *lf = NULL;
if (strstr(multiRegionsBedUrl,"://"))
    {
    lf = lineFileUdcMayOpen(multiRegionsBedUrl, FALSE);
    if (!lf)
	{
	warn("Unable to open [%s] with udc", multiRegionsBedUrl);
	return FALSE;
	}
    *bedDateTime = udcTimeFromCache(multiRegionsBedUrl, NULL);
    }
else
    {
    lf = lineFileMayOpen(multiRegionsBedUrl, TRUE);
    if (!lf)
	{
	warn("BED custom regions file [%s] not found.", multiRegionsBedUrl);
	return FALSE;
	}
    *bedDateTime = 0;
    // touch corresponding .sha1 file to save it from trash cleaner.
    char multiRegionsBedUrlSha1Name[1024];
    safef(multiRegionsBedUrlSha1Name, sizeof multiRegionsBedUrlSha1Name, "%s.sha1", multiRegionsBedUrl);
    if (fileExists(multiRegionsBedUrlSha1Name))
	readAndIgnore(multiRegionsBedUrlSha1Name);	
    }
char *line;
int lineSize;
int expectedFieldCount = -1;
struct bed *bed, *bedList = NULL;
while (lineFileNext(lf, &line, &lineSize))
    {
    // Process comments for keywords like database, shortDesc, and maybe others
    if (startsWith("#",line))
	{
	if (startsWith("#database ",line))
	    {
	    char *dbFromBed = line+strlen("#database ");
	    if (!sameString(database,dbFromBed))
		{
		warn("Multi-Region BED URL error: The database (%s) specified in input does not match current database %s",
		   dbFromBed, database);
		return FALSE;
		}
	    }
	if (startsWith("#shortDesc ",line))
	    {
	    virtModeShortDescr = cloneString(line+strlen("#shortDesc "));
	    }
	if (startsWith("#padding ",line))
	    {
	    bedPadding = sqlSigned(line+strlen("#padding "));
	    }
	continue;
	}

    char *row[15];
    int numFields = chopByWhite(line, row, ArraySize(row));
    if (numFields < 3)
	{
        warn("%s doesn't appear to be in BED format. 3 or more fields required, got %d",
                multiRegionsBedUrl, numFields);
	return FALSE;
	}
    if (expectedFieldCount == -1)
	{
	expectedFieldCount = numFields;
	}
    else
	{
	if (numFields != expectedFieldCount)
	    errAbort("Multi-Region BED was detected to have %d columns. But this row has %d columns. "
	    "All rows except comment lines should have the same number of columns", numFields, expectedFieldCount);
	}

    AllocVar(bed);
    // All fields are standard BED fields, no bedplus fields supported at this time.
    // note: this function does not validate chrom name or end beyond chrom size
    struct errCatch *errCatch = errCatchNew();
    if (errCatchStart(errCatch))
	{
	loadAndValidateBed(row, numFields, numFields+0, lf, bed, NULL, TRUE); // can errAbort
	}
    errCatchEnd(errCatch);
    if (errCatch->gotError)
	{
	warn("%s", errCatch->message->string);
	return FALSE;
	}
    errCatchFree(&errCatch);

    bed->chrom=cloneString(bed->chrom);  // loadAndValidateBed does not do it for speed. but bedFree needs it.

    struct chromInfo *ci = hGetChromInfo(database, bed->chrom);
    if (ci == NULL)
	{
        warn("Couldn't find chromosome/scaffold %s in database", bed->chrom);
	return FALSE;
	}
    if (bed->chromEnd > ci->size)
	{
        warn("BED chromEnd %u > size %u for chromosome/scaffold %s", bed->chromEnd, ci->size, bed->chrom);
	return FALSE;
	}

    slAddHead(&bedList, bed);

    struct virtRegion *v;
    if (numFields < 12)
	{
	AllocVar(v);
	v->chrom = cloneString(bed->chrom);
	v->start = bed->chromStart;
	v->end   = bed->chromEnd;
	slAddHead(&virtRegionList, v);
	}
    else
	{
	int e;
	for (e = 0; e < bed->blockCount; ++e)
	    {
	    AllocVar(v);
	    v->chrom = cloneString(bed->chrom);
	    v->start = bed->chromStart + bed->chromStarts[e];
	    v->end   = v->start + bed->blockSizes[e];
	    slAddHead(&virtRegionList, v);
	    }
	}

    }
lineFileClose(&lf);
bedFreeList(&bedList);
slReverse(&virtRegionList);
if (bedPadding > 0)
    padVirtRegions(bedPadding);
return TRUE;
}

void restoreSavedVirtPosition()
/* Set state from lastDbPosCart.
 * This involves parsing the extra state that was saved.*/
{

struct hashEl *el, *elList = hashElListHash(lastDbPosCart->hash);
for (el = elList; el != NULL; el = el->next)
    {
    char *cartVar = el->name;
    char *cartVal = cartOptionalString(lastDbPosCart, cartVar);
    if (cartVal)
	{
	/* do we need this feature?
	if (sameString(cartVal,"(null)"))
	    cartRemove(cart, cartVar);
	else
        */	
	cartSetString(cart, cartVar, cartVal);
	}
    }
hashElFreeList(&elList);

}

void lastDbPosSaveCartSetting(char *cartVar)
/* Save var and value from cart into lastDbPosCart. */
{
cartSetString(lastDbPosCart, cartVar, cartUsualString(cart, cartVar, NULL));
}

void dySaveCartSetting(struct dyString *dy, char *cartVar, boolean saveBoth)
/* Grab var and value from cart, save as var=val to dy string. */
{
if (dy->stringSize > 0)
    dyStringAppend(dy, " ");
dyStringPrintf(dy, "%s=%s", cartVar, cartUsualString(cart, cartVar, NULL));
if (saveBoth)
    lastDbPosSaveCartSetting(cartVar);
}


boolean initRegionList()
/* initialize window list */
{

checkmultiRegionsBedInput();

struct virtRegion *v;
virtRegionList = NULL;
virtModeExtraState = "";   // This is state that determines if the virtChrom has changed
lastDbPosCart = cartOfNothing();  // USED to store and restore cart settings related to position and virtMode
struct dyString *dy = dyStringNew(256);  // used to build virtModeExtraState

if (sameString(virtModeType, "default"))
    {
    // Single window same as normal window
    // mostly good to test nothing was broken with single window
    AllocVar(v);

    v->chrom = chromName;
    v->start = 0;
    v->end = hChromSize(database, chromName);

    virtWinStart = winStart;
    virtWinEnd   = winEnd;

    slAddHead(&virtRegionList, v);
    slReverse(&virtRegionList);
    }
else if (sameString(virtModeType, "exonMostly")
      || sameString(virtModeType, "geneMostly"))
    {

    // Gencode settings: comprehensive, alt-splice, non-coding

    char *knownCanonical = NULL;  // show splice-variants, not filtered out via knownCanonical
    boolean showNoncoding = TRUE; // show non-coding where cdsStart==cdsEnd
    char *knownToTag = NULL;      // show comprehensive set not filtered by knownToTag
    char varName[SMALLBUF];
    boolean geneMostly = FALSE;

    lastDbPosSaveCartSetting("emGeneTable");

    //DISGUISE makes obsolete dySaveCartSetting(dy, "emGeneTable");
    //DISGUISE makes obsolete dySaveCartSetting(dy, "emPadding");
    if (sameString(virtModeType, "geneMostly"))
	geneMostly = TRUE;
    if (sameString(emGeneTable, "knownGene"))
	{
	// test cart var knownGene.show.noncoding
        // check for alternate table name.
        // if found, set and pass to gene-table reading routine

        // Some code borrowed from simpleTracks.c::loadKnownGene()

	safef(varName, sizeof(varName), "%s.show.noncoding", emGeneTable);
	showNoncoding = cartUsualBoolean(cart, varName, TRUE);
	//DISGUISE makes obsolete dySaveCartSetting(dy, varName);
	safef(varName, sizeof(varName), "%s.show.spliceVariants", emGeneTable);
	boolean showSpliceVariants = cartUsualBoolean(cart, varName, TRUE);
	//DISGUISE makes obsolete dySaveCartSetting(dy, varName);
	if (!showSpliceVariants)
	    {
	    char *canonicalTable = trackDbSettingOrDefault(emGeneTrack->tdb, "canonicalTable", "knownCanonical");
	    if (hTableExists(database, canonicalTable))
		knownCanonical = canonicalTable;
	    }
	safef(varName, sizeof(varName), "%s.show.comprehensive", emGeneTable);
	boolean showComprehensive = cartUsualBoolean(cart, varName, FALSE);
	//DISGUISE makes obsolete dySaveCartSetting(dy, varName);
	if (!showComprehensive)
	    {
	    if (hTableExists(database, "knownToTag"))
		{
		knownToTag = "knownToTag";
		}
	    }

	}
    if (sameString(emGeneTable, "refGene"))
	{
	char varName[SMALLBUF];
	safef(varName, sizeof(varName), "%s.hideNoncoding", emGeneTable);
	showNoncoding = !cartUsualBoolean(cart, varName, FALSE);
	//DISGUISE makes obsolete dySaveCartSetting(dy, varName);
	}

    initVirtRegionsFromEMGeneTableExons(showNoncoding, knownCanonical, knownToTag, geneMostly);
    if (!virtRegionList)
	{
	warn("No genes found on chrom %s for track %s, returning to default view", chromName, emGeneTrack->shortLabel);
	return FALSE;   // regionList is empty, nothing found.
	}
    if (geneMostly)
	virtModeShortDescr = "genes";
    else
	virtModeShortDescr = "exons";
    // DISGUISE makes obsolete dyStringPrintf(dy," %s %s", dy->string, knownCanonical, knownToTag);
    }
else if (sameString(virtModeType, "kcGenes")) // TODO obsolete
    {
    initVirtRegionsFromKnownCanonicalGenes("knownCanonical");
    virtModeShortDescr = "genes";
    }
else if (sameString(virtModeType, "customUrl"))
    {
    // custom regions from BED URL
    virtModeShortDescr = "customUrl";  // can be overridden by comment in input bed file
    time_t bedDateTime = 0;
    if (!initVirtRegionsFromBedUrl(&bedDateTime))
	{
	return FALSE; // return to default mode
	}
    dySaveCartSetting(dy, "multiRegionsBedUrl", TRUE);
    dyStringPrintf(dy, " %ld", (long)bedDateTime);
    }
else if (sameString(virtModeType, "singleTrans"))
    {
    singleTransId = cartUsualString(cart, "singleTransId", singleTransId);
    if (sameString(singleTransId, ""))
	{
	warn("Single transcript Id should not be blank");
	return FALSE; // return to default mode
	}
    setEMGeneTrack();
    dySaveCartSetting(dy, "singleTransId", TRUE);
    }
else if (sameString(virtModeType, "singleAltHaplo"))
    {
    singleAltHaploId = cartUsualString(cart, "singleAltHaploId", singleAltHaploId); // default is chr6_cox_hap2
    initAllChroms();  // we want to default to full genome view.
    if (!initSingleAltHaplotype(singleAltHaploId))
	{
	virtRegionList = NULL;
	return FALSE; // return to default mode
	}
    // was "single haplo" but that might confuse some users.
    virtModeShortDescr = endsWith(singleAltHaploId, "_fix") ? "fix patch" : "alt haplo";
    dySaveCartSetting(dy, "singleAltHaploId", TRUE);
    }
else if (sameString(virtModeType, "allChroms"))
    { // TODO more work on this mode
    //warn("show all regular chromosomes (not alts)\n"
	//"Warning must turn off all tracks except big*");
    initAllChroms();
    }
else if (sameString(virtModeType, "demo1"))
    {
    // demo two windows on two chroms (default posn chr21, and same loc on chr22

    //chr21:33,031,597-33,041,570
    AllocVar(v);
    //chr21:33,031,597-33,041,570
    v->chrom = "chr21";
    v->start = 33031597 - 1;
    v->end = 33041570;
    slAddHead(&virtRegionList, v);

    struct virtRegion *v2;

    AllocVar(v2);
    //chr22:33,031,597-33,041,570
    v2->chrom = "chr22";
    v2->start = 33031597 - 1;
    v2->end = 33041570;
    slAddHead(&virtRegionList, v2);

    slReverse(&virtRegionList);
    }
else if (sameString(virtModeType, "demo2"))
    {
    // demo multiple (70) windows on one chrom chr21 def posn, window size and step exon-like
    initExonStep();
    }
else if (sameString(virtModeType, "demo4"))
    {
    // demo multiple (20) windows showing exons from TITIN gene uc031rqd.1.
    initVirtRegionsFromEmGeneTable("uc031rqd.1"); // TITIN // "uc002ypa.3"); // SOD1
    }
else if (sameString(virtModeType, "demo5"))
    {
    // demo alt locus on hg38
    //  Shows alt chrom surrounded by preceding and following regions of same size from reference genome.
    initWindowsAltLoci();
    }
else if (sameString(virtModeType, "demo6"))
    {
    // demo SOD1
    //  Shows zoomed in exon-exon junction from SOD1 gene, between exon1 and exon2.

    initVirtRegionsFromSOD1Hardwired();

    }
else
    {
    // Unrecognized virtModeType
    return FALSE; // return to default mode
    }

virtModeExtraState = dyStringCannibalize(&dy);

if (!virtRegionList)
    return FALSE;   // regionList is empty, nothing found.

return TRUE;

}

boolean isLimitedVisHiddenForAllWindows(struct track *track)
/* Check if track limitedVis == hidden for all windows.
 * Return true if all are hidden */
{
boolean result = TRUE;
for(;track;track=track->nextWindow)
    if (track->limitedVis != tvHide)
	result = FALSE;
return result;
}

boolean isTypeBedLike(struct track *track)
/* Check if track type is BED-like packable thing (but not rmsk or joinedRmsk) */
{ // TODO GALT do we have all the types needed?
// TODO could it be as simple as whether track->items exists?
char *typeLine = track->tdb->type, *words[8], *type;
int wordCount;
if (typeLine == NULL)
    return FALSE;
wordCount = chopLine(cloneString(typeLine), words);
if (wordCount <= 0)
    return FALSE;
type = words[0];
// NOTE: if type is missing here, full mode fails to return an hgTracks object
if (
(  sameWord(type, "bed")
|| sameWord(type, "bed5FloatScore")
|| sameWord(type, "bed6FloatScore")
|| sameWord(type, "bedDetail")
|| sameWord(type, "bigBed")
|| sameWord(type, "bigGenePred")
|| sameWord(type, "broadPeak")
|| sameWord(type, "chain")
|| sameWord(type, "factorSource")
|| sameWord(type, "genePred")
|| sameWord(type, "gvf")
|| sameWord(type, "narrowPeak")
|| sameWord(type, "bigNarrowPeak")
|| sameWord(type, "psl")
|| sameWord(type, "barChart")
|| sameWord(type, "bigBarChart")
|| sameWord(type, "interact")
|| sameWord(type, "bigInteract")
|| sameWord(type, "bigLolly")
//|| track->loadItems == loadSimpleBed
//|| track->bedSize >= 3 // should pick up several ENCODE BED-Plus types.
)
&& track->canPack
   )
    {
    return TRUE;
    }

return FALSE;
}

boolean isTypeUseItemNameAsKey(struct track *track)
/* Check if track type is like expRatio and key is just item name, to link across multi regions */
{
char *typeLine = track->tdb->type, *words[8], *type;
int wordCount;
if (typeLine == NULL)
    return FALSE;
wordCount = chopLine(cloneString(typeLine), words);
if (wordCount <= 0)
    return FALSE;
type = words[0];
if (sameWord(type, "expRatio"))
    {
    // track is like expRatio, needs one row per item
    return TRUE;
    }
return FALSE;
}

boolean isTypeUseMapItemNameAsKey(struct track *track)
/* Check if track type is like interact and uses map item name to link across multi regions */
{
char *typeLine = track->tdb->type, *words[8], *type;
int wordCount;
if (typeLine == NULL)
    return FALSE;
wordCount = chopLine(cloneString(typeLine), words);
if (wordCount <= 0)
    return FALSE;
type = words[0];
if (sameWord(type, "interact") || sameWord(type, "bigInteract"))
        return TRUE;
return FALSE;
}

void setFlatTrackMaxHeight(struct flatTracks *flatTrack, int fontHeight)
/* for each flatTrack, figure out maximum height needed from all windows */
{
struct track *track = flatTrack->track;
int maxHeight = 0;
struct track *winTrack;
struct window *window;
for (window=windows, winTrack=track; window; window=window->next, winTrack=winTrack->nextWindow)
    {
    setGlobalsFromWindow(window);

    int trackHeight =  trackPlusLabelHeight(winTrack, fontHeight);

    if (trackHeight > maxHeight)
	maxHeight = trackHeight;
    }
setGlobalsFromWindow(windows); // first window

flatTrack->maxHeight = maxHeight;
}

boolean doHideEmptySubtracksNoMultiBed(struct cart *cart, struct track *track)
/* TRUE if hideEmptySubtracks is enabled, but there is no multiBed */
{
char *multiBedFile = NULL;
char *subtrackIdFile = NULL;
boolean hideEmpties = compositeHideEmptySubtracks(cart, track->tdb, &multiBedFile, &subtrackIdFile);
if (hideEmpties && (multiBedFile == NULL || subtrackIdFile == NULL))
        return TRUE;
return FALSE;
}

struct hash *getNonEmptySubtracks(struct track *track)
{
/* Support setting to suppress display of empty subtracks. 
 * If multiBed is available, return hash with subtrack names as keys
 */

char *multiBedFile = NULL;
char *subtrackIdFile = NULL;
if (!compositeHideEmptySubtracks(cart, track->tdb, &multiBedFile, &subtrackIdFile))
    return NULL;
if (!multiBedFile)
    return NULL;

// load multiBed items in window
// TODO: filters here ?
// TODO:  protect against temporary network error ? */
struct lm *lm = lmInit(0);
struct bbiFile *bbi = bigBedFileOpen(multiBedFile);
struct bigBedInterval *bb, *bbList =  bigBedIntervalQuery(bbi, chromName, winStart, winEnd, 0, lm);
char *row[bbi->fieldCount];
char startBuf[16], endBuf[16];
struct hash *nonEmptySubtracksHash = hashNew(0);
for (bb = bbList; bb != NULL; bb = bb->next)
    {
    bigBedIntervalToRow(bb, chromName, startBuf, endBuf, row, ArraySize(row));
    // TODO: do this in bed3Sources.c
    char *idList = row[4];
    struct slName *ids = slNameListFromComma(idList);
    struct slName *id = NULL;
    for (id = ids; id != NULL; id = id->next)
        hashStore(nonEmptySubtracksHash, id->name);
    // TODO: free some stuff ?
    }

// read file containing ids of subtracks 
struct lineFile *lf = udcWrapShortLineFile(subtrackIdFile, NULL, 0); 
char *words[11];
int ct = 0;
while ((ct = lineFileChopNext(lf, words, sizeof words)) != 0)
    {
    char *id = words[0];
    if (hashLookup(nonEmptySubtracksHash, id))
        {
        int i;
        for (i=1; i<ct; i++)
            {
            hashStore(nonEmptySubtracksHash, cloneString(words[i]));
            }
        }
    }
lineFileClose(&lf);
return nonEmptySubtracksHash;
}

void makeActiveImage(struct track *trackList, char *psOutput)
/* Make image and image map. */
{
struct track *track;
MgFont *font = tl.font;
struct hvGfx *hvg;
struct tempName pngTn;
char *mapName = "map";
int fontHeight = mgFontLineHeight(font);
int trackPastTabX = (withLeftLabels ? trackTabWidth : 0);
int trackTabX = gfxBorder;
int trackPastTabWidth = tl.picWidth - trackPastTabX;
int pixWidth, pixHeight;
int y=0;
int titleHeight = fontHeight;
int scaleBarPad = 2;
int scaleBarHeight = fontHeight;
int scaleBarTotalHeight = fontHeight + 2 * scaleBarPad;
int showPosHeight = fontHeight;
int rulerHeight = fontHeight;
int baseHeight = fontHeight;
int basePositionHeight = rulerHeight;
int codonHeight = fontHeight;
int rulerTranslationHeight = codonHeight * 3;        // 3 frames
int yAfterRuler = gfxBorder;
int yAfterBases = yAfterRuler;  // differs if base-level translation shown
boolean rulerCds = zoomedToCdsColorLevel;
int rulerClickHeight = 0;
int newWinWidth = 0;

/* Figure out dimensions and allocate drawing space. */

pixWidth = tl.picWidth;

leftLabelX = gfxBorder;
leftLabelWidth = insideX - gfxBorder*3;

struct image *theOneImg  = NULL; // No need to be global, only the map needs to be global
struct image *theSideImg = NULL; // Because dragScroll drags off end of image,
                                 //    the side label gets seen. Therefore we need 2 images!!
//struct imgTrack *curImgTrack = NULL; // Make this global for now to avoid huge rewrite
struct imgSlice *curSlice    = NULL; // No need to be global, only the map needs to be global
//struct mapSet   *curMap      = NULL; // Make this global for now to avoid huge rewrite
// Set up imgBox dimensions
int sliceWidth[stMaxSliceTypes]; // Just being explicit
int sliceOffsetX[stMaxSliceTypes];
int sliceHeight        = 0;
int sliceOffsetY       = 0;
char *rulerTtl = NULL;

if (theImgBox)
// if theImgBox == NULL then we are rendering a simple single image such as right-click View image.
// theImgBox is a global for now to avoid huge rewrite of hgTracks.  It is started
// prior to this in doTrackForm()
    {
    rulerTtl = "drag select or click to zoom";
    hPrintf("<input type='hidden' name='db' value='%s'>\n", database);
    hPrintf("<input type='hidden' name='c' value='%s'>\n", chromName);
    hPrintf("<input type='hidden' name='l' value='%d'>\n", winStart);
    hPrintf("<input type='hidden' name='r' value='%d'>\n", winEnd);
    hPrintf("<input type='hidden' name='pix' value='%d'>\n", tl.picWidth);
    // If a portal was established, then set the global dimensions to the entire expanded image size
    if (imgBoxPortalDimensions(theImgBox,&virtWinStart,&virtWinEnd,&(tl.picWidth),NULL,NULL,NULL,NULL,NULL))
        {
        pixWidth = tl.picWidth;
        virtWinBaseCount = virtWinEnd - virtWinStart;
        fullInsideWidth = tl.picWidth - gfxBorder - fullInsideX;
        }
    memset((char *)sliceWidth,  0,sizeof(sliceWidth));
    memset((char *)sliceOffsetX,0,sizeof(sliceOffsetX));
    if (withLeftLabels)
        {
        sliceWidth[stButton]   = trackTabWidth + 1;
        sliceWidth[stSide]     = leftLabelWidth - sliceWidth[stButton] + 1;
        sliceOffsetX[stSide]   =
                          (revCmplDisp ? (tl.picWidth - sliceWidth[stSide] - sliceWidth[stButton])
                                       : sliceWidth[stButton]);
        sliceOffsetX[stButton] = (revCmplDisp ? (tl.picWidth - sliceWidth[stButton]) : 0);
        }
    sliceOffsetX[stData] = (revCmplDisp ? 0 : sliceWidth[stSide] + sliceWidth[stButton]);
    sliceWidth[stData]   = tl.picWidth - (sliceWidth[stSide] + sliceWidth[stButton]);
    }
struct flatTracks *flatTracks = NULL;
struct flatTracks *flatTrack = NULL;

if (rulerMode != tvFull)
    {
    rulerCds = FALSE;
    }

/* Figure out height of each visible track. */
pixHeight = gfxBorder;

// figure out height of ruler
if (rulerMode != tvHide)
    {
    if (!baseShowRuler && !baseTitle && !baseShowPos && !baseShowAsm && !baseShowScaleBar && !zoomedToBaseLevel && !rulerCds)
        {
        warn("Can't turn everything off in base position track.  Turning ruler back on");
        baseShowRuler = TRUE;
        cartSetBoolean(cart, BASE_SHOWRULER, TRUE);
        }

    if (baseTitle)
        basePositionHeight += titleHeight;

    if (baseShowPos||baseShowAsm)
        basePositionHeight += showPosHeight;

    if (baseShowScaleBar)
        basePositionHeight += scaleBarTotalHeight;

    if (!baseShowRuler)
        {
        basePositionHeight -= rulerHeight;
        rulerHeight = 0;
        }

    if (zoomedToBaseLevel)
        basePositionHeight += baseHeight;

    yAfterRuler += basePositionHeight;
    yAfterBases = yAfterRuler;
    pixHeight += basePositionHeight;
    if (rulerCds)
        {
        yAfterRuler += rulerTranslationHeight;
        pixHeight += rulerTranslationHeight;
        }
    }


/* Hash tracks/subtracks, limit visibility and calculate total image height: */

// For multiple windows, sets height and visibility
//       as well as making the flatTrack list.

// TODO there is a chance that for pack and squish
// I might need to trigger a track-height check here
// since it is after all items are loaded for all windows
// but before things are checked for overflow or limitedVis?
// The fixed non-overflow tracks like knownGene used to initialize
// ss and track height during loadItems(). That was delayed
// because we now need all windows to be fully loaded before
// calculating their joint ss layout and height.

// set heights and visibilities.
struct window *window = NULL;
for(window=windows;window;window=window->next)
    {
    setGlobalsFromWindow(window);
    trackList = window->trackList;
    for (track = trackList; track != NULL; track = track->next)
	{
	if (tdbIsCompositeChild(track->tdb)) // When single track is requested via AJAX,
	    {
	    limitedVisFromComposite(track);  // it could be a subtrack
	    }
	else
	    {
	    limitVisibility(track);
	    }

	if (tdbIsComposite(track->tdb))
	    {
	    struct track *subtrack;
	    for (subtrack = track->subtracks; subtrack != NULL; subtrack = subtrack->next)
		{
		if (!isSubtrackVisible(subtrack))
		    continue;

		// subtrack vis can be explicit or inherited from composite/view.
		// Then it could be limited because of pixel height
		limitedVisFromComposite(subtrack);

		if (subtrack->limitedVis != tvHide)
		    {
		    subtrack->hasUi = track->hasUi;
		    }
		}
	    }
	}
    }
trackList = windows->trackList;
setGlobalsFromWindow(windows); // first window

struct slName *orderedWiggles = NULL;
char *sortTrack;
char *wigOrder = NULL;
if ((sortTrack = cgiOptionalString( "sortSim")) != NULL)
    {
    char buffer[1024];
    safef(buffer, sizeof buffer,  "simOrder_%s", sortTrack);
    wigOrder = cartString(cart, buffer);
    }

if ((sortTrack = cgiOptionalString( "sortExp")) != NULL)
    {
    char buffer[1024];
    safef(buffer, sizeof buffer,  "expOrder_%s", sortTrack);
    wigOrder = cartString(cart, buffer);
    }

if (wigOrder != NULL)
    {
    orderedWiggles = slNameListFromString(wigOrder, ' ');
    struct slName *name = orderedWiggles;
    // if we're sorting, remove existing sort order for this composite
    for(; name; name = name->next)
        {
        char buffer[1024];
        safef(buffer, sizeof buffer,  "%s_imgOrd", name->name);
        cartRemove(cart, buffer);
        }
    }

// Construct flatTracks
for (track = trackList; track != NULL; track = track->next)
    {
    if (isLimitedVisHiddenForAllWindows(track))
        continue;

    if (tdbIsComposite(track->tdb))
        {
        struct track *subtrack;
        if (isCompositeInAggregate(track))
            flatTracksAdd(&flatTracks, track, cart, orderedWiggles);
        else
            {
            boolean doHideEmpties = doHideEmptySubtracksNoMultiBed(cart, track);
                // If multibed was found, it has been used to suppress loading,
                // and subtracks lacking items in window are already set hidden
            for (subtrack = track->subtracks; subtrack != NULL; subtrack = subtrack->next)
                {
                if (!isSubtrackVisible(subtrack))
                    continue;

                if (!isLimitedVisHiddenForAllWindows(subtrack) && 
                        !(doHideEmpties && slCount(subtrack->items) == 0))
                        // Ignore subtracks with no items in window
                    {
                    flatTracksAdd(&flatTracks,subtrack,cart, orderedWiggles);
                    }
                }
            }
        }
    else
	{	
        flatTracksAdd(&flatTracks,track,cart, orderedWiggles);
	}
    }
flatTracksSort(&flatTracks); // Now we should have a perfectly good flat track list!

if (orderedWiggles)
    {
    // save order to cart
    struct flatTracks *ft;
    char buffer[4096];
    int count = 1;
    for(ft = flatTracks; ft; ft = ft->next)
        {
        safef(buffer, sizeof buffer, "%s_imgOrd", ft->track->track);
        cartSetInt(cart, buffer, count++);
        }
    }

// for each track, figure out maximum height needed from all windows
for (flatTrack = flatTracks; flatTrack != NULL; flatTrack = flatTrack->next)
    {
    track = flatTrack->track;

    if (track->limitedVis == tvHide)
	{
	continue;
	}

    setFlatTrackMaxHeight(flatTrack, fontHeight);

    }


// fill out track->prevTrack, and check for maxSafeHeight
boolean safeHeight = TRUE;
/* firefox on Linux worked almost up to 34,000 at the default 620 width */
#define maxSafeHeight   32000
struct track *prevTrack = NULL;
for (flatTrack = flatTracks,prevTrack=NULL; flatTrack != NULL; flatTrack = flatTrack->next)
    {
    track = flatTrack->track;
    assert(track->limitedVis != tvHide);
    // ORIG int totalHeight = pixHeight+trackPlusLabelHeight(track,fontHeight);
    int totalHeight = pixHeight+flatTrack->maxHeight;
    if (totalHeight > maxSafeHeight)
        {
        char numBuf[SMALLBUF];
        sprintLongWithCommas(numBuf, maxSafeHeight);
        if (safeHeight)  // Only one message
            warn("Image is over %s pixels high (%d pix) at the following track which is now "
                 "hidden:<BR>\"%s\".%s", numBuf, totalHeight, track->tdb->longLabel,
                 (flatTrack->next != NULL ?
                      "\nAdditional tracks may have also been hidden at this zoom level." : ""));
        safeHeight = FALSE;
	struct track *winTrack;
	for(winTrack=track;winTrack;winTrack=winTrack->nextWindow)
	    {
	    track->limitedVis = tvHide;
	    track->limitedVisSet = TRUE;
	    }
        }
    if (!isLimitedVisHiddenForAllWindows(track))
        {
	struct track *winTrack;
	for(winTrack=track;winTrack;winTrack=winTrack->nextWindow)
	    { // TODO this is currently still only using one prev track value.
	    winTrack->prevTrack = prevTrack; // Important for keeping track of conditional center labels!
	    }
        // ORIG pixHeight += trackPlusLabelHeight(track, fontHeight);
	if (!theImgBox) // prevTrack may have altered the height, so recalc height
	    setFlatTrackMaxHeight(flatTrack, fontHeight);
	pixHeight += flatTrack->maxHeight;
        prevTrack = track;
        }
    }

// allocate hvg png of pixWidth, pixHeight
imagePixelHeight = pixHeight;
if (psOutput)
    {
    hvg = hvGfxOpenPostScript(pixWidth, pixHeight, psOutput);
    hvgSide = hvg; // Always only one image
    }
else
    {
    boolean transparentImage = FALSE;
    if (theImgBox!=NULL)
        transparentImage = TRUE;   // transparent because BG (blue ruler lines) is separate image

    if (measureTiming)
        measureTime("Time at start of obtaining trash hgt png image file");
    trashDirFile(&pngTn, "hgt", "hgt", ".png");
    if (enableMouseOver)
	{   /* created here at this time to get the same name as .png file
	     * it is copied from pngTn since if we repeated trashFileDir()
	     * to get the name, it could be different since there is a
	     * timestamp involved in making the name.
	     */
        /* will open this file upon successful exit to write the data */
	AllocVar(mouseOverJsonFile);
	char *tmpStr = cloneString(pngTn.forCgi);
	char *jsonStr = replaceChars(tmpStr, ".png", ".json");
	safef(mouseOverJsonFile->forCgi, ArraySize(mouseOverJsonFile->forCgi), "%s", jsonStr);
	freeMem(tmpStr);
	freeMem(jsonStr);
	tmpStr = cloneString(pngTn.forHtml);
        jsonStr = replaceChars(tmpStr, ".png", ".json");
	safef(mouseOverJsonFile->forHtml, ArraySize(mouseOverJsonFile->forHtml), "%s", jsonStr);
	freeMem(tmpStr);
	freeMem(jsonStr);
	}
    hvg = hvGfxOpenPng(pixWidth, pixHeight, pngTn.forCgi, transparentImage);

    if (theImgBox)
        {
        // Adds one single image for all tracks (COULD: build the track by track images)
        theOneImg = imgBoxImageAdd(theImgBox,pngTn.forHtml,NULL,pixWidth, pixHeight,FALSE);
        theSideImg = theOneImg; // Unlkess this is overwritten below, there is a single image
        }

    hvgSide = hvg; // Unless this is overwritten below, there is a single image

    if (theImgBox && theImgBox->showPortal && withLeftLabels)
        {
        // TODO: It would be great to make the two images smaller,
        //       but keeping both the same full size for now
        struct tempName pngTnSide;
        trashDirFile(&pngTnSide, "hgtSide", "side", ".png");
        hvgSide = hvGfxOpenPng(pixWidth, pixHeight, pngTnSide.forCgi, transparentImage);

        // Also add the side image
        theSideImg = imgBoxImageAdd(theImgBox,pngTnSide.forHtml,NULL,pixWidth, pixHeight,FALSE);
        hvgSide->rc = revCmplDisp;
        initColors(hvgSide);
        }
    }
maybeNewFonts(hvg);
maybeNewFonts(hvgSide);
hvg->rc = revCmplDisp;
initColors(hvg);

/* Start up client side map. */
hPrintf("<MAP id='map' Name=%s>\n", mapName);

if (theImgBox == NULL)  // imageV2 highlighting is done by javascript. This does pdf and view-image highlight
    highlightRegions(cart, hvg, imagePixelHeight);

for (window=windows; window; window=window->next)
    {
    /* Find colors to draw in. */
    findTrackColors(hvg, window->trackList);
    }


// Good to go ahead and add all imgTracks regardless of buttons, left label, centerLabel, etc.
if (theImgBox)
    {
    if (rulerMode != tvHide)
        {
        curImgTrack = imgBoxTrackFindOrAdd(theImgBox,NULL,RULER_TRACK_NAME,rulerMode,FALSE,
                                           IMG_FIXEDPOS); // No tdb, no centerLbl, not reorderable
        }

    for (flatTrack = flatTracks; flatTrack != NULL; flatTrack = flatTrack->next)
        {
        track = flatTrack->track;
	if (!isLimitedVisHiddenForAllWindows(track))
            {
	    struct track *winTrack;
	    for (winTrack=track; winTrack; winTrack=winTrack->nextWindow)
		{
		if (winTrack->labelColor == winTrack->ixColor && winTrack->ixColor == 0)
		    {
		    winTrack->ixColor = hvGfxFindRgb(hvg, &winTrack->color);
		    }
		}
            int order = flatTrack->order;
            curImgTrack = imgBoxTrackFindOrAdd(theImgBox,track->tdb,NULL,track->limitedVis,
                                               isCenterLabelIncluded(track),order);
            }
        }
    }


/* Draw mini-buttons. */

if (withLeftLabels && psOutput == NULL)
    {
    int butOff;
    boolean grayButtonGroup = FALSE;
    struct group *lastGroup = NULL;
    y = gfxBorder;
    if (rulerMode != tvHide)
        {
        /* draw button for Base Position pseudo-track */
        int height = basePositionHeight;
        if (rulerCds)
            height += rulerTranslationHeight;
        if (theImgBox)
            {
            // Mini-buttons (side label slice) for ruler
            sliceHeight      = height + 1;
            sliceOffsetY     = 0;
            curImgTrack = imgBoxTrackFind(theImgBox,NULL,RULER_TRACK_NAME);
            curSlice    = imgTrackSliceUpdateOrAdd(curImgTrack,stButton,NULL,NULL,
                                                   sliceWidth[stButton],sliceHeight,
                                                   sliceOffsetX[stButton],sliceOffsetY);
            }
        else if (!trackImgOnly) // Side buttons only need to be drawn when drawing page with js
            {                   // advanced features off  // TODO: Should remove wasted pixels too
            drawGrayButtonBox(hvgSide, trackTabX, y, trackTabWidth, height, TRUE);
            }
        mapBoxTrackUi(hvgSide, trackTabX, y, trackTabWidth, height,
                      RULER_TRACK_NAME, RULER_TRACK_LABEL, "ruler");
        y += height + 1;
        }

    for (flatTrack = flatTracks; flatTrack != NULL; flatTrack = flatTrack->next)
        {
        track = flatTrack->track;
        int h, yStart = y, yEnd;
        if (track->limitedVis != tvHide)
            {
            // ORIG y += trackPlusLabelHeight(track, fontHeight);
	    y += flatTrack->maxHeight;
            yEnd = y;
            h = yEnd - yStart - 1;

            /* alternate button colors for track groups*/
            if (track->group != lastGroup)
                grayButtonGroup = !grayButtonGroup;
            lastGroup = track->group;
            if (theImgBox)
                {
                // Mini-buttons (side label slice) for tracks
                sliceHeight      = yEnd - yStart;
                sliceOffsetY     = yStart - 1;
                curImgTrack = imgBoxTrackFind(theImgBox,track->tdb,NULL);
                curSlice    = imgTrackSliceUpdateOrAdd(curImgTrack,stButton,NULL,NULL,
                                                       sliceWidth[stButton],sliceHeight,
                                                       sliceOffsetX[stButton],sliceOffsetY);
                }
            else if (!trackImgOnly) // Side buttons only need to be drawn when drawing page
                {                   // with js advanced features off
                if (grayButtonGroup)
                    drawGrayButtonBox(hvgSide, trackTabX, yStart, trackTabWidth, h, track->hasUi);
                else
                    drawBlueButtonBox(hvgSide, trackTabX, yStart, trackTabWidth, h, track->hasUi);
                }

            if (track->hasUi)
                {
                if (tdbIsCompositeChild(track->tdb))
                    {
                    struct trackDb *parent = tdbGetComposite(track->tdb);
                    mapBoxTrackUi(hvgSide, trackTabX, yStart, trackTabWidth, (yEnd - yStart - 1),
                                  parent->track, parent->shortLabel, track->track);
                    }
                else
                    mapBoxTrackUi(hvgSide, trackTabX, yStart, trackTabWidth, h, track->track,
                                  track->shortLabel, track->track);
                }
            }
        }
    butOff = trackTabX + trackTabWidth;
    leftLabelX += butOff;
    leftLabelWidth -= butOff;
    }


/* Draw left labels. */

if (withLeftLabels)
    {
    if (theImgBox == NULL)
        {
        Color lightRed = hvGfxFindColorIx(hvgSide, 255, 180, 180);

        hvGfxBox(hvgSide, leftLabelX + leftLabelWidth, 0,
                 gfxBorder, pixHeight, lightRed);
        }
    y = gfxBorder;
    if (rulerMode != tvHide)
        {
        if (theImgBox)
            {
            // side label slice for ruler
            sliceHeight      = basePositionHeight + (rulerCds ? rulerTranslationHeight : 0) + 1;
            sliceOffsetY     = 0;
            curImgTrack = imgBoxTrackFind(theImgBox,NULL,RULER_TRACK_NAME);
            curSlice    = imgTrackSliceUpdateOrAdd(curImgTrack,stSide,theSideImg,NULL,
                                                   sliceWidth[stSide],sliceHeight,
                                                   sliceOffsetX[stSide],sliceOffsetY);
            (void) sliceMapFindOrStart(curSlice,RULER_TRACK_NAME,NULL); // No common linkRoot
            }
        if (baseTitle)
            {
            hvGfxTextRight(hvgSide, leftLabelX, y, leftLabelWidth-1, titleHeight,
                           MG_BLACK, font, WIN_TITLE_LABEL);
            y += titleHeight;
            }
        if (baseShowPos||baseShowAsm)
            {
            hvGfxTextRight(hvgSide, leftLabelX, y, leftLabelWidth-1, showPosHeight,
                           MG_BLACK, font, WIN_POS_LABEL);
            y += showPosHeight;
            }
        if (baseShowScaleBar)
            {
            y += scaleBarPad;
            hvGfxTextRight(hvgSide, leftLabelX, y, leftLabelWidth-1, scaleBarHeight,
                           MG_BLACK, font, SCALE_BAR_LABEL);
            y += scaleBarHeight + scaleBarPad;
            }
        if (baseShowRuler)
            {
            char rulerLabel[SMALLBUF];
            char *shortChromName = cloneString(chromName);
            safef(rulerLabel,ArraySize(rulerLabel),":%s",shortChromName);
            int labelWidth = mgFontStringWidth(font,rulerLabel);
            while ((labelWidth > 0) && (labelWidth > leftLabelWidth))
                {
                int len = strlen(shortChromName);
                shortChromName[len-1] = 0;
                safef(rulerLabel,ArraySize(rulerLabel),":%s",shortChromName);
                labelWidth = mgFontStringWidth(font,rulerLabel);
                }
            if (hvgSide->rc)
                safef(rulerLabel,ArraySize(rulerLabel),":%s",shortChromName);
            else
                safef(rulerLabel,ArraySize(rulerLabel),"%s:",shortChromName);
            hvGfxTextRight(hvgSide, leftLabelX, y, leftLabelWidth-1, rulerHeight,
                           MG_BLACK, font, rulerLabel);
            y += rulerHeight;
            freeMem(shortChromName);
            }
        if (zoomedToBaseLevel || rulerCds)
            {
            /* disable complement toggle for HIV because HIV is single stranded RNA */
            drawComplementArrow(hvgSide,leftLabelX, y, leftLabelWidth-1, baseHeight, font);
            if (zoomedToBaseLevel)
                y += baseHeight;
            }
        if (rulerCds)
            y += rulerTranslationHeight;
        }
    for (flatTrack = flatTracks; flatTrack != NULL; flatTrack = flatTrack->next)
        {
        track = flatTrack->track;
        if (track->limitedVis == tvHide)
            continue;
        if (theImgBox)
            {
            // side label slice for tracks
            //ORIG sliceHeight      = trackPlusLabelHeight(track, fontHeight);
	    sliceHeight      = flatTrack->maxHeight;
            sliceOffsetY     = y;
            curImgTrack = imgBoxTrackFind(theImgBox,track->tdb,NULL);
            curSlice    = imgTrackSliceUpdateOrAdd(curImgTrack,stSide,theSideImg,NULL,
                                                   sliceWidth[stSide],sliceHeight,
                                                   sliceOffsetX[stSide],sliceOffsetY);
            (void) sliceMapFindOrStart(curSlice,track->tdb->track,NULL); // No common linkRoot
            }

        boolean doWiggle = cartOrTdbBoolean(cart, track->tdb, "doWiggle" , FALSE);
        if (doWiggle)
            track->drawLeftLabels = wigLeftLabels;
    #ifdef IMAGEv2_NO_LEFTLABEL_ON_FULL
        if (theImgBox && track->limitedVis != tvDense)
            y += sliceHeight;
        else
    #endif ///def IMAGEv2_NO_LEFTLABEL_ON_FULL
            {
            setGlobalsFromWindow(windows); // use GLOBALS from first window
            int ynew = 0;
            /* rmskJoined tracks are non-standard in FULL mode
               they are just their track height, not per-item height
             */
            if (startsWith("rmskJoined", track->track))
                ynew = flatTrack->maxHeight + y;
            else
                ynew = doLeftLabels(track, hvgSide, font, y);

            y += flatTrack->maxHeight;
            if ((ynew - y) > flatTrack->maxHeight)
                { // TODO should be errAbort?
                warn("doLeftLabels(y=%d) returned new y value %d that is too high - should be %d at most.",
                    y, ynew, flatTrack->maxHeight);
                }
            }
        }
    }
else
    {
    leftLabelX = leftLabelWidth = 0;
    }


/* Draw guidelines. */

if (virtMode && emAltHighlight)
    withGuidelines = TRUE;  // we cannot draw the alternating backgrounds without guidelines layer

if (withGuidelines)
    {
    struct hvGfx *bgImg = hvg; // Default to the one image
    boolean exists = FALSE;
    if (theImgBox)
        {
        struct tempName gifBg;
        char base[64];
	if (virtMode) // window separators
	    {
	    safecpy(base,sizeof(base),"winSeparators");  // non-reusable temp file
	    trashDirFile(&gifBg, "hgt", base, ".png");
	    exists = FALSE;
	    }
	else  // re-usable guidelines
	    {
	    safef(base,sizeof(base),"blueLines%d-%s%d-%d",pixWidth,(revCmplDisp?"r":""),fullInsideX,
		  guidelineSpacing);  // reusable file needs width, leftLabel start and guidelines
	    exists = trashDirReusableFile(&gifBg, "hgt", base, ".png");
	    if (exists && cgiVarExists("hgt.reset")) // exists means don't remake bg image. However,
		exists = FALSE;                      // for now, rebuild on "default tracks" request
	    }
        if (!exists)
            {
            bgImg = hvGfxOpenPng(pixWidth, pixHeight, gifBg.forCgi, TRUE);
            bgImg->rc = revCmplDisp;
            }
        imgBoxImageAdd(theImgBox,gifBg.forHtml,NULL,pixWidth, pixHeight,TRUE); // Adds BG image
        }

    if (!exists)
        {

        hvGfxSetClip(bgImg, fullInsideX, 0, fullInsideWidth, pixHeight);
        y = gfxBorder;

	if (virtMode)
	    {
	    // vertical windows separators

	    if (emAltHighlight)
		{
		// light blue alternating backgrounds
<<<<<<< HEAD
		Color lightBlue = hvGfxFindRgb(bgImg, &multiRegionAltColor);
=======
		Color lightBlue = hvGfxFindRgb(bgImg, &lightGuidelineColor);
                //int highlightY = (baseTitle ? titleHeight+1000 : 0);
                int highlightY = 0;
>>>>>>> 953048f3
		for (window=windows; window; window=window->next) // background under every other window
		    {
		    if (window->regionOdd)
                        hvGfxBox(bgImg, window->insideX, highlightY, window->insideWidth, pixHeight, lightBlue);
		    }
		}
	    else
		{
		// red vertical lines
		Color lightRed = hvGfxFindRgb(bgImg, &vertWindowSeparatorColor);
		for (window=windows->next; window; window=window->next) // skip first window, not needed
		    hvGfxBox(bgImg, window->insideX, 0, 1, pixHeight, lightRed);
		}
	    }
	else
	    {
	    int x;
	    Color lightBlue = hvGfxFindRgb(bgImg, &guidelineColor);
	    for (x = fullInsideX+guidelineSpacing-1; x<pixWidth; x += guidelineSpacing)
		hvGfxBox(bgImg, x, 0, 1, pixHeight, lightBlue);
	    }

        hvGfxUnclip(bgImg);
        if (bgImg != hvg)
            hvGfxClose(&bgImg);
        }
    }


/* Draw ruler */

if (rulerMode != tvHide)
    {
    newWinWidth = calcNewWinWidth(cart,virtWinStart,virtWinEnd,fullInsideWidth);

    if (theImgBox)
	{
	// data slice for ruler
	sliceHeight      = basePositionHeight + (rulerCds ? rulerTranslationHeight : 0) + 1;
	sliceOffsetY     = 0;
	curImgTrack = imgBoxTrackFind(theImgBox,NULL,RULER_TRACK_NAME);
	curSlice    = imgTrackSliceUpdateOrAdd(curImgTrack,stData,theOneImg,rulerTtl,
					       sliceWidth[stData],sliceHeight,
					       sliceOffsetX[stData],sliceOffsetY);
	(void) sliceMapFindOrStart(curSlice,RULER_TRACK_NAME,NULL); // No common linkRoot
	}

    // need to have real winBaseCount to draw ruler scale

    for (window=windows; window; window=window->next)
	{
	setGlobalsFromWindow(window);

	if (theImgBox)
	    {
	    // Show window positions as mouseover
	    if (virtMode)
		{
		char position[256];
		safef(position, sizeof position, "%s:%d-%d", window->chromName, window->winStart+1, window->winEnd);
		int x = window->insideX;
		if (revCmplDisp)
		    x = tl.picWidth - (x + window->insideWidth);
		imgTrackAddMapItem(curImgTrack, "#", position,
		    x, sliceOffsetY, x+window->insideWidth, sliceOffsetY+sliceHeight, RULER_TRACK_NAME);
		}

	    }

	y = doDrawRuler(hvg,&rulerClickHeight,rulerHeight,yAfterRuler,yAfterBases,font,
			fontHeight,rulerCds, scaleBarTotalHeight, window);
	}

    setGlobalsFromWindow(windows); // first window

    }



/* Draw center labels. */

if (withCenterLabels)
    {
    setGlobalsFromWindow(windows); // first window

    hvGfxSetClip(hvg, fullInsideX, gfxBorder, fullInsideWidth, pixHeight - 2*gfxBorder);
    y = yAfterRuler;
    for (flatTrack = flatTracks; flatTrack != NULL; flatTrack = flatTrack->next)
        {
        track = flatTrack->track;
        if (track->limitedVis == tvHide)
            continue;

        if (theImgBox)
            {
            // center label slice of tracks Must always make, even if the centerLabel is empty
            sliceHeight      = fontHeight;
            sliceOffsetY     = y;
            curImgTrack = imgBoxTrackFind(theImgBox,track->tdb,NULL);
            curSlice    = imgTrackSliceUpdateOrAdd(curImgTrack,stCenter,theOneImg,NULL,
                                                   sliceWidth[stData],sliceHeight,
                                                   sliceOffsetX[stData],sliceOffsetY);
            (void) sliceMapFindOrStart(curSlice,track->tdb->track,NULL); // No common linkRoot
            if (isCenterLabelConditional(track)) // sometimes calls track height, especially when no data there
		{
                imgTrackUpdateCenterLabelSeen(curImgTrack,isCenterLabelConditionallySeen(track) ?
                                                                            clNowSeen : clNotSeen);
		}
            }

        int savey = y; // GALT
        y = doCenterLabels(track, track, hvg, font, y, fullInsideWidth); // calls track height
        y = savey + flatTrack->maxHeight;
        }
    hvGfxUnclip(hvg);

    setGlobalsFromWindow(windows); // first window
    }



/* Draw tracks. */

    { // brace allows local vars

    long lastTime = 0;
    y = yAfterRuler;
    if (measureTiming)
        lastTime = clock1000();

    // first do predraw
    for (flatTrack = flatTracks; flatTrack != NULL; flatTrack = flatTrack->next)
        {
        track = flatTrack->track;

	if (isLimitedVisHiddenForAllWindows(track))
            continue;

        struct track *winTrack;

        // do preDraw
        if (track->preDrawItems)
            {
            for (window=windows, winTrack=track; window; window=window->next, winTrack=winTrack->nextWindow)
                {
                setGlobalsFromWindow(window);
                if (winTrack->limitedVis == tvHide)
                    {
                    warn("Draw tracks skipping %s because winTrack->limitedVis=hide", winTrack->track);
                    continue;
                    }
                if (insideWidth >= 1)  // do not try to draw if width < 1.
                    {
                    doPreDrawItems(winTrack, hvg, font, y, &lastTime);
                    }
                }
            }

        setGlobalsFromWindow(windows); // first window
        // do preDrawMultiRegion across all windows, e.g. wig autoScale
        if (track->preDrawMultiRegion)
            {
            track->preDrawMultiRegion(track);
            }
        y += flatTrack->maxHeight;
        }

    // now do the actual draw
    y = yAfterRuler;
    for (flatTrack = flatTracks; flatTrack != NULL; flatTrack = flatTrack->next)
        {
        int savey = y;
        struct track *winTrack;
        track = flatTrack->track;
	if (isLimitedVisHiddenForAllWindows(track))
            continue;

        int centerLabelHeight = (isCenterLabelIncluded(track) ? fontHeight : 0);
        int yStart = y + centerLabelHeight;
	int yEnd   = y + flatTrack->maxHeight;

        if (theImgBox)
            {
            // data slice of tracks
            sliceOffsetY     = yStart;
            sliceHeight      = yEnd - yStart - 1;
            curImgTrack = imgBoxTrackFind(theImgBox,track->tdb,NULL);
            if (sliceHeight > 0)
                {
                curSlice    = imgTrackSliceUpdateOrAdd(curImgTrack,stData,theOneImg,NULL,
                                                       sliceWidth[stData],sliceHeight,
                                                       sliceOffsetX[stData],sliceOffsetY);
                (void) sliceMapFindOrStart(curSlice,track->tdb->track,NULL); // No common linkRoot
                }
            }
        // doDrawItems
        for (window=windows, winTrack=track; window; window=window->next, winTrack=winTrack->nextWindow)
            {
            setGlobalsFromWindow(window);
            if (winTrack->limitedVis == tvHide)
                {
                warn("Draw tracks skipping %s because winTrack->limitedVis=hide", winTrack->track);
                continue;
                }
            if (insideWidth >= 1)  // do not try to draw if width < 1.
                {
                int ynew = doDrawItems(winTrack, hvg, font, y, &lastTime);
                if ((ynew-y) > flatTrack->maxHeight)  // so compiler does not complain ynew is not used.
                    errAbort("oops track too high!");
                }
            }
        setGlobalsFromWindow(windows); // first window
        y = savey + flatTrack->maxHeight;

        if (theImgBox && tdbIsCompositeChild(track->tdb) &&
                (track->limitedVis == tvDense ||
                 (track->limitedVis == tvPack && centerLabelHeight == 0)))
            mapBoxToggleVis(hvg, 0, yStart,tl.picWidth, sliceHeight,track);
            // Strange mapBoxToggleLogic handles reverse complement itself so x=0,width=tl.picWidth

        if (yEnd != y)
            warn("Slice height for track %s does not add up.  Expecting %d != %d actual",
                 track->shortLabel, yEnd - yStart - 1, y - yStart);
        }

    calcWiggleOrdering(cart, flatTracks);
    y++;
    }

/* post draw tracks leftLabels */

/* if a track can draw its left labels, now is the time since it
 *  knows what exactly happened during drawItems
 */
if (withLeftLabels)
    {
    y = yAfterRuler;
    for (flatTrack = flatTracks; flatTrack != NULL; flatTrack = flatTrack->next)
        {
        track = flatTrack->track;
        if (track->limitedVis == tvHide)
            continue;
        if (theImgBox)
            {
            // side label slice of tracks
	    sliceHeight      = flatTrack->maxHeight;
            sliceOffsetY     = y;
            curImgTrack = imgBoxTrackFind(theImgBox,track->tdb,NULL);
            curSlice    = imgTrackSliceUpdateOrAdd(curImgTrack,stSide,theSideImg,NULL,
                                                   sliceWidth[stSide],sliceHeight,
                                                   sliceOffsetX[stSide],sliceOffsetY);
            (void) sliceMapFindOrStart(curSlice,track->tdb->track,NULL); // No common linkRoot
            }

        if (track->drawLeftLabels != NULL)
	    {
	    setGlobalsFromWindow(windows);
            y = doOwnLeftLabels(track, hvgSide, font, y);
	    setGlobalsFromWindow(windows); // first window
	    }
        else
	    y += flatTrack->maxHeight;
        }
    }

/* Make map background. */

y = yAfterRuler;
for (flatTrack = flatTracks; flatTrack != NULL; flatTrack = flatTrack->next)
    {
    track = flatTrack->track;
    if (track->limitedVis != tvHide)
        {
        if (theImgBox)
            {
            // Set imgTrack in case any map items will be set
	    sliceHeight      = flatTrack->maxHeight;
            sliceOffsetY     = y;
            curImgTrack = imgBoxTrackFind(theImgBox,track->tdb,NULL);
            }

	setGlobalsFromWindow(windows); // first window
        doTrackMap(track, hvg, y, fontHeight, trackPastTabX, trackPastTabWidth);

	y += flatTrack->maxHeight;
        }
    }

/* Finish map. */
hPrintf("</MAP>\n");

// turn off inPlaceUpdate when rows in imgTbl can arbitrarily reappear and disappear (see redmine #7306 and #6944)
jsonObjectAdd(jsonForClient, "inPlaceUpdate", newJsonBoolean(withLeftLabels && withCenterLabels));
jsonObjectAdd(jsonForClient, "rulerClickHeight", newJsonNumber(rulerClickHeight));
if(newWinWidth)
    {
    jsonObjectAdd(jsonForClient, "newWinWidth", newJsonNumber(newWinWidth));
    }

/* Save out picture and tell html file about it. */
if (hvgSide != hvg)
    hvGfxClose(&hvgSide);
hvGfxClose(&hvg);
if (measureTiming)
    measureTime("Time completed writing trash hgt png image file");

#ifdef SUPPORT_CONTENT_TYPE
char *type = cartUsualString(cart, "hgt.contentType", "html");
if(sameString(type, "jsonp"))
    {
    struct jsonElement *json = newJsonObject(newHash(8));

    printf("Content-Type: application/json\n\n");
    errAbortSetDoContentType(FALSE);
    jsonObjectAdd(json, "track", newJsonString(cartString(cart, "hgt.trackNameFilter")));
    jsonObjectAdd(json, "height", newJsonNumber(pixHeight));
    jsonObjectAdd(json, "width", newJsonNumber(pixWidth));
    jsonObjectAdd(json, "img", newJsonString(pngTn.forHtml));
    printf("%s(", cartString(cart, "jsonp"));
    hPrintEnable();
    jsonPrint((struct jsonElement *) json, NULL, 0);
    hPrintDisable();
    printf(")\n");
    return;
    }
else if(sameString(type, "png") || sameString(type, "pdf") || sameString(type, "eps"))
    {
    // following code bypasses html and return png's directly - see redmine 4888
    char *file;
    if(sameString(type, "pdf"))
        {
        printf("Content-Disposition: filename=hgTracks.pdf\nContent-Type: application/pdf\n\n");
        file = convertEpsToPdf(psOutput);
        unlink(psOutput);
        }
    else if(sameString(type, "eps"))
        {
        printf("Content-Disposition: filename=hgTracks.eps\nContent-Type: application/eps\n\n");
        file = psOutput;
        }
    else
        {
        printf("Content-Disposition: filename=hgTracks.png\nContent-Type: image/png\n\n");
        file = pngTn.forCgi;
        }

    char buf[4096];
    FILE *fd = fopen(file, "r");
    if(fd == NULL)
        // fail some other way (e.g. HTTP 500)?
        errAbort("Couldn't open png for reading");
    while (TRUE)
        {
        size_t n = fread(buf, 1, sizeof(buf), fd);
        if(n)
            fwrite(buf, 1, n, stdout);
        else
            break;
        }
    fclose(fd);
    unlink(file);
    return;
    }
#endif///def SUPPORT_CONTENT_TYPE

if (theImgBox)
    {
    imageBoxDraw(theImgBox);
    // If a portal was established, then set the global dimensions back to the portal size
    if (imgBoxPortalDimensions(theImgBox,NULL,NULL,NULL,NULL,&virtWinStart,&virtWinEnd,&(tl.picWidth),NULL))
        {
        pixWidth = tl.picWidth;
        virtWinBaseCount = virtWinEnd - virtWinStart;
        fullInsideWidth = tl.picWidth - gfxBorder - fullInsideX;
        }
    imgBoxFree(&theImgBox);
    }
else
    {
    char *titleAttr = "title='click or drag mouse in base position track to zoom in'";
    hPrintf("<IMG SRC='%s' BORDER=1 WIDTH=%d HEIGHT=%d USEMAP=#%s %s id='trackMap'",
            pngTn.forHtml, pixWidth, pixHeight, mapName, titleAttr);
    hPrintf("><BR>\n");
    }
flatTracksFree(&flatTracks);
}

void makeHgGenomeTrackVisible(struct track *track)
/* This turns on a track clicked from hgGenome, even if it was previously */
/* hidden manually and there are cart vars to support that. */
{
struct hashEl *hels;
struct hashEl *hel;
char prefix[SMALLBUF];
/* First check if the click was from hgGenome.  If not, leave. */
/* get the names of the tracks in the cart */
safef(prefix, sizeof(prefix), "%s_", hggGraphPrefix);
hels = cartFindPrefix(cart, prefix);
/* loop through them and compare them to the track passed into this */
/* function. */
for (hel = hels; hel != NULL; hel = hel->next)
    {
    struct trackDb *subtrack;
    char *subtrackName = hel->val;
    /* check non-subtrack. */
    if (sameString(track->tdb->track, subtrackName))
	{
	track->visibility = tvFull;
	track->tdb->visibility = tvFull;
	cartSetString(cart, track->tdb->track, "full");
	}
    else if (track->tdb->subtracks != NULL)
	{
	struct slRef *tdbRef, *tdbRefList = trackDbListGetRefsToDescendants(track->tdb->subtracks);
	for (tdbRef = tdbRefList; tdbRef != NULL; tdbRef = tdbRef->next)
	    {
	    subtrack = tdbRef->val;
	    if (sameString(subtrack->track, subtrackName))
		{
		char selName[SMALLBUF];
		track->visibility = tvFull;
		cartSetString(cart, track->tdb->track, "full");
		track->tdb->visibility = tvFull;
		subtrack->visibility = tvFull;
		safef(selName, sizeof(selName), "%s_sel", subtrackName);
		cartSetBoolean(cart, selName, TRUE);
		}
	    }
	slFreeList(&tdbRefList);
	}
    }
hashElFreeList(&hels);
}

struct sqlConnection *remoteTrackConnection(struct track *tg)
/* Get a connection to remote database as specified in remoteSql settings... */
{
if (!tg->isRemoteSql)
    {
    internalErr();
    return NULL;
    }
else
    {
    return sqlConnectRemote(tg->remoteSqlHost, tg->remoteSqlUser, tg->remoteSqlPassword,
                            tg->remoteSqlDatabase);
    }
}

void addTdbListToTrackList(struct trackDb *tdbList, char *trackNameFilter,
	struct track **pTrackList)
/* Convert a list of trackDb's to tracks, and append these to trackList. */
{
struct trackDb *tdb, *next;
struct track *track;
TrackHandler handler;
tdbSortPrioritiesFromCart(cart, &tdbList);
for (tdb = tdbList; tdb != NULL; tdb = next)
    {
    next = tdb->next;
    if(trackNameFilter != NULL && strcmp(trackNameFilter, tdb->track))
        // suppress loading & display of all tracks except for the one passed in via trackNameFilter
        continue;
    if (sameString(tdb->type, "downloadsOnly")) // These tracks should not even be seen by hgTracks.
        continue;
    track = trackFromTrackDb(tdb);
    track->hasUi = TRUE;
    if (slCount(tdb->subtracks) != 0)
        {
        tdbSortPrioritiesFromCart(cart, &(tdb->subtracks));
	if (trackDbLocalSetting(tdb, "compositeTrack"))
	    makeCompositeTrack(track, tdb);
	else if (trackDbLocalSetting(tdb, "container"))
	    makeContainerTrack(track, tdb);
        }
    else
        {
        handler = lookupTrackHandlerClosestToHome(tdb);
        if (handler != NULL)
            handler(track);
        }
    if (cgiVarExists("hgGenomeClick"))
	makeHgGenomeTrackVisible(track);
    if (track->loadItems == NULL)
        warn("No load handler for %s; possible missing trackDb `type' or `subTrack' attribute", tdb->track);
    else if (track->drawItems == NULL)
        warn("No draw handler for %s", tdb->track);
    else
        slAddHead(pTrackList, track);
    }
}

void loadFromTrackDb(struct track **pTrackList)
/* Load tracks from database, consulting handler list. */
{
char *trackNameFilter = cartOptionalString(cart, "hgt.trackNameFilter");
struct trackDb *tdbList;
if(trackNameFilter == NULL)
    tdbList = hTrackDb(database);
else
    {
    tdbList = hTrackDbForTrack(database, trackNameFilter);

    if (tdbList && tdbList->parent)        // we want to give the composite parent a chance to load and set options
        {
        while(tdbList->parent)
            {
            if (tdbList->parent->subtracks == NULL)     // we don't want to go up to a supertrack
                break;
            tdbList = tdbList->parent;
            }
        trackNameFilter = tdbList->track;
        }
    }
addTdbListToTrackList(tdbList, trackNameFilter, pTrackList);
}

static int getScoreFilter(char *trackName)
/* check for score filter configuration setting */
{
char optionScoreStr[256];

safef(optionScoreStr, sizeof(optionScoreStr), "%s.scoreFilter", trackName);
return cartUsualInt(cart, optionScoreStr, 0);
}

void ctLoadSimpleBed(struct track *tg)
/* Load the items in one custom track - just move beds in
 * window... */
{
struct customTrack *ct = tg->customPt;
struct bed *bed, *nextBed, *list = NULL;
int scoreFilter = getScoreFilter(ct->tdb->track);

if (ct->dbTrack)
    {
    int fieldCount = ct->fieldCount;
    int rowOffset;
    char **row;
    struct sqlConnection *conn =
        hAllocConn(CUSTOM_TRASH);
    struct sqlResult *sr = NULL;

    sr = hRangeQuery(conn, ct->dbTableName, chromName, winStart, winEnd,
                     NULL, &rowOffset);
    while ((row = sqlNextRow(sr)) != NULL)
        {
        bed = bedLoadN(row+rowOffset, fieldCount);
	    if (scoreFilter && bed->score < scoreFilter)
		continue;
	slAddHead(&list, bed);
	}
    hFreeConn(&conn);
    }
else
    {
    for (bed = ct->bedList; bed != NULL; bed = nextBed)
	{
	nextBed = bed->next;
	if (bed->chromStart < winEnd && bed->chromEnd > winStart
		&& sameString(chromName, bed->chrom))
	    {
	    if (scoreFilter && bed->score < scoreFilter)
		continue;
	    slAddHead(&list, bed);
	    }
	}
    }
slSort(&list, bedCmp);
tg->items = list;
}

void ctLoadBed9(struct track *tg)
/* Convert bed info in window to linked feature. */
{
struct customTrack *ct = tg->customPt;
struct bed *bed;
struct linkedFeatures *lfList = NULL, *lf;
boolean useItemRgb = FALSE;
int scoreFilter = getScoreFilter(ct->tdb->track);

useItemRgb = bedItemRgb(ct->tdb);

if (ct->dbTrack)
    {
    int rowOffset;
    char **row;
    struct sqlConnection *conn = hAllocConn(CUSTOM_TRASH);
    struct sqlResult *sr = NULL;

    sr = hRangeQuery(conn, ct->dbTableName, chromName, winStart, winEnd,
                     NULL, &rowOffset);
    while ((row = sqlNextRow(sr)) != NULL)
        {
        bed = bedLoadN(row+rowOffset, 9);
	if (scoreFilter && bed->score < scoreFilter)
	    continue;
	bed8To12(bed);
	lf = lfFromBed(bed);
	if (useItemRgb)
	    {
	    lf->extra = (void *)USE_ITEM_RGB;   /* signal for coloring */
	    lf->filterColor=bed->itemRgb;
	    }
	slAddHead(&lfList, lf);
	}
    hFreeConn(&conn);
    }
else
    {
    for (bed = ct->bedList; bed != NULL; bed = bed->next)
	{
        if (scoreFilter && bed->score < scoreFilter)
            continue;
	if (bed->chromStart < winEnd && bed->chromEnd > winStart
		&& sameString(chromName, bed->chrom))
	    {
	    bed8To12(bed);
	    lf = lfFromBed(bed);
	    if (useItemRgb)
		{
		lf->extra = (void *)USE_ITEM_RGB;   /* signal for coloring */
		lf->filterColor=bed->itemRgb;
		}
	    slAddHead(&lfList, lf);
	    }
	}
    }
slReverse(&lfList);
slSort(&lfList, linkedFeaturesCmp);
tg->items = lfList;
}


void ctLoadBed8(struct track *tg)
/* Convert bed info in window to linked feature. */
{
struct customTrack *ct = tg->customPt;
struct bed *bed;
struct linkedFeatures *lfList = NULL, *lf;
int scoreFilter = getScoreFilter(ct->tdb->track);

if (ct->dbTrack)
    {
    int fieldCount = ct->fieldCount;
    int rowOffset;
    char **row;
    struct sqlConnection *conn = hAllocConn(CUSTOM_TRASH);
    struct sqlResult *sr = NULL;

    sr = hRangeQuery(conn, ct->dbTableName, chromName, winStart, winEnd,
                     NULL, &rowOffset);
    while ((row = sqlNextRow(sr)) != NULL)
        {
        bed = bedLoadN(row+rowOffset, fieldCount);
	    if (scoreFilter && bed->score < scoreFilter)
		continue;
	bed8To12(bed);
	lf = lfFromBed(bed);
	slAddHead(&lfList, lf);
	}
    hFreeConn(&conn);
    }
else
    {
    for (bed = ct->bedList; bed != NULL; bed = bed->next)
	{
	if (scoreFilter && bed->score < scoreFilter)
	    continue;
	if (bed->chromStart < winEnd && bed->chromEnd > winStart
		&& sameString(chromName, bed->chrom))
	    {
	    bed8To12(bed);
	    lf = lfFromBed(bed);
	    slAddHead(&lfList, lf);
	    }
	}
    }
slReverse(&lfList);
slSort(&lfList, linkedFeaturesCmp);
tg->items = lfList;
}

void ctLoadGappedBed(struct track *tg)
/* Convert bed info in window to linked feature. */
{
struct customTrack *ct = tg->customPt;
struct bed *bed;
struct linkedFeatures *lfList = NULL, *lf;
boolean useItemRgb = FALSE;
int scoreFilter = getScoreFilter(ct->tdb->track);

useItemRgb = bedItemRgb(ct->tdb);

if (ct->dbTrack)
    {
    int fieldCount = ct->fieldCount;
    int rowOffset;
    char **row;
    struct sqlConnection *conn = hAllocConn(CUSTOM_TRASH);
    struct sqlResult *sr = NULL;

    sr = hRangeQuery(conn, ct->dbTableName, chromName, winStart, winEnd,
                     NULL, &rowOffset);
    while ((row = sqlNextRow(sr)) != NULL)
        {
        bed = bedLoadN(row+rowOffset, fieldCount);
	lf = lfFromBed(bed);
	    if (scoreFilter && bed->score < scoreFilter)
		continue;
	if (useItemRgb)
	    {
	    lf->extra = (void *)USE_ITEM_RGB;   /* signal for coloring */
	    lf->filterColor=bed->itemRgb;
	    }
	slAddHead(&lfList, lf);
	}
    hFreeConn(&conn);
    }
else
    {
    for (bed = ct->bedList; bed != NULL; bed = bed->next)
	{
        if (scoreFilter && bed->score < scoreFilter)
            continue;
	if (bed->chromStart < winEnd && bed->chromEnd > winStart
		&& sameString(chromName, bed->chrom))
	    {
	    lf = lfFromBed(bed);
	    if (useItemRgb)
		{
		lf->extra = (void *)USE_ITEM_RGB; /* signal for coloring */
		lf->filterColor=bed->itemRgb;
		}
	    slAddHead(&lfList, lf);
	    }
	}
    }
slReverse(&lfList);
slSort(&lfList, linkedFeaturesCmp);
tg->items = lfList;
}

void ctLoadColoredExon(struct track *tg)
/* Convert bed info in window to linked features series for custom track. */
{
struct customTrack *ct = tg->customPt;
struct bed *bed;
struct linkedFeaturesSeries *lfsList = NULL, *lfs;
if (ct->dbTrack)
    {
    int fieldCount = ct->fieldCount;
    int rowOffset;
    char **row;
    struct sqlConnection *conn = hAllocConn(CUSTOM_TRASH);
    struct sqlResult *sr = NULL;
    sr = hRangeQuery(conn, ct->dbTableName, chromName, winStart, winEnd,
                     NULL, &rowOffset);
    while ((row = sqlNextRow(sr)) != NULL)
        {
        bed = bedLoadN(row+rowOffset, fieldCount);
	lfs = lfsFromColoredExonBed(bed);
	slAddHead(&lfsList, lfs);
	}
    hFreeConn(&conn);
    }
else
    {
    for (bed = ct->bedList; bed != NULL; bed = bed->next)
	{
	if (bed->chromStart < winEnd && bed->chromEnd > winStart
		&& sameString(chromName, bed->chrom))
	    {
	    lfs = lfsFromColoredExonBed(bed);
	    slAddHead(&lfsList, lfs);
	    }
	}
    }
slReverse(&lfsList);
slSort(&lfsList, linkedFeaturesSeriesCmp);
tg->items = lfsList;
}

char *ctMapItemName(struct track *tg, void *item)
/* Return composite item name for custom tracks. */
{
char *itemName = tg->itemName(tg, item);
static char buf[512];
if (strlen(itemName) > 0)
    safef(buf, sizeof(buf), "%s %s", ctFileName, itemName);
else
    safef(buf, sizeof(buf), "%s NoItemName", ctFileName);
return buf;
}


void coloredExonMethodsFromCt(struct track *tg)
/* same as coloredExonMethods but different loader. */
{
linkedFeaturesSeriesMethods(tg);
tg->loadItems = ctLoadColoredExon;
tg->canPack = TRUE;
}

void dontLoadItems(struct track *tg)
/* No-op loadItems when we aren't going to try. */
{
}

struct track *newCustomTrack(struct customTrack *ct)
/* Make up a new custom track. */
{
struct track *tg = NULL;
struct trackDb *tdb = ct->tdb;
boolean useItemRgb = FALSE;
char *typeOrig = tdb->type;
char *typeDupe = cloneString(typeOrig);
char *typeParam = typeDupe;
char *type = nextWord(&typeParam);

if (ct->dbTrack)
    {
    // make sure we can connect
    struct sqlConnection *conn = hAllocConn(CUSTOM_TRASH);
    hFreeConn(&conn);
    }

useItemRgb = bedItemRgb(tdb);

if (sameString(type, "maf"))
    {
    tg = trackFromTrackDb(tdb);
    tg->canPack = TRUE;

    wigMafMethods(tg, tdb, 0, NULL);
    if (!ct->dbTrack)
        errAbort("custom maf tracks must be in database");


    struct mafPriv *mp;
    AllocVar(mp);
    mp->ct = ct;

    tg->customPt = mp;
    tg->nextItemButtonable = FALSE;
    }
else if (sameString(type, "wig"))
    {
    tg = trackFromTrackDb(tdb);
    if (ct->dbTrack)
        tg->loadItems = wigLoadItems;
    else
        tg->loadItems = ctWigLoadItems;
    tg->customPt = ct;
    tg->nextItemButtonable = FALSE;
    }
else if (sameString(type, "bigWig"))
    {
    tg = trackFromTrackDb(tdb);
    tg->bbiFile = ct->bbiFile;
    tg->nextItemButtonable = FALSE;
    }
else if (startsWith("big", type))
    {
    struct bbiFile *bbi = ct->bbiFile;

    /* Find field counts, and from that revise the tdb->type to be more complete. */
    char extra = (bbi->fieldCount > bbi->definedFieldCount ? '+' : '.');
    char typeBuf[64];
    if (startsWithWord("bigBed", type))
	safef(typeBuf, sizeof(typeBuf), "bigBed %d %c", bbi->definedFieldCount, extra);
    else
	safecpy(typeBuf, sizeof(typeBuf), type);
    tdb->type = cloneString(typeBuf);

    /* Finish wrapping track around tdb. */
    tg = trackFromTrackDb(tdb);
    tg->bbiFile = bbi;
    tg->nextItemButtonable = TRUE;
    }
else if (sameString(type, "bedGraph"))
    {
    tg = trackFromTrackDb(tdb);
    tg->canPack = FALSE;
    tg->customPt = ct;
    ct->wigFile = ctFileName;
    tg->mapItemName = ctMapItemName;
    tg->nextItemButtonable = FALSE;
    }
else if (sameString(type, "bed"))
    {
    tg = trackFromTrackDb(tdb);
    if (ct->fieldCount < 8)
	{
	tg->loadItems = ctLoadSimpleBed;
	}
    else if (useItemRgb && ct->fieldCount == 9)
	{
	tg->loadItems = ctLoadBed9;
	}
    else if (ct->fieldCount < 12)
	{
	tg->loadItems = ctLoadBed8;
	}
    else if (ct->fieldCount == 15)
	{
	char *theType = trackDbSetting(tdb, "type");
	if (theType && sameString(theType, "expRatio"))
	    {
	    tg = trackFromTrackDb(tdb);
	    expRatioMethodsFromCt(tg);
	    }
	else
	    tg->loadItems = ctLoadGappedBed;
	}
    else
	{
	tg->loadItems = ctLoadGappedBed;
	}
    tg->mapItemName = ctMapItemName;
    tg->canPack = TRUE;
    tg->nextItemButtonable = TRUE;
    tg->customPt = ct;
    }
else if (sameString(type, "chromGraph"))
    {
    tdb->type = NULL;   /* Swap out type for the moment. */
    tg = trackFromTrackDb(tdb);
    chromGraphMethodsCt(tg);
    tg->nextItemButtonable = FALSE;
    tdb->type = typeOrig;
    }
else if (sameString(type, "array"))
    {
    tg = trackFromTrackDb(tdb);
    expRatioMethodsFromCt(tg);
    tg->nextItemButtonable = TRUE;
    tg->customPt = ct;
    }
else if (sameString(type, "coloredExon"))
    {
    tg = trackFromTrackDb(tdb);
    coloredExonMethodsFromCt(tg);
    tg->nextItemButtonable = TRUE;
    tg->customPt = ct;
    }
else if (sameString(type, "encodePeak"))
    {
    tg = trackFromTrackDb(tdb);
    encodePeakMethodsCt(tg);
    tg->nextItemButtonable = TRUE;
    tg->customPt = ct;
    }
else if (sameString(type, "bam"))
    {
    tg = trackFromTrackDb(tdb);
    tg->customPt = ct;
    bamMethods(tg);
    tg->mapItemName = ctMapItemName;
    }
else if (sameString(type, "vcfTabix"))
    {
    tg = trackFromTrackDb(tdb);
    tg->customPt = ct;
    vcfTabixMethods(tg);
    tg->mapItemName = ctMapItemName;
    }
else if (sameString(type, "vcfPhasedTrio"))
    {
    tg = trackFromTrackDb(tdb);
    tg->customPt = ct;
    vcfPhasedMethods(tg);
    tg->mapItemName = ctMapItemName;
    }
else if (sameString(type, "vcf"))
    {
    tg = trackFromTrackDb(tdb);
    tg->customPt = ct;
    vcfMethods(tg);
    tg->mapItemName = ctMapItemName;
    }
else if (sameString(type, "makeItems"))
    {
    tg = trackFromTrackDb(tdb);
    makeItemsMethods(tg);
    tg->nextItemButtonable = TRUE;
    tg->customPt = ct;
    }
else if (sameString(type, "bedTabix")  || sameString(type, "longTabix"))
    {
    knetUdcInstall();
    tg = trackFromTrackDb(tdb);
    tg->customPt = ct;
    tg->mapItemName = ctMapItemName; /* must be here to see ctMapItemName */
    }
else if (sameString(type, "bedDetail"))
    {
    tg = trackFromTrackDb(tdb);
    bedDetailCtMethods(tg, ct);
    tg->mapItemName = ctMapItemName; /* must be here to see ctMapItemName */
    }
    else if (sameString(type, "adjacency"))
    {
    extern void adjacencyMethods(struct track *track);

    tg = trackFromTrackDb(tdb);
    adjacencyMethods(tg);
    //tg->mapItemName = ctMapItemName;
    tg->customPt = ct;
    }
else if (sameString(type, "pgSnp"))
    {
    tg = trackFromTrackDb(tdb);
    pgSnpCtMethods(tg);
    //tg->mapItemName = ctMapItemName;
    tg->customPt = ct;
    }
else if (sameString(type, "barChart"))
    {
    tg = trackFromTrackDb(tdb);
    barChartCtMethods(tg);
    tg->customPt = ct;
    }
else if (sameString(type, "interact"))
    {
    tg = trackFromTrackDb(tdb);
    interactCtMethods(tg);
    tg->customPt = ct;
    }
else if (sameString(type, "hic"))
    {
    tg = trackFromTrackDb(tdb);
    hicCtMethods(tg);
    tg->customPt = ct;
    }
else
    {
    errAbort("Unrecognized custom track type %s", type);
    }
tg->hasUi = TRUE;
tg->customTrack = TRUE;// Explicitly declare this a custom track for flatTrack ordering

freez(&typeDupe);
return tg;
}

char *getPositionFromCustomTracks()
/* Parses custom track data to get the position variable
 * return - The first chromosome position variable found in the
 * custom track data.  */
{
char *pos = NULL;
struct slName *bl = NULL;

ctList = customTracksParseCart(database, cart, &browserLines, &ctFileName);

for (bl = browserLines; bl != NULL; bl = bl->next)
    {
    char *words[96];
    int wordCount;
    char *dupe = cloneString(bl->name);

    wordCount = chopLine(dupe, words);
    if (wordCount >= 3)
        {
        char *command = words[1];
        if (sameString(command, "position"))
            pos = cloneString(words[2]);
        }
    freez(&dupe);
    if (pos != NULL)
        break;
    }
return pos;
}

void loadCustomTracks(struct track **pTrackList)
/* Load up custom tracks and append to list. */
{
struct customTrack *ct;
struct track *tg;
struct slName *bl;

/* build up browser lines from cart variables set by hgCustom */
char *visAll = cartCgiUsualString(cart, "hgt.visAllFromCt", NULL);
if (visAll)
    {
    char buf[SMALLBUF];
    safef(buf, sizeof buf, "browser %s %s", visAll, "all");
    slAddTail(&browserLines, slNameNew(buf));
    }
struct hashEl *visEl;
struct hashEl *visList = cartFindPrefix(cart, "hgtct.");
for (visEl = visList; visEl != NULL; visEl = visEl->next)
    {
    char buf[256];
    safef(buf, sizeof buf, "browser %s %s", cartString(cart, visEl->name),
                chopPrefix(cloneString(visEl->name)));
    slAddTail(&browserLines, slNameNew(buf));
    cartRemove(cart, visEl->name);
    }
hashElFreeList(&visList);

/* The loading is now handled by getPositionFromCustomTracks(). */
/* Process browser commands in custom track. */
for (bl = browserLines; bl != NULL; bl = bl->next)
    {
    char *words[96];
    int wordCount;

    wordCount = chopLine(bl->name, words);
    if (wordCount > 1)
        {
	char *command = words[1];
	if (sameString(command, "hide")
            || sameString(command, "dense")
            || sameString(command, "pack")
            || sameString(command, "squish")
            || sameString(command, "full"))
	    {
	    if (wordCount > 2)
		{
		int i;
		for (i=2; i<wordCount; ++i)
		    {
		    char *s = words[i];
		    struct track *tg;
		    boolean toAll = sameWord(s, "all");
		    for (tg = *pTrackList; tg != NULL; tg = tg->next)
			{
			if (toAll || sameString(s, tg->track))
			    {
			    if (hTvFromString(command) == tg->tdb->visibility)
				/* remove if setting to default vis */
				cartRemove(cart, tg->track);
			    else
				cartSetString(cart, tg->track, command);
			    /* hide or show supertrack enclosing this track */
			    if (tdbIsSuperTrackChild(tg->tdb))
				{
				assert(tg->tdb->parentName != NULL);
				cartSetString(cart, tg->tdb->parentName,
					    (sameString(command, "hide") ?
						"hide" : "show"));
				}
			    }
			}
		    }
		}
	    }
	else if (sameString(command, "position"))
	    {
	    if (wordCount < 3)
		errAbort("Expecting 3 words in browser position line");
	    if (!hgIsChromRange(database, words[2]))
		errAbort("browser position needs to be in chrN:123-456 format");
	    hgParseChromRange(database, words[2], &chromName, &winStart, &winEnd);

		/*Fix a start window of -1 that is returned when a custom track position
		  begins at 0
		*/
		if (winStart < 0)
		    {
		    winStart = 0;
		    }
	    }
	else if (sameString(command, "pix"))
	    {
	    if (wordCount != 3)
		errAbort("Expecting 3 words in pix line");
	    trackLayoutSetPicWidth(&tl, words[2]);
	    }
	}
    }
for (ct = ctList; ct != NULL; ct = ct->next)
    {
    hasCustomTracks = TRUE;
    tg = newCustomTrack(ct);
    slAddHead(pTrackList, tg);
    }
}

void loadTrackHubs(struct track **pTrackList, struct grp **pGrpList)
/* Load up stuff from data hubs and append to lists. */
{
struct trackDb *tdbList = hubCollectTracks(database, pGrpList);

addTdbListToTrackList(tdbList, NULL, pTrackList);
}

boolean restrictionEnzymesOk()
/* Check to see if it's OK to do restriction enzymes. */
{
return (sqlDatabaseExists("hgFixed") && hTableExists("hgFixed", "cutters") &&
        hTableExists("hgFixed", "rebaseRefs") &&
        hTableExists("hgFixed", "rebaseCompanies"));
}

static void setSuperTrackHasVisibleMembers(struct trackDb *tdb)
/* Determine if any member tracks are visible -- currently
 * recording this in the parent's visibility setting */
{
tdb->visibility = tvDense;
}

boolean superTrackHasVisibleMembers(struct trackDb *tdb)
/* Determine if any member tracks are visible -- currently
 * recording this in the parent's visibility setting */
{
if (!tdbIsSuper(tdb))
    return FALSE;
return (tdb->visibility != tvHide);
}

int hubCmpAlpha(const void *va, const void *vb)
/* Compare to sort hubs based on name */
{
const struct trackHub *a = *((struct trackHub **)va);
const struct trackHub *b = *((struct trackHub **)vb);

return strcmp(a->shortLabel, b->shortLabel);
}

static void rPropagateGroup(struct track *track, struct group *group)
// group should spread to multiple levels of children.
{
struct track *subtrack = track->subtracks;
for ( ;subtrack != NULL;subtrack = subtrack->next)
    {
    subtrack->group = group;
    rPropagateGroup(subtrack, group);
    }
}

static void groupTracks(struct track **pTrackList,
	struct group **pGroupList, struct grp *grpList, int vis)
/* Make up groups and assign tracks to groups.
 * If vis is -1, restore default groups to tracks. */
{
struct group *unknown = NULL;
struct group *group, *list = NULL;
struct hash *hash = newHash(8);
struct track *track;
struct trackRef *tr;
struct grp* grps = hLoadGrps(database);
struct grp *grp;
float minPriority = 100000; // something really large
boolean foundMap = FALSE;

/* build group objects from database. */
for (grp = grps; grp != NULL; grp = grp->next)
    {
    if (sameString(grp->name, "map"))
        foundMap = TRUE;
    /* deal with group reordering */
    float priority = grp->priority;
    // we want to get the minimum priority over 1 (which is custom tracks)
    if ((priority > 1.0) && (priority < minPriority)) minPriority = priority;
    if (withPriorityOverride)
        {
        char cartVar[512];
        safef(cartVar, sizeof(cartVar), "%s.priority",grp->name);
        if (vis != -1)
            priority = (float)cartUsualDouble(cart, cartVar, grp->priority);
        if (priority == grp->priority)
            cartRemove(cart, cartVar);
        }
    /* create group object; add to list and hash */
    AllocVar(group);
    group->name = cloneString(grp->name);
    group->label = cloneString(grp->label);
    group->defaultPriority = grp->priority;
    group->priority = priority;
    group->defaultIsClosed = grp->defaultIsClosed;
    slAddHead(&list, group);
    hashAdd(hash, grp->name, group);
    }
grpFreeList(&grps);

double priorityInc;
double priority = 1.00001;
if (grpList)
    {
    minPriority -= 1.0;             // priority is 1-based
    // the idea here is to get enough room between priority 1
    // (which is custom tracks) and the group with the next
    // priority number, so that the hub nestle inbetween the
    // custom tracks and everything else at the top of the list
    // of track groups
    priorityInc = (0.9 * minPriority) / slCount(grpList);
    priority = 1.0 + priorityInc;
    }
for(; grpList; grpList = grpList->next)
    {
    AllocVar(group);
    group->name = cloneString(grpList->name);
    group->label = cloneString(grpList->label);
    group->defaultPriority = group->priority = priority;
    priority += priorityInc;
    slAddHead(&list, group);
    hashAdd(hash, group->name, group);
    }
//
// If there isn't a map group, make one and set the priority so it will be right after custom tracks
// and hub groups.
if (!foundMap)
    {
    AllocVar(group);
    group->name = cloneString("map");
    group->label = cloneString("Mapping and Sequencing");
    group->defaultPriority = priority;
    group->priority = priority;
    group->defaultIsClosed = FALSE;
    slAddHead(&list, group);
    hashAdd(hash, "map", group);
    }


/* Loop through tracks and fill in their groups.
 * If necessary make up an unknown group. */
for (track = *pTrackList; track != NULL; track = track->next)
    {
    /* handle track reordering feature -- change group assigned to track */
    if (withPriorityOverride)
        {
        char *groupName = NULL;
        char cartVar[256];

        /* belt and suspenders -- accomodate inconsistent track/trackDb
         * creation.  Note -- with code cleanup, these default variables
         * could be retired, and the tdb versions used as defaults */
        if (!track->defaultGroupName)
            {
            if (track->tdb && track->tdb->grp)
                track->defaultGroupName = cloneString(track->tdb->grp);
            else
                track->defaultGroupName = cloneString("other");
            }
        if (tdbIsSuperTrackChild(track->tdb))
            {
            assert(track->tdb->parentName != NULL);
            /* supertrack member must be in same group as its super */
            /* determine supertrack group */
            safef(cartVar, sizeof(cartVar), "%s.group",track->tdb->parentName);
            groupName = cloneString(                                              //1
                    cartUsualString(cart, cartVar, track->tdb->parent->grp));
            track->tdb->parent->grp = cloneString(groupName);                     //2
            }
        else
            {
            /* get group */
            safef(cartVar, sizeof(cartVar), "%s.group",track->track);
            groupName = cloneString(                                              //1
                    cartUsualString(cart, cartVar, track->defaultGroupName));
            }
        if (vis == -1)
            groupName = track->defaultGroupName;                                  //0
        track->groupName = cloneString(groupName);  // wasting a few clones!      //3
        if (sameString(groupName, track->defaultGroupName))
            cartRemove(cart, cartVar);

        /* get priority */
        safef(cartVar, sizeof(cartVar), "%s.priority",track->track);
        float priority = (float)cartUsualDouble(cart, cartVar,
                                                    track->defaultPriority);
        /* remove cart variables that are the same as the trackDb settings */
/*  UGLY - add me back when tdb->priority is no longer pre-clobbered by cart var value
        if (priority == track->defaultPriority)
            cartRemove(cart, cartVar);
*/
        track->priority = priority;
        }

    /* assign group object to track */
    if (track->groupName == NULL)
        group = NULL;
    else
	group = hashFindVal(hash, track->groupName);
    if (group == NULL)
        {
	if (unknown == NULL)
	    {
	    AllocVar(unknown);
	    unknown->name = cloneString("other");
	    unknown->label = cloneString("other");
	    unknown->priority = 1000000;
	    slAddHead(&list, unknown);
	    }
	group = unknown;
	}
    track->group = group;
    rPropagateGroup(track, group);
    }

/* Sort tracks by combined group/track priority, and
 * then add references to track to group. */
slSort(pTrackList, tgCmpPriority);
for (track = *pTrackList; track != NULL; track = track->next)
    {
    AllocVar(tr);
    tr->track = track;
    slAddHead(&track->group->trackList, tr);
    }

/* Straighten things out, clean up, and go home. */
for (group = list; group != NULL; group = group->next)
    slReverse(&group->trackList);
slSort(&list, gCmpPriority);
hashFree(&hash);
*pGroupList = list;
}

void groupTrackListAddSuper(struct cart *cart, struct group *group)
/* Construct a new track list that includes supertracks, sort by priority,
 * and determine if supertracks have visible members.
 * Replace the group track list with this new list.
 * Shared by hgTracks and configure page to expand track list,
 * in contexts where no track display functions (which don't understand
 * supertracks) are invoked. */
{
struct trackRef *newList = NULL, *tr, *ref;
struct hash *superHash = hashNew(8);

if (!group || !group->trackList)
    return;
for (tr = group->trackList; tr != NULL; tr = tr->next)
    {
    struct track *track = tr->track;
    AllocVar(ref);
    ref->track = track;
    slAddHead(&newList, ref);
    if (tdbIsSuperTrackChild(track->tdb))
        {
        assert(track->tdb->parentName != NULL);
        if (hTvFromString(cartUsualString(cart, track->track,
                        hStringFromTv(track->tdb->visibility))) != tvHide)
            setSuperTrackHasVisibleMembers(track->tdb->parent);
        assert(track->parent == NULL);
        track->parent = hashFindVal(superHash, track->tdb->parentName);
        if (track->parent)
            continue;
        /* create track and reference for the supertrack */
        struct track *superTrack = track->parent = trackFromTrackDb(track->tdb->parent);
        track->parent = superTrack;
        if (trackHash != NULL)
            hashAddUnique(trackHash,superTrack->track,superTrack);
        superTrack->hasUi = TRUE;
        superTrack->group = group;
        superTrack->groupName = cloneString(group->name);
        superTrack->defaultGroupName = cloneString(group->name);

        /* handle track reordering */
        char cartVar[256];
        safef(cartVar, sizeof(cartVar), "%s.priority",track->tdb->parentName);
        float priority = (float)cartUsualDouble(cart, cartVar,
                                        track->tdb->parent->priority);
        /* remove cart variables that are the same as the trackDb settings */
        if (priority == track->tdb->parent->priority)
            cartRemove(cart, cartVar);
        superTrack->priority = priority;

        AllocVar(ref);
        ref->track = superTrack;
        slAddHead(&newList, ref);
        hashAdd(superHash, track->tdb->parentName, superTrack);
        }
    }
slSort(&newList, trackRefCmpPriority);
hashFree(&superHash);
/* we could free the old track list here, but it's a trivial amount of mem */
group->trackList = newList;
}

void topButton(char *var, char *label)
/* create a 3 or 4-char wide button for top line of display.
 * 3 chars wide for odd-length labels, 4 for even length.
 * Pad with spaces so label is centered */
{
char paddedLabel[5] = "    ";
int len = strlen(label);
if (len > 4)
    {
    /* truncate */
    /* or maybe errabort ? */
    label[3] = 0;
    len = 4;
    }
if (len % 2 != 0)
    paddedLabel[3] = 0;
if (len == strlen(paddedLabel))
    strcpy(paddedLabel, label);
else
    {
    int i;
    for (i=0; i<len; i++)
        paddedLabel[i+1] = label[i];
    }
hButtonWithOnClick(var, paddedLabel, NULL, "return imageV2.navigateButtonClick(this);");
}

void limitSuperTrackVis(struct track *track)
/* Limit track visibility by supertrack parent */
{
if (tdbIsSuperTrackChild(track->tdb))
    {
    assert(track->tdb->parent != NULL);
    if (sameString("hide", cartUsualString(cart, track->tdb->parent->track,
                                           track->tdb->parent->isShow ? "show" : "hide")))
        track->visibility = tvHide;
    }
}

struct track *rFindTrackWithTable(char *tableName, struct track *trackList)
/* Recursively search through track list looking for first one that matches table. */
{
struct track *track;
for (track = trackList; track != NULL; track = track->next)
    {
    if (sameString(tableName, track->table))
         return track;
    struct track *subTrack = rFindTrackWithTable(tableName, track->subtracks);
    if (subTrack != NULL)
         return subTrack;
    }
return NULL;
}

static void setSearchedTrackToPackOrFull(struct track *trackList)
// Open track associated with search position if any. Also open its parents if any.
{
if (NULL != hgp && NULL != hgp->tableList && NULL != hgp->tableList->name)
    {
    char *tableName = hgp->tableList->name;
    struct track *matchTrack = rFindTrackWithTable(tableName, trackList);
    if (matchTrack != NULL)
        tdbSetCartVisibility(matchTrack->tdb, cart, hCarefulTrackOpenVis(database, matchTrack->track));
    }
}

struct track *getTrackList( struct group **pGroupList, int vis)
/* Return list of all tracks, organizing by groups.
 * If vis is -1, restore default groups to tracks.
 * Shared by hgTracks and configure page. */
{
struct track *track, *trackList = NULL;
registerTrackHandlers();
/* Load regular tracks, blatted tracks, and custom tracks.
 * Best to load custom last. */
loadFromTrackDb(&trackList);
if (measureTiming)
    measureTime("Time after trackDbLoad ");
if (pcrResultParseCart(database, cart, NULL, NULL, NULL))
    slSafeAddHead(&trackList, pcrResultTg());
if (userSeqString != NULL)
    slSafeAddHead(&trackList, userPslTg());
slSafeAddHead(&trackList, oligoMatchTg());
if (restrictionEnzymesOk())
    {
    slSafeAddHead(&trackList, cuttersTg());
    }
if (wikiTrackEnabled(database, NULL))
    {
    addWikiTrack(&trackList);
    struct sqlConnection *conn = wikiConnect();
    if (sqlTableExists(conn, "variome"))
        addVariomeWikiTrack(&trackList);
    wikiDisconnect(&conn);
    }

struct grp *grpList = NULL;
if (cartOptionalString(cart, "hgt.trackNameFilter") == NULL)
    { // If a single track was asked for and it is from a hub, then it is already in trackList
    loadTrackHubs(&trackList, &grpList);
    }
loadCustomTracks(&trackList);
groupTracks( &trackList, pGroupList, grpList, vis);
setSearchedTrackToPackOrFull(trackList);
boolean hideTracks = cgiOptionalString( "hideTracks") != NULL;
if (hideTracks)
    changeTrackVis(groupList, NULL, tvHide);    // set all top-level tracks to hide

/* Get visibility values if any from ui. */
struct hash *superTrackHash = newHash(5);  // cache whether supertrack is hiding tracks or not
char buffer[4096];

// Check to see if we have a versioned default gene track and let the knownGene 
// cart variable determine its visibility
char *defaultGeneTrack = NULL;
char *knownDb = hdbDefaultKnownDb(database);
if (differentString(knownDb, database))
    defaultGeneTrack = hdbGetMasterGeneTrack(knownDb);

if (defaultGeneTrack)
    {
    char *s = cartOptionalString(cart, "knownGene");
    if ((s != NULL) && (differentString(s, "hide")))
        cartSetString(cart, defaultGeneTrack, s);
    }

for (track = trackList; track != NULL; track = track->next)
    {
    // deal with any supertracks we're seeing for the first time
    if (tdbIsSuperTrackChild(track->tdb))
        {
        struct hashEl *hel = NULL;

        if ((hel = hashLookup(superTrackHash, track->tdb->parent->track)) == NULL)   // we haven't seen this guy
            {
            // first deal with visibility of super track
            char *s = hideTracks ? cgiOptionalString(track->tdb->parent->track) : cartOptionalString(cart, track->tdb->parent->track);
            if (s)
                {
                track->tdb->parent->visibility = hTvFromString(s) ;
                cartSetString(cart, track->tdb->parent->track, s);
                }
            else if (startsWith("hub_", track->tdb->parent->track))
                {
                s = hideTracks ? cgiOptionalString( trackHubSkipHubName(track->tdb->parent->track)) :  cartOptionalString( cart, trackHubSkipHubName(track->tdb->parent->track));
                if (s)
                    {
                    cartSetString(cart, track->tdb->parent->track, s);
                    cartRemove(cart, trackHubSkipHubName(track->tdb->parent->track)); // remove the undecorated version
                    track->tdb->parent->visibility = hTvFromString(s) ;
                    }
                }
            
            // now look to see if we have a _hideKids statement to turn off all subtracks (including the current one)
            unsigned hideKids = 0;
            char *usedThis = buffer;
            safef(buffer, sizeof buffer, "%s_hideKids", track->tdb->parent->track);

            s = cartOptionalString(cart, buffer);
            if (s == NULL && startsWith("hub_", track->tdb->parent->track))
                s = cartOptionalString(cart, usedThis = trackHubSkipHubName(buffer));

            if (s != NULL)
                {
                hideKids = 1;
                cartRemove(cart, usedThis);  // we don't want this hanging out in the cart
                }

            // mark this as having been addressed
            hel = hashAddInt(superTrackHash, track->tdb->parent->track, hideKids );  
            }

        if ( ptToInt(hel->val) == 1)    // we want to hide this track
            {
            if (tvHide == track->tdb->visibility)
                /* remove if setting to default vis */
                cartRemove(cart, track->track);
            else
                cartSetString(cart, track->track, "hide");
            track->visibility = tvHide;
            }
        }
    
    // we use cgiOptionString because the above code may have turned off the track in the cart if
    // the user requested that all the default tracks be turned off
    char *s = hideTracks ? cgiOptionalString(track->track) : cartOptionalString(cart, track->track);

    if (s != NULL)
        {
        if (!track->limitedVisSet)
            {
            track->visibility = hTvFromString(s); 
            cartSetString(cart, track->track, s);
            }
        }
    else
        {
        // maybe this track is on the URL without the hub_ prefix
        if (startsWith("hub_", track->track))
            s = cgiOptionalString(trackHubSkipHubName(track->track));
        if (s != NULL && !track->limitedVisSet)
            {
            track->visibility = hTvFromString(s);
            cartSetString(cart, track->track, s);   // add the decorated visibility to the cart
            cartRemove(cart, trackHubSkipHubName(track->track)); // remove the undecorated version
            }
        }

    // now deal with composite track children
    if (tdbIsComposite(track->tdb) || tdbIsMultiTrack(track->tdb))
        {
        char *usedThis = buffer;

        // first check to see if we've been asked to hide all the subtracks
        boolean hideKids = FALSE;
        safef(buffer, sizeof buffer, "%s_hideKids", track->track);

        s = cartOptionalString(cart, buffer);
        if (s == NULL && startsWith("hub_", track->track))
            s = cartOptionalString(cart, usedThis = trackHubSkipHubName(buffer));
        if (s != NULL)
            hideKids = TRUE;
        cartRemove(cart, usedThis);   // we don't want these _hideKids variables in the cart

        // now see if we have any specified visibilities
        struct track *subtrack;
        for (subtrack = track->subtracks; subtrack != NULL; subtrack = subtrack->next)
            {
            boolean undecoratedVis = FALSE;
            char *s = hideTracks ? cgiOptionalString( subtrack->track) : cartOptionalString(cart, subtrack->track);
            if (s == NULL && startsWith("hub_", subtrack->track))
                {
                undecoratedVis = TRUE;
                s = hideTracks ? cgiOptionalString(trackHubSkipHubName(subtrack->track)) : cartOptionalString(cart, trackHubSkipHubName(subtrack->track));
                }

            safef(buffer, sizeof buffer, "%s_sel", subtrack->track);
            if (s != NULL)
                {
                subtrack->visibility = hTvFromString(s);
                cartSetString(cart, subtrack->track, s);
                if (sameString("hide", s))
                    cartSetString(cart, buffer, "0");
                else
                    cartSetString(cart, buffer, "1");
                if (undecoratedVis)
                    cartRemove(cart, trackHubSkipHubName(subtrack->track)); // remove the undecorated version
                }
            else if (hideKids && isSubtrackVisible(subtrack))
                {
                cartSetString(cart, buffer, "0");
                subtrack->subTrackVis = tvHide;
                subtrack->subTrackVisSet = TRUE;
                }
            }
        }
    }
return trackList;
}

char *collapseGroupVar(char *name)
/* Construct cart variable name for collapsing group */
{
static char varName[256];
safef(varName, sizeof(varName),
        "%s%s_%s_%s", "hgt", "group", name, "close");
return (cloneString(varName));
}

boolean isCollapsedGroup(struct group *grp)
/* Determine if group is collapsed */
{
return cartUsualInt(cart, collapseGroupVar(grp->name), grp->defaultIsClosed);
}

void collapseGroupGoodies(boolean isOpen, boolean wantSmallImage,
                                char **img, char **indicator, char **otherState)
/* Get image, char representation of image, and 'otherState' (1 or 0)
 * for a group, based on whether it is collapsed, and whether we want
 * larger or smaller image for collapse box */
{
if (otherState)
    *otherState = (isOpen ? "1" : "0");
if (indicator)
    *indicator = (isOpen ? "-" : "+");
if (img)
    {
    if (wantSmallImage)
        *img = (isOpen ? "../images/remove_sm.gif" : "../images/add_sm.gif");
    else
        *img = (isOpen ? "../images/remove.gif" : "../images/add.gif");
    }
}

void collapseGroup(char *name, boolean doCollapse)
/* Set cart variable to cause group to collapse */
{
cartSetBoolean(cart, collapseGroupVar(name), doCollapse);
}

void myControlGridStartCell(struct controlGrid *cg, boolean isOpen, char *id)
/* Start a new cell in control grid; support Javascript open/collapsing by including id's in tr's.
   id is used as id prefix (a counter is added to make id's unique). */
{
static int counter = 1;
if (cg->columnIx == cg->columns)
    controlGridEndRow(cg);
if (!cg->rowOpen)
    {
#if 0
    /* This is unnecessary, b/c we can just use a blank display attribute to show the element rather
       than figuring out what the browser specific string is to turn on display of the tr;
       however, we may want to put in browser specific strings in the future, so I'm leaving this
       code in as a reference. */
    char *ua = getenv("HTTP_USER_AGENT");
    char *display = ua && stringIn("MSIE", ua) ? "block" : "table-row";
#endif
    // use counter to ensure unique tr id's (prefix is used to find tr's in javascript).
    printf("<tr %sid='%s-%d'>", isOpen ? "" : "style='display: none' ", id, counter++);
    cg->rowOpen = TRUE;
    }
if (cg->align)
    printf("<td align=%s>", cg->align);
else
    printf("<td>");
}

static void pruneRedundantCartVis(struct track *trackList)
/* When the config page or track form has been submitted, there usually
 * are many track visibility cart variables that have not been changed
 * from the default.  To keep down cart bloat, prune those out before we
 * save the cart.  changeTrackVis does this too, but this is for the
 * more common case where track visibilities are tweaked. */
{
struct track *track;
for (track = trackList; track != NULL; track = track->next)
    {
    if (track->parent)  // has super track
        pruneRedundantCartVis(track->parent);
        
    char *cartVis = cartOptionalString(cart, track->track);
    if (cartVis == NULL)
        continue;

    if (tdbIsSuper(track->tdb))
        {
        if ((sameString("hide", cartVis) && (track->tdb->isShow == 0)) ||
            (sameString("show", cartVis) && (track->tdb->isShow == 1)))
            cartRemove(cart, track->track);
        }
    else if (hTvFromString(cartVis) == track->tdb->visibility)
        cartRemove(cart, track->track);
    }
}

static int getMaxWindowToDraw(struct trackDb *tdb)
/* If trackDb setting maxWindowToDraw exists and is a sensible size, return it, else 0. */
{
if (tdb == NULL)
    return 0;
char *maxWinToDraw = trackDbSettingClosestToHome(tdb, "maxWindowToDraw");
if (isNotEmpty(maxWinToDraw))
    {
    unsigned maxWTD = sqlUnsigned(maxWinToDraw);
    if (maxWTD > 1)
        return maxWTD;
    }
return 0;
}

static void drawMaxWindowWarning(struct track *tg, int seqStart, int seqEnd, struct hvGfx *hvg,
                                 int xOff, int yOff, int width, MgFont *font, Color color,
                                 enum trackVisibility vis)
/* This is a stub drawItems handler to be swapped in for the usual drawItems when the window
 * size is larger than the threshold specified by trackDb setting maxWindowToDraw. */
{
int maxWinToDraw = getMaxWindowToDraw(tg->tdb);
char commafied[256];
sprintLongWithCommas(commafied, maxWinToDraw);
char message[512];
safef(message, sizeof(message), "zoom in to <= %s bases to view items", commafied);
Color yellow = hvGfxFindRgb(hvg, &undefinedYellowColor);
hvGfxBox(hvg, xOff, yOff, width, tg->heightPer, yellow);
hvGfxTextCentered(hvg, xOff, yOff, width, tg->heightPer, MG_BLACK, font, message);
}

static void checkMaxWindowToDraw(struct track *tg)
/* If (winEnd - winStart) > trackDb setting maxWindowToDraw, force track to a dense line
 * that will ask the user to zoom in closer to see track items and return TRUE so caller
 * can skip loading items. */
{
int maxWinToDraw = getMaxWindowToDraw(tg->tdb);
if (tdbIsComposite(tg->tdb))
    {
    struct track *subtrack;
    for (subtrack = tg->subtracks;  subtrack != NULL;  subtrack = subtrack->next)
	{
	if (!isSubtrackVisible(subtrack))
	    continue;
	maxWinToDraw = getMaxWindowToDraw(subtrack->tdb);
	if (maxWinToDraw > 1 && (winEnd - winStart) > maxWinToDraw)
	    {
	    subtrack->loadItems = dontLoadItems;
	    subtrack->drawItems = drawMaxWindowWarning;
	    subtrack->limitedVis = tvDense;
	    subtrack->limitedVisSet = TRUE;
	    }
	}
    }
else if (maxWinToDraw > 1 && (winEnd - winStart) > maxWinToDraw)
    {
    tg->loadItems = dontLoadItems;
    tg->drawItems = drawMaxWindowWarning;
    tg->limitedVis = tvDense;
    tg->limitedVisSet = TRUE;
    }
}

void printTrackInitJavascript(struct track *trackList)
{
hPrintf("<input type='hidden' id='%s' name='%s' value=''>\n", hgtJsCommand, hgtJsCommand);
}

void jsCommandDispatch(char *command, struct track *trackList)
/* Dispatch a command sent to us from some javaScript event.
 * This gets executed after the track list is built, but before
 * the track->loadItems methods are called.  */
{
if (startsWithWord("makeItems", command))
    makeItemsJsCommand(command, trackList, trackHash);
else
    warn("Unrecognized jsCommand %s", command);
}

void parentChildCartCleanup(struct track *trackList,struct cart *newCart,struct hash *oldVars)
/* When composite/view settings changes, remove subtrack specific vis
   When superTrackChild is found and selected, shape superTrack to match. */
{
struct lm *lm = lmInit(0);	/* Speed tweak cleanup with scatch memory pool. */
struct track *track = trackList;
for (;track != NULL; track = track->next)
    {
    boolean shapedByubtrackOverride = FALSE;
    boolean cleanedByContainerSettings = FALSE;

    // Top-down 'cleanup' MUST GO BEFORE bottom up reshaping.
    cleanedByContainerSettings = cartTdbTreeCleanupOverrides(track->tdb,newCart,oldVars, lm);

    if (tdbIsContainer(track->tdb))
        {
        shapedByubtrackOverride = cartTdbTreeReshapeIfNeeded(cart,track->tdb);
        if (shapedByubtrackOverride)
            track->visibility = tdbVisLimitedByAncestors(cart,track->tdb,TRUE,TRUE);
        }
    if ((shapedByubtrackOverride || cleanedByContainerSettings)
    &&  tdbIsSuperTrackChild(track->tdb))  // Either cleanup may require supertrack intervention
        {   // Need to update track visibility
            // Unfortunately, since supertracks are not in trackList, this occurs on superChildren,
            // So now we need to find the supertrack and take changed cart values of its children
        struct slRef *childRef;
        for (childRef = track->tdb->parent->children;childRef != NULL;childRef = childRef->next)
            {
            struct trackDb * childTdb = childRef->val;
            struct track *child = hashFindVal(trackHash, childTdb->track);
            if (child != NULL && child->track!=NULL)
                {
                char *cartVis = cartOptionalString(cart,child->track);
                if (cartVis)
                    child->visibility = hTvFromString(cartVis);
                }
            }
        }
    }
lmCleanup(&lm);
}


struct paraFetchData
    {
    struct paraFetchData *next;
    struct track *track;
    boolean done;
    };

static boolean isTrackForParallelLoad(struct track *track)
/* Is this a track that should be loaded in parallel ? */
{
char *bdu = trackDbSetting(track->tdb, "bigDataUrl");
return (startsWith("big", track->tdb->type)
     || startsWithWord("mathWig"  , track->tdb->type)
     || startsWithWord("bam"     , track->tdb->type)
     || startsWithWord("halSnake", track->tdb->type)
     || startsWithWord("bigLolly", track->tdb->type)
     || startsWithWord("vcfTabix", track->tdb->type))
     // XX code-review: shouldn't we error abort if the URL is not valid?
     && (bdu && isValidBigDataUrl(bdu, FALSE))
     && !(containsStringNoCase(bdu, "dl.dropboxusercontent.com"))
     && (track->subtracks == NULL);
}

static void findLeavesForParallelLoad(struct track *trackList, struct paraFetchData **ppfdList)
/* Find leaves of track tree that are remote network resources for parallel-fetch loading */
{
struct track *track;
if (!trackList)
    return;
for (track = trackList; track != NULL; track = track->next)
    {

    if (track->visibility != tvHide)
	{
	if (isTrackForParallelLoad(track))
	    {
	    struct paraFetchData *pfd;
	    AllocVar(pfd);
	    pfd->track = track;  // need pointer to be stable
	    slAddHead(ppfdList, pfd);
	    track->parallelLoading = TRUE;
	    }
	struct track *subtrack;
        for (subtrack=track->subtracks; subtrack; subtrack=subtrack->next)
	    {
	    if (isTrackForParallelLoad(subtrack))
		{
		if (tdbVisLimitedByAncestors(cart,subtrack->tdb,TRUE,TRUE) != tvHide)
		    {
		    struct paraFetchData *pfd;
		    AllocVar(pfd);
		    pfd->track = subtrack;  // need pointer to be stable
		    slAddHead(ppfdList, pfd);
		    subtrack->parallelLoading = TRUE;
		    }
		}
	    }
	}
    }
}

static pthread_mutex_t pfdMutex = PTHREAD_MUTEX_INITIALIZER;
static struct paraFetchData *pfdList = NULL, *pfdRunning = NULL, *pfdDone = NULL, *pfdNeverStarted = NULL;

static void checkHideEmptySubtracks(struct track *tg)
/* Suppress queries on subtracks w/o data in window (identified from multiIntersect file) */
{
if (!tdbIsComposite(tg->tdb))
    return;
struct hash *nonEmptySubtracksHash = getNonEmptySubtracks(tg);
if (!nonEmptySubtracksHash)
    return;
struct track *subtrack;
for (subtrack = tg->subtracks; subtrack != NULL; subtrack = subtrack->next)
    {
    if (!isSubtrackVisible(subtrack))
        continue;
    if (!hashLookup(nonEmptySubtracksHash, trackHubSkipHubName(subtrack->track)))
        {
        subtrack->loadItems = dontLoadItems;
        subtrack->limitedVis = tvHide;
        subtrack->limitedVisSet = TRUE;
        }
    }
}

static void *remoteParallelLoad(void *threadParam)
/* Each thread loads tracks in parallel until all work is done. */
{
pthread_t *pthread = threadParam;
struct paraFetchData *pfd = NULL;
pthread_detach(*pthread);  // this thread will never join back with it's progenitor
    // Canceled threads that might leave locks behind,
    // so the theads are detached and will be neither joined nor canceled.
boolean allDone = FALSE;
while(1)
    {
    pthread_mutex_lock( &pfdMutex );
    if (!pfdList)
	{
	allDone = TRUE;
	}
    else
	{  // move it from the waiting queue to the running queue
	pfd = slPopHead(&pfdList);
	slAddHead(&pfdRunning, pfd);
        }
    pthread_mutex_unlock( &pfdMutex );
    if (allDone)
	return NULL;

    long thisTime = 0, lastTime = 0;

    if (measureTiming)
	lastTime = clock1000();

    /* protect against errAbort */
    struct errCatch *errCatch = errCatchNew();
    if (errCatchStart(errCatch))
	{
	pfd->done = FALSE;
	checkMaxWindowToDraw(pfd->track);
	checkHideEmptySubtracks(pfd->track);
	pfd->track->loadItems(pfd->track);
	pfd->done = TRUE;
	}
    errCatchEnd(errCatch);
    if (errCatch->gotError)
	{
	pfd->track->networkErrMsg = cloneString(errCatch->message->string);
	pfd->done = TRUE;
	}
    errCatchFree(&errCatch);

    if (measureTiming)
	{
	thisTime = clock1000();
	pfd->track->loadTime = thisTime - lastTime;
	}

    pthread_mutex_lock( &pfdMutex );
    slRemoveEl(&pfdRunning, pfd);  // this list will not be huge
    slAddHead(&pfdDone, pfd);
    pthread_mutex_unlock( &pfdMutex );

    }
}

static int remoteParallelLoadWait(int maxTimeInSeconds)
/* Wait, checking to see if finished (completed or errAborted).
 * If timed-out or never-ran, record error status.
 * Return error count. */
{
int maxTimeInMilliseconds = 1000 * maxTimeInSeconds;
struct paraFetchData *pfd;
int errCount = 0;
int waitTime = 0;
while(1)
    {
    sleep1000(50); // milliseconds
    waitTime += 50;
    boolean done = TRUE;
    pthread_mutex_lock( &pfdMutex );
    if (pfdList || pfdRunning)
	done = FALSE;
    pthread_mutex_unlock( &pfdMutex );
    if (done)
        break;
    if (waitTime >= maxTimeInMilliseconds)
        break;
    }
pthread_mutex_lock( &pfdMutex );
pfdNeverStarted = pfdList;
pfdList = NULL;  // stop the workers from starting any more waiting track loads
for (pfd = pfdNeverStarted; pfd; pfd = pfd->next)
    {
    // track was never even started
    char temp[256];
    safef(temp, sizeof temp, "Ran out of time (%d milliseconds) unable to process  %s", maxTimeInMilliseconds, pfd->track->track);
    pfd->track->networkErrMsg = cloneString(temp);
    ++errCount;
    }
for (pfd = pfdRunning; pfd; pfd = pfd->next)
    {
    // unfinished track
    char temp[256];
    safef(temp, sizeof temp, "Timeout %d milliseconds exceeded processing %s", maxTimeInMilliseconds, pfd->track->track);
    pfd->track->networkErrMsg = cloneString(temp);
    ++errCount;
    }
for (pfd = pfdDone; pfd; pfd = pfd->next)
    {
    // some done tracks may have errors
    if (pfd->track->networkErrMsg)
        ++errCount;
    }
pthread_mutex_unlock( &pfdMutex );
return errCount;
}

static int avgLoadTime(struct track *track)
/* calculate average loadtime across all windows */
{
int totalLoadTime = 0;
int winCount = 0;
while(track)
    {
    ++winCount;
    totalLoadTime += track->loadTime;
    track = track->nextWindow;
    }
return (((float)totalLoadTime / winCount) + 0.5);
}

static int avgDrawTime(struct track *track)
/* calculate average drawtime across all windows */
{
int totalDrawTime = 0;
int winCount = 0;
while(track)
    {
    ++winCount;
    totalDrawTime += track->drawTime;
    track = track->nextWindow;
    }
return (((float)totalDrawTime / winCount) + 0.5);
}

static int avgWigMafLoadTime(struct track *track)
/* calculate average wigMaf loadtime across all windows */
{
int totalLoadTime = 0;
int winCount = 0;
while(track)
    {
    ++winCount;
    if (startsWith("wigMaf", track->tdb->type))
	if (track->subtracks)
	    if (track->subtracks->loadTime)
		totalLoadTime += track->subtracks->loadTime;
    track = track->nextWindow;
    }
return (((float)totalLoadTime / winCount) + 0.5);
}

static void printTrackTiming()
{
hPrintf("<span class='trackTiming'>track, load time, draw time, total (first window)<br />\n");
if (virtMode)
    hPrintf("<span class='trackTiming'><idiv style='color:red' >average for all windows in red</idiv><br />\n");
struct track *track;
for (track = trackList; track != NULL; track = track->next)
    {
    if (track->visibility == tvHide)
        continue;
    if (trackIsCompositeWithSubtracks(track))  //TODO: Change when tracks->subtracks are always set for composite
        {
        struct track *subtrack;
        for (subtrack = track->subtracks; subtrack != NULL;
             subtrack = subtrack->next)
            if (isSubtrackVisible(subtrack))
		{
                hPrintf("%s, %d, %d, %d<br />\n", subtrack->shortLabel,
                            subtrack->loadTime, subtrack->drawTime,
                            subtrack->loadTime + subtrack->drawTime);
		if (virtMode)
		    {
		    int avgLoad = avgLoadTime(subtrack);
		    int avgDraw = avgDrawTime(subtrack);
		    hPrintf("<idiv style='color:red' >%s, %d, %d, %d</idiv><br />\n", subtrack->shortLabel,
				avgLoad, avgDraw,
				avgLoad + avgDraw);
		    }
		}
        }
    else
        {
        hPrintf("%s, %d, %d, %d<br />\n",
		    track->shortLabel, track->loadTime, track->drawTime,
		    track->loadTime + track->drawTime);
        if (startsWith("wigMaf", track->tdb->type))
            if (track->subtracks)
                if (track->subtracks->loadTime)
                    hPrintf("&nbsp; &nbsp; %s wiggle, load %d<br />\n",
                                track->shortLabel, track->subtracks->loadTime);
        }
	if (virtMode)
	    {
	    int avgLoad = avgLoadTime(track);
	    int avgDraw = avgDrawTime(track);
	    hPrintf("<idiv style='color:red' >%s, %d, %d, %d</idiv><br />\n", track->shortLabel,
			avgLoad, avgDraw,
			avgLoad + avgDraw);
	    int avgWigMafLoad = avgWigMafLoadTime(track);
	    if (avgWigMafLoad > 0)
		{
		hPrintf("<idiv style='color:red' >&nbsp; &nbsp; %s wiggle, load %d</idiv><br />\n",
			    track->shortLabel, avgWigMafLoad);
		}
	    }
    }
hPrintf("</span>\n");
}

void initTrackList()
/* need to init tracklist, sometimes early */
{
if (!trackList)
    {
    if (measureTiming)
	measureTime("Time before getTrackList");
    boolean defaultTracks = cgiVarExists("hgt.reset");
    trackList = getTrackList(&groupList, defaultTracks ? -1 : -2);
    if (measureTiming)
	measureTime("Time after visibilities");
    makeGlobalTrackHash(trackList);
    }
}

struct track *getTrackListForOneTrack(char *trackName)
/* Fetch trackList for a single trackName using hgt.trackNameFilter. */
{
struct track *saveTrackList = trackList;
struct group *saveGroupList = groupList;
char *saveTrackNameFilter = cloneString(cartOptionalString(cart, "hgt.trackNameFilter"));
// This is an attempt to both get around the limitation imposed by ajax callback hgt.trackNameFilter,
//  and also to try to optimize it a little so that callbacks only have to load a trackList containing
//  only the emGeneTable.
cartSetString(cart, "hgt.trackNameFilter", trackName);
initTrackList(); // initialize trackList early if needed
struct track *returnTrackList = trackList;
cartRemove(cart, "hgt.trackNameFilter");
// restore
if (saveTrackNameFilter)
    {
    cartSetString(cart, "hgt.trackNameFilter", saveTrackNameFilter);
    }
trackList = saveTrackList;
groupList = saveGroupList;
return returnTrackList;
}

void doNextPrevItem(boolean goNext, char *trackName)
/* In case a next item arrow was clicked on a track, change */
/* position (i.e. winStart, winEnd, etc.) based on what track it was */
{
// create new trackList with just trackName
struct track *myTrackList = getTrackListForOneTrack(trackName);
struct track *track = trackFindByName(myTrackList, trackName);
if ((track != NULL) && (track->nextPrevItem != NULL))
    {
    // custom track big* tracks have pre-opened handle which we should not use
    // because that same bbiFile will get used later in the full track list
    track->bbiFile = NULL;
    track->nextPrevItem(track, goNext);
    }
}


void findBestEMGeneTable(struct track *myTrackList)
/* Find the best gene table to use for exonMostly and geneMostly. */
{
// TODO add support for choosing any gene table of type genePred, genePreExt, bigGenePred

// TODO add support for assembly hubs
if (trackHubDatabase(database)) // assembly hub? not supported yet
    return; // any table-name matches might just be coincidence in an assembly hub
            // although the hub_ prefix on the track name would help prevent name collisions.

char *orderedTables[] =
{"knownGene", "refGene", "ensGene",
 "flybaseGene", "sangerGene", "augustusGene", "genscan"};
int i, len;
for(i=0, len=ArraySize(orderedTables); i <len; ++i)
    {
    char *table = orderedTables[i];
    emGeneTrack = rFindTrackWithTable(table, myTrackList);
    if (emGeneTrack)
	{
	emGeneTable = table;
	cartSetString(cart, "emGeneTable", emGeneTable);
	break;
	}
    }
}

void setEMGeneTrack()
/* Find the track for the gene table to use for exonMostly and geneMostly. */
{
if (emGeneTable) // we already have it!
    return;
if (trackHubDatabase(database)) // assembly hub? not supported yet
    return;
emGeneTable = cloneString(cartOptionalString(cart, "emGeneTable"));
if (emGeneTable)
    {
    struct track *myTrackList = getTrackListForOneTrack(emGeneTable);
    emGeneTrack = rFindTrackWithTable(emGeneTable, myTrackList);
    }
if (!emGeneTable || !emGeneTrack)
    {
    cartRemove(cart, "emGeneTable");
    // It is preferable not to create a complete track list early on,
    //  but now we need one to find the best default emGeneTable and track.
    initTrackList();
    findBestEMGeneTable(trackList);
    }
}

boolean windowsHaveMultipleChroms()
/* Are there multiple different chromosomes in the windows list? */
{
struct window *window;
for (window=windows->next; window; window=window->next)
    {
    if (!sameString(window->chromName,windows->chromName))
	return TRUE;
    }
return FALSE;
}

static void setSharedLimitedVisAcrossWindows(struct track *track)
/* Look for lowest limitedVis across all windows
 * if found, set all windows to same lowest limited vis. */
{
enum trackVisibility sharedVis = 99;
struct track *tg;
for (tg=track; tg; tg=tg->nextWindow)
    {
    if (tg->limitedVisSet)
	{
	if (tg->limitedVis < sharedVis)
	    sharedVis = tg->limitedVis;
	}
    }
if (sharedVis != 99)
    {
    for (tg=track; tg; tg=tg->nextWindow)
	{
	tg->limitedVis = sharedVis;
	tg->limitedVisSet = TRUE;
	}
    }
}

static void setSharedErrorsAcrossWindows(struct track *track)
/* Look for network errors across all windows
 * if found, set all windows to same errMsg and set bigWarn track handlers. */
{
char *sharedErrMsg = NULL;
struct track *tg;
for (tg=track; tg; tg=tg->nextWindow)
    {
    if (!sharedErrMsg && tg->networkErrMsg)
	{
	sharedErrMsg = tg->networkErrMsg;
	break;
	}
    }
if (sharedErrMsg)
    {
    for (tg=track; tg; tg=tg->nextWindow)
	{
	tg->networkErrMsg = sharedErrMsg;
	tg->drawItems = bigDrawWarning;
	tg->totalHeight = bigWarnTotalHeight;
	}
    }
}


void outCollectionsToJson()
/* Output the current collections to the hgTracks JSON block. */
{
struct grp *groupList = NULL;
char buffer[4096];
safef(buffer, sizeof buffer, "%s-%s", customCompositeCartName, database);
char *hubFile = cartOptionalString(cart, buffer);

if (hubFile != NULL)
    {
    char *hubName = hubNameFromUrl(hubFile);
    struct trackDb *hubTdbs = hubCollectTracks( database,  &groupList);
    struct trackDb *tdb;
    struct jsonElement *jsonList = NULL;
    for(tdb = hubTdbs; tdb;  tdb = tdb->next)
        {
        if (sameString(tdb->grp, hubName))
            {
            if (jsonList == NULL)
                jsonList = newJsonList(NULL);

            struct jsonElement *collection = newJsonObject(newHash(4));
            jsonObjectAdd(collection, "track", newJsonString(tdb->track));
            jsonObjectAdd(collection, "shortLabel", newJsonString(tdb->shortLabel));
            jsonListAdd(jsonList, collection);
            }
        }
    if (jsonList != NULL)
        jsonObjectAdd(jsonForClient, "collections", jsonList);
    }
}

// TODO: move to a file in lib (cheapcgi?)
char *cgiVarStringSort(char *cgiVarString)
/* Return cgi var string sorted alphabetically by vars */
{
struct slName *vars = slNameListFromString(cgiVarString, '&');
slNameSort(&vars);
char *cgiString = slNameListToString(vars, '&');
return cgiString;
}

char *cgiTrackVisString(char *cgiVarString)
/* Filter cgi var string (var=val&) to just track visibilities, but equivalence
 * dense/pack/squish/full by replacing as 'on'.
 * Return string with track data vars in alphabetic order */
{
// TODO: use cheapcgi.cgiParsedVarsNew() to parse and get list ?
#define MAX_CGI_VARS 1000
// NOTE: Ana featured sessions have: 473, 308, 288
char *cgiVars[MAX_CGI_VARS];
int ct = chopByChar(cgiVarString, '&', cgiVars, sizeof cgiVars);

char *cgiVar = NULL;
char *val = NULL;
int i;
struct dyString *dsCgiTrackVis = dyStringCreate("db=%s", database);
for (i=0; i<ct; i++)
    {
    // TODO: attention to memory allocation
    cgiVar = cloneString(cgiVars[i]);
    val = rStringIn("=", cgiVar);
    if (!val)     // expect always
        continue;
    val++;
    if (sameString(val, "hide") || sameString(val, "dense") || sameString(val, "squish") ||
        sameString(val, "pack") || sameString(val, "full") || sameString(val, "show"))
        {
        char *p = val;
        *--p = 0;
        dyStringPrintf(dsCgiTrackVis, "&%s=%s", cgiVar, sameString(val, "hide") ? "hide" : "on");
        }
    else if (stringIn("_sel=", cgiVar) && sameString(val, "1"))
        {
    val -= 5;
    *val = 0;
        dyStringAppend(dsCgiTrackVis, "&");
        dyStringAppend(dsCgiTrackVis, cloneString(cgiVars[i]));
        }
    else
        {
        val = rStringIn("_imgOrd=", cgiVar);
        if (!val)
            val = rStringIn(".showCfg=", cgiVar);
        if (!val)
            continue;
        *val = 0;
        }
    }
return cgiVarStringSort(dyStringCannibalize(&dsCgiTrackVis));
}

// TODO: move to lib. Used by hgSession and hgTracks
static void outIfNotPresent(struct cart *cart, struct dyString *dy, char *track, int tdbVis)
/* Output default trackDb visibility if it's not mentioned in the cart. */
{
char *cartVis = cartOptionalString(cart, track);
if (cartVis == NULL)
    {
    if (dy)
        dyStringPrintf(dy,"&%s=%s", track, hStringFromTv(tdbVis));
    else
        printf("%s %s\n", track, hStringFromTv(tdbVis));
    }
}

// TODO: move to lib. Used by hgSession and hgTracks
static void outDefaultTracks(struct cart *cart, struct dyString *dy)
/* Output the default trackDb visibility for all tracks
 * in trackDb if the track is not mentioned in the cart. */
{
struct hash *parentHash = newHash(5);
struct track *track;
for (track=trackList; track; track=track->next)
    {
    struct trackDb *parent = track->tdb->parent;
    if (parent)
        {
        if (hashLookup(parentHash, parent->track) == NULL)
            {
            hashStore(parentHash, parent->track);
            if (parent->isShow)
                outIfNotPresent(cart, dy, parent->track, tvShow);
            }
        }
    if (track->tdb->visibility != tvHide)
        outIfNotPresent(cart, dy, track->tdb->track, track->tdb->visibility);
    }
// Put a variable in the cart that says we put the default 
// visibilities in it.
if (dy)
    dyStringPrintf(dy,"&%s=on", CART_HAS_DEFAULT_VISIBILITY);
else
    printf("%s on", CART_HAS_DEFAULT_VISIBILITY);
}

boolean hasSessionChanged()
{
/* Have any tracks been hidden or added ? */

// get featured session from database
char *sessionName = cartString(cart, "hgS_otherUserSessionName");
if (!sessionName)
    return FALSE;
struct sqlConnection *conn = hConnectCentral();
char query[1000];
sqlSafef(query, sizeof query,
        "SELECT contents FROM namedSessionDb where sessionName='%s'",
                replaceChars(sessionName, " ", "%20"));
char *cartString = sqlQuickNonemptyString(conn, query);
hDisconnectCentral(&conn);

// TODO: use cheapcgi.cgiParsedVarsNew() to parse and get list ?
#define MAX_SESSION_LEN 100000
char *curSessCart = (char *)needMem(MAX_SESSION_LEN);
cgiDecodeFull(cartString, curSessCart, MAX_SESSION_LEN);
char *curSessVisTracks = cgiTrackVisString(curSessCart);

// get track-related vars from current cart
struct dyString *dsCgiVars = newDyString(0);
cartEncodeState(cart, dsCgiVars);
outDefaultTracks(cart, dsCgiVars);
char *this = dyStringCannibalize(&dsCgiVars);
// TODO: again, better parsing
char *this2 = replaceChars(this, "%2D", "-");
char *thisSessVars = replaceChars(this2, "%2B", "+");
char *thisSessVisTracks = cgiTrackVisString(thisSessVars);

//freeMem(curSessCart);
boolean isSessChanged = FALSE;
if (differentString(curSessVisTracks, thisSessVisTracks))
    {
    isSessChanged = TRUE;
    #ifdef DEBUG
    uglyf("<br>curSess vis tracks: %s", curSessVisTracks);
    uglyf("<br>thsSess vis tracks: %s", thisSessVisTracks);
    #endif
    }
return isSessChanged;
}

void doTrackForm(char *psOutput, struct tempName *ideoTn)
/* Make the tracks display form with the zoom/scroll buttons and the active
 * image.  If the ideoTn parameter is not NULL, it is filled in if the
 * ideogram is created.  */
{
struct group *group;
struct track *track;
char *freezeName = NULL;
boolean hideAll = cgiVarExists("hgt.hideAll");
boolean defaultTracks = cgiVarExists("hgt.reset");
boolean showedRuler = FALSE;
boolean showTrackControls = cartUsualBoolean(cart, "trackControlsOnMain", TRUE);
long thisTime = 0, lastTime = 0;

basesPerPixel = ((float)virtWinBaseCount) / ((float)fullInsideWidth);
zoomedToBaseLevel = (virtWinBaseCount <= fullInsideWidth / tl.mWidth);
zoomedToCodonLevel = (ceil(virtWinBaseCount/3) * tl.mWidth) <= fullInsideWidth;
zoomedToCodonNumberLevel = (ceil(virtWinBaseCount/3) * tl.mWidth * 5) <= fullInsideWidth;
zoomedToCdsColorLevel = (virtWinBaseCount <= fullInsideWidth*3);

if (psOutput != NULL)
   {
   hPrintDisable();
   hideControls = TRUE;
   withNextItemArrows = FALSE;
   withNextExonArrows = FALSE;
   hgFindMatches = NULL;
   }

/* Tell browser where to go when they click on image. */
hPrintf("<FORM ACTION=\"%s\" NAME=\"TrackHeaderForm\" id=\"TrackHeaderForm\" METHOD=\"GET\">\n\n", hgTracksName());
jsonObjectAdd(jsonForClient, "insideX", newJsonNumber(insideX)); // TODO GALT  fullInsideX? or does not matter?
jsonObjectAdd(jsonForClient, "revCmplDisp", newJsonBoolean(revCmplDisp));

if (hPrintStatus()) cartSaveSession(cart);

/* See if want to include sequence search results. */
userSeqString = cartOptionalString(cart, "ss");
if (userSeqString && !ssFilesExist(userSeqString))
    {
    userSeqString = NULL;
    cartRemove(cart, "ss");
    }
if (!hideControls)
    hideControls = cartUsualBoolean(cart, "hideControls", FALSE);

initTrackList();
//warn("slCount(trackList) after getTrackList: %d", slCount(trackList));
/* Tell tracks to load their items. */


// honor defaultImgOrder
if (cgiVarExists("hgt.defaultImgOrder"))
    {
    char wildCard[32];
    safef(wildCard,sizeof(wildCard),"*_%s",IMG_ORDER_VAR);
    cartRemoveLike(cart, wildCard);
    }

// Subtrack settings must be removed when composite/view settings are updated
parentChildCartCleanup(trackList,cart,oldVars);
if (measureTiming)
    measureTime("parentChildCartCleanup");


/* Honor hideAll and visAll variables */
if (hideAll || defaultTracks)
    {
    int vis = (hideAll ? tvHide : -1);
    changeTrackVis(groupList, NULL, vis);
    }

if(!psOutput && !cartUsualBoolean(cart, "hgt.imageV1", FALSE))
    {

   // re-establish the enlarged portal
   if (imgBoxPortalDimensions(theImgBox,&virtWinStart,&virtWinEnd,&(tl.picWidth),NULL,NULL,NULL,NULL,NULL))
        {
        virtWinBaseCount = virtWinEnd - virtWinStart;
        fullInsideWidth = tl.picWidth - gfxBorder - fullInsideX;
        }

    }

char *jsCommand = cartCgiUsualString(cart, hgtJsCommand, "");
if (!isEmpty(jsCommand))
   {
   cartRemove(cart, hgtJsCommand);
   jsCommandDispatch(jsCommand, trackList);
   }


/* adjust visibility */
for (track = trackList; track != NULL; track = track->next)
    {
    /* adjust track visibility based on supertrack just before load loop */
    if (tdbIsSuperTrackChild(track->tdb))
        limitSuperTrackVis(track);

    /* hide tracks not on any windows chromNames */
    boolean hideIt = TRUE;
    struct window *w;
    for (w = windows; w; w=w->next)
        {
        if (hTrackOnChrom(track->tdb, w->chromName))
            hideIt = FALSE;
        }
    if (hideIt)
        {
        track->limitedVis = tvHide;
        track->limitedVisSet = TRUE;
        }
    }


if (sameString(cfgOptionDefault("trackLog", "off"), "on"))
    logTrackVisibilities(cartSessionId(cart), trackList, position);


/////////////////

// NEED TO LOAD ALL WINDOWS NOW
//
//   Need to load one window at a time!
//
//   The use of the global values for a window
//   means that differerent threads cannot use different global window values.
//   Threads must run on just one window value at a time.
//
//   Begin by making a copy of the track structure for visible tracks
//   for all windows.


// COPY TRACK STRUCTURES for other windows.

// TODO: due to an issue where some loading code is modifying the visibility
// of subtracks from hide to visible, I am forced to remove the optimization
// of cloning ONLY non-hidden tracks and subtracks.  If the offending code
// can be identified and moved into a step proceding the track cloning,
// then we can return to that optimization.
//	if (track->visibility != tvHide)
//		if (subtrack->visibility != tvHide)

windows->trackList = trackList;  // save current track list in window
struct window *window;
for (window=windows; window->next; window=window->next)
    {
    struct track *newTrackList = NULL;
    for (track = trackList; track != NULL; track = track->next)
	{
        isCompositeInAggregate(track); // allow track to recognize its true self
	track->nextWindow = NULL;
	//if (track->visibility != tvHide)  // Unable to use this optimization at present
	    {
	    struct track *copy;
	    AllocVar(copy);
	    memmove(copy,track,sizeof(struct track));
	    copy->next = NULL;
	    copy->bbiFile = NULL;  // bigDataUrl custom tracks have already been opened, will re-open for other windows.
	    copy->nextWindow = NULL;
	    copy->prevWindow = track;
	    slAddHead(&newTrackList, copy);
	    track->nextWindow = copy;

	    // copy subtracks.
	    copy->subtracks = NULL;
	    struct track *subtrack;
	    for (subtrack = track->subtracks; subtrack != NULL; subtrack = subtrack->next)
		{
		//if (subtrack->visibility != tvHide)  // Unable to use this optimization at present
		    {
		    struct track *subcopy;
		    AllocVar(subcopy);
		    memmove(subcopy,subtrack,sizeof(struct track));
		    subcopy->next = NULL;
		    subcopy->bbiFile = NULL;  // bigDataUrl custom tracks have already been opened, will re-open for other windows.
		    subcopy->nextWindow = NULL;
		    subcopy->prevWindow = subtrack;
		    slAddHead(&copy->subtracks, subcopy);
		    subtrack->nextWindow = subcopy;
		    }
		}
	    slReverse(&copy->subtracks);
	    }
	}
    slReverse(&newTrackList);
    trackList = newTrackList;
    window->next->trackList = trackList;  // save new track list in window
    }
trackList = windows->trackList;  // restore original track list

// Loop over each window loading all tracks
trackLoadingInProgress = TRUE;

// LOAD OPTIMIZATION HACK GALT
// This is an attempt to try to optimize loading by having multiple regions
// treated as a single span.  The hack just grabs the dimensions of the first and last windows
// and uses the loader in the first window to load them, then copies the results to all tracks.
// This basically has only been tried on BED-like tracks, and only for exon/gene-mostly vmodes.
// I am not re-partitioning the results after the load, so this means all windows see all items.
// The reason that tends to work is that by luck most BED handlers have code to check if the item
// overlaps the current window and to skip it if it does not.
// I do not expect something so simple would work with wigs and other track types.
// Even if we do want to optimize the BED-like tracks (which are already the fastest loading type),
// to handle all of the virtmodes properly, this would have be be done differently.
// Instead of just lumping them all into a single range, you would have to cluster together
// ranges that are close together and on the same chromosome.
// Clearly this was just to test an idea for optimizing.
// NOT FINISHED.
bool loadHack = FALSE; //TRUE;  // probably should only be tried on non-wiggle tracks
//warn ("loadHack = %d", loadHack); // TODO
int lastWinEnd = 0;
for (window=windows; window; window=window->next)
    lastWinEnd = window->winEnd;

for (window=windows; window; window=window->next)
    {
    trackList = window->trackList;  // set track list
    setGlobalsFromWindow(window);

    // TEMP HACK GALT REMOVE
    if (loadHack)
	{
	if (currentWindow == windows) // first window
	    winEnd = lastWinEnd; // so now we load the entire span inside the first window.
	}

    /* pre-load remote tracks in parallel */
    int ptMax = atoi(cfgOptionDefault("parallelFetch.threads", "20"));  // default number of threads for parallel fetch.
    int pfdListCount = 0;
    pthread_t *threads = NULL;
    if (ptMax > 0)     // parallelFetch.threads=0 to disable parallel fetch
	{
	findLeavesForParallelLoad(trackList, &pfdList);
	pfdListCount = slCount(pfdList);
	/* launch parallel threads */
	ptMax = min(ptMax, pfdListCount);
	if (ptMax > 0)
	    {
	    AllocArray(threads, ptMax);
	    /* Create threads */
	    int pt;
	    for (pt = 0; pt < ptMax; ++pt)
		{
		int rc = pthread_create(&threads[pt], NULL, remoteParallelLoad, &threads[pt]);
		if (rc)
		    {
		    errAbort("Unexpected error %d from pthread_create(): %s",rc,strerror(rc));
		    }
		}
	    }
	}

    // TODO GALT
    /* load regular tracks */
    for (track = trackList; track != NULL; track = track->next)
	{
	if (track->visibility != tvHide)
	    {
            if (!track->parallelLoading)
		{
		if (measureTiming)
		    lastTime = clock1000();

		checkMaxWindowToDraw(track);

		checkHideEmptySubtracks(track);     // TODO: Test with multi-window feature

		checkIfWiggling(cart, track);

		if (!loadHack)
		    {
		    track->loadItems(track);
		    }
		else
		    {
		    // TEMP HACK GALT REMOVE
		    if (currentWindow == windows) // first window
			{
			track->loadItems(track);
			}
		    else
			{
			track->items = track->prevWindow->items;  // just point to the previous windows items (faster than loading)
			// apparently loadItems is setting some other fields that we want, but which ones?
			track->visibility = track->prevWindow->visibility;
			track->limitedVis = track->prevWindow->limitedVis;
			track->limitedVisSet = track->prevWindow->limitedVisSet;
			track->height = track->prevWindow->height;
			track->lineHeight = track->prevWindow->lineHeight;
			track->heightPer = track->prevWindow->heightPer;
			// TODO does this work for subtracks or parents/children?
			}
		    }

		if (measureTiming)
		    {
		    thisTime = clock1000();
		    track->loadTime = thisTime - lastTime;
		    }
		}
	    }
	}

    if (ptMax > 0)
	{
	/* wait for remote parallel load to finish */
	remoteParallelLoadWait(atoi(cfgOptionDefault("parallelFetch.timeout", "90")));  // wait up to default 90 seconds.
	if (measureTiming)
	    measureTime("Waiting for parallel (%d threads for %d tracks) remote data fetch", ptMax, pfdListCount);
	}

    }
trackLoadingInProgress = FALSE;

setGlobalsFromWindow(windows); // first window // restore globals
trackList = windows->trackList;  // restore track list

// Some loadItems() calls will have already set limitedVis.
// Look for lowest limitedVis across all windows
// if found, set all windows to same lowest limitedVis
for (track = trackList; track != NULL; track = track->next)
    {
    setSharedLimitedVisAcrossWindows(track);
    struct track *sub;
    for (sub=track->subtracks; sub; sub=sub->next)
	{
	setSharedLimitedVisAcrossWindows(sub);
	}
    }

// Look for network errors across all windows
// if found, set all windows to same errMsg and set bigWarn track handlers.
for (track = trackList; track != NULL; track = track->next)
    {
    setSharedErrorsAcrossWindows(track);
    struct track *sub;
    for (sub=track->subtracks; sub; sub=sub->next)
	{
	setSharedErrorsAcrossWindows(sub);
	}
    }



//////////////  END OF MULTI-WINDOW LOOP


printTrackInitJavascript(trackList);

/* Generate two lists of hidden variables for track group visibility.  Kludgy,
   but required b/c we have two different navigation forms on this page, but
   we want open/close changes in the bottom form to be submitted even if the user
   submits via the top form. */
struct dyString *trackGroupsHidden1 = newDyString(1000);
struct dyString *trackGroupsHidden2 = newDyString(1000);
for (group = groupList; group != NULL; group = group->next)
    {
    if (group->trackList != NULL)
        {
        int looper;
        for (looper=1;looper<=2;looper++)
            {
            boolean isOpen = !isCollapsedGroup(group);
            char buf[1000];
            safef(buf, sizeof(buf), "<input type='hidden' name=\"%s\" id=\"%s_%d\" value=\"%s\">\n",
		collapseGroupVar(group->name), collapseGroupVar(group->name), looper, isOpen ? "0" : "1");
            dyStringAppend(looper == 1 ? trackGroupsHidden1 : trackGroupsHidden2, buf);
            }
        }
    }

if (theImgBox)
    {
    // If a portal was established, then set the global dimensions back to the portal size
    if (imgBoxPortalDimensions(theImgBox,NULL,NULL,NULL,NULL,&virtWinStart,&virtWinEnd,&(tl.picWidth),NULL))
        {
        virtWinBaseCount = virtWinEnd - virtWinStart;
        fullInsideWidth = tl.picWidth-gfxBorder-fullInsideX;
        }
    }
/* Center everything from now on. */
hPrintf("<CENTER>\n");

outCollectionsToJson();

jsonObjectAdd(jsonForClient, "winStart", newJsonNumber(virtWinStart));
jsonObjectAdd(jsonForClient, "winEnd", newJsonNumber(virtWinEnd));
jsonObjectAdd(jsonForClient, "chromName", newJsonString(virtChromName));

// Tell javascript about multiple windows info
if (virtMode)
    {
    // pre windows
    long preVWinStart = virtWinStart - virtWinBaseCount;
    if (preVWinStart < 0)
	preVWinStart = 0;
    long preVWinEnd = virtWinStart;
    struct window *preWindows = makeWindowListFromVirtChrom(preVWinStart, preVWinEnd);
    struct jsonElement *jsonForList = newJsonList(NULL);
    for(window=preWindows;window;window=window->next)
	{
	struct jsonElement *jsonForWindow = NULL;
	jsonForWindow = newJsonObject(newHash(8));
	jsonObjectAdd(jsonForWindow, "chromName",   newJsonString(window->chromName));
	jsonObjectAdd(jsonForWindow, "winStart",    newJsonNumber(window->winStart));
	jsonObjectAdd(jsonForWindow, "winEnd",      newJsonNumber(window->winEnd));
	jsonObjectAdd(jsonForWindow, "insideX",     newJsonNumber(window->insideX));
	jsonObjectAdd(jsonForWindow, "insideWidth", newJsonNumber(window->insideWidth));
	jsonObjectAdd(jsonForWindow, "virtStart",   newJsonNumber(window->virtStart));
	jsonObjectAdd(jsonForWindow, "virtEnd",     newJsonNumber(window->virtEnd));
	jsonListAdd(jsonForList, jsonForWindow);
	}
    slReverse(&jsonForList->val.jeList);
    jsonObjectAdd(jsonForClient, "windowsBefore", jsonForList);

    jsonForList = newJsonList(NULL);
    for(window=windows;window;window=window->next)
	{
	struct jsonElement *jsonForWindow = NULL;
	jsonForWindow = newJsonObject(newHash(8));
	jsonObjectAdd(jsonForWindow, "chromName",   newJsonString(window->chromName));
	jsonObjectAdd(jsonForWindow, "winStart",    newJsonNumber(window->winStart));
	jsonObjectAdd(jsonForWindow, "winEnd",      newJsonNumber(window->winEnd));
	jsonObjectAdd(jsonForWindow, "insideX",     newJsonNumber(window->insideX));
	jsonObjectAdd(jsonForWindow, "insideWidth", newJsonNumber(window->insideWidth));
	jsonObjectAdd(jsonForWindow, "virtStart",   newJsonNumber(window->virtStart));
	jsonObjectAdd(jsonForWindow, "virtEnd",     newJsonNumber(window->virtEnd));
	jsonListAdd(jsonForList, jsonForWindow);
	}
    slReverse(&jsonForList->val.jeList);
    jsonObjectAdd(jsonForClient, "windows", jsonForList);

    // post windows
    long postVWinStart = virtWinEnd;
    long postVWinEnd = virtWinEnd + virtWinBaseCount;
    if (postVWinEnd > virtSeqBaseCount)
	postVWinEnd = virtSeqBaseCount;
    struct window *postWindows = makeWindowListFromVirtChrom(postVWinStart, postVWinEnd);
    jsonForList = newJsonList(NULL);
    for(window=postWindows;window;window=window->next)
	{
	struct jsonElement *jsonForWindow = NULL;
	jsonForWindow = newJsonObject(newHash(8));
	jsonObjectAdd(jsonForWindow, "chromName",   newJsonString(window->chromName));
	jsonObjectAdd(jsonForWindow, "winStart",    newJsonNumber(window->winStart));
	jsonObjectAdd(jsonForWindow, "winEnd",      newJsonNumber(window->winEnd));
	jsonObjectAdd(jsonForWindow, "insideX",     newJsonNumber(window->insideX));
	jsonObjectAdd(jsonForWindow, "insideWidth", newJsonNumber(window->insideWidth));
	jsonObjectAdd(jsonForWindow, "virtStart",   newJsonNumber(window->virtStart));
	jsonObjectAdd(jsonForWindow, "virtEnd",     newJsonNumber(window->virtEnd));
	jsonListAdd(jsonForList, jsonForWindow);
	}
    slReverse(&jsonForList->val.jeList);
    jsonObjectAdd(jsonForClient, "windowsAfter", jsonForList);

    jsonForList = newJsonList(NULL);
    // also store js nonVirtPosition
    jsonObjectAdd(jsonForClient, "nonVirtPosition", newJsonString(cartString(cart, "nonVirtPosition")));
    jsonObjectAdd(jsonForClient, "virtChromChanged", newJsonBoolean(virtChromChanged));
    jsonObjectAdd(jsonForClient, "virtualSingleChrom", newJsonBoolean(virtualSingleChrom())); // DISGUISE POS
    }

char dbPosKey[256];
safef(dbPosKey, sizeof(dbPosKey), "position.%s", database);
jsonObjectAdd(jsonForClient, "lastDbPos", newJsonString(cartString(cart, dbPosKey)));

// hide chromIdeo
if ((trackImgOnly && !ideogramToo)
|| (sameString(virtModeType, "customUrl") && windowsHaveMultipleChroms()) // Special case hide by request
)
    {
    for(window=windows;window;window=window->next)
	{
	struct track *ideoTrack = chromIdeoTrack(window->trackList);
	if (ideoTrack)
	    {
	    ideoTrack->limitedVisSet = TRUE;
	    ideoTrack->limitedVis = tvHide; /* Don't draw in main gif. */
	    }
	}
    }

if (trackImgOnly && !ideogramToo)
    {
    // right-click to change viz 
    makeActiveImage(trackList, psOutput);
    fflush(stdout);
    return;  // bail out b/c we are done
    }

if (!hideControls)
    {
    /* set white-space to nowrap to prevent buttons from wrapping when screen is
     * narrow */
    hPrintf("<DIV STYLE=\"white-space:nowrap;\">\n");
    printMenuBar();
    //menuBarAppendExtTools();

    /* Show title */
    freezeName = hFreezeFromDb(database);
    if(freezeName == NULL)
        freezeName = "Unknown";
    hPrintf("<span style='font-size:x-large;'><B>");
    if (startsWith("zoo",database) )
        {
	hPrintf("%s %s on %s June 2002 Assembly %s target1",
	    organization, browserName, organism, freezeName);
	}
    else
	{
	if (sameString(organism, "Archaea"))
	    {
	    hPrintf("%s %s on Archaeon %s Assembly",
		organization, browserName, freezeName);
	    }
	else
	    {
	    if (stringIn(database, freezeName))
		hPrintf("%s %s on %s %s Assembly",
			organization, browserName, organism, freezeName);
	    else
		hPrintf("%s %s on %s %s Assembly (%s)",
			organization, browserName, trackHubSkipHubName(organism), freezeName, trackHubSkipHubName(database));
	    }
	}
    hPrintf("</B></SPAN>");

    // Disable recommended track set panel when changing tracks, session, database
    char *sessionLabel = cartOptionalString(cart, hgsOtherUserSessionLabel);
    char *oldDb = hashFindVal(oldVars, "db");
    if (sessionLabel)
        {
        if (defaultTracks || hideAll || 
            (oldDb && differentString(database, oldDb)) ||
            !hasRecTrackSet(cart) ||
            sameString(sessionLabel, "off"))
                cartRemove(cart, hgsOtherUserSessionLabel);
        }
    sessionLabel = cartOptionalString(cart, hgsOtherUserSessionLabel);
    if (sessionLabel)
        {
        char *panel = "recTrackSetsPanel";
        boolean isSessChanged = FALSE;
        if (recTrackSetsChangeDetectEnabled())
            isSessChanged = hasSessionChanged();
        struct dyString *hoverText = dyStringNew(0);
        dyStringPrintf(hoverText, "Your browser is displaying the %s track set%s. "
                                " Click to change to another.", sessionLabel,
                                isSessChanged ? 
                                ", with changes (added or removed tracks) you have requested" : "");
        // TODO: cleanup layout tweaking for FF on IE10
        hPrintf("&nbsp;&nbsp;&nbsp;&nbsp;");
        hPrintf("<span id='spacer' style='display: inline; padding-left: 10px;' >&nbsp;</span>");

        hPrintf("<span id='%s' class='gbSessionLabelPanel' style='display: inline-block;' title='%s'>",
                        panel, dyStringCannibalize(&hoverText));
        hPrintf("<span id='recTrackSetLabel' class='gbSessionLabelText gbSessionChangeIndicator %s' "
                        "style='margin-right: 3px;'>%s</span>",
                        isSessChanged ? "gbSessionChanged" : "", sessionLabel);
        hPrintf("<i id='removeSessionPanel' title='Close' class='fa fa-remove' "
                        "style='color: #a9a9a9; font-size:smaller; vertical-align: super;'></i>");
        hPrintf("</span>");

        jsOnEventById("click", "recTrackSetLabel", "showRecTrackSetsPopup(); return false;");
        jsOnEventById("click", "removeSessionPanel", "removeSessionPanel(); return false;");
        }
    hPrintf("<BR>\n");

    /* This is a clear submit button that browsers will use by default when enter is pressed in position box. */
    hPrintf("<INPUT TYPE=IMAGE BORDER=0 NAME=\"hgt.dummyEnterButton\" src=\"../images/DOT.gif\">");
    /* Put up scroll and zoom controls. */
#ifndef USE_NAVIGATION_LINKS
    hWrites("move ");
    hButtonWithOnClick("hgt.left3", "<<<", "move 95% to the left",
                       "return imageV2.navigateButtonClick(this);");
    hButtonWithOnClick("hgt.left2", " <<", "move 47.5% to the left",
                       "return imageV2.navigateButtonClick(this);");
    hButtonWithOnClick("hgt.left1", " < ", "move 10% to the left",
                       "return imageV2.navigateButtonClick(this);");
    hButtonWithOnClick("hgt.right1", " > ", "move 10% to the right",
                       "return imageV2.navigateButtonClick(this);");
    hButtonWithOnClick("hgt.right2", ">> ", "move 47.5% to the right",
                       "return imageV2.navigateButtonClick(this);");
    hButtonWithOnClick("hgt.right3", ">>>", "move 95% to the right",
                       "return imageV2.navigateButtonClick(this);");
    hWrites(" zoom in ");
    /* use button maker that determines padding, so we can share constants */
    topButton("hgt.in1", ZOOM_1PT5X);
    topButton("hgt.in2", ZOOM_3X);
    topButton("hgt.in3", ZOOM_10X);
    topButton("hgt.inBase", ZOOM_BASE);
    hWrites(" zoom out ");
    topButton("hgt.out1", ZOOM_1PT5X);
    topButton("hgt.out2", ZOOM_3X);
    topButton("hgt.out3", ZOOM_10X);
    topButton("hgt.out4", ZOOM_100X);
    hWrites("<div style='height:0.3em;'></div>\n");
#endif//ndef USE_NAVIGATION_LINKS

    if (showTrackControls)
        {
	/* Break into a second form so that zooming and scrolling
	 * can be done with a 'GET' so that user can back up from details
	 * page without Internet Explorer popping up an annoying dialog.
	 * Do rest of page as a 'POST' so that the ultra-long URL from
	 * all the track controls doesn't break things.  IE URL limit
	 * is 2000 bytes, but some firewalls impose a ~1000 byte limit.
	 * As a side effect of breaking up the page into two forms
	 * we need to repeat the position in a hidden variable here
	 * so that zoom/scrolling always has current position to work
	 * from. */
        // This 'dirty' field is used to check if js/ajax changes to the page have occurred.
        // If so and it is reached by the back button, a page reload will occur instead.
	char buf[256];
	if (virtualSingleChrom()) // DISGUISE VMODE
	    safef(buf, sizeof buf, "%s", windowsSpanPosition());
	else
	    safef(buf, sizeof buf, "%s:%ld-%ld", virtChromName, virtWinStart+1, virtWinEnd);
        hPrintf("<INPUT TYPE='text' style='display:none;' name='dirty' id='dirty' VALUE='false'>\n");
        hPrintf("<INPUT TYPE=HIDDEN id='positionHidden' name='position' "
                "VALUE=\"%s\">", buf);
        hPrintf("\n%s", trackGroupsHidden1->string);
        hPrintf("</CENTER></FORM>\n");
        hPrintf("<FORM ACTION=\"%s\" NAME=\"TrackForm\" id=\"TrackForm\" METHOD=\"POST\">\n\n",
                hgTracksName());
	    hPrintf("%s", trackGroupsHidden2->string);
	    freeDyString(&trackGroupsHidden1);
	    freeDyString(&trackGroupsHidden2);
	if (!psOutput) cartSaveSession(cart);   /* Put up hgsid= as hidden variable. */
	hPrintf("<CENTER>");
	}


    /* Make line that says position. */
	{
	char buf[256];
	char *survey = cfgOptionEnv("HGDB_SURVEY", "survey");
	char *surveyLabel = cfgOptionEnv("HGDB_SURVEY_LABEL", "surveyLabel");
	    char *javascript = "document.location = '/cgi-bin/hgTracks?db=' + document.TrackForm.db.options[document.TrackForm.db.selectedIndex].value;";
	    if (containsStringNoCase(database, "zoo"))
		{
		hPuts("Organism ");
		printAssemblyListHtmlExtra(database, "change", javascript);
		}
        if (sameString(virtModeType, "default"))
            {
            hButtonMaybePressed("hgTracksConfigMultiRegionPage", "multi-region", 
                    "Configure view in multi-region display mode",
                    "popUpHgt.hgTracks('multi-region config'); return false;", FALSE);
            }
        else
            {
            hButtonWithMsg("hgt.exitMultiRegion", "exit multi-region", "Exit multi-region display mode");
            }
        hPrintf(" ");

        /* Multi-region button on position line */
        if (sameString(virtModeType, "default"))
            {
            hButtonMaybePressed("hgTracksConfigMultiRegionPage", "multi-region",
                    "Configure view in multi-region display mode",
                    "popUpHgt.hgTracks('multi-region config'); return false;", FALSE);
            }
        else
            {
            hButtonWithMsg("hgt.exitMultiRegion", "exit multi-region", 
                                "Exit multi-region display mode");
            }
        hPrintf(" ");

	if (virtualSingleChrom()) // DISGUISE VMODE
	    safef(buf, sizeof buf, "%s", windowsSpanPosition());
	else
	    safef(buf, sizeof buf, "%s:%ld-%ld", virtChromName, virtWinStart+1, virtWinEnd);
	
	position = cloneString(buf);
        char *pressedClass = "", *showVirtRegions = "";
        if (differentString(virtModeType, "default"))
            {
            pressedClass = "pressed";
            showVirtRegions = "show multi-region position ranges and ";
            }
	hPrintf("<span class='positionDisplay %s' id='positionDisplay' "
                "title='click to %s copy position to input box'>%s</span>", 
                        pressedClass, showVirtRegions, addCommasToPos(database, position));
	hPrintf("<input type='hidden' name='position' id='position' value='%s'>\n", buf);
	sprintLongWithCommas(buf, virtWinEnd - virtWinStart);
	hPrintf(" <span id='size'>%s</span> bp. ", buf);
	hPrintf("<input class='positionInput' type='text' name='hgt.positionInput' id='positionInput' size='60'>\n");
	hWrites(" ");
	hButton("goButton", "go");
	if (!trackHubDatabase(database))
	    {
            jsonObjectAdd(jsonForClient, "assemblySupportsGeneSuggest", newJsonBoolean(assemblySupportsGeneSuggest(database)));
            if (assemblySupportsGeneSuggest(database))
                hPrintf("<input type='hidden' name='hgt.suggestTrack' id='suggestTrack' value='%s'>\n", assemblyGeneSuggestTrack(database));
	    }
	if (survey && differentWord(survey, "off"))
            hPrintf("&nbsp;&nbsp;<span style='background-color:yellow;'>"
                    "<A HREF='%s' TARGET=_BLANK><EM><B>%s</EM></B></A></span>\n",
                    survey, surveyLabel ? surveyLabel : "Take survey");
	hPutc('\n');
	}
    }

// TODO GALT  how to handle ideos?
boolean nukeIdeoFromList = FALSE;
for(window=windows;window;window=window->next)
    {
    setGlobalsFromWindow(window);

    if (window == windows) // first window
	{	
	/* Make chromosome ideogram gif and map. */
	nukeIdeoFromList = makeChromIdeoImage(&trackList, psOutput, ideoTn);
	window->trackList = trackList;  // the variable may have been updated.
	// TODO make this not just be centered over the entire image,
	// but rather centered over the individual chromosome.
	// notice that it modifies trackList, and visibility settings potentially need parallelization for windows
	}
    else
	{
	// TODO should be more than this. But at least this makes the same trackList mods to the other windows.
	if (nukeIdeoFromList)
	    {
	    struct track *ideoTrack = chromIdeoTrack(window->trackList);
	    if (ideoTrack)
		{
		slRemoveEl(&window->trackList, ideoTrack);
		}
	    }
	}

    }
setGlobalsFromWindow(windows); // first window // restore globals

/* DBG - a message box to display information from the javascript
hPrintf("<div id='mouseDbg'><span id='dbgMouseOver'><p>. . . dbgMouseOver</p></span></div>\n");
 */

#ifdef USE_NAVIGATION_LINKS
hPrintf("<TABLE BORDER=0 CELLPADDING=0 width='%d'><tr style='font-size:small;'>\n",
        tl.picWidth);//min(tl.picWidth, 800));
hPrintf("<td width='40' align='left'><a href='?hgt.left3=1' "
        "title='move 95&#37; to the left'>&lt;&lt;&lt;</a>\n");
hPrintf("<td width='30' align='left'><a href='?hgt.left2=1' "
        "title='move 47.5&#37; to the left'>&lt;&lt;</a>\n");
hPrintf("<td width='20' align='left'><a href='?hgt.left1=1' "
        "title='move 10&#37; to the left'>&lt;</a>\n");

hPrintf("<td>&nbsp;</td>\n"); // Without width cell expands table with, forcing others to sides
hPrintf("<td width='40' align='left'><a href='?hgt.in1=1' "
        "title='zoom in 1.5x'>&gt;&nbsp;&lt;</a>\n");
hPrintf("<td width='60' align='left'><a href='?hgt.in2=1' "
        "title='zoom in 3x'>&gt;&gt;&nbsp;&lt;&lt;</a>\n");
hPrintf("<td width='80' align='left'><a href='?hgt.in3=1' "
        "title='zoom in 10x'>&gt;&gt;&gt;&nbsp;&lt;&lt;&lt;</a>\n");
hPrintf("<td width='40' align='left'><a href='?hgt.inBase=1' "
        "title='zoom in to base range'>&gt;<i>base</i>&lt;</a>\n");

hPrintf("<td>&nbsp;</td>\n"); // Without width cell expands table with, forcing others to sides
hPrintf("<td width='40' align='right'><a href='?hgt.out1=1' "
        "title='zoom out 1.5x'>&lt;&nbsp;&gt;</a>\n");
hPrintf("<td width='60' align='right'><a href='?hgt.out2=1' "
        "title='zoom out 3x'>&lt;&lt;&nbsp;&gt;&gt;</a>\n");
hPrintf("<td width='80' align='right'><a href='?hgt.out3=1' "
        "title='zoom out 10x'>&lt;&lt;&lt;&nbsp;&gt;&gt;&gt;</a>\n");
hPrintf("<td width='80' align='right'><a href='?hgt.out4=1' "
        "title='zoom out 100x'>&lt;&lt;&lt;&nbsp;&gt;&gt;&gt;</a>\n");
hPrintf("<td>&nbsp;</td>\n"); // Without width cell expands table width, forcing others to sides
hPrintf("<td width='20' align='right'><a href='?hgt.right1=1' "
        "title='move 10&#37; to the right'>&gt;</a>\n");

hPrintf("<td width='30' align='right'><a href='?hgt.right2=1' "
        "title='move 47.5&#37; to the right'>&gt;&gt;</a>\n");
hPrintf("<td width='40' align='right'><a href='?hgt.right3=1' """
        "title='move 95&#37; to the right'>&gt;&gt;&gt;</a>\n");
hPrintf("</tr></table>\n");
#endif///def USE_NAVIGATION_LINKS


/* Make clickable image and map. */
makeActiveImage(trackList, psOutput);
fflush(stdout);

if (trackImgOnly)
    {
    // bail out b/c we are done
    if (measureTiming)
        {
        printTrackTiming();
        }
    return;
    }

if (!hideControls)
    {
    struct controlGrid *cg = NULL;

    /* note a trick of WIDTH=27 going on here.  The 6,15,6 widths following
     * go along with this trick */
    hPrintf("<TABLE BORDER=0 CELLSPACING=1 CELLPADDING=1 WIDTH=%d COLS=%d><TR>\n",
            tl.picWidth, 27);
#ifndef USE_NAVIGATION_LINKS
    hPrintf("<TD COLSPAN=6 ALIGN=left NOWRAP>");
    hPrintf("move start<BR>");
    hButtonWithOnClick("hgt.dinkLL", " < ", "move start position to the left",
                       "return imageV2.navigateButtonClick(this);");
    hTextVar("dinkL", cartUsualString(cart, "dinkL", "2.0"), 3);
    hButtonWithOnClick("hgt.dinkLR", " > ", "move start position to the right",
                       "return imageV2.navigateButtonClick(this);");
    hPrintf("</TD>");
    hPrintf("<td width='30'>&nbsp;</td>\n");
#endif//ndef USE_NAVIGATION_LINKS
    hPrintf("<TD class='infoText' COLSPAN=15 style=\"white-space:normal\">"); // allow this text to wrap
    hWrites("Click on a feature for details. ");
    hWrites("Click+shift+drag to zoom in. ");
    hWrites("Click side bars for track options. ");
    hWrites("Drag side bars or labels up or down to reorder tracks. ");
    hWrites("Drag tracks left or right to new position. ");
    hWrites("Press \"?\" for keyboard shortcuts. ");
    hPrintf("</TD>");
#ifndef USE_NAVIGATION_LINKS
    hPrintf("<td width='30'>&nbsp;</td>\n");
    hPrintf("<TD COLSPAN=6 ALIGN=right NOWRAP>");
    hPrintf("move end<BR>");
    hButtonWithOnClick("hgt.dinkRL", " < ", "move end position to the left",
                       "return imageV2.navigateButtonClick(this);");
    hTextVar("dinkR", cartUsualString(cart, "dinkR", "2.0"), 3);
    hButtonWithOnClick("hgt.dinkRR", " > ", "move end position to the right",
                       "return imageV2.navigateButtonClick(this);");
    hPrintf("</TD>");
#endif//ndef USE_NAVIGATION_LINKS
    hPrintf("</TR></TABLE>\n");

    /* Display bottom control panel. */
    if (isSearchTracksSupported(database,cart))
        {
        cgiMakeButtonWithMsg(TRACK_SEARCH, TRACK_SEARCH_BUTTON,TRACK_SEARCH_HINT);
        hPrintf(" ");
        }
    hButtonWithMsg("hgt.reset", "default tracks","Display only default tracks");
    hPrintf("&nbsp;");
    hButtonWithMsg("hgt.defaultImgOrder", "default order",
                   "Display current tracks in their default order");
    // if (showTrackControls)  - always show "hide all", Hiram 2008-06-26
        {
        hPrintf("&nbsp;");
        hButtonWithMsg("hgt.hideAll", "hide all","Hide all currently visibile tracks");
        }

    hPrintf(" ");
    hPrintf("<INPUT TYPE='button' id='ct_add' VALUE='%s' title='%s'>",
            hasCustomTracks ? CT_MANAGE_BUTTON_LABEL : CT_ADD_BUTTON_LABEL,
            hasCustomTracks ? "Manage your custom tracks" : "Add your own custom tracks");
    jsOnEventById("click", "ct_add", "document.customTrackForm.submit();return false;");

    hPrintf(" ");
    if (hubConnectTableExists())
        {
        hPrintf("<INPUT TYPE='button' id='th_form' VALUE='track hubs'"
                "return false;' title='Import tracks from hubs'>");
	jsOnEventById("click", "th_form", "document.trackHubForm.submit();");
        hPrintf(" ");
        }

    hButtonWithMsg("hgTracksConfigPage", "configure","Configure image and track selection");
    hPrintf(" ");

    hButtonMaybePressed("hgTracksConfigMultiRegionPage", "multi-region", 
                    "Configure multi-region display options", 
                    "popUpHgt.hgTracks('multi-region config'); return false;", virtMode);
    hPrintf(" ");

    hButtonMaybePressed("hgt.toggleRevCmplDisp", "reverse",
                           revCmplDisp ? "Show forward strand at this location"
                                       : "Show reverse strand at this location",
                           NULL, revCmplDisp);
    hPrintf(" ");

    hButtonWithOnClick("hgt.setWidth", "resize", "Resize image width to browser window size", "hgTracksSetWidth()");
    hPrintf(" ");

    hButtonWithMsg("hgt.refresh", "refresh","Refresh image");

    hPrintf("<BR>\n");

    if( chromosomeColorsMade )
        {
        hPrintf("<B>Chromosome Color Key:</B><BR> ");
        hPrintf("<IMG SRC = \"../images/new_colorchrom.gif\" BORDER=1 WIDTH=596 HEIGHT=18 ><BR>\n");
        }
    if (doPliColors)
        {
        hPrintf("<B>gnomAD Loss-of-Function Constraint (pLI) Color Key:</B><BR> ");
        hPrintf("<table style=\"border: 1px solid black\"><tr>\n");
        hPrintf("<td style=\"background-color:rgb(0,244,153)\">&lt; 0.1</td>\n");
        hPrintf("<td style=\"background-color:rgb(74,240,94)\">&lt; 0.2</td>\n");
        hPrintf("<td style=\"background-color:rgb(127,233,58)\">&lt; 0.3</td>\n");
        hPrintf("<td style=\"background-color:rgb(165,224,26)\">&lt; 0.4</td>\n");
        hPrintf("<td style=\"background-color:rgb(191,210,22)\">&lt; 0.5</td>\n");
        hPrintf("<td style=\"background-color:rgb(210,191,13)\">&lt; 0.6</td>\n");
        hPrintf("<td style=\"background-color:rgb(224,165,8)\">&lt; 0.7</td>\n");
        hPrintf("<td style=\"background-color:rgb(233,127,5)\">&lt; 0.8</td>\n");
        hPrintf("<td style=\"background-color:rgb(240,74,3)\">&lt; 0.9</td>\n");
        hPrintf("<td style=\"background-color:rgb(244,0,2)\">&lt; 1</td>\n");
        hPrintf("<td style=\"color: white; background-color:rgb(160,160,160)\">No pLI score</td>\n");
        hPrintf("</tr></table>\n");
        }

    if (showTrackControls)
	{
	/* Display viewing options for each track. */
        /* Chuck: This is going to be wrapped in a table so that
         * the controls don't wrap around randomly */
        hPrintf("<table border=0 cellspacing=1 cellpadding=1 width=%d>\n", CONTROL_TABLE_WIDTH);
        hPrintf("<tr><td align='left'>\n");

        hButtonWithOnClick("hgt.collapseGroups", "collapse all", "collapse all track groups",
                           "return vis.expandAllGroups(false)");
        hPrintf("</td>");

        hPrintf("<td colspan='%d' class='infoText' align='CENTER' nowrap>"
                "Use drop-down controls below and press refresh to alter tracks "
                "displayed.<BR>"
                "Tracks with lots of items will automatically be displayed in "
                "more compact modes.</td>\n", MAX_CONTROL_COLUMNS - 2);

        hPrintf("<td align='right'>");
        hButtonWithOnClick("hgt.expandGroups", "expand all", "expand all track groups",
                           "return vis.expandAllGroups(true)");
        hPrintf("</td></tr>");

        cg = startControlGrid(MAX_CONTROL_COLUMNS, "left");
	for (group = groupList; group != NULL; group = group->next)
	    {
	    if (group->trackList == NULL)
		continue;

	    struct trackRef *tr;

	    /* check if group section should be displayed */
	    char *otherState;
	    char *indicator;
	    char *indicatorImg;
	    boolean isOpen = !isCollapsedGroup(group);
	    collapseGroupGoodies(isOpen, TRUE, &indicatorImg,
				    &indicator, &otherState);
	    hPrintf("<TR>");
	    cg->rowOpen = TRUE;
            hPrintf("<th align=\"left\" colspan=%d class='blueToggleBar'>",MAX_CONTROL_COLUMNS);
            hPrintf("<table style='width:100%%;'><tr><td style='text-align:left;'>");
            hPrintf("\n<A NAME=\"%sGroup\"></A>",group->name);

	    char idText[256];
	    safef(idText, sizeof idText, "%s_button", group->name);
            hPrintf("<IMG class='toggleButton'"
                    " id='%s' src=\"%s\" alt=\"%s\" title='%s this group'>&nbsp;&nbsp;",
                    idText, indicatorImg, indicator,isOpen?"Collapse":"Expand");
	    jsOnEventByIdF("click", idText, "return vis.toggleForGroup(this, '%s');", group->name);

            if (isHubTrack(group->name))
		{
                if (strstr(group->label, "Collections"))
                    {
                    safef(idText, sizeof idText, "%s_edit", group->name);
                    hPrintf("<input name=\"hubEditButton\" id='%s'"
                        " type=\"button\" value=\"edit\">\n", idText);
                    jsOnEventByIdF("click", idText,
                        "document.editHubForm.submit();return true;");
                    }
                }

            hPrintf("</td><td style='text-align:center; width:90%%;'>\n<B>%s</B>", group->label);
            hPrintf("</td><td style='text-align:right;'>\n");
            if (isHubTrack(group->name))
		{
		safef(idText, sizeof idText, "%s_disconn", group->name);
                hPrintf("<input name=\"hubDisconnectButton\" id='%s'"
                    " type=\"button\" value=\"disconnect\">\n", idText);
		jsOnEventByIdF("click", idText,
                    "document.disconnectHubForm.elements['hubId'].value='%s';"
                    "document.disconnectHubForm.submit();return true;",
		    group->name + strlen(hubTrackPrefix));
		}

            hPrintf("<input type='submit' name='hgt.refresh' value='refresh' "
                    "title='Update image with your changes'>\n");
            hPrintf("</td></tr></table></th>\n");
            controlGridEndRow(cg);

            /* Base Position track goes into map group, which will always exist. */
            if (!showedRuler && sameString(group->name, "map") )
		{
		char *url = trackUrl(RULER_TRACK_NAME, chromName);
		showedRuler = TRUE;
		myControlGridStartCell(cg, isOpen, group->name);
		hPrintf("<A HREF=\"%s\">", url);
		hPrintf(" %s<BR> ", RULER_TRACK_LABEL);
		hPrintf("</A>");
		hDropListClassWithStyle("ruler", rulerMenu,
			sizeof(rulerMenu)/sizeof(char *), rulerMenu[rulerMode],
			rulerMode == tvHide ? "hiddenText" : "normalText",
			TV_DROPDOWN_STYLE);
		controlGridEndCell(cg);
		freeMem(url);
		}

	    /* Add supertracks to  track list, sort by priority and
	     * determine if they have visible member tracks */
	    groupTrackListAddSuper(cart, group);

	    /* Display track controls */
	    for (tr = group->trackList; tr != NULL; tr = tr->next)
		{
		struct track *track = tr->track;
		if (tdbIsSuperTrackChild(track->tdb))
		    /* don't display supertrack members */
		    continue;
		myControlGridStartCell(cg, isOpen, group->name);
		if (track->hasUi)
		    {
		    char *url = trackUrl(track->track, chromName);
		    char *longLabel = replaceChars(track->longLabel, "\"", "&quot;");
                    hPrintPennantIcon(track->tdb);

                    // Print an icon before the title when one is defined
                    hPrintf("<A HREF=\"%s\" title=\"%s\">", url, longLabel);

                    freeMem(url);
                    freeMem(longLabel);
                    }
		hPrintf(" %s", track->shortLabel);
		if (tdbIsSuper(track->tdb))
		    hPrintf("...");
		hPrintf("<BR> ");
		if (track->hasUi)
		    hPrintf("</A>");

		if (hTrackOnChrom(track->tdb, chromName))
		    {
		    if (tdbIsSuper(track->tdb))
			superTrackDropDown(cart, track->tdb,
					    superTrackHasVisibleMembers(track->tdb));
		    else
                        {
                        /* check for option of limiting visibility to one mode */
                        hTvDropDownClassVisOnly(track->track, track->visibility,
                                                rTdbTreeCanPack(track->tdb),
                                                (track->visibility == tvHide) ? "hiddenText"
                                                                              : "normalText",
                                                trackDbSetting(track->tdb, "onlyVisibility"));
                        }
                    }
		else
		    /* If track is not on this chrom print an informational
		    message for the user. */
		    hPrintf("[No data-%s]", chromName);
		controlGridEndCell(cg);
		}
	    /* now finish out the table */
	    if (group->next != NULL)
		controlGridEndRow(cg);
	    }
	endControlGrid(&cg);
	}

    if (measureTiming)
        printTrackTiming();

    hPrintf("</DIV>\n");
    }
if (showTrackControls)
    hButton("hgt.refresh", "refresh");

if (sameString(database, "wuhCor1"))
    {
    // GISAID wants this displayed on any page that shows any GISAID data
    puts("<p class='centeredCol'>\n"
         "GISAID data displayed in the Genome Browser are subject to GISAID's\n"
         "<a href='https://www.gisaid.org/registration/terms-of-use/' "
         "target=_blank>Terms and Conditions</a>.\n"
         "SARS-CoV-2 genome sequences and metadata are available for download from\n"
         "<a href='https://gisaid.org' target=_blank>GISAID</a> EpiCoV&trade;.\n"
         "</p>");
    }

hPrintf("</CENTER>\n");

#ifdef SLOW
/* We'll rely on the end of program to do the cleanup.
 * It turns out that the 'free' routine on Linux is
 * quite slow.  For chromosome level views the browser
 * spends about 1/3 of it's time doing the cleanup
 * below if it's enabled.  Since we really don't
 * need to reclaim this memory at this point I'm
 * taking this out.  Please don't delete the code though.
 * I'll like to keep it for testing now and then. -jk. */

// TODO GALT cleanup sibs too? probably can do for window copies but low priority.
/* Clean up. */
for (track = trackList; track != NULL; track = track->next)
    {
    if (track->visibility != tvHide)
	{
	if (track->freeItems != NULL)
	    track->freeItems(track);
	lmCleanup(&track->lm);
	}
    }
#endif /* SLOW */
hPrintf("</FORM>\n");

/* hidden form for custom tracks CGI */
hPrintf("<FORM ACTION='%s' NAME='customTrackForm'>", hgCustomName());
cartSaveSession(cart);
hPrintf("</FORM>\n");

/* hidden form for composite builder CGI */
hPrintf("<FORM ACTION='%s' NAME='editHubForm'>", hgCollectionName());
cartSaveSession(cart);
hPrintf("</FORM>\n");

/* hidden form for track hub CGI */
hPrintf("<FORM ACTION='%s' NAME='trackHubForm'>", hgHubConnectName());
cartSaveSession(cart);
hPrintf("</FORM>\n");

// this is the form for the disconnect hub button
hPrintf("<FORM ACTION=\"%s\" NAME=\"disconnectHubForm\">\n",  "../cgi-bin/hgTracks");
cgiMakeHiddenVar("hubId", "");
cgiMakeHiddenVar(hgHubDoDisconnect, "on");
cgiMakeHiddenVar(hgHubConnectRemakeTrackHub, "on");
cartSaveSession(cart);
puts("</FORM>");

// TODO GALT nothing to do here.
pruneRedundantCartVis(trackList);
if (measureTiming)
    measureTime("Done with trackForm");
}

static void toggleRevCmplDisp()
/* toggle the reverse complement display mode */
{
// forces complement bases to match display
revCmplDisp = !revCmplDisp;
cartSetBooleanDb(cart, database, REV_CMPL_DISP, revCmplDisp);
cartSetBooleanDb(cart, database, COMPLEMENT_BASES_VAR, revCmplDisp);
}

void zoomToSize(long newSize)
/* Zoom so that center stays in same place,
 * but window is new size.  If necessary move
 * center a little bit to keep it from going past
 * edges. */
{
long center = ((long long)virtWinStart + (long long)virtWinEnd)/2;
if (center < 0)
    errAbort("zoomToSize: error computing center: %ld = (%ld + %ld)/2\n",
             center, virtWinStart, virtWinEnd);
if (newSize > virtSeqBaseCount)
    newSize = virtSeqBaseCount;
virtWinStart = center - newSize/2;
virtWinEnd = virtWinStart + newSize;
if (virtWinStart <= 0)
    {
    virtWinStart = 0;
    virtWinEnd = newSize;
    }
else if (virtWinEnd > virtSeqBaseCount)
    {
    virtWinEnd = virtSeqBaseCount;
    virtWinStart = virtWinEnd - newSize;
    }
virtWinBaseCount = virtWinEnd - virtWinStart;
}

void zoomAroundCenter(double amount)
/* Set ends so as to zoom around center by scaling amount. */
{
double newSizeDbl = (virtWinBaseCount*amount + 0.5);
long newSize;
if (newSizeDbl > virtSeqBaseCount)
    newSize = virtSeqBaseCount;
else if (newSizeDbl < 1.0)
    newSize = 1;
else
    newSize = (long)newSizeDbl;
zoomToSize(newSize);
}

void zoomToBaseLevel()
/* Set things so that it's zoomed to base level. */
{
zoomToSize(fullInsideWidth/tl.mWidth);
if (rulerMode == tvHide)
    cartSetString(cart, "ruler", "dense");
}

void relativeScroll(double amount)
/* Scroll percentage of visible window. */
{
long offset;
long newStart, newEnd;
if (revCmplDisp)
    amount = -amount;
offset = (long)(amount * virtWinBaseCount);
/* Make sure don't scroll of ends. */
newStart = virtWinStart + offset;
newEnd = virtWinEnd + offset;
if (newStart < 0)
    offset = -virtWinStart;
else if (newEnd > virtSeqBaseCount)
    offset = virtSeqBaseCount - virtWinEnd;

/* Move window. */
virtWinStart += offset;
virtWinEnd += offset;
}

void dinkWindow(boolean start, long dinkAmount)
/* Move one end or other of window a little. */
{
if (revCmplDisp)
    {
    start = !start;
    dinkAmount = -dinkAmount;
    }
if (start)
    {
    virtWinStart += dinkAmount;
    if (virtWinStart < 0)
	virtWinStart = 0;
    }
else
    {
    virtWinEnd += dinkAmount;
    if (virtWinEnd > virtSeqBaseCount)
       virtWinEnd = virtSeqBaseCount;
    }
}

long dinkSize(char *var)
/* Return size to dink. */
{
char *stringVal = cartOptionalString(cart, var);
double x;
int fullInsideX = trackOffsetX(); /* The global versions of these are not yet set */
int fullInsideWidth = tl.picWidth-gfxBorder-fullInsideX;
double guideBases = (double)guidelineSpacing * (double)(virtWinEnd - virtWinStart)
                    / ((double)fullInsideWidth);

if (stringVal == NULL || !isdigit(stringVal[0]))
    {
    stringVal = "1";
    cartSetString(cart, var, stringVal);
    }
x = atof(stringVal);
long ret = round(x*guideBases);

return (ret == 0) ? 1 : ret;
}

void handlePostscript()
/* Deal with Postscript output. */
{
struct tempName psTn, ideoPsTn;
char *pdfFile = NULL, *ideoPdfFile = NULL;
ZeroVar(&ideoPsTn);
trashDirFile(&psTn, "hgt", "hgt", ".eps");

if(!trackImgOnly)
    {
    printMenuBar();

    printf("<div style=\"margin: 10px\">\n");
    printf("<H1>PDF Output</H1>\n");
    printf("PDF images can be printed with Acrobat Reader "
           "and edited by many drawing programs such as Adobe "
           "Illustrator or Inkscape.<BR>");
    }
doTrackForm(psTn.forCgi, &ideoPsTn);

pdfFile = convertEpsToPdf(psTn.forCgi);
if (strlen(ideoPsTn.forCgi))
    ideoPdfFile = convertEpsToPdf(ideoPsTn.forCgi);
if (pdfFile != NULL)
    {
    printf("<UL style=\"margin-top:5px;\">\n");
    printf("<LI>Download <A TARGET=_blank HREF=\"%s\">"
       "the current browser graphic in PDF</A>\n", pdfFile);
    if (ideoPdfFile != NULL)
        printf("<LI>Download <A TARGET=_blank HREF=\"%s\">"
               "the current chromosome ideogram in PDF</A>\n", ideoPdfFile);
    printf("</UL>\n");
    freez(&pdfFile);
    freez(&ideoPdfFile);
    // postscript
    printf("EPS (Postscript) images are a variant of PDF and easier to import into some "
            "drawing programs.\n");
    printf("<UL style=\"margin-top: 5px;\">\n");
    printf("<LI>Download <A HREF=\"%s\">the current browser graphic in EPS</A>", psTn.forCgi);
    if (strlen(ideoPsTn.forCgi))
        printf("<LI>Download <A HREF=\"%s\">the current chromosome ideogram in EPS</A>", ideoPsTn.forCgi);
    printf("</UL>\n");

    // see redmine #1077
    printf("<div style=\"margin-top:15px\">Tips for producing quality images for publication:</div>\n");
    printf("<UL style=\"margin-top:0px\">\n");
    printf("<LI>Add assembly name and chromosome range to the image on the\n"
        "<A HREF=\"hgTrackUi?g=ruler\">configuration page of the base position track</A>.\n");
    printf("<LI>If using the UCSC Genes track, consider showing only one transcript per gene by turning off splice variants on the track configuration page.\n");
    printf("<LI>Increase the font size and remove the light blue vertical guidelines in the \n"
        "<A HREF=\"hgTracks?hgTracksConfigPage=configure\">image configuration menu</A>.");
    printf("<LI>In the image configuration menu, change the size of the image,\n"
            "to make it look more square.\n");
    printf("</UL>\n");
    printf("</div>\n");


    }
else
    printf("<BR><BR>PDF format not available");

printf("<a href='%s?%s=%s'><input type='button' VALUE='Return to Browser'></a>\n",
           hgTracksName(), cartSessionVarName(), cartSessionId(cart));
}

void setRulerMode()
/* Set the rulerMode variable from cart. */
{
char *s = cartUsualString(cart, RULER_TRACK_NAME, "dense");
if (sameWord(s, "full") || sameWord(s, "on"))
    rulerMode = tvFull;
else if (sameWord(s, "dense"))
    rulerMode = tvDense;
else
    rulerMode = tvHide;
}

void setLayoutGlobals()
/* Figure out basic dimensions of display.  */
{
withIdeogram = cartUsualBoolean(cart, "ideogram", TRUE);
withLeftLabels = cartUsualBoolean(cart, "leftLabels", TRUE);
withCenterLabels = cartUsualBoolean(cart, "centerLabels", TRUE);
withGuidelines = cartUsualBoolean(cart, "guidelines", TRUE);
if (!cartUsualBoolean(cart, "hgt.imageV1", FALSE))
    {
    withNextItemArrows = cartUsualBoolean(cart, "nextItemArrows", FALSE);
    withNextExonArrows = cartUsualBoolean(cart, "nextExonArrows", TRUE);
    }
withExonNumbers = cartUsualBoolean(cart, "exonNumbers", TRUE);
emAltHighlight = cartUsualBoolean(cart, "emAltHighlight", FALSE);
revCmplDisp = cartUsualBooleanDb(cart, database, REV_CMPL_DISP, FALSE);
emPadding = cartUsualInt(cart, "emPadding", emPadding);
gmPadding = cartUsualInt(cart, "gmPadding", gmPadding);
withPriorityOverride = cartUsualBoolean(cart, configPriorityOverride, FALSE);
fullInsideX = trackOffsetX();
fullInsideWidth = tl.picWidth-gfxBorder-fullInsideX;
}

static boolean resolvePosition(char **pPosition)
/* Position may be an already-resolved chr:start-end, or a search term.
 * If it is a search term:
 * 1 match ==> set globals chromName, winStart, winEnd, return TRUE.
 * 0 matches ==> switch back to lastPosition, hopefully get 1 match from that;
 * set globals chromName, winStart, winEnd, return TRUE.  If no lastPosition, try w/hDefaultPos().
 * multiple matches ==> Display a page with links to match positions, return FALSE. */
{
boolean resolved = TRUE;
struct dyString *dyWarn = dyStringNew(0);
hgp = hgFindSearch(cart, pPosition, &chromName, &winStart, &winEnd, hgTracksName(), dyWarn);
if (isNotEmpty(dyWarn->string))
    warn("%s", dyWarn->string);
if (hgp->singlePos)
    {
    createHgFindMatchHash();
    }
else
    {
    char *menuStr = menuBar(cart, database);
    if (menuStr)
        puts(menuStr);
    hgPositionsHtml(database, hgp, hgTracksName(), cart);
    resolved = FALSE;
    }
cartSetString(cart, "position", *pPosition);
return resolved;
}

void parseVirtPosition(char *position)
/* parse virtual position
 *  TODO this is just temporary */
{
if (!position)
    {
    errAbort("position NULL");
    }
char *vPos = cloneString(position);
stripChar(vPos, ',');
char *colon = strchr(vPos, ':');
if (!colon)
    errAbort("position has no colon");
char *dash = strchr(vPos, '-');
if (!dash)
    errAbort("position has no dash");
*colon = 0;
*dash = 0;
virtWinStart = atol(colon+1) - 1;
virtWinEnd = atol(dash+1);
}

void parseNonVirtPosition(char *position)
/* parse non-virtual position */
{
if (!position)
    {
    errAbort("position NULL");
    }
char *vPos = cloneString(position);
stripChar(vPos, ',');
char *colon = strchr(vPos, ':');
if (!colon)
    errAbort("position has no colon");
char *dash = strchr(vPos, '-');
if (!dash)
    errAbort("position has no dash");
*colon = 0;
*dash = 0;
chromName = cloneString(vPos);
winStart = atol(colon+1) - 1;
winEnd = atol(dash+1);
}

boolean findNearestVirtMatch(char *chrom, int start, int end, boolean findNearest, long *retVirtStart, long *retVirtEnd)
/* find nearest match on virt chrom.
 * findNearest flag means of no direct hits found, take the closest miss. */
{
// search for one or more overlapping windows
struct positionMatch *mList = virtChromSearchForPosition(chrom, start, end, findNearest);

// sort positions by virtPos (will be sorted by chrom, start, end)
matchSortOnVPos(&mList);

// merge contiguous matches spanning multiple touching windows
mList = matchMergeContiguousVPos(mList);

// TODO search for the best match in pList
// TODO this is crude, needs to fix, just finds the largest match:
struct positionMatch *p, *best = NULL;
long bigSpan = 0;
for (p=mList; p; p=p->next)
    {
    long span = p->virtEnd - p->virtStart;
    if (span > bigSpan)
	{
	bigSpan = span;
	best = p;
	}
    }
if (best) // TODO do something better
    {
    // return the new location
    *retVirtStart = best->virtStart;
    *retVirtEnd   = best->virtEnd;
    }
else
    {
    return FALSE;
    }
return TRUE;
}

void remapHighlightPos()
// Remap non-virt highlight position if any to new virtMode chrom.
{
if (virtualSingleChrom())
    return;
struct highlightVar *h = parseHighlightInfo();
if (h && h->db && sameString(h->db, database))
    {
    long virtStart = 0, virtEnd = 0;
    if (findNearestVirtMatch(h->chrom, h->chromStart, h->chromEnd, FALSE, &virtStart, &virtEnd)) // try to find the nearest match
	{
	// save new highlight position to cart var
	char cartVar[1024];
	safef(cartVar, sizeof cartVar, "%s.%s:%ld-%ld#%s", h->db, "virt", virtStart, virtEnd, h->hexColor);
	cartSetString(cart, "highlight", cartVar);
	}
    else
	{
	// erase the highlight cartvar if it has no overlap with the new virt chrom
	cartRemove(cart, "highlight");
	}
    }
}


void tracksDisplay()
/* Put up main tracks display. This routine handles zooming and
 * scrolling. */
{
char titleVar[256];
char *oldPosition = cartUsualString(cart, "oldPosition", "");
boolean findNearest = cartUsualBoolean(cart, "findNearest", FALSE);
cartRemove(cart, "findNearest");

boolean positionIsVirt = FALSE;
position = getPositionFromCustomTracks();
if (NULL == position)
    {
    position = cartGetPosition(cart, database, &lastDbPosCart);
    if (sameOk(cgiOptionalString("position"), "lastDbPos"))
	{
        restoreSavedVirtPosition();
	}
    if (startsWith(OLD_MULTI_REGION_CHROM, position))
        position = replaceChars(position, OLD_MULTI_REGION_CHROM, MULTI_REGION_CHROM);
    if (startsWith(MULTI_REGION_CHROM, position))
	{
	position = stripCommas(position); // sometimes the position string arrives with commas in it.
	positionIsVirt = TRUE;
	}
    }

if (sameString(position, ""))
    {
    hUserAbort("Please go back and enter a coordinate range or a search term in the \"search term\" field.<br>For example: chr22:20100000-20200000.\n");
    }

if (!positionIsVirt)
    {
    if (! resolvePosition(&position))
        return;
    }

if  (cgiVarExists("hgt.exitMultiRegion"))
    {
    cartRemove(cart, "hgt.exitMultiRegion");
    cartSetString(cart, "virtModeType", "default");
    cartSetBoolean(cart, "virtMode", FALSE);
    }

virtMode = cartUsualBoolean(cart, "virtMode", FALSE);

/* Figure out basic dimensions of display.  This
 * needs to be done early for the sake of the
 * zooming and dinking routines. */
setLayoutGlobals();

virtModeType = cartUsualString(cart, "virtModeType", virtModeType);

if (positionIsVirt && virtualSingleChrom())
    {
    // we need chromName to be set before initRegionList() gets called.
    position = cartUsualString(cart, "nonVirtPosition", "");
    if (!sameString(position,""))
	parseNonVirtPosition(position);
    }

// TODO GALT do we need to add in other types that now depend on emGeneTable too? maybe singleTrans?
//   OR maybe this code should just be part of initRegionList()
if (sameString(virtModeType, "exonMostly") || sameString(virtModeType, "geneMostly"))
    {
    setEMGeneTrack();
    if (!emGeneTable) // there is no available gene table, undo exonMostly or geneMostly
	{
	//warn("setEMGeneTrack unable to find default gene track");
	virtModeType = "default";
	cartSetString(cart, "virtModeType", virtModeType);
	}
    }

lastVirtModeType = cartUsualString(cart, "lastVirtModeType", lastVirtModeType);

while(TRUE)
    {
    if (sameString(virtModeType, "default") && !(sameString(lastVirtModeType, "default")))
	{ // RETURNING TO DEFAULT virtModeType
	virtModeType = "default";
	cartSetString(cart, "virtModeType", virtModeType);
	findNearest = TRUE;
	if (positionIsVirt)
	    position = cartUsualString(cart, "nonVirtPosition", "");
	char *nvh = cartUsualString(cart, "nonVirtHighlight", NULL);
	if (nvh)
	    cartSetString(cart, "highlight", nvh);
	if (!sameString(position,""))
	    parseNonVirtPosition(position);
	}

    if (initRegionList())   // initialize the region list, sets virtModeExtraState
	{
	break;
	}
    else
	{ // virt mode failed, forced to return to default
	virtModeType = "default";
	cartSetString(cart, "virtModeType", virtModeType);
	position = cloneString(hDefaultPos(database));
        resolvePosition(&position);
	positionIsVirt=FALSE;
	virtMode=FALSE;
	}
    }

// PAD padding of exon regions is now being done inside the fetch/merge.
//if (emPadding > 0)
    //padVirtRegions(emPadding); // this old routine does not handle multiple chroms yet

//testRegionList(); // check if it is ascending non-overlapping regions. (this is not the case with custom user-defined-regions)

makeVirtChrom();

//testVirtChromBinarySearch();

// ajax callback to convert chrom position to virt chrom position
if (cartVarExists(cart, "hgt.convertChromToVirtChrom"))
    {
    position = cartString(cart, "hgt.convertChromToVirtChrom");
    char nvh[256];
    safef(nvh, sizeof nvh, "%s.%s", database, position);
    cartSetString(cart, "nonVirtHighlight", nvh);
    parseNonVirtPosition(position);
    if (findNearestVirtMatch(chromName, winStart, winEnd, FALSE, &virtWinStart, &virtWinEnd))
	{
	struct jsonElement *jsonForConvert = NULL;
	jsonForConvert = newJsonObject(newHash(8));
	jsonObjectAdd(jsonForConvert, "virtWinStart", newJsonNumber(virtWinStart));
	jsonObjectAdd(jsonForConvert, "virtWinEnd", newJsonNumber(virtWinEnd));

	struct dyString *dy = dyStringNew(1024);
	jsonDyStringPrint(dy, (struct jsonElement *) jsonForConvert, "convertChromToVirtChrom", 0);
	jsInline(dy->string);
	dyStringFree(&dy);
	}
    return;
    }

lastVirtModeExtraState = cartUsualString(cart, "lastVirtModeExtraState", lastVirtModeExtraState);

// DISGUISED POSITION
if (startsWith(OLD_MULTI_REGION_CHROM, position))
    position = replaceChars(position, OLD_MULTI_REGION_CHROM, MULTI_REGION_CHROM);
if (!startsWith(MULTI_REGION_CHROM, position) && (virtualSingleChrom()))
    {
    // "virtualSingleChrom trying to find best vchrom location corresponding to chromName, winStart, winEnd
    findNearest = TRUE;

     // try to find the nearest match
    if (!(chromName && findNearestVirtMatch(chromName, winStart, winEnd, findNearest, &virtWinStart, &virtWinEnd)))
	{ // create 10k window near middle of vchrom
	warn("Your new regions are not near previous location. Using middle of new coordinates.");
	virtWinStart = virtSeqBaseCount / 2;
	virtWinEnd = virtWinStart + 10000;
	if (virtWinEnd > virtSeqBaseCount)
	    virtWinEnd = virtSeqBaseCount;
	}
    virtMode = TRUE;
    }

// when changing modes (or state like padding), first try to revert to plain non-virt position
if (!sameString(virtModeType, "default")
 && !sameString(lastVirtModeType, "default")
 && !(sameString(virtModeType, lastVirtModeType) && sameString(virtModeExtraState, lastVirtModeExtraState)))
    { // CHANGE FROM ONE NON-DEFAULT virtMode to another.
    virtChromChanged = TRUE;    // virtChrom changed
    lastVirtModeType = "default";
    cartSetString(cart, "lastVirtModeType", lastVirtModeType); // I think I do not need this
    lastVirtModeExtraState = "";
    findNearest = TRUE;
    position = cartUsualString(cart, "nonVirtPosition", "");
    if (!sameString(position,""))
	parseNonVirtPosition(position);
    char *nvh = cartUsualString(cart, "nonVirtHighlight", "");
    if (!sameString(nvh, "")) // REMOVE? not needed probably
	{
	cartSetString(cart, "highlight", nvh);
	}
    }

// virt mode has not changed
if (sameString(virtModeType, lastVirtModeType)
 && sameString(virtModeExtraState, lastVirtModeExtraState))
    {
    if (virtMode)
	{
	if (positionIsVirt)
	    {
	    parseVirtPosition(position);
	    }
	else
	    {	
	    // Is this a new position to navigate to
	    // or just an old inherited position.
	    position = stripCommas(position);  // sometimes the position string arrives with commas in it.
	    if (!sameString(position, oldPosition))
		{
		if (!findNearestVirtMatch(chromName, winStart, winEnd, findNearest, &virtWinStart, &virtWinEnd))
		    {
		    // errAbort has kind of harsh behavior, and does not work well with ajax anyways
		    warn("Location not found in Multi-Region View. "
		    "To return to default view at that location, "
		    "click <a href=%s?%s=%s&position=%s:%d-%d&virtModeType=default>here</a>.\n"
		    , hgTracksName(), cartSessionVarName(), cartSessionId(cart), chromName, winStart+1, winEnd);
		    // try to resume using oldPosition
		    parseVirtPosition(oldPosition);
		    }
		}
	    }
	}
    else
	{
	if (positionIsVirt)
	    errAbort("positionIsVirt=%d but virtMode=%d", positionIsVirt, virtMode);
	}


    }
else
    {

    if (sameString(virtModeType,"default"))  // we are leaving virtMode
	{
	virtMode = FALSE;
        cartRemove(cart, "virtWinFull");
        cartRemove(cart, "virtShortDesc");
	}
    else
	{

	// ENTERING VIRTMODE

	// First time initialization

	findNearest = TRUE;

	// For now, do this manually here:
	// sets window to full genome size, which for these demos should be small except for allChroms
	if (sameString(virtModeType, "exonMostly") || 
            sameString(virtModeType, "geneMostly") || 
            sameString(virtModeType, "kcGenes") ||
            (sameString(virtModeType, "customUrl") && 
                    !cartUsualBoolean(cart, "virtWinFull", FALSE)))
	    {
	    // trying to find best vchrom location corresponding to chromName, winStart, winEnd);
	    // try to find the nearest match
	    if (!(chromName && findNearestVirtMatch(chromName, winStart, winEnd, findNearest, &virtWinStart, &virtWinEnd)))
		{ // create 10k window near middle of vchrom
		warn("Your new regions are not near previous location. Using middle of new coordinates.");
		virtWinStart = virtSeqBaseCount / 2;
		virtWinEnd = virtWinStart + 10000;
		if (virtWinEnd > virtSeqBaseCount)
		    virtWinEnd = virtSeqBaseCount;
		}
	    virtMode = TRUE;
	    }
	else if (sameString(virtModeType, "singleAltHaplo"))
	    {
	    virtWinStart = defaultVirtWinStart;
	    virtWinEnd = defaultVirtWinEnd;
	    virtMode = TRUE;
	    }
	else if (!sameString(virtModeType, "default"))
	    { // try to set view to entire vchrom
	    virtWinStart = 0;
	    virtWinEnd = virtSeqBaseCount;
	    virtMode = TRUE;
	    // TODO what if the full-vchrom view has "too many windows"
	    // check if virtRegionCount > 4000?
	    }

	remapHighlightPos();

	}

    }

if (virtMode)
    virtChromName = MULTI_REGION_CHROM;
else
    virtChromName = chromName;

virtWinBaseCount = virtWinEnd - virtWinStart;


baseShowPos = cartUsualBoolean(cart, BASE_SHOWPOS, FALSE);
baseShowAsm = cartUsualBoolean(cart, BASE_SHOWASM, FALSE);
baseShowScaleBar = cartUsualBoolean(cart, BASE_SCALE_BAR, TRUE);
baseShowRuler = cartUsualBoolean(cart, BASE_SHOWRULER, TRUE);
safef(titleVar,sizeof(titleVar),"%s_%s", BASE_TITLE, database);
baseTitle = cartUsualString(cart, titleVar, "");
if (sameString(baseTitle, ""))
    baseTitle = NULL;

if  (cgiVarExists("hgt.toggleRevCmplDisp"))
    toggleRevCmplDisp();
setRulerMode();

/* Do zoom/scroll if they hit it. */
if (cgiVarExists("hgt.left3"))
    relativeScroll(-0.95);
else if (cgiVarExists("hgt.left2"))
    relativeScroll(-0.475);
else if (cgiVarExists("hgt.left1"))
    relativeScroll(-0.1);
else if (cgiVarExists("hgt.right1"))
    relativeScroll(0.1);
else if (cgiVarExists("hgt.right2"))
    relativeScroll(0.475);
else if (cgiVarExists("hgt.right3"))
    relativeScroll(0.95);
else if (cgiVarExists("hgt.inBase"))
    zoomToBaseLevel();
else if (cgiVarExists("hgt.in3"))
    zoomAroundCenter(1.0/10.0);
else if (cgiVarExists("hgt.in2"))
    zoomAroundCenter(1.0/3.0);
else if (cgiVarExists("hgt.in1"))
    zoomAroundCenter(1.0/1.5);
else if (cgiVarExists("hgt.out1"))
    zoomAroundCenter(1.5);
else if (cgiVarExists("hgt.out2"))
    zoomAroundCenter(3.0);
else if (cgiVarExists("hgt.out3"))
    zoomAroundCenter(10.0);
else if (cgiVarExists("hgt.out4"))
    zoomAroundCenter(100.0);
else if (cgiVarExists("hgt.dinkLL"))
    dinkWindow(TRUE, -dinkSize("dinkL"));
else if (cgiVarExists("hgt.dinkLR"))
    dinkWindow(TRUE, dinkSize("dinkL"));
else if (cgiVarExists("hgt.dinkRL"))
    dinkWindow(FALSE, -dinkSize("dinkR"));
else if (cgiVarExists("hgt.dinkRR"))
    dinkWindow(FALSE, dinkSize("dinkR"));

/* Before loading items, deal with the next/prev item arrow buttons if pressed. */
if (cgiVarExists("hgt.nextItem"))
    doNextPrevItem(TRUE, cgiUsualString("hgt.nextItem", NULL));
else if (cgiVarExists("hgt.prevItem"))
    doNextPrevItem(FALSE, cgiUsualString("hgt.prevItem", NULL));


/* Clip chromosomal position to fit. */
if (virtWinEnd < virtWinStart)
    {
    // swap start and end (user entered coordinates backwards)
    long temp = virtWinEnd;
    virtWinEnd = virtWinStart;
    virtWinStart = temp;
    }
else if (virtWinStart == virtWinEnd)
    {
    // Size 0 window
    virtWinStart -= 1;
    virtWinEnd += 1;
    }

if (virtWinStart < 0)
    {
    virtWinStart = 0;
    }

if (virtWinEnd > virtSeqBaseCount)
    {
    virtWinEnd = virtSeqBaseCount;
    }

if (virtWinStart > virtSeqBaseCount)
    {
    virtWinStart = virtSeqBaseCount - 1000;
    }

virtWinBaseCount = virtWinEnd - virtWinStart;
if (virtWinBaseCount <= 0)
    hUserAbort("Window out of range on %s", virtChromName);


if (!cartUsualBoolean(cart, "hgt.psOutput", FALSE)
 && !cartUsualBoolean(cart, "hgt.imageV1" , FALSE))
    {

    // TODO GALT Guidelines broken on virtChrom for 3X.
    //  works in demo0 or real chrom. Only the guidelines seem to be messed up.
    //  Other stuff works. 1X works too.
    // Since we are not using 3X for now, I will leave this for a future fix.
    // To test 3X, do make clean; make CFLAGS=-DIMAGEv2_DRAG_SCROLL_SZ=3

    // Start an imagebox (global for now to avoid huge rewrite of hgTracks)
    // Set up imgBox dimensions
    int sideSliceWidth  = 0;   // Just being explicit
    if (withLeftLabels)
        sideSliceWidth   = (fullInsideX - gfxBorder*3) + 2;

    //  for the 3X expansion effect to work, this needs to happen BEFORE we create the windows list
    //    in makeWindowListFromVirtChrom()
    theImgBox = imgBoxStart(database,virtChromName,virtWinStart,virtWinEnd,
                            (!revCmplDisp),sideSliceWidth,tl.picWidth);
    // Define a portal with a default expansion size,
    // then set the global dimensions to the full image size
    if (imgBoxPortalDefine(theImgBox,&virtWinStart,&virtWinEnd,&(tl.picWidth),0))
        {
        virtWinBaseCount = virtWinEnd - virtWinStart;
        fullInsideWidth = tl.picWidth - gfxBorder - fullInsideX;
        }

    }


// For portal 3x expansion to work right, it would have to take effect, at least temporarily,
// right here before we call makeWindowListFromVirtChrom().
windows = makeWindowListFromVirtChrom(virtWinStart, virtWinEnd); // creates windows, sets chrom, winStart, winEnd from virtual chrom
if (slCount(windows) > 4000) // TODO a more graceful response
	errAbort("Too many windows in view. Unable to display image at requested zoom level.");

allocPixelsToWindows(); // sets windows insideWidth and insideX

if (theImgBox)
    {
    // If a portal was established, then set the global dimensions back to the portal size
    if (imgBoxPortalDimensions(theImgBox,NULL,NULL,NULL,NULL,&virtWinStart,&virtWinEnd,&(tl.picWidth),NULL))
        {
        virtWinBaseCount = virtWinEnd - virtWinStart;
        fullInsideWidth = tl.picWidth-gfxBorder-fullInsideX;
        }
    }

setGlobalsFromWindow(windows); // first window

seqBaseCount = hChromSize(database, chromName);

/* Save computed position in cart. */
cartSetString(cart, "org", organism);
cartSetString(cart, "db", database);

char newPos[256];

// disguise the cart pos var
if (virtualSingleChrom()) // DISGUISE VMODE
    safef(newPos, sizeof newPos, "%s", windowsSpanPosition());
else // usual
    safef(newPos, sizeof newPos, "%s:%ld-%ld", virtChromName, virtWinStart+1, virtWinEnd);

position = cloneString(newPos);
cartSetString(cart, "position", position);
cartSetString(cart, "oldPosition", position);
//cartSetString(cart, "lastPosition", position);  // this is set in cart.c

cartSetBoolean(cart, "virtMode", virtMode);
cartSetString(cart, "virtModeType", virtModeType);
virtModeType = cartString(cart, "virtModeType"); // refresh the pointer after changing hash


lastVirtModeType=virtModeType;
cartSetString(cart, "lastVirtModeType", lastVirtModeType);
lastVirtModeType = cartString(cart, "lastVirtModeType"); // refresh

lastVirtModeExtraState=virtModeExtraState;
cartSetString(cart, "lastVirtModeExtraState", lastVirtModeExtraState);
lastVirtModeExtraState = cartString(cart, "lastVirtModeExtraState"); // refresh


// save a quick position to use if user leaves virtMode.
if (virtMode)
    cartSetString(cart, "nonVirtPosition", nonVirtPositionFromWindows());
else
    cartRemove(cart, "nonVirtPosition");

// save a highlight position to use if user leaves virtMode.
char *nvh = NULL;
if (virtMode)
   nvh = nonVirtPositionFromHighlightPos();
if (virtMode && nvh)
    cartSetString(cart, "nonVirtHighlight", nvh);
else
    cartRemove(cart, "nonVirtHighlight");

// save lastDbPos. save the current position and other important cart vars related to virtual view.

lastDbPosSaveCartSetting("position");
lastDbPosSaveCartSetting("nonVirtPosition");
lastDbPosSaveCartSetting("virtMode");
lastDbPosSaveCartSetting("virtModeType");
lastDbPosSaveCartSetting("lastVirtModeType");
lastDbPosSaveCartSetting("lastVirtModeExtraState");

cartSetDbPosition(cart, database, lastDbPosCart);

if (cartUsualBoolean(cart, "hgt.psOutput", FALSE))
    handlePostscript();
else
    doTrackForm(NULL, NULL);

boolean gotExtTools = extToolsEnabled();
setupHotkeys(gotExtTools);
if (gotExtTools)
    printExtMenuData(chromName);
if (recTrackSetsEnabled())
    printRecTrackSets();
}

static void chromInfoTotalRow(int count, long long total, boolean hasAlias)
/* Make table row with total number of sequences and size from chromInfo. */
{
cgiSimpleTableRowStart();
cgiSimpleTableFieldStart();
printf("Total: %d", count);
cgiTableFieldEnd();
cgiTableFieldStartAlignRight();
printLongWithCommas(stdout, total);
puts("&nbsp;&nbsp;");
cgiTableFieldEnd();
if (hasAlias)
    {
    cgiSimpleTableFieldStart();
    puts("&nbsp");
    cgiTableFieldEnd();
    }
cgiTableRowEnd();
}

static char *chrAliases(struct hash *aliasHash, char *sequenceName)
/* lookup the sequenceName in the aliasHash and return csv string
 * of alias names
 */
{
if (NULL == aliasHash)
    return NULL;
struct dyString *returned = dyStringNew(512);
struct hashEl *hel = hashLookup(aliasHash, sequenceName);
if (hel)
    {
    dyStringPrintf(returned, "%s", ((struct chromAlias *)hel->val)->alias);
    hel = hashLookupNext(hel);
    while (hel != NULL)
        {
        dyStringPrintf(returned, ", %s",((struct chromAlias *)hel->val)->alias);
        hel = hashLookupNext(hel);
        }
    }
return dyStringCannibalize(&returned);
}

void chromInfoRowsChromExt(char *sortType)
/* Make table rows of chromosomal chromInfo name & size, sorted by name. */
{
struct slName *chromList = hAllChromNames(database);
struct slName *chromPtr = NULL;
long long total = 0;
boolean hasAlias = hTableExists(database, "chromAlias");
struct hash *aliasHash = chromAliasMakeReverseLookupTable(database);
/* key is database sequence name, value is an alias name, can be multiple
 *   entries for the same sequence name.  NULL if no chromAlias available
 */

if (sameString(sortType,"default"))
    slSort(&chromList, chrSlNameCmp);
else if (sameString(sortType,"withAltRandom"))
    slSort(&chromList, chrSlNameCmpWithAltRandom);
else
    errAbort("unknown sort type in chromInfoRowsChromExt: %s", sortType);

for (chromPtr = chromList;  chromPtr != NULL;  chromPtr = chromPtr->next)
    {
    unsigned size = hChromSize(database, chromPtr->name);
    char *aliasNames = chrAliases(aliasHash, chromPtr->name);
    cgiSimpleTableRowStart();
    cgiSimpleTableFieldStart();
    htmlPrintf("<A HREF=\"%s|none|?%s|url|=%s|url|&position=%s|url|\">%s</A>",
           hgTracksName(), cartSessionVarName(), cartSessionId(cart),
           chromPtr->name, chromPtr->name);
    cgiTableFieldEnd();
    cgiTableFieldStartAlignRight();
    printLongWithCommas(stdout, size);
    puts("&nbsp;&nbsp;");
    cgiTableFieldEnd();
    if (hasAlias)
	{
	cgiSimpleTableFieldStart();
	if (aliasNames)
            htmlPrintf("%s", aliasNames);
	else
            htmlPrintf("&nbsp;");
        cgiTableFieldEnd();
        }
    cgiTableRowEnd();
    total += size;
    }
chromInfoTotalRow(slCount(chromList), total, hasAlias);
slFreeList(&chromList);
}

void chromInfoRowsChrom()
/* Make table rows of chromosomal chromInfo name & size, sorted by name. */
{
chromInfoRowsChromExt("default");
}

static int  chromInfoCmpSize(const void *va, const void *vb)
/* Compare to sort based on chrom size */
{
const struct chromInfo *a = *((struct chromInfo **)va);
const struct chromInfo *b = *((struct chromInfo **)vb);

return b->size - a->size;
}

void chromInfoRowsNonChromTrackHub(int limit)
/* Make table rows of non-chromosomal chromInfo name & size */
/* leaks chromInfo list */
{
struct chromInfo *chromInfo = trackHubAllChromInfo(database);
slSort(&chromInfo, chromInfoCmpSize);
int seqCount = slCount(chromInfo);
struct hash *aliasHash = trackHubAllChromAlias(database);
boolean hasAlias = FALSE;
if (aliasHash)
    hasAlias = TRUE;
long long total = 0;
char msg1[512], msg2[512];
boolean truncating;
int count = limit;

truncating = (limit > 0) && (seqCount > limit);

for(;count-- && (chromInfo != NULL); chromInfo = chromInfo->next)
    {
    char *aliasNames = chrAliases(aliasHash, chromInfo->chrom);
    unsigned size = chromInfo->size;
    cgiSimpleTableRowStart();
    cgiSimpleTableFieldStart();
    htmlPrintf("<A HREF=\"%s|none|?%s|url|=%s|url|&position=%s|url|\">%s</A>",
           hgTracksName(), cartSessionVarName(), cartSessionId(cart),
           chromInfo->chrom,chromInfo->chrom);
    cgiTableFieldEnd();
    cgiTableFieldStartAlignRight();
    printLongWithCommas(stdout, size);
    puts("&nbsp;&nbsp;");
    cgiTableFieldEnd();
    if (hasAlias)
	{
	cgiSimpleTableFieldStart();
	if (aliasNames)
            htmlPrintf("%s", aliasNames);
	else
            htmlPrintf("&nbsp;");
        cgiTableFieldEnd();
        }
    cgiTableRowEnd();
    total += size;
    }
if (!truncating)
    {
    chromInfoTotalRow(seqCount, total, hasAlias);
    }
else
    {
    safef(msg1, sizeof(msg1), "Limit reached");
    safef(msg2, sizeof(msg2), "%d rows displayed", limit);
    cgiSimpleTableRowStart();
    cgiSimpleTableFieldStart();
    puts(msg1);
    cgiTableFieldEnd();
    cgiSimpleTableFieldStart();
    puts(msg2);
    cgiTableFieldEnd();
    for(;limit-- && (chromInfo != NULL); chromInfo = chromInfo->next)
	total += chromInfo->size;

    unsigned scafCount = seqCount;
    cgiTableRowEnd();
    safef(msg1, sizeof(msg1), "contig/scaffold<BR>count:");
    safef(msg2, sizeof(msg2), "total size:");
    cgiSimpleTableRowStart();
    cgiSimpleTableFieldStart();
    puts(msg1);
    cgiTableFieldEnd();
    cgiSimpleTableFieldStart();
    puts(msg2);
    cgiTableFieldEnd();
    cgiTableRowEnd();
    cgiSimpleTableRowStart();
    cgiSimpleTableFieldStart();
    printLongWithCommas(stdout, scafCount);
    cgiTableFieldEnd();
    cgiSimpleTableFieldStart();
    printLongWithCommas(stdout, total);
    cgiTableFieldEnd();
    cgiTableRowEnd();
    }
}

void chromInfoRowsNonChrom(int limit)
/* Make table rows of non-chromosomal chromInfo name & size, sorted by size. */
{
if (trackHubDatabase(database))
    {
    chromInfoRowsNonChromTrackHub(limit);
    return;
    }

struct sqlConnection *conn = hAllocConn(database);
boolean hasAlias = hTableExists(database, "chromAlias");
struct hash *aliasHash = chromAliasMakeReverseLookupTable(database);
/* key is database sequence name, value is an alias name, can be multiple
 *   entries for the same sequence name.  NULL if no chromAlias available
 */
struct sqlResult *sr = NULL;
char **row = NULL;
long long total = 0;
char query[512];
char msg1[512], msg2[512];
int seqCount = 0;
boolean truncating;

seqCount = sqlQuickNum(conn, NOSQLINJ "select count(*) from chromInfo");
truncating = (limit > 0) && (seqCount > limit);

if (!truncating)
    {
    sr = sqlGetResult(conn, NOSQLINJ "select chrom,size from chromInfo order by size desc");
    }
else
    {

    sqlSafef(query, sizeof(query), "select chrom,size from chromInfo order by size desc limit %d", limit);
    sr = sqlGetResult(conn, query);
    }

while ((row = sqlNextRow(sr)) != NULL)
    {
    unsigned size = sqlUnsigned(row[1]);
    cgiSimpleTableRowStart();
    cgiSimpleTableFieldStart();
    htmlPrintf("<A HREF=\"%s|none|?%s|url|=%s|url|&position=%s|url|\">%s</A>",
           hgTracksName(), cartSessionVarName(), cartSessionId(cart),
           row[0], row[0]);
    char *aliasNames = chrAliases(aliasHash, row[0]);
    cgiTableFieldEnd();
    cgiTableFieldStartAlignRight();
    printLongWithCommas(stdout, size);
    puts("&nbsp;&nbsp;");
    cgiTableFieldEnd();
    if (hasAlias)
        {
        cgiSimpleTableFieldStart();
        if (aliasNames)
            htmlPrintf("%s", aliasNames);
        else
            htmlPrintf("&nbsp;");
        cgiTableFieldEnd();
        }
    cgiTableRowEnd();
    total += size;
    }
if (!truncating)
    {
    chromInfoTotalRow(seqCount, total, hasAlias);
    }
else
    {
    safef(msg1, sizeof(msg1), "Limit reached");
    safef(msg2, sizeof(msg2), "%d rows displayed", limit);
    cgiSimpleTableRowStart();
    cgiSimpleTableFieldStart();
    puts(msg1);
    cgiTableFieldEnd();
    cgiSimpleTableFieldStart();
    puts(msg2);
    cgiTableFieldEnd();
    sqlFreeResult(&sr);
    sqlSafef(query, sizeof(query), "select count(*),sum(size) from chromInfo");
    sr = sqlGetResult(conn, query);
    if ((row = sqlNextRow(sr)) != NULL)
	{
	unsigned scafCount = sqlUnsigned(row[0]);
	long long totalSize = sqlLongLong(row[1]);
	cgiTableRowEnd();
	safef(msg1, sizeof(msg1), "contig/scaffold<BR>count:");
	safef(msg2, sizeof(msg2), "total size:");
	cgiSimpleTableRowStart();
	cgiSimpleTableFieldStart();
	puts(msg1);
	cgiTableFieldEnd();
	cgiSimpleTableFieldStart();
	puts(msg2);
	cgiTableFieldEnd();
	cgiTableRowEnd();
	cgiSimpleTableRowStart();
	cgiSimpleTableFieldStart();
	printLongWithCommas(stdout, scafCount);
	cgiTableFieldEnd();
	cgiSimpleTableFieldStart();
	printLongWithCommas(stdout, totalSize);
	cgiTableFieldEnd();
	}
    cgiTableRowEnd();
    }
sqlFreeResult(&sr);
hFreeConn(&conn);
}

static void chromSizesDownloadRow(boolean hasAlias, char *hubAliasFile, char *chromSizesFile)
/* Show link to chrom.sizes file at end of chromInfo table (unless this is a hub) */
{
if (! trackHubDatabase(database))
    {
    cgiSimpleTableRowStart();
    cgiSimpleTableFieldStart();
    puts("Download as file:");
    cgiTableFieldEnd();
    cgiSimpleTableFieldStart();
    printf("<A HREF='http://%s/goldenPath/%s/bigZips/%s.chrom.sizes'>%s.chrom.sizes</A>",
           hDownloadsServer(), database, database, database);
    cgiTableFieldEnd();
    if (hasAlias)
	{
	cgiSimpleTableFieldStart();
	/* see if this database has the chromAlias.txt download file */
	char aliasFile[1024];
        safef(aliasFile, sizeof aliasFile, "http://%s/goldenPath/%s/bigZips/%s.chromAlias.txt", hDownloadsServer(), database, database);
        struct udcFile *file = udcFileMayOpen(aliasFile, udcDefaultDir());
	if (file)
	    {
	    udcFileClose(&file);
	    printf("<A HREF='%s'>%s.chromAlias.txt</A>", aliasFile, database);
	    }
	else
	    puts("&nbsp");
	cgiTableFieldEnd();
	}
    cgiTableRowEnd();
    }
else if (hubAliasFile)
    {
    cgiSimpleTableRowStart();
    cgiSimpleTableFieldStart();
    puts("Download as file:");
    cgiTableFieldEnd();
    cgiSimpleTableFieldStart();
    if (chromSizesFile)
	{
        printf("<a href='%s' target=_blank>%s.chrom.sizes.txt</A>", chromSizesFile, trackHubSkipHubName(database));
        puts("&nbsp;&nbsp;");
	}
    else
        puts("&nbsp");
    cgiTableFieldEnd();
    cgiSimpleTableFieldStart();
    printf("<a href='%s' target=_blank>%s.chromAlias.txt</A>", hubAliasFile, trackHubSkipHubName(database));
    cgiTableFieldEnd();
    cgiTableRowEnd();
    }
}

void chromInfoPage()
/* Show list of chromosomes (or scaffolds, etc) on which this db is based. */
{
boolean hasAlias = FALSE;
char *chromSizesFile = NULL;
char *aliasFile = NULL;
if (trackHubDatabase(database))
    {
    aliasFile = trackHubAliasFile(database);
    if (aliasFile)
        hasAlias = TRUE;
    chromSizesFile = trackHubChromSizes(database);
    }
else
    hasAlias = hTableExists(database, "chromAlias");

char *position = cartUsualString(cart, "position", hDefaultPos(database));
char *defaultChrom = hDefaultChrom(database);
char *freeze = hFreezeFromDb(database);
struct dyString *title = dyStringNew(512);
if (freeze == NULL)
    dyStringPrintf(title, "%s Browser Sequences",
		   hOrganism(database));
else if (stringIn(database, freeze))
    dyStringPrintf(title, "%s %s Browser Sequences",
		   hOrganism(database), freeze);
else
    dyStringPrintf(title, "%s %s (%s) Browser Sequences",
		   trackHubSkipHubName(hOrganism(database)), freeze, trackHubSkipHubName(database));
webStartWrapperDetailedNoArgs(cart, database, "", title->string, FALSE, FALSE, FALSE, FALSE);
printf("<FORM ACTION=\"%s\" NAME=\"posForm\" METHOD=GET>\n", hgTracksName());
cartSaveSession(cart);

puts("Enter a position, or click on a sequence name to view the entire "
     "sequence in the genome browser.<P>");
puts("position ");
hTextVar("position", addCommasToPos(database, position), 30);
cgiMakeButton("Submit", "submit");
puts("<P>");

hTableStart();
cgiSimpleTableRowStart();
cgiSimpleTableFieldStart();
puts("Sequence name &nbsp;");
cgiTableFieldEnd();
cgiSimpleTableFieldStart();
puts("Length (bp) including gaps &nbsp;");
cgiTableFieldEnd();
if (hTableExists(database, "chromAlias"))
    {
    cgiSimpleTableFieldStart();
    puts("alias sequence names &nbsp;");
    cgiTableFieldEnd();
    }
else if (hasAlias)
    {
    cgiSimpleTableFieldStart();
    puts("alias sequence names &nbsp;");
    cgiTableFieldEnd();
    }
cgiTableRowEnd();

if (sameString(database,"hg38"))
    chromInfoRowsChromExt("withAltRandom");
else if ((startsWith("chr", defaultChrom) || startsWith("Group", defaultChrom)) &&
    hChromCount(database) < 100)
    chromInfoRowsChrom();
else
    chromInfoRowsNonChrom(1000);
chromSizesDownloadRow(hasAlias, aliasFile, chromSizesFile);

hTableEnd();
cgiDown(0.9);

hgPositionsHelpHtml(organism, database);
puts("</FORM>");
dyStringFree(&title);
webEndSectionTables();
}	/*	void chromInfoPage()	*/

void resetVars()
/* Reset vars except for position and database. */
{
static char *except[] = {"db", "position", NULL};
char *cookieName = hUserCookie();
char *sessionId = cgiOptionalString(cartSessionVarName());
char *userId = findCookieData(cookieName);
struct cart *oldCart = cartNew(userId, sessionId, NULL, NULL);
cartRemoveExcept(oldCart, except);
cartCheckout(&oldCart);
cgiVarExcludeExcept(except);
}

void setupHotkeys(boolean gotExtTools)
/* setup keyboard shortcuts and a help dialog for it */
{
struct dyString *dy = dyStringNew(1024);
// wire the keyboard hotkeys

// the javascript click handler does not seem to call the submit handler, so I'm calling submit manually, every time.

// left
dyStringPrintf(dy,"Mousetrap.bind('ctrl+j', function() { $('input[name=\"hgt.left1\"]').submit().click(); return false; }); \n");
dyStringPrintf(dy,"Mousetrap.bind('j', function() { $('input[name=\"hgt.left2\"]').submit().click() }); \n");
dyStringPrintf(dy,"Mousetrap.bind('J', function() { $('input[name=\"hgt.left3\"]').submit().click() }); \n");

// right
dyStringPrintf(dy,"Mousetrap.bind('ctrl+l', function() { $('input[name=\"hgt.right1\"]').submit().click(); return false; }); \n");
dyStringPrintf(dy,"Mousetrap.bind('l', function() { $('input[name=\"hgt.right2\"]').submit().click() }); \n");
dyStringPrintf(dy,"Mousetrap.bind('L', function() { $('input[name=\"hgt.right3\"]').submit().click() }); \n");

// zoom in
dyStringPrintf(dy,"Mousetrap.bind('ctrl+i', function() { $('input[name=\"hgt.in1\"]').submit().click(); return false; }); \n");
dyStringPrintf(dy,"Mousetrap.bind('i', function() { $('input[name=\"hgt.in2\"]').submit().click() }); \n");
dyStringPrintf(dy,"Mousetrap.bind('I', function() { $('input[name=\"hgt.in3\"]').submit().click() }); \n");
dyStringPrintf(dy,"Mousetrap.bind('b', function() { $('input[name=\"hgt.inBase\"]').submit().click() }); \n");

// zoom out
dyStringPrintf(dy,"Mousetrap.bind('ctrl+k', function() { $('input[name=\"hgt.out1\"]').click(); return false; }); \n");
dyStringPrintf(dy,"Mousetrap.bind('k', function() { $('input[name=\"hgt.out2\"]').submit().click() }); \n");
dyStringPrintf(dy,"Mousetrap.bind('K', function() { $('input[name=\"hgt.out3\"]').submit().click() }); \n");
dyStringPrintf(dy,"Mousetrap.bind('0', function() { $('input[name=\"hgt.out4\"]').submit().click() }); \n");
dyStringPrintf(dy,"Mousetrap.bind('ctrl+k', function() { $('input[name=\"hgt.out1\"]').submit().click(); return false; }); \n");
dyStringPrintf(dy,"Mousetrap.bind('k', function() { $('input[name=\"hgt.out2\"]').submit().click() }); \n");
dyStringPrintf(dy,"Mousetrap.bind('K', function() { $('input[name=\"hgt.out3\"]').submit().click() }); \n");
dyStringPrintf(dy,"Mousetrap.bind('0', function() { $('input[name=\"hgt.out4\"]').submit().click() }); \n");
dyStringPrintf(dy,"Mousetrap.bind('1', function() { zoomTo(50);} ); \n");
dyStringPrintf(dy,"Mousetrap.bind('2', function() { zoomTo(500);} ); \n");
dyStringPrintf(dy,"Mousetrap.bind('3', function() { zoomTo(5000);} ); \n");
dyStringPrintf(dy,"Mousetrap.bind('4', function() { zoomTo(50000);} ); \n");
dyStringPrintf(dy,"Mousetrap.bind('5', function() { zoomTo(500000);} ); \n");
dyStringPrintf(dy,"Mousetrap.bind('6', function() { zoomTo(5000000);} ); \n");

// buttons
dyStringPrintf(dy,"Mousetrap.bind('c f', function() { $('input[name=\"hgTracksConfigPage\"]').submit().click() }); \n");
dyStringPrintf(dy,"Mousetrap.bind('t s', function() { $('input[name=\"hgt_tSearch\"]').submit().click() }); \n");
dyStringPrintf(dy,"Mousetrap.bind('h a', function() { $('input[name=\"hgt.hideAll\"]').submit().click() }); \n");
dyStringPrintf(dy,"Mousetrap.bind('d t', function() { $('input[name=\"hgt.reset\"]').submit().click() }); \n");
dyStringPrintf(dy,"Mousetrap.bind('d o', function() { $('input[name=\"hgt.defaultImgOrder\"]').submit().click() }); \n");
dyStringPrintf(dy,"Mousetrap.bind('c t', function() { document.customTrackForm.submit();return false; }); \n");
dyStringPrintf(dy,"Mousetrap.bind('t h', function() { document.trackHubForm.submit();return false; }); \n");
dyStringPrintf(dy,"Mousetrap.bind('t c', function() { document.editHubForm.submit();return false; }); \n");
dyStringPrintf(dy,"Mousetrap.bind('r s', function() { $('input[name=\"hgt.setWidth\"]').submit().click(); }); \n");
dyStringPrintf(dy,"Mousetrap.bind('r f', function() { $('input[name=\"hgt.refresh\"]').submit().click() }); \n");
dyStringPrintf(dy,"Mousetrap.bind('r v', function() { $('input[name=\"hgt.toggleRevCmplDisp\"]').submit().click() }); \n");
dyStringPrintf(dy,"Mousetrap.bind('v d', gotoGetDnaPage); \n");

// highlight
dyStringPrintf(dy,"Mousetrap.bind('h c', function() { highlightCurrentPosition('clear'); }); \n");
dyStringPrintf(dy,"Mousetrap.bind('h m', function() { highlightCurrentPosition('add'); }); \n");
//dyStringPrintf(dy,"Mousetrap.bind('h n', function() { highlightCurrentPosition('new'); }); \n"); superfluos as it is just hc + hm?

// focus
dyStringPrintf(dy,"Mousetrap.bind('/', function() { $('input[name=\"hgt.positionInput\"]').focus(); return false; }, 'keydown'); \n");
dyStringPrintf(dy,"Mousetrap.bind('?', showHotkeyHelp);\n");

// menu
if (gotExtTools)
    dyStringPrintf(dy,"Mousetrap.bind('s t', showExtToolDialog); \n");

// multi-region views
dyStringPrintf(dy,"Mousetrap.bind('e v', function() { window.location.href='%s?%s=%s&virtModeType=exonMostly'; });  \n",
           hgTracksName(), cartSessionVarName(), cartSessionId(cart));
dyStringPrintf(dy,"Mousetrap.bind('d v', function() { window.location.href='%s?%s=%s&virtModeType=default'; });  \n",
           hgTracksName(), cartSessionVarName(), cartSessionId(cart));

dyStringPrintf(dy,"Mousetrap.bind('v s', function() { window.location.href='%s?chromInfoPage=&%s=%s'; });  \n",
           hgTracksName(), cartSessionVarName(), cartSessionId(cart));

// links to a few tools
dyStringPrintf(dy,"Mousetrap.bind('t b', function() { $('#blatMenuLink')[0].click()});\n");
dyStringPrintf(dy,"Mousetrap.bind('t i', function() { $('#ispMenuLink')[0].click()});\n");
dyStringPrintf(dy,"Mousetrap.bind('t t', function() { $('#tableBrowserMenuLink')[0].click()});\n");
dyStringPrintf(dy,"Mousetrap.bind('c r', function() { $('#cartResetMenuLink')[0].click()});\n");
dyStringPrintf(dy,"Mousetrap.bind('s s', function() { $('#sessionsMenuLink')[0].click()});\n");
dyStringPrintf(dy,"Mousetrap.bind('p s', function() { $('#publicSessionsMenuLink')[0].click()});\n");

// also add an entry to the help menu that shows the keyboard shortcut help dialog
dyStringPrintf(dy,"$(document).ready(addKeyboardHelpEntries);\n");

jsInline(dy->string);
dyStringFree(&dy);

// help dialog
hPrintf("<div style=\"display:none\" id=\"hotkeyHelp\" title=\"Keyboard shortcuts\">\n");
hPrintf("<table style=\"width:600px; border-color:#666666; border-collapse:collapse\">\n");
hPrintf("<tr><td style=\"width:18ch\">left 10&#37;</td><td width=\"auto\" class=\"hotkey\">ctrl+j</td>  <td style=\"width:24ch\"> track search</td><td class=\"hotkey\">t then s</td>               </tr>\n"); // percent sign
hPrintf("<tr><td> left 1/2 screen</td><td class=\"hotkey\">j</td>   <td> default tracks</td><td class=\"hotkey\">d then t</td>             </tr>\n");
hPrintf("<tr><td> left one screen</td><td class=\"hotkey\">J</td>   <td> default order</td><td class=\"hotkey\">d then o</td>              </tr>\n");
hPrintf("<tr><td> right 10&#37;</td><td class=\"hotkey\">ctrl+l</td><td> hide all</td><td class=\"hotkey\">h then a</td>                   </tr>\n"); // percent sign
hPrintf("<tr><td> right 1/2 screen</td><td class=\"hotkey\">l</td>  <td> custom tracks</td><td class=\"hotkey\">c then t</td>              </tr>\n");
hPrintf("<tr><td> right one screen</td><td class=\"hotkey\">L</td>  <td> track collections</td><td class=\"hotkey\">t then c</td>                 </tr>\n");
hPrintf("<tr><td> jump to position box</td><td class=\"hotkey\">/</td>  <td> track hubs</td><td class=\"hotkey\">t then h</td>                 </tr>\n");
hPrintf("<tr><td> zoom in 1.5x</td><td class=\"hotkey\">ctrl+i</td> <td> configure</td><td class=\"hotkey\">c then f</td>                  </tr>\n");
hPrintf("<tr><td> zoom in 3x</td><td class=\"hotkey\">i</td>        <td> reverse</td><td class=\"hotkey\">r then v</td>                    </tr>\n");
hPrintf("<tr><td> zoom in 10x</td><td class=\"hotkey\">I</td>       <td> resize</td><td class=\"hotkey\">r then s</td>                     </tr>\n");
hPrintf("<tr><td> zoom in base level</td><td class=\"hotkey\">b</td><td> refresh</td><td class=\"hotkey\">r then f</td>                    </tr>\n");
hPrintf("<tr><td> zoom out 1.5x</td><td class=\"hotkey\">ctrl+k</td><td> view chrom names</td><td class=\"hotkey\">v then s</td><td class='hotkey'></td>              </tr>\n");
hPrintf("<tr><td> zoom out 3x</td><td class=\"hotkey\">k</td>");
if (gotExtTools)
    hPrintf("<td>send to external tool</td><td class=\"hotkey\">s then t</td>");
hPrintf("               </tr>\n");
hPrintf("<tr><td> zoom out 10x</td><td class=\"hotkey\">K</td>      <td> exon view</td><td class=\"hotkey\">e then v</td>                  </tr>\n");
hPrintf("<tr><td> zoom out 100x</td><td class=\"hotkey\">0</td>     <td> default view</td><td class=\"hotkey\">d then v</td>               </tr>\n");
hPrintf("<tr><td> zoom to ...</td><td class=\"hotkey\"></td><td> view DNA</td><td class='hotkey'>v then d</td></tr>\n");
hPrintf("<tr><td> &nbsp;50bp (1 zero)</td><td class=\"hotkey\">1</td><td>Reset all User Settings</td><td class='hotkey'>c then r</td></tr>\n");
hPrintf("<tr><td> &nbsp;500bp (2 zeros)</td><td class=\"hotkey\">2</td><td>Tools - BLAT</td><td class='hotkey'>t then b</td></tr>\n");
hPrintf("<tr><td> &nbsp;5000bp (3 zeros)</td><td class=\"hotkey\">3</td><td>Tools - Table Browser</td><td class='hotkey'>t then t</td></tr>\n");
hPrintf("<tr><td> &nbsp;50kbp (4 zeros)</td><td class=\"hotkey\">4</td><td>Tools - PCR</td><td class='hotkey'>t then i</td></tr>\n");
hPrintf("<tr><td> &nbsp;500kbp (5 zeros)</td><td class=\"hotkey\">5</td><td>My Sessions</td><td class='hotkey'>s then s</td></tr>\n");
hPrintf("<tr><td> &nbsp;5Mbp (6 zeros)</td><td class=\"hotkey\">6</td><td>Public Sessions</td><td class='hotkey'>p then s</td></tr>\n");
hPrintf("<tr><td>Highlight all (mark)</td><td class=\"hotkey\">h then m</td><td>Clear all Highlights</td><td class='hotkey'>h then c</td></tr>\n");
hPrintf("</table>\n");
hPrintf("<img style=\"margin:8px\" src=\"../images/shortcutHelp.png\">");
hPrintf("</div>\n");
}

static void checkAddHighlight()
/* If the cart variable addHighlight is set, merge it into the highlight variable. */
{
char *newHighlight = cartOptionalString(cart, "addHighlight");
if (newHighlight)
    {
    char *existing = cartOptionalString(cart, "highlight");
    if (isNotEmpty(existing))
        {
        // Add region only if it is not already in the existing highlight setting.
        char *alreadyIn = strstr(existing, newHighlight);
        int len = strlen(newHighlight);
        if (! (alreadyIn && (alreadyIn[len] == '|' || alreadyIn[len] == '\0')))
            {
            struct dyString *dy = dyStringCreate("%s|%s", newHighlight, existing);
            cartSetString(cart, "highlight", dy->string);
            }
        }
    else
        cartSetString(cart, "highlight", newHighlight);
    cartRemove(cart, "addHighlight");
    }
}

extern boolean issueBotWarning;

void doMiddle(struct cart *theCart)
/* Print the body of an html file.   */
{
cart = theCart;
measureTiming = hPrintStatus() && isNotEmpty(cartOptionalString(cart, "measureTiming"));
if (measureTiming)
    measureTime("Startup (bottleneck %d ms) ", botDelayMillis);

char *mouseOverEnabled = cfgOption("mouseOverEnabled");
if (sameWordOk(mouseOverEnabled, "on"))
    {
    enableMouseOver = TRUE;
    /* mouseOverJsonFile will be initializes and created at the same
     * time as the browser .png image file
     */
    mouseOverJson = jsonWriteNew();
    jsonWriteObjectStart(mouseOverJson, NULL);
    /* this jsonWrite structure will finish off upon successful exit.
     * each track will start a list with the track name:
     *   jsonWriteListStart(mouseOverJson, tg->track);
     */
    }
else
    enableMouseOver = FALSE;

if (issueBotWarning)
    {
    char *ip = getenv("REMOTE_ADDR");
    botDelayMessage(ip, botDelayMillis);
    }

char *debugTmp = NULL;
/* Uncomment this to see parameters for debugging. */
/* struct dyString *state = NULL; */
/* Initialize layout and database. */
if (measureTiming)
    measureTime("Get cart of %d for user:%s session:%s", theCart->hash->elCount,
	    theCart->userId, theCart->sessionId);
/* #if 1 this to see parameters for debugging. */
/* Be careful though, it breaks if custom track
 * is more than 4k */
#if 0
printf("State: %s\n", cgiUrlString()->string);
#endif

getDbAndGenome(cart, &database, &organism, oldVars);

genomeIsRna = !isHubTrack(database) && hgPdbOk(database);

initGenbankTableNames(database);

protDbName = hPdbFromGdb(database);
debugTmp = cartUsualString(cart, "hgDebug", "off");
if(sameString(debugTmp, "on"))
    hgDebug = TRUE;
else
    hgDebug = FALSE;

int timeout = cartUsualInt(cart, "udcTimeout", 300);
if (udcCacheTimeout() < timeout)
    udcSetCacheTimeout(timeout);

// tell UDC where to put its statistics file
char *udcLogFile;
if ((udcLogFile =  cfgOption("udcLog")) != NULL)
    {
    FILE *fp = mustOpen(udcLogFile, "a");
    udcSetLog(fp);
    }

initTl();

char *configPageCall = cartCgiUsualString(cart, "hgTracksConfigPage", "notSet");
char *configMultiRegionPageCall = cartCgiUsualString(cart, "hgTracksConfigMultiRegionPage", "notSet");

checkAddHighlight();

/* Do main display. */

if (cartUsualBoolean(cart, "hgt.trackImgOnly", FALSE))
    {
    trackImgOnly = TRUE;
    ideogramToo = cartUsualBoolean(cart, "hgt.ideogramToo", FALSE);
    hideControls = TRUE;
    withNextItemArrows = FALSE;
    withNextExonArrows = FALSE;
    hgFindMatches = NULL;     // XXXX necessary ???
    }

jsonForClient = newJsonObject(newHash(8));
jsonObjectAdd(jsonForClient, "cgiVersion", newJsonString(CGI_VERSION));
boolean searching = differentString(cartUsualString(cart, TRACK_SEARCH,"0"), "0");

if(!trackImgOnly)
    {
    // Write out includes for css and js files
    hWrites(commonCssStyles());
    jsIncludeFile("mousetrap.min.js", NULL);
    jsIncludeFile("jquery.js", NULL);
    jsIncludeFile("jquery-ui.js", NULL);
    jsIncludeFile("utils.js", NULL);
    jsIncludeFile("ajax.js", NULL);
    jsIncludeFile("jquery.watermarkinput.js", NULL);
    if(!searching)
        {
        jsIncludeFile("jquery.history.js", NULL);
        jsIncludeFile("jquery.imgareaselect.js", NULL);
        }
    jsIncludeFile("autocomplete.js", NULL);
    jsIncludeFile("es5-shim.4.0.3.min.js", NULL);
    jsIncludeFile("es5-sham.4.0.3.min.js", NULL);
    jsIncludeFile("lodash.3.10.0.compat.min.js", NULL);
    jsIncludeFile("autocompleteCat.js", NULL);
    jsIncludeFile("hgTracks.js", NULL);
    jsIncludeFile("spectrum.min.js", NULL);

#ifdef LOWELAB
    jsIncludeFile("lowetooltip.js", NULL);
#endif///def LOWELAB

    webIncludeResourceFile("spectrum.min.css");
    webIncludeResourceFile("jquery-ui.css");
    if (enableMouseOver)
      webIncludeResourceFile("mouseOver.css");

    if (!searching)     // NOT doing search
        {
        webIncludeResourceFile("jquery.contextmenu.css");
        jsIncludeFile("jquery.contextmenu.js", NULL);
        webIncludeResourceFile("ui.dropdownchecklist.css");
        jsIncludeFile("ui.dropdownchecklist.js", NULL);
        jsIncludeFile("ddcl.js", NULL);
        }

    hPrintf("<div id='hgTrackUiDialog' style='display: none'></div>\n");
    hPrintf("<div id='hgTracksDialog' style='display: none'></div>\n");

    cartFlushHubWarnings();
    }


if (cartVarExists(cart, "chromInfoPage"))
    {
    cartRemove(cart, "chromInfoPage");
    chromInfoPage();
    }
else if (differentString(cartUsualString(cart, TRACK_SEARCH,"0"),"0"))
    {
    doSearchTracks(groupList);
    }
else if (sameWord(configPageCall, "configure") ||
         sameWord(configPageCall, "configure tracks and display"))
    {
    cartRemove(cart, "hgTracksConfigPage");
    configPage();
    }
else if (sameWord(configMultiRegionPageCall, "multi-region"))
    {
    cartRemove(cart, "hgTracksConfigMultiRegionPage");
    configMultiRegionPage();
    }
else if (cartVarExists(cart, configHideAll))
    {
    cartRemove(cart, configHideAll);
    configPageSetTrackVis(tvHide);
    }
else if (cartVarExists(cart, configShowAll))
    {
    cartRemove(cart, configShowAll);
    configPageSetTrackVis(tvDense);
    }
else if (cartVarExists(cart, configDefaultAll))
    {
    cartRemove(cart, configDefaultAll);
    configPageSetTrackVis(-1);
    }
else if (cartVarExists(cart, configHideAllGroups))
    {
    cartRemove(cart, configHideAllGroups);
    struct grp *grp = NULL, *grps = hLoadGrps(database);
    for (grp = grps; grp != NULL; grp = grp->next)
        collapseGroup(grp->name, TRUE);
    configPageSetTrackVis(-2);
    }
else if (cartVarExists(cart, configShowAllGroups))
    {
    cartRemove(cart, configShowAllGroups);
    struct grp *grp = NULL, *grps = hLoadGrps(database);
    for (grp = grps; grp != NULL; grp = grp->next)
        collapseGroup(grp->name, FALSE);
    configPageSetTrackVis(-2);
    }
else if (cartVarExists(cart, configHideEncodeGroups))
    {
    /* currently not used */
    cartRemove(cart, configHideEncodeGroups);
    struct grp *grp = NULL, *grps = hLoadGrps(database);
    for (grp = grps; grp != NULL; grp = grp->next)
        if (startsWith("encode", grp->name))
            collapseGroup(grp->name, TRUE);
    configPageSetTrackVis(-2);
    }
else if (cartVarExists(cart, configShowEncodeGroups))
    {
    /* currently not used */
    cartRemove(cart, configShowEncodeGroups);
    struct grp *grp = NULL, *grps = hLoadGrps(database);
    for (grp = grps; grp != NULL; grp = grp->next)
        if (startsWith("encode", grp->name))
            collapseGroup(grp->name, FALSE);
    configPageSetTrackVis(-2);
    }
else
    {
    tracksDisplay();
    }

if (cartVarExists(cart, "hgt.convertChromToVirtChrom"))
    {
    cartRemove(cart, "hgt.convertChromToVirtChrom");
    return;
    }

jsonObjectAdd(jsonForClient, "measureTiming", newJsonBoolean(measureTiming));
// js code needs to know if a highlightRegion is defined for this db
checkAddHighlight(); // call again in case tracksDisplay's call to resolvePosition changed vars
char *highlightDef = cartOptionalString(cart, "highlight");
if (highlightDef)
    jsonObjectAdd(jsonForClient, "highlight", newJsonString(highlightDef));
jsonObjectAdd(jsonForClient, "enableHighlightingDialog",
	      newJsonBoolean(cartUsualBoolean(cart, "enableHighlightingDialog", TRUE)));

struct dyString *dy = dyStringNew(1024);
jsonDyStringPrint(dy, (struct jsonElement *) jsonForClient, "hgTracks", 0);
jsInline(dy->string);
dyStringFree(&dy);

dy = dyStringNew(1024);
if (enableMouseOver)
    {
    jsonWriteObjectEnd(mouseOverJson);
    /* if any data was written, it is longer than 4 bytes */
    if (strlen(mouseOverJson->dy->string) > 4)
	{
	FILE *trashJson = mustOpen(mouseOverJsonFile->forCgi, "w");
	fputs(mouseOverJson->dy->string,trashJson);
	carefulClose(&trashJson);
	}

    hPrintf("<div id='mouseOverVerticalLine' class='mouseOverVerticalLine'></div>\n");
    hPrintf("<div id='mouseOverText' class='mouseOverText'></div>\n");
    dyStringPrintf(dy, "window.browserTextSize=%s;\n", tl.textSize);
    dyStringPrintf(dy, "window.mouseOverEnabled=true;\n");
    }
else
    {
    dyStringPrintf(dy, "window.mouseOverEnabled=false;\n");
    }
jsInline(dy->string);
dyStringFree(&dy);

if (measureTiming)
    measureTime("Time at end of doMiddle, next up cart write");

if (cartOptionalString(cart, "udcTimeout"))
    {
    warn("The Genome Browser cart currently includes the \"udcTimeout\" string. "
	"While this is useful for debugging hubs, it may negatively impact "
	"performance.   To clear this variable, click "
	"<A HREF='hgTracks?hgsid=%s|url|&udcTimeout=[]'>here</A>.",cartSessionId(cart));
    }
}

void labelTrackAsFilteredNumber(struct track *tg, unsigned numOut)
/* add text to track long label to indicate filter is active */
{
tg->longLabel = labelAsFilteredNumber(tg->longLabel, numOut);
}

void labelTrackAsFiltered(struct track *tg)
/* add text to track long label to indicate filter is active */
{
tg->longLabel = labelAsFiltered(tg->longLabel);

// also label parent composite track filtered
struct trackDb *parentTdb = tdbGetComposite(tg->tdb);
if (parentTdb)
    parentTdb->longLabel = labelAsFiltered(parentTdb->longLabel);
}

static char *labelAddNote(char *label, char *note)
/* add parenthesized text to label */
// TODO: move to lib/trackDbCustom.c
{
char buffer[2048];
safef(buffer, sizeof buffer, " (%s)", note);
if (stringIn(note, label))
    return label;
return (catTwoStrings(label, buffer));
}

void labelTrackAsHideEmpty(struct track *tg)
/* Add text to track long label to indicate empty subtracks are hidden,
 * but avoid adding to subtrack labels */
{
#define EMPTY_SUBTRACKS_HIDDEN "empty subtracks hidden"
struct trackDb *parentTdb = tdbGetComposite(tg->tdb);
if (parentTdb)
    parentTdb->longLabel = labelAddNote(parentTdb->longLabel, EMPTY_SUBTRACKS_HIDDEN);
else
    tg->longLabel = labelAddNote(tg->longLabel, EMPTY_SUBTRACKS_HIDDEN);
}

<|MERGE_RESOLUTION|>--- conflicted
+++ resolved
@@ -5388,17 +5388,11 @@
 	    if (emAltHighlight)
 		{
 		// light blue alternating backgrounds
-<<<<<<< HEAD
 		Color lightBlue = hvGfxFindRgb(bgImg, &multiRegionAltColor);
-=======
-		Color lightBlue = hvGfxFindRgb(bgImg, &lightGuidelineColor);
-                //int highlightY = (baseTitle ? titleHeight+1000 : 0);
-                int highlightY = 0;
->>>>>>> 953048f3
 		for (window=windows; window; window=window->next) // background under every other window
 		    {
 		    if (window->regionOdd)
-                        hvGfxBox(bgImg, window->insideX, highlightY, window->insideWidth, pixHeight, lightBlue);
+                        hvGfxBox(bgImg, window->insideX, 0, window->insideWidth, pixHeight, lightBlue);
 		    }
 		}
 	    else
