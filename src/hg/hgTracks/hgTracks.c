--- conflicted
+++ resolved
@@ -84,11 +84,7 @@
 #include "estOrientInfo.h"
 #include "versionInfo.h"
 
-<<<<<<< HEAD
-static char const rcsid[] = "$Id: hgTracks.c,v 1.827 2004/10/23 05:27:11 kate Exp $";
-=======
-static char const rcsid[] = "$Id: hgTracks.c,v 1.830 2004/11/02 10:07:19 daryl Exp $";
->>>>>>> d92d4873
+static char const rcsid[] = "$Id: hgTracks.c,v 1.831 2004/11/05 00:04:57 donnak Exp $";
 
 #define MAX_CONTROL_COLUMNS 5
 #define CHROM_COLORS 26
@@ -285,6 +281,17 @@
 fflush(stdout); /* USED ONLY FOR DEBUGGING BECAUSE THIS IS SLOW - MATT */
 va_end(args);
 }
+
+void reportTime(char *label)
+/* Report how long something takes.  Call with a NULL label to initialize. */
+{
+static long lastTime = 0;
+long time = clock1000();
+if (label != NULL)
+    hPrintf("%s: %d millis<BR>\n", label, time - lastTime);
+lastTime = time;
+}
+
 
 void setPicWidth(char *s)
 /* Set pixel width from ascii string. */
@@ -8945,7 +8952,7 @@
     hPrintf("</TD><TD COLSPAN=15>");
     hWrites("Click on a feature for details. "
 	  "Click on base position to zoom in around cursor. "
-	  "Click on left mini-buttons for track-specific options" );
+	  "Click on left mini-buttons for track-specific options." );
     hPrintf("</TD><TD COLSPAN=6 ALIGN=CENTER NOWRAP>");
     hPrintf("move end<BR>");
     hButton("hgt.dinkRL", " < ");
@@ -9672,6 +9679,7 @@
 /* Push very early error handling - this is just
  * for the benefit of the cgiVarExists, which 
  * somehow can't be moved effectively into doMiddle. */
+reportTime(NULL);
 htmlPushEarlyHandlers();
 cgiSpoof(&argc, argv);
 if (cgiVarExists("hgt.reset"))
