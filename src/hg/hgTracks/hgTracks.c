--- conflicted
+++ resolved
@@ -74,12 +74,9 @@
 #include "chromColors.h"
 #include "cdsColors.h"
 #include "cds.h"
-
-<<<<<<< HEAD
-static char const rcsid[] = "$Id: hgTracks.c,v 1.652 2004/01/08 19:37:39 kent Exp $";
-=======
-static char const rcsid[] = "$Id: hgTracks.c,v 1.658 2004/01/22 20:02:45 heather Exp $";
->>>>>>> b89dd6b6
+#include "simpleNucDiff.h"
+
+static char const rcsid[] = "$Id: hgTracks.c,v 1.659 2004/01/26 18:07:45 hiram Exp $";
 
 #define MAX_CONTROL_COLUMNS 5
 #define CHROM_COLORS 26
@@ -590,7 +587,7 @@
  * program with the current track expanded. */
 {
 char buf[256];
-snprintf(buf, sizeof(buf), 
+safef(buf, sizeof(buf), 
 	"Toggle the display density of %s", curGroup->shortLabel);
 mapBoxReinvoke(x, y, width, height, curGroup, NULL, 0, 0, buf);
 }
@@ -1165,33 +1162,9 @@
 
 /*if we are zoomed in far enough, look to see if we are coloring
   by codon, and setup if so.*/
-if(zoomedToCdsColorLevel)
-{
-    drawOptionNum = cdsColorSetup(vg, tg, cdsColor, mrnaSeq, psl,
+if (zoomedToCdsColorLevel)
+    drawOptionNum = cdsColorSetup(vg, tg, cdsColor, &mrnaSeq, &psl,
             &errorColor, lf, cdsColorsMade);
-
-    if(drawOptionNum>0 && zoomedToCodonLevel)
-       {
-       char *database = cartUsualString(cart, "db", hGetDb());
-
-       if(sameString(tg->mapName,"mrna")   ||
-       sameString(tg->mapName,"est")    ||
-       sameString(tg->mapName,"xenoMrna"))
-            {
-
-            mrnaSeq = mustGetSeqUpper(lf->name,tg->mapName);
-            psl = genePredLookupPsl(database, chromName, lf, tg->mapName);
-
-            if(mrnaSeq != NULL && psl != NULL && psl->strand[0] == '-')
-                reverseComplement(mrnaSeq->dna,strlen(mrnaSeq->dna));
-            else
-                errorColor = TRUE;
-            }
-
-       }
- 
-
-}
 
 if ((tg->tdb != NULL) && (vis != tvDense))
     intronGap = atoi(trackDbSettingOrDefault(tg->tdb, "intronGap", "0"));
@@ -1231,26 +1204,29 @@
 	{
 	e2 = e;
 	if (e2 > tallStart) e2 = tallStart;
-	drawScaledBoxSample(vg, s, e2, scale, xOff, y+shortOff, shortHeight, color , lf->score);
+	drawScaledBoxSample(vg, s, e2, scale, xOff, y+shortOff, shortHeight, 
+            color, lf->score);
 	s = e2;
 	}
     if (e > tallEnd)
 	{
 	s2 = s;
 	if (s2 < tallEnd) s2 = tallEnd; 
-	drawScaledBoxSample(vg, s2, e, scale, xOff, y+shortOff, shortHeight, color , lf->score);
+	drawScaledBoxSample(vg, s2, e, scale, xOff, y+shortOff, shortHeight, 
+            color, lf->score);
 	e = s2;
 	}
     if (e > s)
 	{
-        if(drawOptionNum>0 && zoomedToCdsColorLevel)
+        if (drawOptionNum>0 && zoomedToCdsColorLevel)
             drawCdsColoredBox(tg, lf, sf->grayIx, cdsColor, vg, xOff, y, scale, 
 	            font, s, e, heightPer, zoomedToCodonLevel, mrnaSeq,
                 psl, drawOptionNum, errorColor, &foundStart,
                 MAXPIXELS, winStart);
         else
             {
-	        drawScaledBoxSample(vg, s, e, scale, xOff, y, heightPer, color, lf->score );
+	        drawScaledBoxSample(vg, s, e, scale, xOff, y, heightPer, 
+                    color, lf->score );
 
 	        if (exonArrows)
 	            {
@@ -1338,9 +1314,9 @@
 }
 	
 
-static void linkedFeaturesSeriesDrawAt(struct track *tg, void *item, struct vGfx *vg, 
-	int xOff, int y, double scale,
-	MgFont *font, Color color, enum trackVisibility vis)
+static void linkedFeaturesSeriesDrawAt(struct track *tg, void *item, 
+        struct vGfx *vg, int xOff, int y, double scale,
+	    MgFont *font, Color color, enum trackVisibility vis)
 /* Draw a linked features series item at position. */
 {
 struct linkedFeaturesSeries *lfs = item;
@@ -2092,7 +2068,7 @@
 int rowOffset;
 
 int drawOptionNum = 0; //off
-if(table != NULL)
+if (table != NULL)
     drawOptionNum = getCdsDrawOptionNum(table);
 
 sr = hRangeQuery(conn, table, chrom, start, end, NULL, &rowOffset);
@@ -2106,7 +2082,7 @@
     strncpy(lf->name, gp->name, sizeof(lf->name));
     lf->orientation = orientFromChar(gp->strand[0]);
 
-    if(drawOptionNum>0 && zoomedToCdsColorLevel)
+    if (drawOptionNum>0 && zoomedToCdsColorLevel)
         sfList = splitGenePredByCodon(chrom, lf, gp,NULL);
     else
         {
@@ -2888,7 +2864,7 @@
 
 if(hTableExists("estOrientInfo"))
     {
-    snprintf(query, sizeof(query), 
+    safef(query, sizeof(query), 
 	     "select intronOrientation from estOrientInfo where name='%s' and chromStart=%d and chromEnd=%d and chrom='%s'", 
 	     lf->name, lf->start, lf->end, chromName);
     estOrient = sqlQuickNum(conn, query);
@@ -3486,7 +3462,7 @@
 /* Make track for Genomic Dups. */
 
 void loadGenomicDups(struct track *tg)
-/* Load up simpleRepeats from database table to track items. */
+/* Load up genomicDups from database table to track items. */
 {
 bedLoadItem(tg, "genomicDups", (ItemLoader)genomicDupsLoad);
 if (limitVisibility(tg) == tvFull)
@@ -3542,6 +3518,29 @@
 /* Load up custom methods for duplicon. */
 {
 tg->itemColor = jkDupliconColor;
+}
+
+
+static void loadSimpleNucDiff(struct track *tg)
+/* Load up simple diffs from database table to track items. */
+{
+bedLoadItem(tg, tg->mapName, (ItemLoader)simpleNucDiffLoad);
+}
+
+static char *simpleNucDiffName(struct track *tg, void *item)
+/* Return name of simpleDiff item. */
+{
+static char buf[32];
+struct simpleNucDiff *snd = item;
+safef(buf, sizeof(buf), "%s<->%s", snd->tSeq, snd->qSeq);
+return buf;
+}
+
+static void chimpSimpleDiffMethods(struct track *tg)
+/* Load up custom methods for simple diff */
+{
+tg->loadItems = loadSimpleNucDiff;
+tg->itemName = simpleNucDiffName;
 }
 
 char *simpleRepeatName(struct track *tg, void *item)
@@ -4831,7 +4830,7 @@
 tg->loadItems = loadMouseOrtho;
 tg->freeItems = freeMouseOrtho;
 
-snprintf( option, sizeof(option), "%s.color", tg->mapName);
+safef( option, sizeof(option), "%s.color", tg->mapName);
 optionStr = cartUsualString(cart, option, "on");
 if( sameString( optionStr, "on" )) /*use anti-aliasing*/
     tg->itemColor = mouseOrthoItemColor;
@@ -4878,7 +4877,7 @@
 tg->loadItems = loadHumanParalog;
 tg->freeItems = freeHumanParalog;
 
-snprintf( option, sizeof(option), "%s.color", tg->mapName);
+safef( option, sizeof(option), "%s.color", tg->mapName);
 optionStr = cartUsualString(cart, option, "on");
 if( sameString( optionStr, "on" )) /*use anti-aliasing*/
     tg->itemColor = humanParalogItemColor;
@@ -5007,7 +5006,7 @@
 	ptr = epb->name;
     else
 	ptr++;
-    snprintf(buf, sizeof(buf), "%s %dk", ptr, (int)(epb->xenoStart/1000));
+    safef(buf, sizeof(buf), "%s %dk", ptr, (int)(epb->xenoStart/1000));
     free(epb->name);
     epb->name = cloneString(buf);
     }
@@ -5945,11 +5944,20 @@
 	vgSetClip(vg, leftLabelX, y, leftLabelWidth, tHeight);
 
 	minRange = 0.0;
-	snprintf( o4, sizeof(o4),"%s.min.cutoff", track->mapName);
-	snprintf( o5, sizeof(o5),"%s.max.cutoff", track->mapName);
+	safef( o4, sizeof(o4),"%s.min.cutoff", track->mapName);
+	safef( o5, sizeof(o5),"%s.max.cutoff", track->mapName);
         minRangeCutoff = max( atof(cartUsualString(cart,o4,"0.0"))-0.1, track->minRange );
    	maxRangeCutoff = min( atof(cartUsualString(cart,o5,"1000.0"))+0.1, track->maxRange);
 	
+	/*  if a track can do its own left labels, do them after drawItems */
+	if (track->drawLeftLabels != NULL)
+	    {
+	    if (withCenterLabels)
+		y += fontHeight;
+	    y += track->height;
+	    vgUnclip(vg);
+	    continue;
+	    }
     	if( sameString( track->mapName, "humMusL" ) ||
 	    sameString( track->mapName, "musHumL" ) ||
 	    sameString( track->mapName, "mm3Rn2L" ) ||		
@@ -6212,6 +6220,46 @@
 	}
     }
 
+/* if a track can draw its left labels, now is the time since it
+ *	knows what exactly happened during drawItems
+ */
+if (withLeftLabels)
+    {
+    y = yAfterRuler;
+    for (track = trackList; track != NULL; track = track->next)
+	{
+	if (track->limitedVis != tvHide)
+	    {
+	    if (track->drawLeftLabels != NULL)
+		{
+		int tHeight = track->height;
+		if (withCenterLabels)
+		    tHeight += fontHeight;
+		if (track->limitedVis == tvPack)
+		    { /*XXX This needs to be looked at, no example yet*/
+		    vgSetClip(vg, gfxBorder+trackTabWidth+1, y, 
+		    pixWidth-2*gfxBorder-trackTabWidth-1, track->height);
+		    }
+		else
+		    {
+		    vgSetClip(vg, leftLabelX, y, leftLabelWidth, tHeight);
+
+		/* when the limitedVis == tvPack is correct above,
+		 *	this should be outside this else clause
+		 */
+		track->drawLeftLabels(track, winStart, winEnd,
+		    vg, leftLabelX, y, leftLabelWidth, tHeight,
+		    withCenterLabels, font, track->ixColor, track->limitedVis);
+		    }
+		vgUnclip(vg);
+		}
+	    if (withCenterLabels)
+		y += fontHeight;
+	    y += track->height;
+	    }
+	}
+    }
+
 /* Make map background. */
 {
 int currentX, currentXEnd, currentWidth;
@@ -6485,7 +6533,7 @@
 char optionChr[128]; /* Option -  chromosome filter */
 char *optionChrStr; 
 char *optionStr ;
-snprintf( option, sizeof(option), "%s.color", tg->mapName);
+safef( option, sizeof(option), "%s.color", tg->mapName);
 optionStr = cartUsualString(cart, option, "off");
 tg->mapItemName = lfMapNameFromExtra;
 if( sameString( optionStr, "on" )) /*use chromosome coloring*/
@@ -6849,7 +6897,7 @@
 char *trackDb = hTrackDbName();
 char query[256];
 assert(trackDb);
-snprintf(query, sizeof(query), "select tableName from %s", trackDb);
+safef(query, sizeof(query), "select tableName from %s", trackDb);
 sr = sqlGetResult(conn, query);
 while ((row = sqlNextRow(sr)) != NULL)
     {
@@ -6872,6 +6920,8 @@
 hPrintf("<TABLE WIDTH=\"100%%\" BGCOLOR=\"#000000\" BORDER=\"0\" CELLSPACING=\"0\" CELLPADDING=\"1\"><TR><TD>\n");
 hPrintf("<TABLE WIDTH=\"100%%\" BGCOLOR=\"#536ED3\" BORDER=\"0\" CELLSPACING=\"0\" CELLPADDING=\"2\"><TR>\n");
 hPrintf("<TD ALIGN=CENTER><A HREF=\"/index.html?org=%s\">%s</A></TD>", orgEnc, wrapWhiteFont("Home"));
+
+hPrintf("<TD ALIGN=CENTER><A HREF=\"../cgi-bin/hgGateway?org=%s&db=%s&%s\">%s</A></TD>", orgEnc, database, uiVars->string, wrapWhiteFont("Genomes"));
 
 if (gotBlat)
     {
@@ -7174,6 +7224,7 @@
 registerTrackHandler("celeraDupPositive", celeraDupPositiveMethods);
 registerTrackHandler("celeraCoverage", celeraCoverageMethods);
 registerTrackHandler("jkDuplicon", jkDupliconMethods);
+registerTrackHandler("chimpSimpleDiff", chimpSimpleDiffMethods);
 
 /* Load regular tracks, blatted tracks, and custom tracks. 
  * Best to load custom last. */
