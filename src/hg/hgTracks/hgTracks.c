--- conflicted
+++ resolved
@@ -78,13 +78,9 @@
 #include "simpleNucDiff.h"
 #include "tfbsCons.h"
 
-<<<<<<< HEAD
-static char const rcsid[] = "$Id: hgTracks.c,v 1.675 2004/02/26 19:10:13 heather Exp $";
-=======
 
 
 static char const rcsid[] = "$Id: hgTracks.c,v 1.682 2004/03/03 20:28:32 hiram Exp $";
->>>>>>> 327176f4
 
 #define MAX_CONTROL_COLUMNS 5
 #define CHROM_COLORS 26
@@ -7871,7 +7867,9 @@
 	hWrites("position ");
 	hTextVar("position", addCommasToPos(position), 30);
 	sprintLongWithCommas(buf, winEnd - winStart);
+#ifdef SORRY_GILL_I_HIT_INSTEAD_OF_SUBMIT_TOO_MANY_TIMES
 	hOnClickButton("document.TrackForm.position.value=''","clear");
+#endif /* SORRY_GILL_I_HIT_INSTEAD_OF_SUBMIT_TOO_MANY_TIMES */
 	hPrintf(" size %s ", buf);
 	hWrites(" bp. &nbsp;image width: ");
 	hIntVar("pix", tl.picWidth, 4);
