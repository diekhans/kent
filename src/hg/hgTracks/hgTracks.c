/* hgTracks - the original, and still the largest module for the UCSC Human Genome
 * Browser main cgi script.  Currently contains most of the track framework, though
 * there's quite a bit of other framework type code in simpleTracks.c.  The main
 * routine got moved to create a new entry point to the bulk of the code for the
 * hgRenderTracks web service.  See mainMain.c for the main used by the hgTracks CGI. */

/* Copyright (C) 2014 The Regents of the University of California 
 * See README in this or parent directory for licensing information. */

#include <pthread.h>
#include "common.h"
#include "hCommon.h"
#include "linefile.h"
#include "portable.h"
#include "memalloc.h"
#include "localmem.h"
#include "obscure.h"
#include "dystring.h"
#include "hash.h"
#include "jksql.h"
#include "gfxPoly.h"
#include "memgfx.h"
#include "hvGfx.h"
#include "psGfx.h"
#include "cheapcgi.h"
#include "hPrint.h"
#include "htmshell.h"
#include "cart.h"
#include "hdb.h"
#include "hui.h"
#include "hgFind.h"
#include "hgTracks.h"
#include "trashDir.h"
#include "grp.h"
#include "versionInfo.h"
#include "web.h"
#include "cds.h"
#include "cutterTrack.h"
#include "wikiTrack.h"
#include "ctgPos.h"
#include "bed.h"
#include "bigBed.h"
#include "bigWig.h"
#include "bedCart.h"
#include "udc.h"
#include "customTrack.h"
#include "trackHub.h"
#include "hubConnect.h"
#include "cytoBand.h"
#include "ensFace.h"
#include "liftOver.h"
#include "pcrResult.h"
#include "jsHelper.h"
#include "mafTrack.h"
#include "hgConfig.h"
#include "encode.h"
#include "agpFrag.h"
#include "imageV2.h"
#include "suggest.h"
#include "search.h"
#include "errCatch.h"
#include "iupac.h"
#include "botDelay.h"
#include "chromInfo.h"

/* Other than submit and Submit all these vars should start with hgt.
 * to avoid weeding things out of other program's namespaces.
 * Because the browser is a central program, most of its cart
 * variables are not hgt. qualified.  It's a good idea if other
 * program's unique variables be qualified with a prefix though. */
char *excludeVars[] = { "submit", "Submit", "dirty", "hgt.reset",
            "hgt.in1", "hgt.in2", "hgt.in3", "hgt.inBase",
            "hgt.out1", "hgt.out2", "hgt.out3", "hgt.out4",
            "hgt.left1", "hgt.left2", "hgt.left3",
            "hgt.right1", "hgt.right2", "hgt.right3",
            "hgt.dinkLL", "hgt.dinkLR", "hgt.dinkRL", "hgt.dinkRR",
            "hgt.tui", "hgt.hideAll", "hgt.visAllFromCt",
	    "hgt.psOutput", "hideControls", "hgt.toggleRevCmplDisp",
	    "hgt.collapseGroups", "hgt.expandGroups", "hgt.suggest",
	    "hgt.jump", "hgt.refresh", "hgt.setWidth",
            "hgt.trackImgOnly", "hgt.ideogramToo", "hgt.trackNameFilter", "hgt.imageV1", "hgt.suggestTrack", "hgt.setWidth",
             TRACK_SEARCH,         TRACK_SEARCH_ADD_ROW,     TRACK_SEARCH_DEL_ROW, TRACK_SEARCH_PAGER,
            "hgt.contentType", "hgt.positionInput", "hgt.internal",
            NULL };

/* These variables persist from one incarnation of this program to the
 * next - living mostly in the cart. */
boolean baseShowPos;           /* TRUE if should display full position at top of base track */
boolean baseShowAsm;           /* TRUE if should display assembly info at top of base track */
boolean baseShowScaleBar;      /* TRUE if should display scale bar at very top of base track */
boolean baseShowRuler;         /* TRUE if should display the basic ruler in the base track (default) */
char *baseTitle = NULL;        /* Title it should display top of base track (optional)*/
static char *userSeqString = NULL;  /* User sequence .fa/.psl file. */

/* These variables are set by getPositionFromCustomTracks() at the very
 * beginning of tracksDisplay(), and then used by loadCustomTracks(). */
char *ctFileName = NULL;    /* Custom track file. */
struct customTrack *ctList = NULL;  /* Custom tracks. */
boolean hasCustomTracks = FALSE;  /* whether any custom tracks are for this db*/
struct slName *browserLines = NULL; /* Custom track "browser" lines. */

boolean withNextItemArrows = FALSE; /* Display next feature (gene) navigation buttons */
boolean withPriorityOverride = FALSE;   /* Display priority for each track to allow reordering */

int gfxBorder = hgDefaultGfxBorder; /* Width of graphics border. */
int guidelineSpacing = 12;  /* Pixels between guidelines. */

boolean withIdeogram = TRUE;            /* Display chromosome ideogram? */

int rulerMode = tvHide;         /* on, off, full */
struct hvGfx *hvgSide = NULL;   // Extra pointer to a sideLabel image that can be built if needed

char *rulerMenu[] =
/* dropdown for ruler visibility */
    {
    "hide",
    "dense",
    "full"
    };

char *protDbName;               /* Name of proteome database for this genome. */
#define MAX_CONTROL_COLUMNS 6
#define LOW 1
#define MEDIUM 2
#define BRIGHT 3
#define MAXCHAINS 50000000
boolean hgDebug = FALSE;      /* Activate debugging code. Set to true by hgDebug=on in command line*/
int imagePixelHeight = 0;
struct hash *oldVars = NULL;
struct jsonElement *jsonForClient = NULL;

boolean hideControls = FALSE;           /* Hide all controls? */
boolean trackImgOnly = FALSE;           /* caller wants just the track image and track table html */
boolean ideogramToo =  FALSE;           /* caller wants the ideoGram (when requesting just one track) */

/* Structure returned from findGenomePos.
 * We use this to to expand any tracks to full
 * that were found to contain the searched-upon
 * position string */
struct hgPositions *hgp = NULL;

/* Other global variables. */
struct group *groupList = NULL;    /* List of all tracks. */
char *browserName;              /* Test, preview, or public browser */
char *organization;             /* UCSC */

struct hash *trackHash = NULL; /* Hash of the tracks by their name. */

#ifdef DEBUG
void uglySnoopTrackList(int depth, struct track *trackList)
/* Print out some info on track list. */
{
struct track *track;
for (track = trackList; track != NULL; track = track->next)
    {
    if (stringIn("FaireH1h", track->track))
	{
	repeatCharOut(uglyOut, '+', depth);
        uglyf("%s pri=%g defPri=%g<BR>\n", track->track, track->priority, track->defaultPriority);
	}
    uglySnoopTrackList(depth+1, track->subtracks);
    }
}
#endif /* DEBUG */

struct track *trackFindByName(struct track *tracks, char *trackName)
/* find a track in tracks by name, recursively searching subtracks */
{
struct track *track;
for (track = tracks; track != NULL; track = track->next)
    {
    if (sameString(track->track, trackName))
        return track;
    else if (track->subtracks != NULL)
        {
        struct track *st = trackFindByName(track->subtracks, trackName);
        if (st != NULL)
            return st;
        }
    }
return NULL;
}

int tgCmpPriority(const void *va, const void *vb)
/* Compare to sort based on priority; use shortLabel as secondary sort key. */
{
const struct track *a = *((struct track **)va);
const struct track *b = *((struct track **)vb);
float dif = 0;
if (a->group && b->group)
    dif = a->group->priority - b->group->priority;
if (dif == 0)
    dif = a->priority - b->priority;
if (dif < 0)
   return -1;
else if (dif == 0.0)
    /* secondary sort on label */
    return strcasecmp(a->shortLabel, b->shortLabel);
else
   return 1;
}

int trackRefCmpPriority(const void *va, const void *vb)
/* Compare based on priority. */
{
const struct trackRef *a = *((struct trackRef **)va);
const struct trackRef *b = *((struct trackRef **)vb);
return tgCmpPriority(&a->track, &b->track);
}

int gCmpPriority(const void *va, const void *vb)
/* Compare groups based on priority. */
{
const struct group *a = *((struct group **)va);
const struct group *b = *((struct group **)vb);
float dif = a->priority - b->priority;

if (dif == 0)
    return 0;
if (dif < 0)
   return -1;
else if (dif == 0.0)
   return 0;
else
   return 1;
}

void changeTrackVis(struct group *groupList, char *groupTarget, int changeVis)
/* Change track visibilities. If groupTarget is
 * NULL then set visibility for tracks in all groups.  Otherwise,
 * just set it for the given group.  If vis is -2, then visibility is
 * unchanged.  If -1 then set visibility to default, otherwise it should
 * be tvHide, tvDense, etc.
 * If we are going back to default visibility, then reset the track
 * ordering also. */
{
struct group *group;
if (changeVis == -2)
    return;
for (group = groupList; group != NULL; group = group->next)
    {
    struct trackRef *tr;
    if (groupTarget == NULL || sameString(group->name,groupTarget))
        {
        static char pname[512];
        /* if default vis then reset group priority */
        if (changeVis == -1)
            group->priority = group->defaultPriority;
        for (tr = group->trackList; tr != NULL; tr = tr->next)
            {
            struct track *track = tr->track;
            struct trackDb *tdb = track->tdb;
            if (changeVis == -1) // to default
                {
                if (tdbIsComposite(tdb))
                    {
                    safef(pname, sizeof(pname),"%s.*",track->track); //to remove all settings associated with this composite!
                    cartRemoveLike(cart,pname);
                    struct track *subTrack;
                    for (subTrack = track->subtracks;subTrack != NULL; subTrack = subTrack->next)
                        {
                        subTrack->visibility = tdb->visibility;
                        cartRemove(cart, subTrack->track);
                        }
                    }

                /* restore defaults */
                if (tdbIsSuperTrackChild(tdb) || tdbIsCompositeChild(tdb))
                    {
                    assert(tdb->parent != NULL && tdb->parent->track);
                    cartRemove(cart, tdb->parent->track);
                    if (withPriorityOverride)
                        {
                        safef(pname, sizeof(pname), "%s.priority",tdb->parent->track);
                        cartRemove(cart, pname);
                        }
                    }

                track->visibility = tdb->visibility;
                cartRemove(cart, track->track);

                /* set the track priority back to the default value */
                if (withPriorityOverride)
                    {
                    safef(pname, sizeof(pname), "%s.priority",track->track);
                    cartRemove(cart, pname);
                    track->priority = track->defaultPriority;
                    }
                }
            else // to changeVis value (Usually tvHide)
                {
                /* change to specified visibility */
                if (tdbIsSuperTrackChild(tdb))
                    {
                    assert(tdb->parent != NULL);
                    /* Leave supertrack members alone -- only change parent */
                    struct trackDb *parentTdb = tdb->parent;
                    if ((changeVis == tvHide && !parentTdb->isShow) ||
                        (changeVis != tvHide && parentTdb->isShow))
                        {
                        /* remove if setting to default vis */
                        cartRemove(cart, parentTdb->track);
                        }
                    else
                        cartSetString(cart, parentTdb->track,
                                    changeVis == tvHide ? "hide" : "show");
                    }
                else // Not super  child
                    {
                    if (changeVis == tdb->visibility)
                        /* remove if setting to default vis */
                        cartRemove(cart, track->track);
                    else
                        cartSetString(cart, track->track, hStringFromTv(changeVis));
                    track->visibility = changeVis;
                    }

                // Whether super child or not, if its a composite, then handle the children
                if (tdbIsComposite(tdb))
                    {
                    struct track *subtrack;
                    for (subtrack=track->subtracks;subtrack!=NULL;subtrack=subtrack->next)
                        {
                        if (changeVis == tvHide)               // Since subtrack level vis is an
                            cartRemove(cart, subtrack->track); // override, simply remove to hide
                        else
                            cartSetString(cart, subtrack->track, hStringFromTv(changeVis));
                        subtrack->visibility = changeVis;
                        }
                    }
                }
            }
        }
    }
slSort(&groupList, gCmpPriority);
}

int trackOffsetX()
/* Return x offset where track display proper begins. */
{
int x = gfxBorder;
if (withLeftLabels)
    x += tl.leftLabelWidth + gfxBorder;
return x;
}


static void mapBoxTrackUi(struct hvGfx *hvg, int x, int y, int width,
                          int height, char *name, char *shortLabel, char *id)
/* Print out image map rectangle that invokes hgTrackUi. */
{
x = hvGfxAdjXW(hvg, x, width);
char *url = trackUrl(name, chromName);

if (theImgBox && curImgTrack)
    {
    struct imgSlice *curSlice = imgTrackSliceGetByType(curImgTrack,stButton);
    if (curSlice)
        sliceAddLink(curSlice,url,shortLabel);
    }
else
    {
    hPrintf("<AREA SHAPE=RECT COORDS=\"%d,%d,%d,%d\" ", x, y, x+width, y+height);
    hPrintf("HREF=\"%s\"", url);
    mapStatusMessage("%s controls", shortLabel);
    hPrintf(">\n");
    }
freeMem(url);
}

static void mapBoxToggleComplement(struct hvGfx *hvg, int x, int y, int width, int height,
                                   struct track *toggleGroup, char *chrom,
                                   int start, int end, char *message)
/*print out a box along the DNA bases that toggles a cart variable
 * "complement" to complement the DNA bases at the top by the ruler*/
{
struct dyString *ui = uiStateUrlPart(toggleGroup);
x = hvGfxAdjXW(hvg, x, width);
if (theImgBox && curImgTrack)
    {
    char link[512];
    safef(link,sizeof(link),"%s?complement_%s=%d&%s", hgTracksName(), database,
          !cartUsualBooleanDb(cart, database, COMPLEMENT_BASES_VAR, FALSE),ui->string);
    imgTrackAddMapItem(curImgTrack,link,(char *)(message != NULL?message:NULL),x, y, x+width, y+height, NULL);
    }
else
    {
    hPrintf("<AREA SHAPE=RECT COORDS=\"%d,%d,%d,%d\" ", x, y, x+width, y+height);
    hPrintf("HREF=\"%s?complement_%s=%d", hgTracksName(), database,
            !cartUsualBooleanDb(cart, database, COMPLEMENT_BASES_VAR, FALSE));
    hPrintf("&%s\"", ui->string);
    freeDyString(&ui);
    if (message != NULL)
        mapStatusMessage("%s", message);
    hPrintf(">\n");
    }
}

char *trackUrl(char *mapName, char *chromName)
/* Return hgTrackUi url; chromName is optional. */
{
char *encodedMapName = cgiEncode(mapName);
char buf[2048];
if(chromName == NULL)
    safef(buf, sizeof(buf), "%s?%s=%s&g=%s", hgTrackUiName(), cartSessionVarName(), cartSessionId(cart), encodedMapName);
else
    safef(buf, sizeof(buf), "%s?%s=%s&c=%s&g=%s", hgTrackUiName(), cartSessionVarName(), cartSessionId(cart), chromName, encodedMapName);
freeMem(encodedMapName);
return(cloneString(buf));
}

#ifdef REMOTE_TRACK_AJAX_CALLBACK
static boolean trackUsesRemoteData(struct track *track)
/* returns TRUE is this track has a remote datasource */
{
if (!IS_KNOWN(track->remoteDataSource))
    {
    SET_TO_NO(track->remoteDataSource);
    //if (track->bbiFile != NULL)   // FIXME: Chicken or the egg. bigWig/bigBed "bbiFile" filled
    //                              //        in by loadItems, but we don't want to load items.
    //    {
    //    if (!startsWith("/gbdb/",track->bbiFile->fileName))
    //        SET_TO_YES(track->remoteDataSource);
    //    }
    if (startsWithWord("bigWig",track->tdb->type) || startsWithWord("bigBed",track->tdb->type) ||
	startsWithWord("halSnake",track->tdb->type) ||
	startsWithWord("bigGenePred",track->tdb->type) ||
	startsWithWord("bam",track->tdb->type) || startsWithWord("vcfTabix", track->tdb->type))
        {
        SET_TO_YES(track->remoteDataSource);
        }
    }
return IS_YES(track->remoteDataSource);
}

boolean trackShouldUseAjaxRetrieval(struct track *track)
/* Tracks with remote data sources should berendered via an ajax callback */
{
return (theImgBox && !trackImgOnly && trackUsesRemoteData(track));
}
#endif///def REMOTE_TRACK_AJAX_CALLBACK

static int trackPlusLabelHeight(struct track *track, int fontHeight)
/* Return the sum of heights of items in this track (or subtrack as it may be)
 * and the center label(s) above the items (if any). */
{
if (trackShouldUseAjaxRetrieval(track))
    return REMOTE_TRACK_HEIGHT;

int y = track->totalHeight(track, limitVisibility(track));
if (isCenterLabelIncluded(track))
    y += fontHeight;
if (tdbIsComposite(track->tdb))
    {
    struct track *subtrack;
    for (subtrack = track->subtracks;  subtrack != NULL; subtrack = subtrack->next)
        {
        if (isSubtrackVisible(subtrack) &&  isCenterLabelIncluded(subtrack))
            y += fontHeight;
        }
    }
return y;
}

void drawColoredButtonBox(struct hvGfx *hvg, int x, int y, int w, int h,
                                int enabled, Color shades[])
/* draw button box, providing shades of the desired button color */
{
int light = shades[1], mid = shades[2], dark = shades[4];
if (enabled)
    {
    hvGfxBox(hvg, x, y, w, 1, light);
    hvGfxBox(hvg, x, y+1, 1, h-1, light);
    hvGfxBox(hvg, x+1, y+1, w-2, h-2, mid);
    hvGfxBox(hvg, x+1, y+h-1, w-1, 1, dark);
    hvGfxBox(hvg, x+w-1, y+1, 1, h-1, dark);
    }
else                /* try to make the button look as if
                 * it is already depressed */
    {
    hvGfxBox(hvg, x, y, w, 1, dark);
    hvGfxBox(hvg, x, y+1, 1, h-1, dark);
    hvGfxBox(hvg, x+1, y+1, w-2, h-2, light);
    hvGfxBox(hvg, x+1, y+h-1, w-1, 1, light);
    hvGfxBox(hvg, x+w-1, y+1, 1, h-1, light);
    }
}

void drawGrayButtonBox(struct hvGfx *hvg, int x, int y, int w, int h, int enabled)
/* Draw a gray min-raised looking button. */
{
    drawColoredButtonBox(hvg, x, y, w, h, enabled, shadesOfGray);
}

void drawBlueButtonBox(struct hvGfx *hvg, int x, int y, int w, int h, int enabled)
/* Draw a blue min-raised looking button. */
{
    drawColoredButtonBox(hvg, x, y, w, h, enabled, shadesOfSea);
}

void drawButtonBox(struct hvGfx *hvg, int x, int y, int w, int h, int enabled)
/* Draw a standard (gray) min-raised looking button. */
{
    drawGrayButtonBox(hvg, x, y, w, h, enabled);
}

void beforeFirstPeriod( char *str )
{
char *t = rindex( str, '.' );

if( t == NULL )
    return;
else
    str[strlen(str) - strlen(t)] = '\0';
}

static void drawBases(struct hvGfx *hvg, int x, int y, int width, int height,
                        Color color, MgFont *font, boolean complementSeq,
                        struct dnaSeq *thisSeq)
/* Draw evenly spaced bases. */
{
struct dnaSeq *seq;

if (thisSeq == NULL)
    seq = hDnaFromSeq(database, chromName, winStart, winEnd, dnaUpper);
else
    seq = thisSeq;

if (complementSeq)
    complement(seq->dna, seq->size);
spreadBasesString(hvg, x, y, width, height, color, font,
                                seq->dna, seq->size, FALSE);

if (thisSeq == NULL)
    freeDnaSeq(&seq);
}

void drawComplementArrow( struct hvGfx *hvg, int x, int y,
                                int width, int height, MgFont *font)
/* Draw arrow and create clickbox for complementing ruler bases */
{
boolean baseCmpl = cartUsualBooleanDb(cart, database, COMPLEMENT_BASES_VAR, FALSE);
// reverse arrow when base complement doesn't match display
char *text =  (baseCmpl == revCmplDisp) ? "--->" : "<---";
hvGfxTextRight(hvg, x, y, width, height, MG_BLACK, font, text);
mapBoxToggleComplement(hvg, x, y, width, height, NULL, chromName, winStart, winEnd,
                       "complement bases");
}

struct track *chromIdeoTrack(struct track *trackList)
/* Find chromosome ideogram track */
{
struct track *track;
for(track = trackList; track != NULL; track = track->next)
    {
    if(sameString(track->track, "cytoBandIdeo"))
	{
	if (hTableExists(database, track->table))
	    return track;
	else
	    return NULL;
	}
    }
return NULL;
}

void removeTrackFromGroup(struct track *track)
/* Remove track from group it is part of. */
{
struct trackRef *tr = NULL;
for(tr = track->group->trackList; tr != NULL; tr = tr->next)
    {
    if(tr->track == track)
	{
	slRemoveEl(&track->group->trackList, tr);
	break;
	}
    }
}


void fillInStartEndBands(struct track *ideoTrack, char *startBand, char *endBand, int buffSize)
/* Loop through the bands and fill in the one that the current window starts
   on and ends on. */
{
struct cytoBand *cb = NULL, *cbList = ideoTrack->items;
for(cb = cbList; cb != NULL; cb = cb->next)
    {
    /* If the start or end is encompassed by this band fill
       it in. */
    if (winStart >= cb->chromStart
    &&  winStart <= cb->chromEnd)
        {
        safef(startBand, buffSize, "%s", cb->name);
        }
    /* End is > rather than >= due to odditiy in the
       cytoband track where the starts and ends of two
       bands overlaps by one. */
    if (winEnd >  cb->chromStart
    &&  winEnd <= cb->chromEnd)
        {
        safef(endBand, buffSize, "%s", cb->name);
        }
    }
}

void makeChromIdeoImage(struct track **pTrackList, char *psOutput,
                        struct tempName *ideoTn)
/* Make an ideogram image of the chromsome and our position in it.  If the
 * ideoTn parameter is not NULL, it is filled in if the ideogram is created. */
{
struct track *ideoTrack = NULL;
MgFont *font = tl.font;
char *mapName = "ideoMap";
struct hvGfx *hvg;
boolean doIdeo = TRUE;
boolean ideogramAvail = FALSE;
int ideoWidth = round(.8 *tl.picWidth);
int ideoHeight = 0;
int textWidth = 0;
struct tempName pngTn;
if (ideoTn == NULL)
    ideoTn = &pngTn;   // not returning value

ideoTrack = chromIdeoTrack(*pTrackList);

/* If no ideogram don't draw. */
if(ideoTrack == NULL)
    doIdeo = FALSE;
else if(trackImgOnly && !ideogramToo)
    {
    doIdeo = FALSE;
    }
else
    {
    ideogramAvail = TRUE;
    /* Remove the track from the group and track list. */
    removeTrackFromGroup(ideoTrack);
    slRemoveEl(pTrackList, ideoTrack);

    /* Fix for hide all button hiding the ideogram as well. */
    if(withIdeogram && ideoTrack->items == NULL)
	{
	ideoTrack->visibility = tvDense;
	ideoTrack->loadItems(ideoTrack);
	}
    limitVisibility(ideoTrack);

    /* If hidden don't draw. */
    if(ideoTrack->limitedVis == tvHide || !withIdeogram)
        doIdeo = FALSE;
    }
if(doIdeo)
    {
    char startBand[16];
    char endBand[16];
    char title[32];
    startBand[0] = endBand[0] = '\0';
    fillInStartEndBands(ideoTrack, startBand, endBand, sizeof(startBand));
    /* Start up client side map. */
    if (!psOutput)
        hPrintf("<MAP Name=%s>\n", mapName);
    /* Draw the ideogram. */
    ideoHeight = gfxBorder + ideoTrack->height;
    if (psOutput)
        {
        trashDirFile(ideoTn, "hgtIdeo", "hgtIdeo", ".ps");
        hvg = hvGfxOpenPostScript(ideoWidth, ideoHeight, ideoTn->forCgi);
        }
    else
        {
        trashDirFile(ideoTn, "hgtIdeo", "hgtIdeo", ".png");
        hvg = hvGfxOpenPng(ideoWidth, ideoHeight, ideoTn->forCgi, FALSE);
        }
    hvg->rc = revCmplDisp;
    initColors(hvg);
    ideoTrack->ixColor = hvGfxFindRgb(hvg, &ideoTrack->color);
    ideoTrack->ixAltColor = hvGfxFindRgb(hvg, &ideoTrack->altColor);
    hvGfxSetClip(hvg, 0, gfxBorder, ideoWidth, ideoTrack->height);
    if (isEmpty(startBand))
        safef(title, sizeof(title), "%s", chromName);
    else if (sameString(startBand, endBand))
        safef(title, sizeof(title), "%s (%s)", chromName, startBand);
    else
        safef(title, sizeof(title), "%s (%s-%s)", chromName, startBand, endBand);
    textWidth = mgFontStringWidth(font, title);
    hvGfxTextCentered(hvg, 2, gfxBorder, textWidth, ideoTrack->height, MG_BLACK, font, title);
    ideoTrack->drawItems(ideoTrack, winStart, winEnd, hvg, textWidth+4, gfxBorder,
                         ideoWidth-textWidth-4, font, ideoTrack->ixColor, ideoTrack->limitedVis);
    hvGfxUnclip(hvg);
    /* Save out picture and tell html file about it. */
    hvGfxClose(&hvg);
    /* Finish map. */
    if (!psOutput)
        hPrintf("</MAP>\n");
    }
hPrintf("<TABLE BORDER=0 CELLPADDING=0>");
if (doIdeo && !psOutput)
    {
    hPrintf("<TR><TD HEIGHT=5></TD></TR>");
    hPrintf("<TR><TD><IMG SRC = \"%s\" BORDER=1 WIDTH=%d HEIGHT=%d USEMAP=#%s id='chrom'>",
            ideoTn->forHtml, ideoWidth, ideoHeight, mapName);
    hPrintf("</TD></TR>");
    hPrintf("<TR><TD HEIGHT=5></TD></TR></TABLE>\n");
    }
else
    hPrintf("<TR><TD HEIGHT=10></TD></TR></TABLE>\n");
if(ideoTrack != NULL)
    {
    ideoTrack->limitedVisSet = TRUE;
    ideoTrack->limitedVis = tvHide; /* Don't draw in main gif. */
    }
}

char *pcrResultMapItemName(struct track *tg, void *item)
/* Stitch accession and display name back together (if necessary). */
{
struct linkedFeatures *lf = item;
return pcrResultItemAccName(lf->name, lf->extra);
}

void pcrResultLoad(struct track *tg)
/* Load locations of primer matches into linkedFeatures items. */
{
char *pslFileName, *primerFileName;
struct targetDb *target;
if (! pcrResultParseCart(database, cart, &pslFileName, &primerFileName, &target))
    return;

/* Don't free psl -- used in drawing phase by baseColor code. */
struct psl *pslList = pslLoadAll(pslFileName), *psl;
struct linkedFeatures *itemList = NULL;
if (target != NULL)
    {
    int rowOffset = hOffsetPastBin(database, chromName, target->pslTable);
    struct sqlConnection *conn = hAllocConn(database);
    struct sqlResult *sr;
    char **row;
    char query[2048];
    struct psl *tpsl;
    for (tpsl = pslList;  tpsl != NULL;  tpsl = tpsl->next)
	{
	char *itemAcc = pcrResultItemAccession(tpsl->tName);
	char *itemName = pcrResultItemName(tpsl->tName);
	/* Query target->pslTable to get target-to-genomic mapping: */
	sqlSafef(query, sizeof(query), "select * from %s where qName = '%s'",
	      target->pslTable, itemAcc);
	sr = sqlGetResult(conn, query);
	while ((row = sqlNextRow(sr)) != NULL)
	    {
	    struct psl *gpsl = pslLoad(row+rowOffset);
	    if (sameString(gpsl->tName, chromName) && gpsl->tStart < winEnd && gpsl->tEnd > winStart)
		{
		struct psl *trimmed = pslTrimToQueryRange(gpsl, tpsl->tStart,
				      tpsl->tEnd);
		struct linkedFeatures *lf;
		char *targetStyle = cartUsualString(cart,
		     PCR_RESULT_TARGET_STYLE, PCR_RESULT_TARGET_STYLE_DEFAULT);
		if (sameString(targetStyle, PCR_RESULT_TARGET_STYLE_TALL))
		    {
		    lf = lfFromPslx(gpsl, 1, FALSE, FALSE, tg);
		    lf->tallStart = trimmed->tStart;
		    lf->tallEnd = trimmed->tEnd;
		    }
		else
		    {
		    lf = lfFromPslx(trimmed, 1, FALSE, FALSE, tg);
		    }
		lf->name = cloneString(itemAcc);
		char extraInfo[512];
		safef(extraInfo, sizeof(extraInfo), "%s|%d|%d",
		      (itemName ? itemName : ""), tpsl->tStart, tpsl->tEnd);
		lf->extra = cloneString(extraInfo);
		slAddHead(&itemList, lf);
		}
	    }
	}
    hFreeConn(&conn);
    }
else
    for (psl = pslList;  psl != NULL;  psl = psl->next)
    if (sameString(psl->tName, chromName) && psl->tStart < winEnd && psl->tEnd > winStart)
            {
            struct linkedFeatures *lf = lfFromPslx(psl, 1, FALSE, FALSE, tg);
            lf->name = cloneString("");
            lf->extra = cloneString("");
            slAddHead(&itemList, lf);
            }
slSort(&itemList, linkedFeaturesCmp);
tg->items = itemList;
}

char *pcrResultTrackItemName(struct track *tg, void *item)
/* If lf->extra is non-empty, return it (display name for item).
 * Otherwise default to item name. */
{
struct linkedFeatures *lf = item;
char *extra = (char *)lf->extra;
if (isNotEmpty(extra))
    {
    static char displayName[512];
    safecpy(displayName, sizeof(displayName), extra);
    char *ptr = strchr(displayName, '|');
    if (ptr != NULL)
	*ptr = '\0';
    if (isNotEmpty(displayName))
	return displayName;
    }
return lf->name;
}

struct track *pcrResultTg()
/* Make track of hgPcr results (alignments of user's submitted primers). */
{
struct trackDb *tdb = pcrResultFakeTdb();
struct track *tg = trackFromTrackDb(tdb);
tg->loadItems = pcrResultLoad;
tg->itemName = pcrResultTrackItemName;
tg->mapItemName = pcrResultMapItemName;
tg->exonArrows = TRUE;
tg->hasUi = TRUE;
return tg;
}

struct track *linkedFeaturesTg()
/* Return generic track for linked features. */
{
struct track *tg = trackNew();
linkedFeaturesMethods(tg);
tg->colorShades = shadesOfGray;
return tg;
}

void setTgDarkLightColors(struct track *tg, int r, int g, int b)
/* Set track color to r,g,b.  Set altColor to a lighter version
 * of the same. */
{
tg->colorShades = NULL;
tg->color.r = r;
tg->color.g = g;
tg->color.b = b;
tg->altColor.r = (r+255)/2;
tg->altColor.g = (g+255)/2;
tg->altColor.b = (b+255)/2;
}

void parseSs(char *ss, char **retPsl, char **retFa)
/* Parse out ss variable into components. */
{
static char buf[1024];
char *words[2];
int wordCount;

safecpy(buf, sizeof(buf), ss);
wordCount = chopLine(buf, words);
if (wordCount < 2)
    errAbort("Badly formated ss variable");
*retPsl = words[0];
*retFa = words[1];
}

boolean ssFilesExist(char *ss)
/* Return TRUE if both files in ss exist. */
{
char *faFileName, *pslFileName;
parseSs(ss, &pslFileName, &faFileName);
return fileExists(pslFileName) && fileExists(faFileName);
}

void loadUserPsl(struct track *tg)
/* Load up hgBlat results from table into track items. */
{
char *ss = userSeqString;
char buf2[3*512];
char *faFileName, *pslFileName;
struct lineFile *f;
struct psl *psl;
struct linkedFeatures *lfList = NULL, *lf;
enum gfType qt, tt;
int sizeMul = 1;

parseSs(ss, &pslFileName, &faFileName);
pslxFileOpen(pslFileName, &qt, &tt, &f);
if (qt == gftProt)
    {
    setTgDarkLightColors(tg, 0, 80, 150);
    tg->colorShades = NULL;
    sizeMul = 3;
    }
tg->itemName = linkedFeaturesName;
while ((psl = pslNext(f)) != NULL)
    {
    if (sameString(psl->tName, chromName) && psl->tStart < winEnd && psl->tEnd > winStart)
	{
	lf = lfFromPslx(psl, sizeMul, TRUE, FALSE, tg);
	sprintf(buf2, "%s %s", ss, psl->qName);
	lf->extra = cloneString(buf2);
	slAddHead(&lfList, lf);
	/* Don't free psl -- used in drawing phase by baseColor code. */
	}
    else
	pslFree(&psl);
    }
slSort(&lfList, linkedFeaturesCmpStart);
lineFileClose(&f);
tg->items = lfList;
}

static void addUserSeqBaseAndIndelSettings(struct trackDb *tdb)
/* If user sequence is a dna or rna alignment, add settings to enable
 * base-level differences and indel display. */
{
enum gfType qt, tt;
struct lineFile *lf;
char *faFileName, *pslFileName;
parseSs(userSeqString, &pslFileName, &faFileName);
pslxFileOpen(pslFileName, &qt, &tt, &lf);
lineFileClose(&lf);
if (qt != gftProt)
    {
    if (tdb->settingsHash == NULL)
	tdb->settingsHash = hashNew(0);
    hashAdd(tdb->settingsHash, BASE_COLOR_DEFAULT, cloneString("diffBases"));
    hashAdd(tdb->settingsHash, BASE_COLOR_USE_SEQUENCE, cloneString("ss"));
    hashAdd(tdb->settingsHash, SHOW_DIFF_BASES_ALL_SCALES, cloneString("."));
    hashAdd(tdb->settingsHash, INDEL_DOUBLE_INSERT, cloneString("on"));
    hashAdd(tdb->settingsHash, INDEL_QUERY_INSERT, cloneString("on"));
    hashAdd(tdb->settingsHash, INDEL_POLY_A, cloneString("on"));
    }
}

struct track *userPslTg()
/* Make track of user pasted sequence. */
{
struct track *tg = linkedFeaturesTg();
struct trackDb *tdb;
tg->track = "hgUserPsl";
tg->table = tg->track;
tg->canPack = TRUE;
tg->visibility = tvPack;
tg->longLabel = "Your Sequence from Blat Search";
tg->shortLabel = "Blat Sequence";
tg->loadItems = loadUserPsl;
tg->mapItemName = lfMapNameFromExtra;
tg->priority = 103;
tg->defaultPriority = tg->priority;
tg->groupName = "map";
tg->defaultGroupName = cloneString(tg->groupName);
tg->exonArrows = TRUE;

/* better to create the tdb first, then use trackFromTrackDb */
AllocVar(tdb);
tdb->track = cloneString(tg->track);
tdb->table = cloneString(tg->table);
tdb->visibility = tg->visibility;
tdb->shortLabel = cloneString(tg->shortLabel);
tdb->longLabel = cloneString(tg->longLabel);
tdb->grp = cloneString(tg->groupName);
tdb->priority = tg->priority;
tdb->type = cloneString("psl");
tdb->canPack = tg->canPack;
trackDbPolish(tdb);
addUserSeqBaseAndIndelSettings(tdb);
tg->tdb = tdb;
return tg;
}

char *oligoMatchSeq()
/* Return sequence for oligo matching. */
{
char *s = cartOptionalString(cart, oligoMatchVar);
if (s != NULL)
    {
    int len;
    tolowers(s);
    iupacFilter(s, s);
    len = strlen(s);
    if (len < 2)
       s = NULL;
    }
if (s == NULL)
    s = cloneString(oligoMatchDefault);
return s;
}

char *oligoMatchName(struct track *tg, void *item)
/* Return name for oligo, which is just the base position. */
{
struct bed *bed = item;
static char buf[22];
buf[0] = bed->strand[0];
sprintLongWithCommas(buf+1, bed->chromStart+1);
return buf;
}

char *dnaInWindow()
/* This returns the DNA in the window, all in lower case. */
{
static struct dnaSeq *seq = NULL;
if (seq == NULL)
    seq = hDnaFromSeq(database, chromName, winStart, winEnd, dnaLower);
return seq->dna;
}

char *stringInWrapper(char *needle, char *haystack)
/* Wrapper around string in to make it so it's a function rather than a macro. */
{
return stringIn(needle, haystack);
}

void oligoMatchLoad(struct track *tg)
/* Create track of perfect matches to oligo on either strand. 
 *
 * Note that if you are extending this code, there is also a parallel copy 
 * in src/hg/utils/oligoMatch/ that should be kept up to date! 
 *
 */
{
char *dna = dnaInWindow();
char *fOligo = oligoMatchSeq();
char *(*finder)(char *needle, char *haystack) = (anyIupac(fOligo) ? iupacIn : stringInWrapper);
int oligoSize = strlen(fOligo);
char *rOligo = cloneString(fOligo);
char *rMatch = NULL, *fMatch = NULL;
struct bed *bedList = NULL, *bed;
char strand;
int count = 0, maxCount = 1000000;

if (oligoSize >= 2)
    {
    fMatch = finder(fOligo, dna);
    iupacReverseComplement(rOligo, oligoSize);
    if (sameString(rOligo, fOligo))
        rOligo = NULL;
    else
	rMatch = finder(rOligo, dna);
    for (;;)
        {
	char *oneMatch = NULL;
	if (rMatch == NULL)
	    {
	    if (fMatch == NULL)
		break;
	    else
		{
		oneMatch = fMatch;
		fMatch = finder(fOligo, fMatch+1);
		strand = '+';
		}
	    }
	else if (fMatch == NULL)
	    {
	    oneMatch = rMatch;
	    rMatch = finder(rOligo, rMatch+1);
	    strand = '-';
	    }
	else if (rMatch < fMatch)
	    {
	    oneMatch = rMatch;
	    rMatch = finder(rOligo, rMatch+1);
	    strand = '-';
	    }
	else
	    {
	    oneMatch = fMatch;
	    fMatch = finder(fOligo, fMatch+1);
	    strand = '+';
	    }
	if (count < maxCount)
	    {
	    ++count;
	    AllocVar(bed);
	    bed->chromStart = winStart + (oneMatch - dna);
	    bed->chromEnd = bed->chromStart + oligoSize;
	    bed->strand[0] = strand;
	    slAddHead(&bedList, bed);
	    }
	else
	    break;
	}
    slReverse(&bedList);
    if (count < maxCount)
	tg->items = bedList;
    else
        warn("More than %d items in %s, suppressing display", maxCount, tg->shortLabel);
    }
}

struct track *oligoMatchTg()
/* Make track of perfect matches to oligomer. */
{
struct track *tg = trackNew();
char *oligo = oligoMatchSeq();
int oligoSize = strlen(oligo);
char *medOligo = cloneString(oligo);
static char longLabel[80];
struct trackDb *tdb;

/* Generate abbreviated strings. */
if (oligoSize >= 30)
    {
    memset(medOligo + 30-3, '.', 3);
    medOligo[30] = 0;
    }
touppers(medOligo);

bedMethods(tg);
tg->track = "oligoMatch";
tg->table = tg->track;
tg->canPack = TRUE;
tg->visibility = tvHide;
tg->hasUi = TRUE;
tg->shortLabel = cloneString(OLIGO_MATCH_TRACK_LABEL);
safef(longLabel, sizeof(longLabel),
      "Perfect Matches to Short Sequence (%s)", medOligo);
tg->longLabel = longLabel;
tg->loadItems = oligoMatchLoad;
tg->itemName = oligoMatchName;
tg->mapItemName = oligoMatchName;
tg->priority = OLIGO_MATCH_TRACK_PRIORITY;
tg->defaultPriority = tg->priority;
tg->groupName = "map";
tg->defaultGroupName = cloneString(tg->groupName);

AllocVar(tdb);
tdb->track = cloneString(tg->track);
tdb->table = cloneString(tg->table);
tdb->visibility = tg->visibility;
tdb->shortLabel = cloneString(tg->shortLabel);
tdb->longLabel = cloneString(tg->longLabel);
tdb->grp = cloneString(tg->groupName);
tdb->priority = tg->priority;
tdb->canPack = tg->canPack;
trackDbPolish(tdb);
tg->tdb = tdb;
return tg;
}

static int doLeftLabels(struct track *track, struct hvGfx *hvg, MgFont *font,
                                int y)
/* Draw left labels.  Return y coord. */
{
struct slList *prev = NULL;

/* for sample tracks */
double minRangeCutoff, maxRangeCutoff;
double minRange, maxRange;
double min0, max0;
char minRangeStr[32];
char maxRangeStr[32];

int ymin, ymax;
int start;
int newy;
char o4[256];
char o5[256];
struct slList *item;
enum trackVisibility vis = track->limitedVis;
enum trackVisibility savedVis = vis;
Color labelColor = (track->labelColor ?
                        track->labelColor : track->ixColor);
int fontHeight = mgFontLineHeight(font);
int tHeight = trackPlusLabelHeight(track, fontHeight);
if (vis == tvHide)
    return y;

/*  if a track can do its own left labels, do them after drawItems */
if (track->drawLeftLabels != NULL)
    return y + tHeight;

/*  Wiggle tracks depend upon clipping.  They are reporting
 *  totalHeight artifically high by 1 so this will leave a
 *  blank area one pixel high below the track.
 */
if (sameString("wig",track->tdb->type) || sameString("bedGraph",track->tdb->type))
    hvGfxSetClip(hvg, leftLabelX, y, leftLabelWidth, tHeight-1);
else
    hvGfxSetClip(hvg, leftLabelX, y, leftLabelWidth, tHeight);

minRange = 0.0;
safef( o4, sizeof(o4),"%s.min.cutoff", track->track);
safef( o5, sizeof(o5),"%s.max.cutoff", track->track);
minRangeCutoff = max( atof(cartUsualString(cart,o4,"0.0"))-0.1,
                                track->minRange );
maxRangeCutoff = min( atof(cartUsualString(cart,o5,"1000.0"))+0.1,
                                track->maxRange);
if( sameString( track->table, "humMusL" ) ||
    sameString( track->table, "musHumL" ) ||
    sameString( track->table, "mm3Rn2L" ) ||
    sameString( track->table, "hg15Mm3L" ) ||
    sameString( track->table, "mm3Hg15L" ) ||
    sameString( track->table, "regpotent" ) ||
    sameString( track->table, "HMRConservation" )  )
    {
    int binCount = round(1.0/track->scaleRange);
    minRange = whichSampleBin( minRangeCutoff, track->minRange, track->maxRange, binCount );
    maxRange = whichSampleBin( maxRangeCutoff, track->minRange, track->maxRange, binCount );
    min0 = whichSampleNum( minRange, track->minRange,track->maxRange, binCount );
    max0 = whichSampleNum( maxRange, track->minRange, track->maxRange, binCount );
    sprintf( minRangeStr, " "  );
    sprintf( maxRangeStr, " " );
    if( vis == tvFull && track->heightPer >= 74  )
        {
        samplePrintYAxisLabel( hvg, y+5, track, "1.0", min0, max0 );
        samplePrintYAxisLabel( hvg, y+5, track, "2.0", min0, max0 );
        samplePrintYAxisLabel( hvg, y+5, track, "3.0", min0, max0 );
        samplePrintYAxisLabel( hvg, y+5, track, "4.0", min0, max0 );
        samplePrintYAxisLabel( hvg, y+5, track, "5.0", min0, max0 );
        samplePrintYAxisLabel( hvg, y+5, track, "6.0", min0, max0 );
        }
    }
else
    {
    sprintf( minRangeStr, "%d", (int)round(minRangeCutoff));
    sprintf( maxRangeStr, "%d", (int)round(maxRangeCutoff));
    }
/* special label handling for wigMaf type tracks -- they
   display a left label in pack mode.  To use the full mode
   labeling, temporarily set visibility to full.
   Restore savedVis later */
if (startsWith("wigMaf", track->tdb->type) || startsWith("maf", track->tdb->type))
    vis = tvFull;

switch (vis)
    {
    case tvHide:
        break;  /* Do nothing; */
    case tvPack:
    case tvSquish:
	y += tHeight;
        break;
    case tvFull:
        if (isCenterLabelIncluded(track))
            y += fontHeight;
        start = 1;

        if( track->subType == lfSubSample && track->items == NULL )
            y += track->height;

        for (item = track->items; item != NULL; item = item->next)
            {
            char *rootName;
            char *name = track->itemName(track, item);
            int itemHeight = track->itemHeight(track, item);
            //warn("GTEX:     track %s, itemHeight %d\n", track->shortLabel, itemHeight);
            newy = y;

            if (track->itemLabelColor != NULL)
                labelColor = track->itemLabelColor(track, item, hvg);

            /* Do some fancy stuff for sample tracks.
             * Draw y-value limits for 'sample' tracks. */
            if (track->subType == lfSubSample )
                {
                if( prev == NULL )
                    newy += itemHeight;
                else
                    newy += sampleUpdateY(name,
                            track->itemName(track, prev), itemHeight);
                if( newy == y )
                    continue;

                if( track->heightPer > (3 * fontHeight ) )
                    {
                    ymax = y - (track->heightPer / 2) + (fontHeight / 2);
                    ymin = y + (track->heightPer / 2) - (fontHeight / 2);
                    hvGfxTextRight(hvg, leftLabelX, ymin, leftLabelWidth-1,
                                itemHeight, track->ixAltColor,
                                font, minRangeStr );
                    hvGfxTextRight(hvg, leftLabelX, ymax, leftLabelWidth-1,
                                itemHeight, track->ixAltColor,
                                font, maxRangeStr );
                    }
                prev = item;

                rootName = cloneString( name );
                beforeFirstPeriod( rootName );
                if( sameString( track->table, "humMusL" ) ||
                         sameString( track->table, "hg15Mm3L" ))
                    hvGfxTextRight(hvg, leftLabelX, y, leftLabelWidth - 1,
                             itemHeight, track->ixColor, font, "Mouse Cons");
                else if( sameString( track->table, "musHumL" ) ||
                         sameString( track->table, "mm3Hg15L"))
                    hvGfxTextRight(hvg, leftLabelX, y, leftLabelWidth - 1,
                                itemHeight, track->ixColor, font, "Human Cons");
                else if( sameString( track->table, "mm3Rn2L" ))
                    hvGfxTextRight(hvg, leftLabelX, y, leftLabelWidth - 1,
                                itemHeight, track->ixColor, font, "Rat Cons");
                else
                    hvGfxTextRight(hvg, leftLabelX, y, leftLabelWidth - 1,
                                itemHeight, track->ixColor, font, rootName );
                freeMem( rootName );
                start = 0;
                y = newy;
                }
            else
                {
                /* standard item labeling */
		if (highlightItem(track, item))
		    {
		    int nameWidth = mgFontStringWidth(font, name);
		    int boxStart = leftLabelX + leftLabelWidth - 2 - nameWidth;
		    hvGfxBox(hvg, boxStart, y, nameWidth+1, itemHeight - 1,
		      labelColor);
		    hvGfxTextRight(hvg, leftLabelX, y, leftLabelWidth-1,
			itemHeight, MG_WHITE, font, name);
		    }
		else
		    hvGfxTextRight(hvg, leftLabelX, y, leftLabelWidth - 1,
			itemHeight, labelColor, font, name);
		y += itemHeight;
		}
            }
        break;
    case tvDense:

        if (isCenterLabelIncluded(track))
            y += fontHeight;

        /*draw y-value limits for 'sample' tracks.
         * (always puts 0-100% range)*/
        if (track->subType == lfSubSample && track->heightPer > (3 * fontHeight))
            {
            ymax = y - (track->heightPer / 2) + (fontHeight / 2);
            ymin = y + (track->heightPer / 2) - (fontHeight / 2);
            hvGfxTextRight(hvg, leftLabelX, ymin,
                        leftLabelWidth-1, track->lineHeight,
                        track->ixAltColor, font, minRangeStr );
            hvGfxTextRight(hvg, leftLabelX, ymax,
                        leftLabelWidth-1, track->lineHeight,
                        track->ixAltColor, font, maxRangeStr );
            }
        hvGfxTextRight(hvg, leftLabelX, y, leftLabelWidth-1,
                    track->lineHeight, labelColor, font,
                    track->shortLabel);
        y += track->height;
        break;
    }
/* NOTE: might want to just restore savedVis here for all track types,
   but I'm being cautious... */
if (sameString(track->tdb->type, "wigMaf"))
    vis = savedVis;
hvGfxUnclip(hvg);
return y;
}

static void doLabelNextItemButtons(struct track *track, struct track *parentTrack,
                                   struct hvGfx *hvg, MgFont *font, int y,
                                   int trackPastTabX, int trackPastTabWidth, int fontHeight,
                                   int insideHeight, Color labelColor)
/* If the track allows label next-item buttons (next gene), draw them. */
/* The button will cause hgTracks to run again with the additional CGI */
/* vars nextItem=trackName or prevItem=trackName, which will then  */
/* signal the browser to find the next thing on the track before it */
/* does anything else. */
{
int portWidth = insideWidth;
int portX = insideX;
// If a portal was established, then set the portal dimensions
int portalStart,chromStart;
double basesPerPixel;
if (theImgBox
&& imgBoxPortalDimensions(theImgBox,&chromStart,NULL,NULL,NULL,&portalStart,NULL,
                          &portWidth,&basesPerPixel))
    {
    portX = (int)((portalStart - chromStart) / basesPerPixel);
    portX += gfxBorder;
    if (withLeftLabels)
        portX += tl.leftLabelWidth + gfxBorder;
    portWidth = portWidth-gfxBorder-insideX;
    }
int arrowWidth = insideHeight;
int arrowButtonWidth = arrowWidth + 2 * NEXT_ITEM_ARROW_BUFFER;
int rightButtonX = portX + portWidth - arrowButtonWidth - 1;
char buttonText[256];
Color fillColor = lightGrayIndex();
labelColor = blackIndex();
hvGfxNextItemButton(hvg, rightButtonX + NEXT_ITEM_ARROW_BUFFER, y, arrowWidth, arrowWidth,
                    labelColor, fillColor, TRUE);
hvGfxNextItemButton(hvg, portX + NEXT_ITEM_ARROW_BUFFER, y, arrowWidth, arrowWidth,
                    labelColor, fillColor, FALSE);
safef(buttonText, ArraySize(buttonText), "hgt.prevItem=%s", track->track);
mapBoxReinvoke(hvg, portX, y + 1, arrowButtonWidth, insideHeight, track, FALSE,
               NULL, 0, 0, (revCmplDisp ? "Next item" : "Prev item"), buttonText);
#ifdef IMAGEv2_SHORT_TOGGLE
char *label = (theImgBox ? track->longLabel : parentTrack->longLabel);
int width = portWidth - (2 * arrowButtonWidth);
int x = portX + arrowButtonWidth;
// make toggle cover only actual label
int size = mgFontStringWidth(font,label) + 12;  // get close enough to the label
if (width > size)
    {
    x += width/2 - size/2;
    width = size;
    }
mapBoxToggleVis(hvg, x, y + 1, width, insideHeight, (theImgBox ? track : parentTrack));
#else///ifndef IMAGEv2_SHORT_TOGGLE
mapBoxToggleVis(hvg, portX + arrowButtonWidth, y + 1, portWidth - (2 * arrowButtonWidth),
                insideHeight, (theImgBox ? track : parentTrack));
#endif///ndef IMAGEv2_SHORT_TOGGLE
safef(buttonText, ArraySize(buttonText), "hgt.nextItem=%s", track->track);
mapBoxReinvoke(hvg, portX + portWidth - arrowButtonWidth, y + 1, arrowButtonWidth, insideHeight,
               track, FALSE, NULL, 0, 0, (revCmplDisp ? "Prev item" : "Next item"), buttonText);
}

static int doCenterLabels(struct track *track, struct track *parentTrack,
                                struct hvGfx *hvg, MgFont *font, int y)
/* Draw center labels.  Return y coord */
{
if (track->limitedVis != tvHide)
    {
    if (isCenterLabelIncluded(track))
        {
        int trackPastTabX = (withLeftLabels ? trackTabWidth : 0);
        int trackPastTabWidth = tl.picWidth - trackPastTabX;
        int fontHeight = mgFontLineHeight(font);
        int insideHeight = fontHeight-1;
	boolean toggleDone = FALSE;
        char *label = track->longLabel;
        Color labelColor = (track->labelColor ?
                            track->labelColor : track->ixColor);
        if (isCenterLabelConditional(track))
            {
            struct trackDb* tdbComposite = tdbGetComposite(track->tdb);
            if (tdbComposite != NULL)
                {
                label = tdbComposite->longLabel;
                labelColor = hvGfxFindColorIx(hvg, tdbComposite->colorR, 
                                                tdbComposite->colorG, tdbComposite->colorB);
                }
            }
        hvGfxTextCentered(hvg, insideX, y+1, insideWidth, insideHeight,
                          labelColor, font, label);
        if (track->nextItemButtonable && track->nextPrevItem && !tdbIsComposite(track->tdb))
            {
            if (withNextItemArrows || trackDbSettingOn(track->tdb, "nextItemButton"))
                {
                doLabelNextItemButtons(track, parentTrack, hvg, font, y, trackPastTabX,
                                       trackPastTabWidth, fontHeight, insideHeight, labelColor);
                toggleDone = TRUE;
                }
            }
        if (!toggleDone)
            {
        #ifdef IMAGEv2_SHORT_TOGGLE
            // make toggle cover only actual label
            int size = mgFontStringWidth(font,label) + 12;  // get close enough to the label
            if (trackPastTabWidth > size)
                {
                trackPastTabX = insideX + insideWidth/2 - size/2;
                trackPastTabWidth = size;
                }
        #endif///def IMAGEv2_SHORT_TOGGLE
            mapBoxToggleVis(hvg, trackPastTabX, y+1,trackPastTabWidth, insideHeight,
                            (theImgBox ? track : parentTrack));
            }
        y += fontHeight;
        }
    y += track->totalHeight(track, track->limitedVis);
    }
return y;
}

static int doDrawItems(struct track *track, struct hvGfx *hvg, MgFont *font,
                                    int y, long *lastTime)
/* Draw track items.  Return y coord */
{
int fontHeight = mgFontLineHeight(font);
int pixWidth = tl.picWidth;
if (isCenterLabelIncluded(track))
    y += fontHeight;
if (track->limitedVis == tvPack)
    {
    hvGfxSetClip(hvg, gfxBorder+trackTabWidth+1, y,
        pixWidth-2*gfxBorder-trackTabWidth-1, track->height);
    }
else
    hvGfxSetClip(hvg, insideX, y, insideWidth, track->height);
track->drawItems(track, winStart, winEnd, hvg, insideX, y, insideWidth,
                 font, track->ixColor, track->limitedVis);
if (measureTiming && lastTime)
    {
    long thisTime = clock1000();
    track->drawTime = thisTime - *lastTime;
    *lastTime = thisTime;
    }
hvGfxUnclip(hvg);
y += track->totalHeight(track, track->limitedVis);
return y;
}

static int doMapItems(struct track *track, struct hvGfx *hvg, int fontHeight, int y)
/* Draw map boxes around track items */
{
char *type = track->tdb->type;
int newy;
int trackPastTabX = (withLeftLabels ? trackTabWidth : 0);
int trackPastTabWidth = tl.picWidth - trackPastTabX;
int start = 1;
struct slList *item;
boolean isWig = (sameString("wig", type) || startsWith("wig ", type) ||
                 startsWith("bedGraph", type));

if (isCenterLabelIncluded(track))
    y += fontHeight;
if (track->mapsSelf)
    {
    return y+track->height;
    }
if (track->subType == lfSubSample && track->items == NULL)
     y += track->lineHeight;

/* override doMapItems for hapmapLd track */
/* does not scale with subtracks right now, so this is commented out until it can be fixed
if (startsWith("hapmapLd",track->table))
    {
    y += round((double)(scaleForPixels(insideWidth)*insideWidth/2));
    return y;
    }
*/
for (item = track->items; item != NULL; item = item->next)
    {
    int height = track->itemHeight(track, item);

    /*wiggle tracks don't always increment height (y-value) here*/
    if( track->subType == lfSubSample )
        {
        newy = y;
        if( !start && item->next != NULL  )
            {
            newy += sampleUpdateY( track->itemName(track, item),
                             track->itemName(track, item->next),
                             height );
            }
        else if( item->next != NULL || start )
            newy += height;
        start = 0;
        y = newy;
        }
    else
        {
	if (track->mapItem == NULL)
	    track->mapItem = genericMapItem;
        if (!track->mapsSelf)
            {
	    track->mapItem(track, hvg, item, track->itemName(track, item),
                           track->mapItemName(track, item),
                           track->itemStart(track, item),
                           track->itemEnd(track, item), trackPastTabX,
                           y, trackPastTabWidth,height);
            }
        y += height;
        }
    }
/* Wiggle track's ->height is actually one less than what it returns from
 * totalHeight()... I think the least disruptive way to account for this
 * (and not touch Ryan Weber's Sample stuff) is to just correct here if
 * we see wiggle or bedGraph: */
if (isWig)
    y++;
return y;
}

static int doOwnLeftLabels(struct track *track, struct hvGfx *hvg,
                                                MgFont *font, int y)
/* Track draws it own, custom left labels */
{
int fontHeight = mgFontLineHeight(font);
int tHeight = trackPlusLabelHeight(track, fontHeight);
Color labelColor = (track->labelColor ? track->labelColor : track->ixColor);
hvGfxSetClip(hvg, leftLabelX, y, leftLabelWidth, tHeight);
track->drawLeftLabels(track, winStart, winEnd,
		      hvg, leftLabelX, y, leftLabelWidth, tHeight,
                      isCenterLabelIncluded(track), font, labelColor,
		      track->limitedVis);
hvGfxUnclip(hvg);
y += tHeight;
return y;
}

// defined below:
static int getMaxWindowToDraw(struct trackDb *tdb);

int doTrackMap(struct track *track, struct hvGfx *hvg, int y, int fontHeight,
               int trackPastTabX, int trackPastTabWidth)
/* Write out the map for this track. Return the new offset. */
{
int mapHeight = 0;
switch (track->limitedVis)
    {
    case tvPack:
    case tvSquish:
        y += trackPlusLabelHeight(track, fontHeight);
        break;
    case tvFull:
        if (!nextItemCompatible(track))
            {
            if (trackIsCompositeWithSubtracks(track))  // TODO: Change when tracks->subtracks
                {                                      //       are always set for composite
                if (isCenterLabelIncluded(track))
                    y += fontHeight;
                struct track *subtrack;
                for (subtrack = track->subtracks;  subtrack != NULL;subtrack = subtrack->next)
                    {
                    if (isSubtrackVisible(subtrack))
                        {
                        if (subtrack->limitedVis == tvFull)
                            y = doMapItems(subtrack, hvg, fontHeight, y);
                        else
                            {
                            if (isCenterLabelIncluded(subtrack))
                                y += fontHeight;
                            if (theImgBox && subtrack->limitedVis == tvDense)
                                mapBoxToggleVis(hvg, trackPastTabX, y, trackPastTabWidth,
                                                track->lineHeight, subtrack);
                            y += subtrack->totalHeight(subtrack, subtrack->limitedVis);
                            }
                        }
                    }
                }
            else
		y = doMapItems(track, hvg, fontHeight, y);
            }
        else
            y += trackPlusLabelHeight(track, fontHeight);
        break;
    case tvDense:
        if (isCenterLabelIncluded(track))
            y += fontHeight;
        if (tdbIsComposite(track->tdb))
            mapHeight = track->height;
        else
            mapHeight = track->lineHeight;
        int maxWinToDraw = getMaxWindowToDraw(track->tdb);
        if (maxWinToDraw <= 1 || (winEnd - winStart) <= maxWinToDraw)
            mapBoxToggleVis(hvg, trackPastTabX, y, trackPastTabWidth, mapHeight, track);
        y += mapHeight;
        break;
    case tvHide:
    default:
        break;  /* Do nothing; */
    }
return y;
}

int computeScaleBar(int numBases, char scaleText[], int scaleTextSize)
/* Do some scalebar calculations and return the number of bases the scalebar will span. */
{
char *baseWord = "bases";
int scaleBases = 0;
int scaleBasesTextNum = 0;
int numFigs = (int)log10(numBases);
int frontNum = (int)(numBases/pow(10,numFigs));
if (frontNum == 1)
    {
    numFigs--;
    scaleBases = 5 * pow(10, numFigs);
    scaleBasesTextNum = 5 * pow(10, numFigs % 3);
    }
else if ((frontNum > 1) && (frontNum <= 4))
    {
    scaleBases = pow(10, numFigs);
    scaleBasesTextNum = pow(10, numFigs % 3);
    }
else if (frontNum > 4)
    {
    scaleBases = 2 * pow(10, numFigs);
    scaleBasesTextNum = 2 * pow(10, numFigs % 3);
    }
if ((numFigs >= 3) && (numFigs < 6))
    baseWord = "kb";
else if ((numFigs >= 6) && (numFigs < 9))
    baseWord = "Mb";
safef(scaleText, scaleTextSize, "%d %s", scaleBasesTextNum, baseWord);
return scaleBases;
}

enum trackVisibility limitedVisFromComposite(struct track *subtrack)
/* returns the subtrack visibility which may be limited by composite with multi-view dropdowns. */
{
if (tdbIsCompositeChild(subtrack->tdb))
    {
    if (!subtrack->limitedVisSet)
        {
        subtrack->visibility = tdbVisLimitedByAncestors(cart, subtrack->tdb, TRUE, TRUE);
        limitVisibility(subtrack);
        }
    }
else
    limitVisibility(subtrack);
return subtrack->limitedVis;
}

static int makeRulerZoomBoxes(struct hvGfx *hvg, struct cart *cart, int winStart,int winEnd,
                              int insideWidth,int seqBaseCount,int rulerClickY,
                              int rulerClickHeight)
/* Make hit boxes that will zoom program around ruler. */
{
int boxes = 30;
int winWidth = winEnd - winStart;
int newWinWidth = winWidth;
int i, ws, we = 0, ps, pe = 0;
int mid, ns, ne;
double wScale = (double)winWidth/boxes;
double pScale = (double)insideWidth/boxes;
char message[32];
char *zoomType = cartCgiUsualString(cart, RULER_BASE_ZOOM_VAR, ZOOM_3X);

safef(message, sizeof(message), "%s zoom", zoomType);
if (sameString(zoomType, ZOOM_1PT5X))
    newWinWidth = winWidth/1.5;
else if (sameString(zoomType, ZOOM_3X))
    newWinWidth = winWidth/3;
else if (sameString(zoomType, ZOOM_10X))
    newWinWidth = winWidth/10;
else if (sameString(zoomType, ZOOM_100X))
    newWinWidth = winWidth/100;
else if (sameString(zoomType, ZOOM_BASE))
    newWinWidth = insideWidth/tl.mWidth;
else
    errAbort("invalid zoom type %s", zoomType);

if (newWinWidth < 1)
    newWinWidth = 1;

for (i=1; i<=boxes; ++i)
    {
    ps = pe;
    ws = we;
    pe = round(pScale*i);
    we = round(wScale*i);
    mid = (ws + we)/2 + winStart;
    ns = mid-newWinWidth/2;
    ne = ns + newWinWidth;
    if (ns < 0)
        {
        ns = 0;
        ne -= ns;
        }
    if (ne > seqBaseCount)
        {
        ns -= (ne - seqBaseCount);
        ne = seqBaseCount;
        }
    }
return newWinWidth;
}

static int doDrawRuler(struct hvGfx *hvg,int *newWinWidth,int *rulerClickHeight,
                       int rulerHeight, int yAfterRuler, int yAfterBases, MgFont *font,
                       int fontHeight,boolean rulerCds)
/* draws the ruler. */
{
int scaleBarPad = 2;
int scaleBarHeight = fontHeight;
int scaleBarTotalHeight = fontHeight + 2 * scaleBarPad;
int titleHeight = fontHeight;
int baseHeight = fontHeight;
//int yAfterBases = yAfterRuler;
int showPosHeight = fontHeight;
int codonHeight = fontHeight;
struct dnaSeq *seq = NULL;
int rulerClickY = 0;
*rulerClickHeight = rulerHeight;

int y = rulerClickY;
hvGfxSetClip(hvg, insideX, y, insideWidth, yAfterRuler-y+1);
int relNumOff = winStart;

if (baseTitle)
    {
    hvGfxTextCentered(hvg, insideX, y, insideWidth, titleHeight,MG_BLACK, font, baseTitle);
    *rulerClickHeight += titleHeight;
    y += titleHeight;
    }
if (baseShowPos||baseShowAsm)
    {
    char txt[256];
    char numBuf[SMALLBUF];
    char *freezeName = NULL;
    freezeName = hFreezeFromDb(database);
    sprintLongWithCommas(numBuf, winEnd-winStart);
    if (freezeName == NULL)
	freezeName = cloneString("Unknown");
    if (baseShowPos&&baseShowAsm)
	safef(txt,sizeof(txt),"%s %s   %s (%s bp)",trackHubSkipHubName(organism),
		freezeName, addCommasToPos(database, position), numBuf);
    else if (baseShowPos)
	safef(txt,sizeof(txt),"%s (%s bp)",addCommasToPos(database, position),numBuf);
    else
	safef(txt,sizeof(txt),"%s %s",trackHubSkipHubName(organism),freezeName);
    hvGfxTextCentered(hvg, insideX, y, insideWidth, showPosHeight,MG_BLACK, font, txt);
    *rulerClickHeight += showPosHeight;
    freez(&freezeName);
    y += showPosHeight;
    }
if (baseShowScaleBar)
    {
    char scaleText[32];
    int numBases = winEnd-winStart;
    int scaleBases = computeScaleBar(numBases, scaleText, sizeof(scaleText));
    int scalePixels = (int)((double)insideWidth*scaleBases/numBases);
    int scaleBarX = insideX + (int)(((double)insideWidth-scalePixels)/2);
    int scaleBarEndX = scaleBarX + scalePixels;
    int scaleBarY = y + 0.5 * scaleBarTotalHeight;
    *rulerClickHeight += scaleBarTotalHeight;
    hvGfxTextRight(hvg, insideX, y + scaleBarPad,
                   (scaleBarX-2)-insideX, scaleBarHeight, MG_BLACK, font, scaleText);
    hvGfxLine(hvg, scaleBarX, scaleBarY, scaleBarEndX, scaleBarY, MG_BLACK);
    hvGfxLine(hvg, scaleBarX, y+scaleBarPad, scaleBarX,
              y+scaleBarTotalHeight-scaleBarPad, MG_BLACK);
    hvGfxLine(hvg, scaleBarEndX, y+scaleBarPad, scaleBarEndX,
              y+scaleBarTotalHeight-scaleBarPad, MG_BLACK);
    if(cartUsualBoolean(cart, BASE_SHOWASM_SCALEBAR, TRUE))
        {
        int fHeight = vgGetFontPixelHeight(hvg->vg, font);
        hvGfxText(hvg, scaleBarEndX + 10,
                  y + (scaleBarTotalHeight - fHeight)/2 + ((font == mgSmallFont()) ?  1 : 0),
                  MG_BLACK, font, trackHubSkipHubName(database));
        }
    y += scaleBarTotalHeight;
    }
if (baseShowRuler)
    {
    hvGfxDrawRulerBumpText(hvg, insideX, y, rulerHeight, insideWidth, MG_BLACK,
                           font, relNumOff, winBaseCount, 0, 1);
    }
*newWinWidth = makeRulerZoomBoxes(hvg, cart,winStart,winEnd,insideWidth,seqBaseCount,
                                  rulerClickY,*rulerClickHeight);

if (zoomedToBaseLevel || rulerCds)
    {
    Color baseColor = MG_BLACK;
    int start, end, chromSize;
    struct dnaSeq *extraSeq;
    /* extraSeq has extra leading & trailing bases
    * for translation in to amino acids */
    boolean complementRulerBases = cartUsualBooleanDb(cart, database, COMPLEMENT_BASES_VAR, FALSE);
    // gray bases if not matching the direction of display
    if (complementRulerBases != revCmplDisp)
	baseColor = MG_GRAY;

    /* get sequence, with leading & trailing 3 bases
     * used for amino acid translation */
    start = max(winStart - 3, 0);
    chromSize = hChromSize(database, chromName);
    end = min(winEnd + 3, chromSize);
    extraSeq = hDnaFromSeq(database, chromName, start, end, dnaUpper);
    if (start != winStart - 3 || end != winEnd + 3)
	{
	/* at chromosome boundaries, pad with N's to assure
	 * leading & trailing 3 bases */
	char header[4] = "NNN", trailer[4] = "NNN";
	int size = winEnd - winStart + 6;
	char *padded = (char *)needMem(size+1);
	header[max(3 - winStart, 0)] = 0;
	trailer[max(winEnd - chromSize + 3, 0)] = 0;
	safef(padded, size+1, "%s%s%s", header, extraSeq->dna, trailer);
	extraSeq = newDnaSeq(padded, strlen(padded), extraSeq->name);
	}

    /* for drawing bases, must clip off leading and trailing 3 bases */
    seq = cloneDnaSeq(extraSeq);
    seq = newDnaSeq(seq->dna+3, seq->size-6, seq->name);

    if (zoomedToBaseLevel)
        drawBases(hvg, insideX, y+rulerHeight, insideWidth, baseHeight,
                  baseColor, font, complementRulerBases, seq);

    /* set up clickable area to toggle ruler visibility */
        {
        char newRulerVis[100];
	safef(newRulerVis, 100, "%s=%s", RULER_TRACK_NAME,
              rulerMode == tvFull ? rulerMenu[tvDense] : rulerMenu[tvFull]);
	mapBoxReinvoke(hvg, insideX, y+rulerHeight, insideWidth,baseHeight, NULL,
	    FALSE, NULL, 0, 0, "", newRulerVis);
	}
    if (rulerCds)
	{
	/* display codons */
	int frame;
	int firstFrame = 0;
	int mod;            // for determining frame ordering on display
	struct simpleFeature *sfList;
	double scale = scaleForWindow(insideWidth, winStart, winEnd);

	/* WARNING: tricky code to assure that an amino acid
	 * stays in the same frame line on the browser during panning.
	 * There may be a simpler way... */
	if (complementRulerBases)
	    mod = (chromSize - winEnd) % 3;
	else
	    mod = winStart % 3;
	if (mod == 0)
	    firstFrame = 0;
	else if (mod == 1)
	    firstFrame = 2;
	else if (mod == 2)
	    firstFrame = 1;

	y = yAfterBases;
	if (complementRulerBases)
	    reverseComplement(extraSeq->dna, extraSeq->size);
	for (frame = 0; frame < 3; frame++, y += codonHeight)
	    {
	    /* reference frame to start of chromosome */
	    int refFrame = (firstFrame + frame) % 3;

	    /* create list of codons in the specified coding frame */
	    sfList = baseColorCodonsFromDna(refFrame, winStart, winEnd,
                                            extraSeq, complementRulerBases);
	    /* draw the codons in the list, with alternating colors */
	    baseColorDrawRulerCodons(hvg, sfList, scale, insideX, y,
                                     codonHeight, font, winStart, MAXPIXELS,
                                     zoomedToCodonLevel);
	    }
	}
    }
hvGfxUnclip(hvg);
return y;
}

static void logTrackList(struct dyString *dy, struct track *trackList)
/* add visibile tracks to dyString, recursively called */
{
if (trackList == NULL)
    return;

struct track *track;
for (track = trackList; track != NULL; track = track->next)
    {
    int vis = track->limitedVisSet ? track->limitedVis : track->visibility;
    if (vis)
	{
	logTrackList(dy, track->subtracks);
	if (dy->stringSize)
	    dyStringAppendC(dy, ',');
	dyStringPrintf(dy,"%s:%d", track->track, vis);
	}
    }
}

static void logTrackVisibilities (char *hgsid, struct track *trackList)
/* log visibile tracks and hgsid */
{
struct dyString *dy = newDyString(1024);

// build up dyString
logTrackList(dy, trackList);

// put out ~1024 bye blocks to error_log because otherwise
// it'll chop up the lines
char *begin = dy->string;
char *ptr = begin;
int count = 0;
for(ptr=begin; ((ptr = strchr(ptr, ',')) != NULL); ptr++)
    {
    if (ptr - begin > 900)
	{
	*ptr = 0;
	fprintf(stderr, "trackLog %d %s %s\n", count++, hgsid, begin);
	begin = ptr+1;
	}
    }
fprintf(stderr, "trackLog %d %s %s\n", count++, hgsid, begin);

dyStringFree(&dy);
}

static void rAddToTrackHash(struct hash *trackHash, struct track *trackList)
/* Add list and any children of list to hash. */
{
struct track *track;
for (track = trackList; track != NULL; track = track->next)
    {
    hashAddUnique(trackHash, track->track, track);
    rAddToTrackHash(trackHash, track->subtracks);
    }
}

void highlightRegion(struct cart *cart, struct hvGfx *hvg, int insideX, int imagePixelHeight,
                       int winStart, int winEnd)
// Highlights a region in the image.  Only done if theImgBox is not defined.
// Thus it is done for ps/pdf and view image but the hgTracks image is highlighted via js
{
char *highlightDef = cartOptionalString(cart, "highlight");
if(highlightDef && theImgBox == NULL) // Only highlight region when imgBox is not used.
    {
    // expect db.chrom:start-end#hexColor
    char *db     = cloneNextWordByDelimiter(&highlightDef,'.');
    char *chrom  = cloneNextWordByDelimiter(&highlightDef,':');
    int chromStart = atoi(cloneNextWordByDelimiter(&highlightDef,'-'));
    int chromEnd   = atoi(cloneNextWordByDelimiter(&highlightDef,'#'));
    if ((db    != NULL && sameString(db,   database ))
    &&  (chrom != NULL && sameString(chrom,chromName))
    &&  (chromEnd != 0)
    &&  (chromStart <= winEnd && chromEnd >= winStart))
        {
        chromStart--; // Not zero based
        chromStart = max(chromStart, winStart);
        chromEnd = min(chromEnd, winEnd);
        double pixelsPerBase = scaleForPixels(insideWidth + 1);
        int startPixels = pixelsPerBase * (chromStart - winStart); // floor
        if (startPixels < 0)
            startPixels *= -1;  // reverse complement
        int width = pixelsPerBase * (double)(chromEnd - chromStart) + 0.5; // round up
        if (width < 2)
            width = 2;

        // Default color to light blue, but if setting has color, use it.
        unsigned int hexColor = MAKECOLOR_32(170, 255, 255);
        if (highlightDef != NULL && *highlightDef != '\0')
            {
            long rgb = strtol(highlightDef,NULL,16); // Big and little Endians
            hexColor = MAKECOLOR_32( ((rgb>>16)&0xff), ((rgb>>8)&0xff), (rgb&0xff) );
            }

        hvGfxBox(hvg, insideX + startPixels, 0, width, imagePixelHeight,hexColor);
        }
    }
}

struct hash *makeGlobalTrackHash(struct track *trackList)
/* Create a global track hash and returns a pointer to it. */
{
trackHash = newHash(8);
rAddToTrackHash(trackHash, trackList);
return trackHash;
}

//void domAddMenu(char *afterMenuId, char *newMenuId, char *label) 
///* Append a new drop down menu after a given menu, by changing the DOM with jquery  */
//{
//printf("$('#%s').last().after('<li class=\"menuparent\" id=\"%s\"><span>%s</span>"
//    "<ul style=\"display: none; visibility: hidden;\"></ul></li>');\n", 
//    afterMenuId, newMenuId, label);
//}
//
//void domAppendToMenu(char *menuId, char *url, char *label) 
///* Add an entry to a drop down menu, by changing the DOM with jquery  */
//{
////printf("$('#%s ul').last().after('<li><a target=\"_BLANK\" href=\"%s\">%s</a></li>');\n", menuId, url, label);
//printf("$('#%s ul').append('<li><a target=\"_BLANK\" href=\"%s\">%s</a></li>');\n", menuId, url, label);
//}

//void menuBarAppendExtTools() 
///* printf a little javascript that adds entries to a menu */
//{
//    char url[SMALLBUF];
//    safef(url,ArraySize(url),"hgTracks?%s=%s&hgt.redirectTool=crispor",cartSessionVarName(), cartSessionId(cart));
//    printf("<script>\n");
//    printf("jQuery(document).ready( function() {\n");
//    domAddMenu("view", "sendto", "Send to");
//    domAppendToMenu("sendto", url, "Tefor CRISPR sites");
//    printf("});\n");
//    printf("</script>\n");
//}


void makeActiveImage(struct track *trackList, char *psOutput)
/* Make image and image map. */
{
struct track *track;
MgFont *font = tl.font;
struct hvGfx *hvg;
struct tempName pngTn;
char *mapName = "map";
int fontHeight = mgFontLineHeight(font);
int trackPastTabX = (withLeftLabels ? trackTabWidth : 0);
int trackTabX = gfxBorder;
int trackPastTabWidth = tl.picWidth - trackPastTabX;
int pixWidth, pixHeight;
int y=0;
int titleHeight = fontHeight;
int scaleBarPad = 2;
int scaleBarHeight = fontHeight;
int scaleBarTotalHeight = fontHeight + 2 * scaleBarPad;
int showPosHeight = fontHeight;
int rulerHeight = fontHeight;
int baseHeight = fontHeight;
int basePositionHeight = rulerHeight;
int codonHeight = fontHeight;
int rulerTranslationHeight = codonHeight * 3;        // 3 frames
int yAfterRuler = gfxBorder;
int yAfterBases = yAfterRuler;  // differs if base-level translation shown
boolean rulerCds = zoomedToCdsColorLevel;
int rulerClickHeight = 0;
int newWinWidth = 0;

/* Figure out dimensions and allocate drawing space. */
pixWidth = tl.picWidth;

leftLabelX = gfxBorder;
leftLabelWidth = insideX - gfxBorder*3;

struct image *theOneImg  = NULL; // No need to be global, only the map needs to be global
struct image *theSideImg = NULL; // Because dragScroll drags off end of image,
                                 //    the side label gets seen. Therefore we need 2 images!!
//struct imgTrack *curImgTrack = NULL; // Make this global for now to avoid huge rewrite
struct imgSlice *curSlice    = NULL; // No need to be global, only the map needs to be global
struct mapSet   *curMap      = NULL; // Make this global for now to avoid huge rewrite
// Set up imgBox dimensions
int sliceWidth[stMaxSliceTypes]; // Just being explicit
int sliceOffsetX[stMaxSliceTypes];
int sliceHeight        = 0;
int sliceOffsetY       = 0;
char *rulerTtl = NULL;
if (theImgBox)
// theImgBox is a global for now to avoid huge rewrite of hgTracks.  It is started
// prior to this in doTrackForm()
    {
    rulerTtl = "drag select or click to zoom";
    hPrintf("<input type='hidden' name='db' value='%s'>\n", database);
    hPrintf("<input type='hidden' name='c' value='%s'>\n", chromName);
    hPrintf("<input type='hidden' name='l' value='%d'>\n", winStart);
    hPrintf("<input type='hidden' name='r' value='%d'>\n", winEnd);
    hPrintf("<input type='hidden' name='pix' value='%d'>\n", tl.picWidth);
    // If a portal was established, then set the global dimensions to the entire image size
    if (imgBoxPortalDimensions(theImgBox,&winStart,&winEnd,&(tl.picWidth),NULL,NULL,NULL,NULL,NULL))
        {
        pixWidth = tl.picWidth;
        winBaseCount = winEnd - winStart;
        insideWidth = tl.picWidth-gfxBorder-insideX;
        }
    memset((char *)sliceWidth,  0,sizeof(sliceWidth));
    memset((char *)sliceOffsetX,0,sizeof(sliceOffsetX));
    if (withLeftLabels)
        {
        sliceWidth[stButton]   = trackTabWidth + 1;
        sliceWidth[stSide]     = leftLabelWidth - sliceWidth[stButton] + 1;
        sliceOffsetX[stSide]   =
                          (revCmplDisp ? (tl.picWidth - sliceWidth[stSide] - sliceWidth[stButton])
                                       : sliceWidth[stButton]);
        sliceOffsetX[stButton] = (revCmplDisp ? (tl.picWidth - sliceWidth[stButton]) : 0);
        }
    sliceOffsetX[stData] = (revCmplDisp ? 0 : sliceWidth[stSide] + sliceWidth[stButton]);
    sliceWidth[stData]   = tl.picWidth - (sliceWidth[stSide] + sliceWidth[stButton]);
    }
struct flatTracks *flatTracks = NULL;
struct flatTracks *flatTrack = NULL;

if (rulerMode != tvFull)
    {
    rulerCds = FALSE;
    }

/* Figure out height of each visible track. */
pixHeight = gfxBorder;
if (rulerMode != tvHide)
    {
    if (!baseShowRuler && !baseTitle && !baseShowPos && !baseShowAsm && !baseShowScaleBar && !zoomedToBaseLevel && !rulerCds)
        {
        warn("Can't turn everything off in base position track.  Turning ruler back on");
        baseShowRuler = TRUE;
        cartSetBoolean(cart, BASE_SHOWRULER, TRUE);
        }

    if (baseTitle)
        basePositionHeight += titleHeight;

    if (baseShowPos||baseShowAsm)
        basePositionHeight += showPosHeight;

    if (baseShowScaleBar)
        basePositionHeight += scaleBarTotalHeight;

    if (!baseShowRuler)
        {
        basePositionHeight -= rulerHeight;
        rulerHeight = 0;
        }

    if (zoomedToBaseLevel)
        basePositionHeight += baseHeight;

    yAfterRuler += basePositionHeight;
    yAfterBases = yAfterRuler;
    pixHeight += basePositionHeight;
    if (rulerCds)
        {
        yAfterRuler += rulerTranslationHeight;
        pixHeight += rulerTranslationHeight;
        }
    }

boolean safeHeight = TRUE;
/* firefox on Linux worked almost up to 34,000 at the default 620 width */
#define maxSafeHeight   32000
/* Hash tracks/subtracks, limit visibility and calculate total image height: */
for (track = trackList; track != NULL; track = track->next)
    {
    if (tdbIsCompositeChild(track->tdb)) // When single track is requested via AJAX,
        limitedVisFromComposite(track);  // it could be a subtrack
    else
        limitVisibility(track);

    if (!safeHeight)
        {
        track->limitedVis = tvHide;
        track->limitedVisSet = TRUE;
        continue;
        }

    if (tdbIsComposite(track->tdb))
        {
        struct track *subtrack;
        for (subtrack = track->subtracks; subtrack != NULL; subtrack = subtrack->next)
            {
            if (!isSubtrackVisible(subtrack))
                continue;

            // subtrack vis can be explicit or inherited from composite/view.
            // Then it could be limited because of pixel height
            limitedVisFromComposite(subtrack);

            if (subtrack->limitedVis != tvHide)
                {
                subtrack->hasUi = track->hasUi;
                flatTracksAdd(&flatTracks,subtrack,cart);
                }
            }
        }
    else if (track->limitedVis != tvHide)
        flatTracksAdd(&flatTracks,track,cart);
    }
flatTracksSort(&flatTracks); // Now we should have a perfectly good flat track list!
struct track *prevTrack = NULL;
for (flatTrack = flatTracks,prevTrack=NULL; flatTrack != NULL; flatTrack = flatTrack->next)
    {
    track = flatTrack->track;
    assert(track->limitedVis != tvHide);
    int totalHeight = pixHeight+trackPlusLabelHeight(track,fontHeight);
    if (maxSafeHeight < totalHeight)
        {
        char numBuf[SMALLBUF];
        sprintLongWithCommas(numBuf, maxSafeHeight);
        if (safeHeight)  // Only one message
            warn("Image is over %s pixels high (%d pix) at the following track which is now "
                 "hidden:<BR>\"%s\".%s", numBuf, totalHeight, track->tdb->longLabel,
                 (flatTrack->next != NULL ?
                      "<BR>Additional tracks may have also been hidden at this zoom level." : ""));
        safeHeight = FALSE;
        track->limitedVis = tvHide;
        track->limitedVisSet = TRUE;
        }
    if (track->limitedVis != tvHide)
        {
        track->prevTrack = prevTrack; // Important for keeping track of conditional center labels!
        pixHeight += trackPlusLabelHeight(track, fontHeight);
        prevTrack = track;
        }
    }

imagePixelHeight = pixHeight;
if (psOutput)
    {
    hvg = hvGfxOpenPostScript(pixWidth, pixHeight, psOutput);
    hvgSide = hvg; // Always only one image
    }
else
    {
    boolean transparentImage = FALSE;
    if (theImgBox!=NULL)
        transparentImage = TRUE;   // transparent because BG (blue ruler lines) is separate image

    if (measureTiming)
        measureTime("Time at start of obtaining trash hgt png image file");
    trashDirFile(&pngTn, "hgt", "hgt", ".png");
    hvg = hvGfxOpenPng(pixWidth, pixHeight, pngTn.forCgi, transparentImage);

    if (theImgBox)
        {
        // Adds one single image for all tracks (COULD: build the track by track images)
        theOneImg = imgBoxImageAdd(theImgBox,pngTn.forHtml,NULL,pixWidth, pixHeight,FALSE);
        theSideImg = theOneImg; // Unlkess this is overwritten below, there is a single image
        }
    hvgSide = hvg; // Unlkess this is overwritten below, there is a single image

    if (theImgBox && theImgBox->showPortal && withLeftLabels)
        {
        // TODO: It would be great to make the two images smaller,
        //       but keeping both the same full size for now
        struct tempName pngTnSide;
        trashDirFile(&pngTnSide, "hgtSide", "side", ".png");
        hvgSide = hvGfxOpenPng(pixWidth, pixHeight, pngTnSide.forCgi, transparentImage);

        // Also add the side image
        theSideImg = imgBoxImageAdd(theImgBox,pngTnSide.forHtml,NULL,pixWidth, pixHeight,FALSE);
        hvgSide->rc = revCmplDisp;
        initColors(hvgSide);
        }
    }
hvg->rc = revCmplDisp;
initColors(hvg);

/* Start up client side map. */
hPrintf("<MAP id='map' Name=%s>\n", mapName);

if (theImgBox == NULL)  // imageV2 highlighting is done by javascript.
    highlightRegion(cart, hvg, insideX, imagePixelHeight, winStart, winEnd);

/* Find colors to draw in. */
findTrackColors(hvg, trackList);

// Good to go ahead and add all imgTracks regardless of buttons, left label, centerLabel, etc.
if (theImgBox)
    {
    if (rulerMode != tvHide)
        {
        curImgTrack = imgBoxTrackFindOrAdd(theImgBox,NULL,RULER_TRACK_NAME,rulerMode,FALSE,
                                           IMG_FIXEDPOS); // No tdb, no centerLbl, not reorderable
        }

    for (flatTrack = flatTracks; flatTrack != NULL; flatTrack = flatTrack->next)
        {
        track = flatTrack->track;
        if (track->limitedVis != tvHide)
            {
            if (track->labelColor == track->ixColor && track->ixColor == 0)
                track->ixColor = hvGfxFindRgb(hvg, &track->color);
            int order = flatTrack->order;
            curImgTrack = imgBoxTrackFindOrAdd(theImgBox,track->tdb,NULL,track->limitedVis,
                                               isCenterLabelIncluded(track),order);
            if (trackShouldUseAjaxRetrieval(track))
                imgTrackMarkForAjaxRetrieval(curImgTrack,TRUE);
            }
        }
    }

/* Draw mini-buttons. */
if (withLeftLabels && psOutput == NULL)
    {
    int butOff;
    boolean grayButtonGroup = FALSE;
    struct group *lastGroup = NULL;
    y = gfxBorder;
    if (rulerMode != tvHide)
        {
        /* draw button for Base Position pseudo-track */
        int height = basePositionHeight;
        if (rulerCds)
            height += rulerTranslationHeight;
        if (theImgBox)
            {
            // Mini-buttons (side label slice) for ruler
            sliceHeight      = height + 1;
            sliceOffsetY     = 0;
            curImgTrack = imgBoxTrackFind(theImgBox,NULL,RULER_TRACK_NAME);
            curSlice    = imgTrackSliceUpdateOrAdd(curImgTrack,stButton,NULL,NULL,
                                                   sliceWidth[stButton],sliceHeight,
                                                   sliceOffsetX[stButton],sliceOffsetY);
            }
        else if (!trackImgOnly) // Side buttons only need to be drawn when drawing page with js
            {                   // advanced features off  // TODO: Should remove wasted pixels too
            drawGrayButtonBox(hvgSide, trackTabX, y, trackTabWidth, height, TRUE);
            }
        mapBoxTrackUi(hvgSide, trackTabX, y, trackTabWidth, height,
                      RULER_TRACK_NAME, RULER_TRACK_LABEL, "ruler");
        y += height + 1;
        }

    for (flatTrack = flatTracks; flatTrack != NULL; flatTrack = flatTrack->next)
        {
        track = flatTrack->track;
        int h, yStart = y, yEnd;
        if (track->limitedVis != tvHide)
            {
            y += trackPlusLabelHeight(track, fontHeight);
            yEnd = y;
            h = yEnd - yStart - 1;

            /* alternate button colors for track groups*/
            if (track->group != lastGroup)
                grayButtonGroup = !grayButtonGroup;
            lastGroup = track->group;
            if (theImgBox)
                {
                // Mini-buttons (side label slice) for tracks
                sliceHeight      = yEnd - yStart;
                sliceOffsetY     = yStart - 1;
                curImgTrack = imgBoxTrackFind(theImgBox,track->tdb,NULL);
                //warn("GTEX 2: track %s, sliceHeight=%d\n", track->shortLabel, sliceHeight);
                curSlice    = imgTrackSliceUpdateOrAdd(curImgTrack,stButton,NULL,NULL,
                                                       sliceWidth[stButton],sliceHeight,
                                                       sliceOffsetX[stButton],sliceOffsetY);
                }
            else if (!trackImgOnly) // Side buttons only need to be drawn when drawing page
                {                   // with js advanced features off
                if (grayButtonGroup)
                    drawGrayButtonBox(hvgSide, trackTabX, yStart, trackTabWidth, h, track->hasUi);
                else
                    drawBlueButtonBox(hvgSide, trackTabX, yStart, trackTabWidth, h, track->hasUi);
                }

            if (track->hasUi)
                {
                if (tdbIsCompositeChild(track->tdb))
                    {
                    struct trackDb *parent = tdbGetComposite(track->tdb);
                    mapBoxTrackUi(hvgSide, trackTabX, yStart, trackTabWidth, (yEnd - yStart - 1),
                                  parent->track, parent->shortLabel, track->track);
                    }
                else
                    mapBoxTrackUi(hvgSide, trackTabX, yStart, trackTabWidth, h, track->track,
                                  track->shortLabel, track->track);
                }
            }
        }
    butOff = trackTabX + trackTabWidth;
    leftLabelX += butOff;
    leftLabelWidth -= butOff;
    }

if (withLeftLabels)
    {
    if (theImgBox == NULL)
        {
        Color lightRed = hvGfxFindColorIx(hvgSide, 255, 180, 180);

        hvGfxBox(hvgSide, leftLabelX + leftLabelWidth, 0,
                 gfxBorder, pixHeight, lightRed);
        }
    y = gfxBorder;
    if (rulerMode != tvHide)
        {
        if (theImgBox)
            {
            // side label slice for ruler
            sliceHeight      = basePositionHeight + (rulerCds ? rulerTranslationHeight : 0) + 1;
            sliceOffsetY     = 0;
            curImgTrack = imgBoxTrackFind(theImgBox,NULL,RULER_TRACK_NAME);
                //warn("GTEX 3: track %s, sliceHeight=%d\n", track->shortLabel, sliceHeight);
            curSlice    = imgTrackSliceUpdateOrAdd(curImgTrack,stSide,theSideImg,NULL,
                                                   sliceWidth[stSide],sliceHeight,
                                                   sliceOffsetX[stSide],sliceOffsetY);
            curMap      = sliceMapFindOrStart(curSlice,RULER_TRACK_NAME,NULL); // No common linkRoot
            }
        if (baseTitle)
            {
            hvGfxTextRight(hvgSide, leftLabelX, y, leftLabelWidth-1, titleHeight,
                           MG_BLACK, font, WIN_TITLE_LABEL);
            y += titleHeight;
            }
        if (baseShowPos||baseShowAsm)
            {
            hvGfxTextRight(hvgSide, leftLabelX, y, leftLabelWidth-1, showPosHeight,
                           MG_BLACK, font, WIN_POS_LABEL);
            y += showPosHeight;
            }
        if (baseShowScaleBar)
            {
            y += scaleBarPad;
            hvGfxTextRight(hvgSide, leftLabelX, y, leftLabelWidth-1, scaleBarHeight,
                           MG_BLACK, font, SCALE_BAR_LABEL);
            y += scaleBarHeight + scaleBarPad;
            }
        if (baseShowRuler)
            {
            char rulerLabel[SMALLBUF];
            char *shortChromName = cloneString(chromName);
            safef(rulerLabel,ArraySize(rulerLabel),":%s",shortChromName);
            int labelWidth = mgFontStringWidth(font,rulerLabel);
            while ((labelWidth > 0) && (labelWidth > leftLabelWidth))
                {
                int len = strlen(shortChromName);
                shortChromName[len-1] = 0;
                safef(rulerLabel,ArraySize(rulerLabel),":%s",shortChromName);
                labelWidth = mgFontStringWidth(font,rulerLabel);
                }
            if (hvgSide->rc)
                safef(rulerLabel,ArraySize(rulerLabel),":%s",shortChromName);
            else
                safef(rulerLabel,ArraySize(rulerLabel),"%s:",shortChromName);
            hvGfxTextRight(hvgSide, leftLabelX, y, leftLabelWidth-1, rulerHeight,
                           MG_BLACK, font, rulerLabel);
            y += rulerHeight;
            freeMem(shortChromName);
            }
        if (zoomedToBaseLevel || rulerCds)
            {
            /* disable complement toggle for HIV because HIV is single stranded RNA */
            if (!hIsGsidServer())
                drawComplementArrow(hvgSide,leftLabelX, y, leftLabelWidth-1, baseHeight, font);
            if (zoomedToBaseLevel)
                y += baseHeight;
            }
        if (rulerCds)
            y += rulerTranslationHeight;
        }
    for (flatTrack = flatTracks; flatTrack != NULL; flatTrack = flatTrack->next)
        {
        track = flatTrack->track;
        if (track->limitedVis == tvHide)
            continue;
        if (theImgBox)
            {
            // side label slice for tracks
            sliceHeight      = trackPlusLabelHeight(track, fontHeight);
            sliceOffsetY     = y;
            curImgTrack = imgBoxTrackFind(theImgBox,track->tdb,NULL);
                //warn("GTEX 4: track %s, sliceHeight=%d\n", track->shortLabel, sliceHeight);
            curSlice    = imgTrackSliceUpdateOrAdd(curImgTrack,stSide,theSideImg,NULL,
                                                   sliceWidth[stSide],sliceHeight,
                                                   sliceOffsetX[stSide],sliceOffsetY);
            curMap      = sliceMapFindOrStart(curSlice,track->tdb->track,NULL); // No common linkRoot
            }
        if (trackShouldUseAjaxRetrieval(track))
            y += REMOTE_TRACK_HEIGHT;
        else
            {
        #ifdef IMAGEv2_NO_LEFTLABEL_ON_FULL
            if (theImgBox && track->limitedVis != tvDense)
                y += sliceHeight;
            else
        #endif ///def IMAGEv2_NO_LEFTLABEL_ON_FULL
                y = doLeftLabels(track, hvgSide, font, y);
            }
        }
    }
else
    {
    leftLabelX = leftLabelWidth = 0;
    }

/* Draw guidelines. */
if (withGuidelines)
    {
    struct hvGfx *bgImg = hvg; // Default to the one image
    boolean exists = FALSE;
    if (theImgBox)
        {
        struct tempName gifBg;
        char base[64];
        safef(base,sizeof(base),"blueLines%d-%s%d-%d",pixWidth,(revCmplDisp?"r":""),insideX,
              guidelineSpacing);  // reusable file needs width, leftLabel start and guidelines
        exists = trashDirReusableFile(&gifBg, "hgt", base, ".png");
        if (exists && cgiVarExists("hgt.reset")) // exists means don't remake bg image. However,
            exists = FALSE;                      // for now, rebuild on "default tracks" request

        if (!exists)
            {
            bgImg = hvGfxOpenPng(pixWidth, pixHeight, gifBg.forCgi, TRUE);
            bgImg->rc = revCmplDisp;
            }
        imgBoxImageAdd(theImgBox,gifBg.forHtml,NULL,pixWidth, pixHeight,TRUE); // Adds BG image
        }

    if (!exists)
        {
        int x;
        Color lightBlue = hvGfxFindRgb(bgImg, &guidelineColor);

        hvGfxSetClip(bgImg, insideX, 0, insideWidth, pixHeight);
        y = gfxBorder;

        for (x = insideX+guidelineSpacing-1; x<pixWidth; x += guidelineSpacing)
            hvGfxBox(bgImg, x, 0, 1, pixHeight, lightBlue);
        hvGfxUnclip(bgImg);
        if (bgImg != hvg)
            hvGfxClose(&bgImg);
        }
    }

/* Show ruler at top. */
if (rulerMode != tvHide)
    {
    if (theImgBox)
        {
        // data slice for ruler
        sliceHeight      = basePositionHeight + (rulerCds ? rulerTranslationHeight : 0) + 1;
        sliceOffsetY     = 0;
        curImgTrack = imgBoxTrackFind(theImgBox,NULL,RULER_TRACK_NAME);
                //warn("GTEX 5: track %s, sliceHeight=%d\n", track->shortLabel, sliceHeight);
        curSlice    = imgTrackSliceUpdateOrAdd(curImgTrack,stData,theOneImg,rulerTtl,
                                               sliceWidth[stData],sliceHeight,
                                               sliceOffsetX[stData],sliceOffsetY);
        curMap      = sliceMapFindOrStart(curSlice,RULER_TRACK_NAME,NULL); // No common linkRoot
        }
    y = doDrawRuler(hvg,&newWinWidth,&rulerClickHeight,rulerHeight,yAfterRuler,yAfterBases,font,
                    fontHeight,rulerCds);
    }

/* Draw center labels. */
if (withCenterLabels)
    {
    hvGfxSetClip(hvg, insideX, gfxBorder, insideWidth, pixHeight - 2*gfxBorder);
    y = yAfterRuler;
    for (flatTrack = flatTracks; flatTrack != NULL; flatTrack = flatTrack->next)
        {
        track = flatTrack->track;
        if (track->limitedVis == tvHide)
            continue;

        if (theImgBox)
            {
            // center label slice of tracks Must always make, even if the centerLabel is empty
            sliceHeight      = fontHeight;
            sliceOffsetY     = y;
            curImgTrack = imgBoxTrackFind(theImgBox,track->tdb,NULL);
                //warn("GTEX 6: track %s, sliceHeight=%d\n", track->shortLabel, sliceHeight);
            curSlice    = imgTrackSliceUpdateOrAdd(curImgTrack,stCenter,theOneImg,NULL,
                                                   sliceWidth[stData],sliceHeight,
                                                   sliceOffsetX[stData],sliceOffsetY);
            curMap      = sliceMapFindOrStart(curSlice,track->tdb->track,NULL); // No common linkRoot
            if (isCenterLabelConditional(track))
                imgTrackUpdateCenterLabelSeen(curImgTrack,isCenterLabelConditionallySeen(track) ?
                                                                            clNowSeen : clNotSeen);
            }
        if (trackShouldUseAjaxRetrieval(track))
            y += REMOTE_TRACK_HEIGHT;
        else
            y = doCenterLabels(track, track, hvg, font, y);
        }
    hvGfxUnclip(hvg);
    }

/* Draw tracks. */
    {
    long lastTime = 0;
    y = yAfterRuler;
    if (measureTiming)
        lastTime = clock1000();
    for (flatTrack = flatTracks; flatTrack != NULL; flatTrack = flatTrack->next)
        {
        track = flatTrack->track;
        if (track->limitedVis == tvHide)
            continue;

        int centerLabelHeight = (isCenterLabelIncluded(track) ? fontHeight : 0);
        int yStart = y + centerLabelHeight;
        int yEnd   = y + trackPlusLabelHeight(track, fontHeight);
        if (theImgBox)
            {
            // data slice of tracks
            sliceOffsetY     = yStart;
            sliceHeight      = yEnd - yStart - 1;
            curImgTrack = imgBoxTrackFind(theImgBox,track->tdb,NULL);
            if (sliceHeight > 0)
                {
                //warn("GTEX 7: track %s, sliceHeight=%d\n", track->shortLabel, sliceHeight);
                curSlice    = imgTrackSliceUpdateOrAdd(curImgTrack,stData,theOneImg,NULL,
                                                       sliceWidth[stData],sliceHeight,
                                                       sliceOffsetX[stData],sliceOffsetY);
                curMap      = sliceMapFindOrStart(curSlice,track->tdb->track,NULL); // No common linkRoot
                }
            }
        if (trackShouldUseAjaxRetrieval(track))
            y += REMOTE_TRACK_HEIGHT;
        else
            y = doDrawItems(track, hvg, font, y, &lastTime);

        if (theImgBox && track->limitedVis == tvDense && tdbIsCompositeChild(track->tdb))
            mapBoxToggleVis(hvg, 0, yStart,tl.picWidth, sliceHeight,track);
            // Strange mapBoxToggleLogic handles reverse complement itself so x=0,width=tl.picWidth

        if (yEnd!=y)
            warn("Slice height does not add up.  Expecting %d != %d actual",
                 yEnd - yStart - 1,y-yStart);
        }
    y++;
    }
/* if a track can draw its left labels, now is the time since it
 *  knows what exactly happened during drawItems
 */
if (withLeftLabels)
    {
    y = yAfterRuler;
    for (flatTrack = flatTracks; flatTrack != NULL; flatTrack = flatTrack->next)
        {
        track = flatTrack->track;
        if (track->limitedVis == tvHide)
            continue;
        if (theImgBox)
            {
            // side label slice of tracks
            sliceHeight      = trackPlusLabelHeight(track, fontHeight);
            sliceOffsetY     = y;
            curImgTrack = imgBoxTrackFind(theImgBox,track->tdb,NULL);
                //warn("WARN 8: track %s, sliceHeight=%d\n", track->shortLabel, sliceHeight);
            curSlice    = imgTrackSliceUpdateOrAdd(curImgTrack,stSide,theSideImg,NULL,
                                                   sliceWidth[stSide],sliceHeight,
                                                   sliceOffsetX[stSide],sliceOffsetY);
            curMap      = sliceMapFindOrStart(curSlice,track->tdb->track,NULL); // No common linkRoot
            }

        if (trackShouldUseAjaxRetrieval(track))
            y += REMOTE_TRACK_HEIGHT;
    #ifdef IMAGEv2_NO_LEFTLABEL_ON_FULL
        else if (track->drawLeftLabels != NULL
             &&  (theImgBox == NULL || track->limitedVis == tvDense))
    #else ///ndef IMAGEv2_NO_LEFTLABEL_ON_FULL
        else if (track->drawLeftLabels != NULL)
    #endif ///ndef IMAGEv2_NO_LEFTLABEL_ON_FULL
            y = doOwnLeftLabels(track, hvgSide, font, y);
        else
            y += trackPlusLabelHeight(track, fontHeight);
        }
    }


/* Make map background. */
y = yAfterRuler;
for (flatTrack = flatTracks; flatTrack != NULL; flatTrack = flatTrack->next)
    {
    track = flatTrack->track;
    if (track->limitedVis != tvHide)
        {
        if (theImgBox)
            {
            // Set imgTrack in case any map items will be set
            sliceHeight      = trackPlusLabelHeight(track, fontHeight);
            sliceOffsetY     = y;
            curImgTrack = imgBoxTrackFind(theImgBox,track->tdb,NULL);
            }
        doTrackMap(track, hvg, y, fontHeight, trackPastTabX, trackPastTabWidth);
        y += trackPlusLabelHeight(track, fontHeight);
        }
    }

/* Finish map. */
hPrintf("</MAP>\n");

// turn off inPlaceUpdate when rows in imgTbl can arbitrarily reappear and disappear (see redmine #7306 and #6944)
jsonObjectAdd(jsonForClient, "inPlaceUpdate", newJsonBoolean(withLeftLabels && withCenterLabels));
jsonObjectAdd(jsonForClient, "rulerClickHeight", newJsonNumber(rulerClickHeight));
if(newWinWidth)
    {
    jsonObjectAdd(jsonForClient, "newWinWidth", newJsonNumber(newWinWidth));
    }

/* Save out picture and tell html file about it. */
if (hvgSide != hvg)
    hvGfxClose(&hvgSide);
hvGfxClose(&hvg);
if (measureTiming)
    measureTime("Time completed writing trash hgt png image file");

#ifdef SUPPORT_CONTENT_TYPE
char *type = cartUsualString(cart, "hgt.contentType", "html");
if(sameString(type, "jsonp"))
    {
    struct jsonElement *json = newJsonObject(newHash(8));

    printf("Content-Type: application/json\n\n");
    errAbortSetDoContentType(FALSE);
    jsonObjectAdd(json, "track", newJsonString(cartString(cart, "hgt.trackNameFilter")));
    jsonObjectAdd(json, "height", newJsonNumber(pixHeight));
    jsonObjectAdd(json, "width", newJsonNumber(pixWidth));
    jsonObjectAdd(json, "img", newJsonString(pngTn.forHtml));
    printf("%s(", cartString(cart, "jsonp"));
    hPrintEnable();
    jsonPrint((struct jsonElement *) json, NULL, 0);
    hPrintDisable();
    printf(")\n");
    return;
    }
else if(sameString(type, "png") || sameString(type, "pdf") || sameString(type, "eps"))
    {
    // following code bypasses html and return png's directly - see redmine 4888
    char *file;
    if(sameString(type, "pdf"))
        {
        printf("Content-Disposition: filename=hgTracks.pdf\nContent-Type: application/pdf\n\n");
        file = convertEpsToPdf(psOutput);
        unlink(psOutput);
        }
    else if(sameString(type, "eps"))
        {
        printf("Content-Disposition: filename=hgTracks.eps\nContent-Type: application/eps\n\n");
        file = psOutput;
        }
    else
        {
        printf("Content-Disposition: filename=hgTracks.png\nContent-Type: image/png\n\n");
        file = pngTn.forCgi;
        }

    char buf[4096];
    FILE *fd = fopen(file, "r");
    if(fd == NULL)
        // fail some other way (e.g. HTTP 500)?
        errAbort("Couldn't open png for reading");
    while (TRUE)
        {
        size_t n = fread(buf, 1, sizeof(buf), fd);
        if(n)
            fwrite(buf, 1, n, stdout);
        else
            break;
        }
    fclose(fd);
    unlink(file);
    return;
    }
#endif///def SUPPORT_CONTENT_TYPE

if (theImgBox)
    {
    imageBoxDraw(theImgBox);
    // If a portal was established, then set the global dimensions back to the portal size
    if (imgBoxPortalDimensions(theImgBox,NULL,NULL,NULL,NULL,&winStart,&winEnd,&(tl.picWidth),NULL))
        {
        pixWidth = tl.picWidth;
        winBaseCount = winEnd - winStart;
        insideWidth = tl.picWidth-gfxBorder-insideX;
        }
    imgBoxFree(&theImgBox);
    }
else
    {
    char *titleAttr = "title='click or drag mouse in base position track to zoom in'";
    hPrintf("<IMG SRC='%s' BORDER=1 WIDTH=%d HEIGHT=%d USEMAP=#%s %s id='trackMap'",
            pngTn.forHtml, pixWidth, pixHeight, mapName, titleAttr);
    hPrintf("><BR>\n");
    }
flatTracksFree(&flatTracks);
}

void makeHgGenomeTrackVisible(struct track *track)
/* This turns on a track clicked from hgGenome, even if it was previously */
/* hidden manually and there are cart vars to support that. */
{
struct hashEl *hels;
struct hashEl *hel;
char prefix[SMALLBUF];
/* First check if the click was from hgGenome.  If not, leave. */
/* get the names of the tracks in the cart */
safef(prefix, sizeof(prefix), "%s_", hggGraphPrefix);
hels = cartFindPrefix(cart, prefix);
/* loop through them and compare them to the track passed into this */
/* function. */
for (hel = hels; hel != NULL; hel = hel->next)
    {
    struct trackDb *subtrack;
    char *subtrackName = hel->val;
    /* check non-subtrack. */
    if (sameString(track->tdb->track, subtrackName))
	{
	track->visibility = tvFull;
	track->tdb->visibility = tvFull;
	cartSetString(cart, track->tdb->track, "full");
	}
    else if (track->tdb->subtracks != NULL)
	{
	struct slRef *tdbRef, *tdbRefList = trackDbListGetRefsToDescendants(track->tdb->subtracks);
	for (tdbRef = tdbRefList; tdbRef != NULL; tdbRef = tdbRef->next)
	    {
	    subtrack = tdbRef->val;
	    if (sameString(subtrack->track, subtrackName))
		{
		char selName[SMALLBUF];
		track->visibility = tvFull;
		cartSetString(cart, track->tdb->track, "full");
		track->tdb->visibility = tvFull;
		subtrack->visibility = tvFull;
		safef(selName, sizeof(selName), "%s_sel", subtrackName);
		cartSetBoolean(cart, selName, TRUE);
		}
	    }
	slFreeList(&tdbRefList);
	}
    }
hashElFreeList(&hels);
}

struct sqlConnection *remoteTrackConnection(struct track *tg)
/* Get a connection to remote database as specified in remoteSql settings... */
{
if (!tg->isRemoteSql)
    {
    internalErr();
    return NULL;
    }
else
    {
    return sqlConnectRemote(tg->remoteSqlHost, tg->remoteSqlUser, tg->remoteSqlPassword,
                            tg->remoteSqlDatabase);
    }
}

void addTdbListToTrackList(struct trackDb *tdbList, char *trackNameFilter,
	struct track **pTrackList)
/* Convert a list of trackDb's to tracks, and append these to trackList. */
{
struct trackDb *tdb, *next;
struct track *track;
TrackHandler handler;
tdbSortPrioritiesFromCart(cart, &tdbList);
for (tdb = tdbList; tdb != NULL; tdb = next)
    {
    next = tdb->next;
    if(trackNameFilter != NULL && strcmp(trackNameFilter, tdb->track))
        // suppress loading & display of all tracks except for the one passed in via trackNameFilter
        continue;
    if (sameString(tdb->type, "downloadsOnly")) // These tracks should not even be seen by hgTracks.
        continue;
    track = trackFromTrackDb(tdb);
    track->hasUi = TRUE;
    if (slCount(tdb->subtracks) != 0)
        {
        tdbSortPrioritiesFromCart(cart, &(tdb->subtracks));
	if (trackDbLocalSetting(tdb, "compositeTrack"))
	    makeCompositeTrack(track, tdb);
	else if (trackDbLocalSetting(tdb, "container"))
	    makeContainerTrack(track, tdb);
        }
    else
        {
        handler = lookupTrackHandlerClosestToHome(tdb);
        if (handler != NULL)
            handler(track);
        }
    if (cgiVarExists("hgGenomeClick"))
	makeHgGenomeTrackVisible(track);
    if (track->loadItems == NULL)
        warn("No load handler for %s; possible missing trackDb `type' or `subTrack' attribute", tdb->track);
    else if (track->drawItems == NULL)
        warn("No draw handler for %s", tdb->track);
    else
        slAddHead(pTrackList, track);
    }
}

void loadFromTrackDb(struct track **pTrackList)
/* Load tracks from database, consulting handler list. */
{
char *trackNameFilter = cartOptionalString(cart, "hgt.trackNameFilter");
struct trackDb *tdbList;
if(trackNameFilter == NULL)
    tdbList = hTrackDb(database);
else
    tdbList = hTrackDbForTrack(database, trackNameFilter);
addTdbListToTrackList(tdbList, trackNameFilter, pTrackList);
}

static int getScoreFilter(char *trackName)
/* check for score filter configuration setting */
{
char optionScoreStr[256];

safef(optionScoreStr, sizeof(optionScoreStr), "%s.scoreFilter", trackName);
return cartUsualInt(cart, optionScoreStr, 0);
}

void ctLoadSimpleBed(struct track *tg)
/* Load the items in one custom track - just move beds in
 * window... */
{
struct customTrack *ct = tg->customPt;
struct bed *bed, *nextBed, *list = NULL;
int scoreFilter = getScoreFilter(ct->tdb->track);

if (ct->dbTrack)
    {
    int fieldCount = ct->fieldCount;
    int rowOffset;
    char **row;
    struct sqlConnection *conn =
        hAllocConn(CUSTOM_TRASH);
    struct sqlResult *sr = NULL;

    sr = hRangeQuery(conn, ct->dbTableName, chromName, winStart, winEnd,
                     NULL, &rowOffset);
    while ((row = sqlNextRow(sr)) != NULL)
        {
        bed = bedLoadN(row+rowOffset, fieldCount);
	    if (scoreFilter && bed->score < scoreFilter)
		continue;
	slAddHead(&list, bed);
	}
    hFreeConn(&conn);
    }
else
    {
    for (bed = ct->bedList; bed != NULL; bed = nextBed)
	{
	nextBed = bed->next;
	if (bed->chromStart < winEnd && bed->chromEnd > winStart
		&& sameString(chromName, bed->chrom))
	    {
	    if (scoreFilter && bed->score < scoreFilter)
		continue;
	    slAddHead(&list, bed);
	    }
	}
    }
slSort(&list, bedCmp);
tg->items = list;
}

void ctLoadBed9(struct track *tg)
/* Convert bed info in window to linked feature. */
{
struct customTrack *ct = tg->customPt;
struct bed *bed;
struct linkedFeatures *lfList = NULL, *lf;
boolean useItemRgb = FALSE;
int scoreFilter = getScoreFilter(ct->tdb->track);

useItemRgb = bedItemRgb(ct->tdb);

if (ct->dbTrack)
    {
    int rowOffset;
    char **row;
    struct sqlConnection *conn = hAllocConn(CUSTOM_TRASH);
    struct sqlResult *sr = NULL;

    sr = hRangeQuery(conn, ct->dbTableName, chromName, winStart, winEnd,
                     NULL, &rowOffset);
    while ((row = sqlNextRow(sr)) != NULL)
        {
        bed = bedLoadN(row+rowOffset, 9);
	if (scoreFilter && bed->score < scoreFilter)
	    continue;
	bed8To12(bed);
	lf = lfFromBed(bed);
	if (useItemRgb)
	    {
	    lf->extra = (void *)USE_ITEM_RGB;   /* signal for coloring */
	    lf->filterColor=bed->itemRgb;
	    }
	slAddHead(&lfList, lf);
	}
    hFreeConn(&conn);
    }
else
    {
    for (bed = ct->bedList; bed != NULL; bed = bed->next)
	{
        if (scoreFilter && bed->score < scoreFilter)
            continue;
	if (bed->chromStart < winEnd && bed->chromEnd > winStart
		&& sameString(chromName, bed->chrom))
	    {
	    bed8To12(bed);
	    lf = lfFromBed(bed);
	    if (useItemRgb)
		{
		lf->extra = (void *)USE_ITEM_RGB;   /* signal for coloring */
		lf->filterColor=bed->itemRgb;
		}
	    slAddHead(&lfList, lf);
	    }
	}
    }
slReverse(&lfList);
slSort(&lfList, linkedFeaturesCmp);
tg->items = lfList;
}


void ctLoadBed8(struct track *tg)
/* Convert bed info in window to linked feature. */
{
struct customTrack *ct = tg->customPt;
struct bed *bed;
struct linkedFeatures *lfList = NULL, *lf;
int scoreFilter = getScoreFilter(ct->tdb->track);

if (ct->dbTrack)
    {
    int fieldCount = ct->fieldCount;
    int rowOffset;
    char **row;
    struct sqlConnection *conn = hAllocConn(CUSTOM_TRASH);
    struct sqlResult *sr = NULL;

    sr = hRangeQuery(conn, ct->dbTableName, chromName, winStart, winEnd,
                     NULL, &rowOffset);
    while ((row = sqlNextRow(sr)) != NULL)
        {
        bed = bedLoadN(row+rowOffset, fieldCount);
	    if (scoreFilter && bed->score < scoreFilter)
		continue;
	bed8To12(bed);
	lf = lfFromBed(bed);
	slAddHead(&lfList, lf);
	}
    hFreeConn(&conn);
    }
else
    {
    for (bed = ct->bedList; bed != NULL; bed = bed->next)
	{
	if (scoreFilter && bed->score < scoreFilter)
	    continue;
	if (bed->chromStart < winEnd && bed->chromEnd > winStart
		&& sameString(chromName, bed->chrom))
	    {
	    bed8To12(bed);
	    lf = lfFromBed(bed);
	    slAddHead(&lfList, lf);
	    }
	}
    }
slReverse(&lfList);
slSort(&lfList, linkedFeaturesCmp);
tg->items = lfList;
}

void ctLoadGappedBed(struct track *tg)
/* Convert bed info in window to linked feature. */
{
struct customTrack *ct = tg->customPt;
struct bed *bed;
struct linkedFeatures *lfList = NULL, *lf;
boolean useItemRgb = FALSE;
int scoreFilter = getScoreFilter(ct->tdb->track);

useItemRgb = bedItemRgb(ct->tdb);

if (ct->dbTrack)
    {
    int fieldCount = ct->fieldCount;
    int rowOffset;
    char **row;
    struct sqlConnection *conn = hAllocConn(CUSTOM_TRASH);
    struct sqlResult *sr = NULL;

    sr = hRangeQuery(conn, ct->dbTableName, chromName, winStart, winEnd,
                     NULL, &rowOffset);
    while ((row = sqlNextRow(sr)) != NULL)
        {
        bed = bedLoadN(row+rowOffset, fieldCount);
	lf = lfFromBed(bed);
	    if (scoreFilter && bed->score < scoreFilter)
		continue;
	if (useItemRgb)
	    {
	    lf->extra = (void *)USE_ITEM_RGB;   /* signal for coloring */
	    lf->filterColor=bed->itemRgb;
	    }
	slAddHead(&lfList, lf);
	}
    hFreeConn(&conn);
    }
else
    {
    for (bed = ct->bedList; bed != NULL; bed = bed->next)
	{
        if (scoreFilter && bed->score < scoreFilter)
            continue;
	if (bed->chromStart < winEnd && bed->chromEnd > winStart
		&& sameString(chromName, bed->chrom))
	    {
	    lf = lfFromBed(bed);
	    if (useItemRgb)
		{
		lf->extra = (void *)USE_ITEM_RGB; /* signal for coloring */
		lf->filterColor=bed->itemRgb;
		}
	    slAddHead(&lfList, lf);
	    }
	}
    }
slReverse(&lfList);
slSort(&lfList, linkedFeaturesCmp);
tg->items = lfList;
}

void ctLoadColoredExon(struct track *tg)
/* Convert bed info in window to linked features series for custom track. */
{
struct customTrack *ct = tg->customPt;
struct bed *bed;
struct linkedFeaturesSeries *lfsList = NULL, *lfs;
if (ct->dbTrack)
    {
    int fieldCount = ct->fieldCount;
    int rowOffset;
    char **row;
    struct sqlConnection *conn = hAllocConn(CUSTOM_TRASH);
    struct sqlResult *sr = NULL;
    sr = hRangeQuery(conn, ct->dbTableName, chromName, winStart, winEnd,
                     NULL, &rowOffset);
    while ((row = sqlNextRow(sr)) != NULL)
        {
        bed = bedLoadN(row+rowOffset, fieldCount);
	lfs = lfsFromColoredExonBed(bed);
	slAddHead(&lfsList, lfs);
	}
    hFreeConn(&conn);
    }
else
    {
    for (bed = ct->bedList; bed != NULL; bed = bed->next)
	{
	if (bed->chromStart < winEnd && bed->chromEnd > winStart
		&& sameString(chromName, bed->chrom))
	    {
	    lfs = lfsFromColoredExonBed(bed);
	    slAddHead(&lfsList, lfs);
	    }
	}
    }
slReverse(&lfsList);
slSort(&lfsList, linkedFeaturesSeriesCmp);
tg->items = lfsList;
}

char *ctMapItemName(struct track *tg, void *item)
/* Return composite item name for custom tracks. */
{
char *itemName = tg->itemName(tg, item);
static char buf[512];
if (strlen(itemName) > 0)
    safef(buf, sizeof(buf), "%s %s", ctFileName, itemName);
else
    safef(buf, sizeof(buf), "%s NoItemName", ctFileName);
return buf;
}


void coloredExonMethodsFromCt(struct track *tg)
/* same as coloredExonMethods but different loader. */
{
linkedFeaturesSeriesMethods(tg);
tg->loadItems = ctLoadColoredExon;
tg->canPack = TRUE;
}

void dontLoadItems(struct track *tg)
/* No-op loadItems when we aren't going to try. */
{
}

struct track *newCustomTrack(struct customTrack *ct)
/* Make up a new custom track. */
{
struct track *tg = NULL;
struct trackDb *tdb = ct->tdb;
boolean useItemRgb = FALSE;
char *typeOrig = tdb->type;
char *typeDupe = cloneString(typeOrig);
char *typeParam = typeDupe;
char *type = nextWord(&typeParam);

if (ct->dbTrack)
    {
    // make sure we can connect
    struct sqlConnection *conn = hAllocConn(CUSTOM_TRASH);
    hFreeConn(&conn);
    }

useItemRgb = bedItemRgb(tdb);

if (sameString(type, "maf"))
    {
    tg = trackFromTrackDb(tdb);
    tg->canPack = TRUE;

    wigMafMethods(tg, tdb, 0, NULL);
    if (!ct->dbTrack)
        errAbort("custom maf tracks must be in database");


    struct mafPriv *mp;
    AllocVar(mp);
    mp->ct = ct;

    tg->customPt = mp;
    tg->nextItemButtonable = FALSE;
    }
else if (sameString(type, "wig"))
    {
    tg = trackFromTrackDb(tdb);
    if (ct->dbTrack)
        tg->loadItems = wigLoadItems;
    else
        tg->loadItems = ctWigLoadItems;
    tg->customPt = ct;
    tg->nextItemButtonable = FALSE;
    }
else if (sameString(type, "bigWig"))
    {
    tg = trackFromTrackDb(tdb);
    tg->bbiFile = ct->bbiFile;
    tg->nextItemButtonable = FALSE;
    if (trackShouldUseAjaxRetrieval(tg))
        tg->loadItems = dontLoadItems;
    }
else if (sameString(type, "bigBed") || sameString(type, "bigGenePred"))
    {
    struct bbiFile *bbi = ct->bbiFile;

    /* Find field counts, and from that revise the tdb->type to be more complete. */
    char extra = (bbi->fieldCount > bbi->definedFieldCount ? '+' : '.');
    char typeBuf[64];
    if (sameString(type, "bigGenePred"))
	safef(typeBuf, sizeof(typeBuf), "bigGenePred");
    else
	safef(typeBuf, sizeof(typeBuf), "bigBed %d %c", bbi->definedFieldCount, extra);
    tdb->type = cloneString(typeBuf);

    /* Finish wrapping track around tdb. */
    tg = trackFromTrackDb(tdb);
    tg->bbiFile = bbi;
    tg->nextItemButtonable = TRUE;
    if (trackShouldUseAjaxRetrieval(tg))
        tg->loadItems = dontLoadItems;
    }
else if (sameString(type, "bedGraph"))
    {
    tg = trackFromTrackDb(tdb);
    tg->canPack = FALSE;
    tg->customPt = ct;
    ct->wigFile = ctFileName;
    tg->mapItemName = ctMapItemName;
    tg->nextItemButtonable = FALSE;
    }
else if (sameString(type, "bed"))
    {
    tg = trackFromTrackDb(tdb);
    if (ct->fieldCount < 8)
	{
	tg->loadItems = ctLoadSimpleBed;
	}
    else if (useItemRgb && ct->fieldCount == 9)
	{
	tg->loadItems = ctLoadBed9;
	}
    else if (ct->fieldCount < 12)
	{
	tg->loadItems = ctLoadBed8;
	}
    else if (ct->fieldCount == 15)
	{
	char *theType = trackDbSetting(tdb, "type");
	if (theType && sameString(theType, "expRatio"))
	    {
	    tg = trackFromTrackDb(tdb);
	    expRatioMethodsFromCt(tg);
	    }
	else
	    tg->loadItems = ctLoadGappedBed;
	}
    else
	{
	tg->loadItems = ctLoadGappedBed;
	}
    tg->mapItemName = ctMapItemName;
    tg->canPack = TRUE;
    tg->nextItemButtonable = TRUE;
    tg->customPt = ct;
    }
else if (sameString(type, "chromGraph"))
    {
    tdb->type = NULL;   /* Swap out type for the moment. */
    tg = trackFromTrackDb(tdb);
    chromGraphMethodsCt(tg);
    tg->nextItemButtonable = FALSE;
    tdb->type = typeOrig;
    }
else if (sameString(type, "array"))
    {
    tg = trackFromTrackDb(tdb);
    expRatioMethodsFromCt(tg);
    tg->nextItemButtonable = TRUE;
    tg->customPt = ct;
    }
else if (sameString(type, "coloredExon"))
    {
    tg = trackFromTrackDb(tdb);
    coloredExonMethodsFromCt(tg);
    tg->nextItemButtonable = TRUE;
    tg->customPt = ct;
    }
else if (sameString(type, "encodePeak"))
    {
    tg = trackFromTrackDb(tdb);
    encodePeakMethodsCt(tg);
    tg->nextItemButtonable = TRUE;
    tg->customPt = ct;
    }
else if (sameString(type, "bam"))
    {
    tg = trackFromTrackDb(tdb);
    tg->customPt = ct;
    bamMethods(tg);
    if (trackShouldUseAjaxRetrieval(tg))
        tg->loadItems = dontLoadItems;
    tg->mapItemName = ctMapItemName;
    }
else if (sameString(type, "vcfTabix"))
    {
    tg = trackFromTrackDb(tdb);
    tg->customPt = ct;
    vcfTabixMethods(tg);
    if (trackShouldUseAjaxRetrieval(tg))
        tg->loadItems = dontLoadItems;
    tg->mapItemName = ctMapItemName;
    }
else if (sameString(type, "vcf"))
    {
    tg = trackFromTrackDb(tdb);
    tg->customPt = ct;
    vcfMethods(tg);
    tg->mapItemName = ctMapItemName;
    }
else if (sameString(type, "makeItems"))
    {
    tg = trackFromTrackDb(tdb);
    makeItemsMethods(tg);
    tg->nextItemButtonable = TRUE;
    tg->customPt = ct;
    }
else if (sameString(type, "bedDetail"))
    {
    tg = trackFromTrackDb(tdb);
    bedDetailCtMethods(tg, ct);
    tg->mapItemName = ctMapItemName; /* must be here to see ctMapItemName */
    }
    else if (sameString(type, "adjacency"))
    {
    extern void adjacencyMethods(struct track *track);

    tg = trackFromTrackDb(tdb);
    adjacencyMethods(tg);
    //tg->mapItemName = ctMapItemName;
    tg->customPt = ct;
    }
else if (sameString(type, "pgSnp"))
    {
    tg = trackFromTrackDb(tdb);
    pgSnpCtMethods(tg);
    //tg->mapItemName = ctMapItemName;
    tg->customPt = ct;
    }
else
    {
    errAbort("Unrecognized custom track type %s", type);
    }
tg->hasUi = TRUE;
tg->customTrack = TRUE;// Explicitly declare this a custom track for flatTrack ordering

freez(&typeDupe);
return tg;
}

char *getPositionFromCustomTracks()
/* Parses custom track data to get the position variable
 * return - The first chromosome position variable found in the
 * custom track data.  */
{
char *pos = NULL;
struct slName *bl = NULL;

ctList = customTracksParseCart(database, cart, &browserLines, &ctFileName);

for (bl = browserLines; bl != NULL; bl = bl->next)
    {
    char *words[96];
    int wordCount;
    char *dupe = cloneString(bl->name);

    wordCount = chopLine(dupe, words);
    if (wordCount >= 3)
        {
        char *command = words[1];
        if (sameString(command, "position"))
            pos = cloneString(words[2]);
        }
    freez(&dupe);
    if (pos != NULL)
        break;
    }
return pos;
}

void loadCustomTracks(struct track **pTrackList)
/* Load up custom tracks and append to list. */
{
struct customTrack *ct;
struct track *tg;
struct slName *bl;

/* build up browser lines from cart variables set by hgCustom */
char *visAll = cartCgiUsualString(cart, "hgt.visAllFromCt", NULL);
if (visAll)
    {
    char buf[SMALLBUF];
    safef(buf, sizeof buf, "browser %s %s", visAll, "all");
    slAddTail(&browserLines, slNameNew(buf));
    }
struct hashEl *visEl;
struct hashEl *visList = cartFindPrefix(cart, "hgtct.");
for (visEl = visList; visEl != NULL; visEl = visEl->next)
    {
    char buf[256];
    safef(buf, sizeof buf, "browser %s %s", cartString(cart, visEl->name),
                chopPrefix(cloneString(visEl->name)));
    slAddTail(&browserLines, slNameNew(buf));
    cartRemove(cart, visEl->name);
    }
hashElFreeList(&visList);

/* The loading is now handled by getPositionFromCustomTracks(). */
/* Process browser commands in custom track. */
for (bl = browserLines; bl != NULL; bl = bl->next)
    {
    char *words[96];
    int wordCount;

    wordCount = chopLine(bl->name, words);
    if (wordCount > 1)
        {
	char *command = words[1];
	if (sameString(command, "hide")
            || sameString(command, "dense")
            || sameString(command, "pack")
            || sameString(command, "squish")
            || sameString(command, "full"))
	    {
	    if (wordCount > 2)
		{
		int i;
		for (i=2; i<wordCount; ++i)
		    {
		    char *s = words[i];
		    struct track *tg;
		    boolean toAll = sameWord(s, "all");
		    for (tg = *pTrackList; tg != NULL; tg = tg->next)
			{
			if (toAll || sameString(s, tg->track))
			    {
			    if (hTvFromString(command) == tg->tdb->visibility)
				/* remove if setting to default vis */
				cartRemove(cart, tg->track);
			    else
				cartSetString(cart, tg->track, command);
			    /* hide or show supertrack enclosing this track */
			    if (tdbIsSuperTrackChild(tg->tdb))
				{
				assert(tg->tdb->parentName != NULL);
				cartSetString(cart, tg->tdb->parentName,
					    (sameString(command, "hide") ?
						"hide" : "show"));
				}
			    }
			}
		    }
		}
	    }
	else if (sameString(command, "position"))
	    {
	    if (wordCount < 3)
		errAbort("Expecting 3 words in browser position line");
	    if (!hgIsChromRange(database, words[2]))
		errAbort("browser position needs to be in chrN:123-456 format");
	    hgParseChromRange(database, words[2], &chromName, &winStart, &winEnd);

		/*Fix a start window of -1 that is returned when a custom track position
		  begins at 0
		*/
		if (winStart < 0)
		    {
		    winStart = 0;
		    }
	    }
	else if (sameString(command, "pix"))
	    {
	    if (wordCount != 3)
		errAbort("Expecting 3 words in pix line");
	    trackLayoutSetPicWidth(&tl, words[2]);
	    }
	}
    }
for (ct = ctList; ct != NULL; ct = ct->next)
    {
    hasCustomTracks = TRUE;
    tg = newCustomTrack(ct);
    slAddHead(pTrackList, tg);
    }
}

void loadTrackHubs(struct track **pTrackList, struct grp **pGrpList)
/* Load up stuff from data hubs and append to lists. */
{
struct trackDb *tdbList = hubCollectTracks(database, pGrpList);

addTdbListToTrackList(tdbList, NULL, pTrackList);
}

boolean restrictionEnzymesOk()
/* Check to see if it's OK to do restriction enzymes. */
{
return (sqlDatabaseExists("hgFixed") && hTableExists("hgFixed", "cutters") &&
        hTableExists("hgFixed", "rebaseRefs") &&
        hTableExists("hgFixed", "rebaseCompanies"));
}

static void setSuperTrackHasVisibleMembers(struct trackDb *tdb)
/* Determine if any member tracks are visible -- currently
 * recording this in the parent's visibility setting */
{
tdb->visibility = tvDense;
}

boolean superTrackHasVisibleMembers(struct trackDb *tdb)
/* Determine if any member tracks are visible -- currently
 * recording this in the parent's visibility setting */
{
if (!tdbIsSuper(tdb))
    return FALSE;
return (tdb->visibility != tvHide);
}

int hubCmpAlpha(const void *va, const void *vb)
/* Compare to sort hubs based on name */
{
const struct trackHub *a = *((struct trackHub **)va);
const struct trackHub *b = *((struct trackHub **)vb);

return strcmp(a->shortLabel, b->shortLabel);
}

static void rPropagateGroup(struct track *track, struct group *group)
// group should spread to multiple levels of children.
{
struct track *subtrack = track->subtracks;
for ( ;subtrack != NULL;subtrack = subtrack->next)
    {
    subtrack->group = group;
    rPropagateGroup(subtrack, group);
    }
}

static void groupTracks(struct track **pTrackList,
	struct group **pGroupList, struct grp *grpList, int vis)
/* Make up groups and assign tracks to groups.
 * If vis is -1, restore default groups to tracks. */
{
struct group *unknown = NULL;
struct group *group, *list = NULL;
struct hash *hash = newHash(8);
struct track *track;
struct trackRef *tr;
struct grp* grps = hLoadGrps(database);
struct grp *grp;
float minPriority = 100000; // something really large

/* build group objects from database. */
for (grp = grps; grp != NULL; grp = grp->next)
    {
    /* deal with group reordering */
    float priority = grp->priority;
    // we want to get the minimum priority over 1 (which is custom tracks)
    if ((priority > 1.0) && (priority < minPriority)) minPriority = priority;
    if (withPriorityOverride)
        {
        char cartVar[512];
        safef(cartVar, sizeof(cartVar), "%s.priority",grp->name);
        if (vis != -1)
            priority = (float)cartUsualDouble(cart, cartVar, grp->priority);
        if (priority == grp->priority)
            cartRemove(cart, cartVar);
        }
    /* create group object; add to list and hash */
    AllocVar(group);
    group->name = cloneString(grp->name);
    group->label = cloneString(grp->label);
    group->defaultPriority = grp->priority;
    group->priority = priority;
    group->defaultIsClosed = grp->defaultIsClosed;
    slAddHead(&list, group);
    hashAdd(hash, grp->name, group);
    }
grpFreeList(&grps);

double priorityInc;
double priority;
if (grpList)
    {
    minPriority -= 1.0;             // priority is 1-based
    // the idea here is to get enough room between priority 1
    // (which is custom tracks) and the group with the next
    // priority number, so that the hub nestle inbetween the
    // custom tracks and everything else at the top of the list
    // of track groups
    priorityInc = (0.9 * minPriority) / slCount(grpList);
    priority = 1.0 + priorityInc;
    }
for(; grpList; grpList = grpList->next)
    {
    AllocVar(group);
    group->name = cloneString(grpList->name);
    group->label = cloneString(grpList->label);
    group->defaultPriority = group->priority = priority;
    priority += priorityInc;
    slAddHead(&list, group);
    hashAdd(hash, group->name, group);
    }

/* Loop through tracks and fill in their groups.
 * If necessary make up an unknown group. */
for (track = *pTrackList; track != NULL; track = track->next)
    {
    /* handle track reordering feature -- change group assigned to track */
    if (withPriorityOverride)
        {
        char *groupName = NULL;
        char cartVar[256];

        /* belt and suspenders -- accomodate inconsistent track/trackDb
         * creation.  Note -- with code cleanup, these default variables
         * could be retired, and the tdb versions used as defaults */
        if (!track->defaultGroupName)
            {
            if (track->tdb && track->tdb->grp)
                track->defaultGroupName = cloneString(track->tdb->grp);
            else
                track->defaultGroupName = cloneString("other");
            }
        if (tdbIsSuperTrackChild(track->tdb))
            {
            assert(track->tdb->parentName != NULL);
            /* supertrack member must be in same group as its super */
            /* determine supertrack group */
            safef(cartVar, sizeof(cartVar), "%s.group",track->tdb->parentName);
            groupName = cloneString(                                              //1
                    cartUsualString(cart, cartVar, track->tdb->parent->grp));
            track->tdb->parent->grp = cloneString(groupName);                     //2
            }
        else
            {
            /* get group */
            safef(cartVar, sizeof(cartVar), "%s.group",track->track);
            groupName = cloneString(                                              //1
                    cartUsualString(cart, cartVar, track->defaultGroupName));
            }
        if (vis == -1)
            groupName = track->defaultGroupName;                                  //0
        track->groupName = cloneString(groupName);  // wasting a few clones!      //3
        if (sameString(groupName, track->defaultGroupName))
            cartRemove(cart, cartVar);

        /* get priority */
        safef(cartVar, sizeof(cartVar), "%s.priority",track->track);
        float priority = (float)cartUsualDouble(cart, cartVar,
                                                    track->defaultPriority);
        /* remove cart variables that are the same as the trackDb settings */
/*  UGLY - add me back when tdb->priority is no longer pre-clobbered by cart var value
        if (priority == track->defaultPriority)
            cartRemove(cart, cartVar);
*/
        track->priority = priority;
        }

    /* assign group object to track */
    if (track->groupName == NULL)
        group = NULL;
    else
	group = hashFindVal(hash, track->groupName);
    if (group == NULL)
        {
	if (unknown == NULL)
	    {
	    AllocVar(unknown);
	    unknown->name = cloneString("other");
	    unknown->label = cloneString("other");
	    unknown->priority = 1000000;
	    slAddHead(&list, unknown);
	    }
	group = unknown;
	}
    track->group = group;
    rPropagateGroup(track, group);
    }

/* Sort tracks by combined group/track priority, and
 * then add references to track to group. */
slSort(pTrackList, tgCmpPriority);
for (track = *pTrackList; track != NULL; track = track->next)
    {
    AllocVar(tr);
    tr->track = track;
    slAddHead(&track->group->trackList, tr);
    }

/* Straighten things out, clean up, and go home. */
for (group = list; group != NULL; group = group->next)
    slReverse(&group->trackList);
slSort(&list, gCmpPriority);
hashFree(&hash);
*pGroupList = list;
}

void groupTrackListAddSuper(struct cart *cart, struct group *group)
/* Construct a new track list that includes supertracks, sort by priority,
 * and determine if supertracks have visible members.
 * Replace the group track list with this new list.
 * Shared by hgTracks and configure page to expand track list,
 * in contexts where no track display functions (which don't understand
 * supertracks) are invoked. */
{
struct trackRef *newList = NULL, *tr, *ref;
struct hash *superHash = hashNew(8);

if (!group || !group->trackList)
    return;
for (tr = group->trackList; tr != NULL; tr = tr->next)
    {
    struct track *track = tr->track;
    AllocVar(ref);
    ref->track = track;
    slAddHead(&newList, ref);
    if (tdbIsSuperTrackChild(track->tdb))
        {
        assert(track->tdb->parentName != NULL);
        if (hTvFromString(cartUsualString(cart, track->track,
                        hStringFromTv(track->tdb->visibility))) != tvHide)
            setSuperTrackHasVisibleMembers(track->tdb->parent);
        assert(track->parent == NULL);
        track->parent = hashFindVal(superHash, track->tdb->parentName);
        if (track->parent)
            continue;
        /* create track and reference for the supertrack */
        struct track *superTrack = track->parent = trackFromTrackDb(track->tdb->parent);
        track->parent = superTrack;
        if (trackHash != NULL)
            hashAddUnique(trackHash,superTrack->track,superTrack);
        superTrack->hasUi = TRUE;
        superTrack->group = group;
        superTrack->groupName = cloneString(group->name);
        superTrack->defaultGroupName = cloneString(group->name);

        /* handle track reordering */
        char cartVar[256];
        safef(cartVar, sizeof(cartVar), "%s.priority",track->tdb->parentName);
        float priority = (float)cartUsualDouble(cart, cartVar,
                                        track->tdb->parent->priority);
        /* remove cart variables that are the same as the trackDb settings */
        if (priority == track->tdb->parent->priority)
            cartRemove(cart, cartVar);
        superTrack->priority = priority;

        AllocVar(ref);
        ref->track = superTrack;
        slAddHead(&newList, ref);
        hashAdd(superHash, track->tdb->parentName, superTrack);
        }
    }
slSort(&newList, trackRefCmpPriority);
hashFree(&superHash);
/* we could free the old track list here, but it's a trivial amount of mem */
group->trackList = newList;
}

void topButton(char *var, char *label)
/* create a 3 or 4-char wide button for top line of display.
 * 3 chars wide for odd-length labels, 4 for even length.
 * Pad with spaces so label is centered */
{
char paddedLabel[5] = "    ";
int len = strlen(label);
if (len > 4)
    {
    /* truncate */
    /* or maybe errabort ? */
    label[3] = 0;
    len = 4;
    }
if (len % 2 != 0)
    paddedLabel[3] = 0;
if (len == strlen(paddedLabel))
    strcpy(paddedLabel, label);
else
    {
    int i;
    for (i=0; i<len; i++)
        paddedLabel[i+1] = label[i];
    }
hButtonWithOnClick(var, paddedLabel, NULL, "return imageV2.navigateButtonClick(this);");
}

void limitSuperTrackVis(struct track *track)
/* Limit track visibility by supertrack parent */
{
if (tdbIsSuperTrackChild(track->tdb))
    {
    assert(track->tdb->parent != NULL);
    if (sameString("hide", cartUsualString(cart, track->tdb->parent->track,
                                           track->tdb->parent->isShow ? "show" : "hide")))
        track->visibility = tvHide;
    }
}

struct track *rFindTrackWithTable(char *tableName, struct track *trackList)
/* Recursively search through track list looking for first one that matches table. */
{
struct track *track;
for (track = trackList; track != NULL; track = track->next)
    {
    if (sameString(tableName, track->table))
         return track;
    struct track *subTrack = rFindTrackWithTable(tableName, track->subtracks);
    if (subTrack != NULL)
         return subTrack;
    }
return NULL;
}

static void setSearchedTrackToPackOrFull(struct track *trackList)
// Open track associated with search position if any. Also open its parents if any.
{
if (NULL != hgp && NULL != hgp->tableList && NULL != hgp->tableList->name)
    {
    char *tableName = hgp->tableList->name;
    struct track *matchTrack = rFindTrackWithTable(tableName, trackList);
    if (matchTrack != NULL)
        tdbSetCartVisibility(matchTrack->tdb, cart, hCarefulTrackOpenVis(database, matchTrack->track));
    }
}

struct track *getTrackList( struct group **pGroupList, int vis)
/* Return list of all tracks, organizing by groups.
 * If vis is -1, restore default groups to tracks.
 * Shared by hgTracks and configure page. */
{
struct track *track, *trackList = NULL;
registerTrackHandlers();
/* Load regular tracks, blatted tracks, and custom tracks.
 * Best to load custom last. */
loadFromTrackDb(&trackList);
if (pcrResultParseCart(database, cart, NULL, NULL, NULL))
    slSafeAddHead(&trackList, pcrResultTg());
if (userSeqString != NULL)
    slSafeAddHead(&trackList, userPslTg());
slSafeAddHead(&trackList, oligoMatchTg());
if (restrictionEnzymesOk())
    {
    slSafeAddHead(&trackList, cuttersTg());
    }
if (wikiTrackEnabled(database, NULL))
    {
    addWikiTrack(&trackList);
    struct sqlConnection *conn = wikiConnect();
    if (sqlTableExists(conn, "variome"))
        addVariomeWikiTrack(&trackList);
    wikiDisconnect(&conn);
    }

struct grp *grpList = NULL;
if (cartOptionalString(cart, "hgt.trackNameFilter") == NULL)
    { // If a single track was asked for and it is from a hub, then it is already in trackList
    loadTrackHubs(&trackList, &grpList);
    }
loadCustomTracks(&trackList);
groupTracks( &trackList, pGroupList, grpList, vis);
setSearchedTrackToPackOrFull(trackList);
if (cgiOptionalString( "hideTracks"))
    changeTrackVis(groupList, NULL, tvHide);

/* Get visibility values if any from ui. */
for (track = trackList; track != NULL; track = track->next)
    {
    char *s = cartOptionalString(cart, track->track);
    if (cgiOptionalString("hideTracks"))
	{
	s = cgiOptionalString(track->track);
	if (s != NULL)
	    {
	    if (hTvFromString(s) == track->tdb->visibility)
		cartRemove(cart, track->track);
	    else
		cartSetString(cart, track->track, s);
	    }
	}
    if (s != NULL && !track->limitedVisSet)
	track->visibility = hTvFromString(s);
    if (tdbIsCompositeChild(track->tdb))
        track->visibility = tdbVisLimitedByAncestry(cart, track->tdb, FALSE);
    else if (tdbIsComposite(track->tdb) && track->visibility != tvHide)
	{
	struct trackDb *parent = track->tdb->parent;
	char *parentShow = NULL;
	if (parent)
	    parentShow = cartUsualString(cart, parent->track,
			 parent->isShow ? "show" : "hide");
	if (!parent || sameString(parentShow, "show"))
	    compositeTrackVis(track);
	}
    }
return trackList;
}

void doNextPrevItem(boolean goNext, char *trackName)
/* In case a next item arrow was clicked on a track, change */
/* position (i.e. winStart, winEnd, etc.) based on what track it was */
{
struct track *track = trackFindByName(trackList, trackName);
if ((track != NULL) && (track->nextPrevItem != NULL))
    track->nextPrevItem(track, goNext);
}

char *collapseGroupVar(char *name)
/* Construct cart variable name for collapsing group */
{
static char varName[256];
safef(varName, sizeof(varName),
        "%s%s_%s_%s", "hgt", "group", name, "close");
return (cloneString(varName));
}

boolean isCollapsedGroup(struct group *grp)
/* Determine if group is collapsed */
{
return cartUsualInt(cart, collapseGroupVar(grp->name), grp->defaultIsClosed);
}

void collapseGroupGoodies(boolean isOpen, boolean wantSmallImage,
                                char **img, char **indicator, char **otherState)
/* Get image, char representation of image, and 'otherState' (1 or 0)
 * for a group, based on whether it is collapsed, and whether we want
 * larger or smaller image for collapse box */
{
if (otherState)
    *otherState = (isOpen ? "1" : "0");
if (indicator)
    *indicator = (isOpen ? "-" : "+");
if (img)
    {
    if (wantSmallImage)
        *img = (isOpen ? "../images/remove_sm.gif" : "../images/add_sm.gif");
    else
        *img = (isOpen ? "../images/remove.gif" : "../images/add.gif");
    }
}

void collapseGroup(char *name, boolean doCollapse)
/* Set cart variable to cause group to collapse */
{
cartSetBoolean(cart, collapseGroupVar(name), doCollapse);
}

void myControlGridStartCell(struct controlGrid *cg, boolean isOpen, char *id)
/* Start a new cell in control grid; support Javascript open/collapsing by including id's in tr's.
   id is used as id prefix (a counter is added to make id's unique). */
{
static int counter = 1;
if (cg->columnIx == cg->columns)
    controlGridEndRow(cg);
if (!cg->rowOpen)
    {
#if 0
    /* This is unnecessary, b/c we can just use a blank display attribute to show the element rather
       than figuring out what the browser specific string is to turn on display of the tr;
       however, we may want to put in browser specific strings in the future, so I'm leaving this
       code in as a reference. */
    char *ua = getenv("HTTP_USER_AGENT");
    char *display = ua && stringIn("MSIE", ua) ? "block" : "table-row";
#endif
    // use counter to ensure unique tr id's (prefix is used to find tr's in javascript).
    printf("<tr %sid='%s-%d'>", isOpen ? "" : "style='display: none' ", id, counter++);
    cg->rowOpen = TRUE;
    }
if (cg->align)
    printf("<td align=%s>", cg->align);
else
    printf("<td>");
}

static void pruneRedundantCartVis(struct track *trackList)
/* When the config page or track form has been submitted, there usually
 * are many track visibility cart variables that have not been changed
 * from the default.  To keep down cart bloat, prune those out before we
 * save the cart.  changeTrackVis does this too, but this is for the
 * more common case where track visibilities are tweaked. */
{
struct track *track;
for (track = trackList; track != NULL; track = track->next)
    {
    char *cartVis = cartOptionalString(cart, track->track);
    if (cartVis != NULL && hTvFromString(cartVis) == track->tdb->visibility)
        cartRemove(cart, track->track);
    }
}

static int getMaxWindowToDraw(struct trackDb *tdb)
/* If trackDb setting maxWindowToDraw exists and is a sensible size, return it, else 0. */
{
if (tdb == NULL)
    return 0;
char *maxWinToDraw = trackDbSettingClosestToHome(tdb, "maxWindowToDraw");
if (isNotEmpty(maxWinToDraw))
    {
    unsigned maxWTD = sqlUnsigned(maxWinToDraw);
    if (maxWTD > 1)
        return maxWTD;
    }
return 0;
}

static void drawMaxWindowWarning(struct track *tg, int seqStart, int seqEnd, struct hvGfx *hvg,
                                 int xOff, int yOff, int width, MgFont *font, Color color,
                                 enum trackVisibility vis)
/* This is a stub drawItems handler to be swapped in for the usual drawItems when the window
 * size is larger than the threshold specified by trackDb setting maxWindowToDraw. */
{
int maxWinToDraw = getMaxWindowToDraw(tg->tdb);
char commafied[256];
sprintLongWithCommas(commafied, maxWinToDraw);
char message[512];
safef(message, sizeof(message), "zoom in to <= %s bases to view items", commafied);
Color yellow = hvGfxFindRgb(hvg, &undefinedYellowColor);
hvGfxBox(hvg, xOff, yOff, width, tg->heightPer, yellow);
hvGfxTextCentered(hvg, xOff, yOff, width, tg->heightPer, MG_BLACK, font, message);
}

static void checkMaxWindowToDraw(struct track *tg)
/* If (winEnd - winStart) > trackDb setting maxWindowToDraw, force track to a dense line
 * that will ask the user to zoom in closer to see track items and return TRUE so caller
 * can skip loading items. */
{
int maxWinToDraw = getMaxWindowToDraw(tg->tdb);
if (tdbIsComposite(tg->tdb))
    {
    struct track *subtrack;
    for (subtrack = tg->subtracks;  subtrack != NULL;  subtrack = subtrack->next)
	{
	if (!isSubtrackVisible(subtrack))
	    continue;
	maxWinToDraw = getMaxWindowToDraw(subtrack->tdb);
	if (maxWinToDraw > 1 && (winEnd - winStart) > maxWinToDraw)
	    {
	    subtrack->loadItems = dontLoadItems;
	    subtrack->drawItems = drawMaxWindowWarning;
	    subtrack->limitedVis = tvDense;
	    subtrack->limitedVisSet = TRUE;
	    }
	}
    }
else if (maxWinToDraw > 1 && (winEnd - winStart) > maxWinToDraw)
    {
    tg->loadItems = dontLoadItems;
    tg->drawItems = drawMaxWindowWarning;
    tg->limitedVis = tvDense;
    tg->limitedVisSet = TRUE;
    }
}

void printTrackInitJavascript(struct track *trackList)
{
hPrintf("<input type='hidden' id='%s' name='%s' value=''>\n", hgtJsCommand, hgtJsCommand);
}

void jsCommandDispatch(char *command, struct track *trackList)
/* Dispatch a command sent to us from some javaScript event.
 * This gets executed after the track list is built, but before
 * the track->loadItems methods are called.  */
{
if (startsWithWord("makeItems", command))
    makeItemsJsCommand(command, trackList, trackHash);
else
    warn("Unrecognized jsCommand %s", command);
}

void parentChildCartCleanup(struct track *trackList,struct cart *newCart,struct hash *oldVars)
/* When composite/view settings changes, remove subtrack specific vis
   When superTrackChild is found and selected, shape superTrack to match. */
{
struct lm *lm = lmInit(0);	/* Speed tweak cleanup with scatch memory pool. */
struct track *track = trackList;
for (;track != NULL; track = track->next)
    {
    boolean shapedByubtrackOverride = FALSE;
    boolean cleanedByContainerSettings = FALSE;

    // Top-down 'cleanup' MUST GO BEFORE bottom up reshaping.
    cleanedByContainerSettings = cartTdbTreeCleanupOverrides(track->tdb,newCart,oldVars, lm);

    if (tdbIsContainer(track->tdb))
        {
        shapedByubtrackOverride = cartTdbTreeReshapeIfNeeded(cart,track->tdb);
        if (shapedByubtrackOverride)
            track->visibility = tdbVisLimitedByAncestors(cart,track->tdb,TRUE,TRUE);
        }
    if ((shapedByubtrackOverride || cleanedByContainerSettings)
    &&  tdbIsSuperTrackChild(track->tdb))  // Either cleanup may require supertrack intervention
        {   // Need to update track visibility
            // Unfortunately, since supertracks are not in trackList, this occurs on superChildren,
            // So now we need to find the supertrack and take changed cart values of its children
        struct slRef *childRef;
        for (childRef = track->tdb->parent->children;childRef != NULL;childRef = childRef->next)
            {
            struct trackDb * childTdb = childRef->val;
            struct track *child = hashFindVal(trackHash, childTdb->track);
            if (child != NULL && child->track!=NULL)
                {
                char *cartVis = cartOptionalString(cart,child->track);
                if (cartVis)
                    child->visibility = hTvFromString(cartVis);
                }
            }
        }
    }
lmCleanup(&lm);
}


struct paraFetchData
    {
    struct paraFetchData *next;
    struct track *track;
    boolean done;
    };

static boolean isTrackForParallelLoad(struct track *track)
/* Is this a track that should be loaded in parallel ? */
{
char *bdu = trackDbSetting(track->tdb, "bigDataUrl");
return (startsWithWord("bigWig"  , track->tdb->type)
     || startsWithWord("bigBed"  , track->tdb->type)
     || startsWithWord("bigGenePred"  , track->tdb->type)
     || startsWithWord("bam"     , track->tdb->type)
     || startsWithWord("halSnake", track->tdb->type)
     || startsWithWord("vcfTabix", track->tdb->type))
     && (bdu && strstr(bdu,"://"))
     && !(containsStringNoCase(bdu, "dl.dropboxusercontent.com"))
     && (track->subtracks == NULL);
}

static void findLeavesForParallelLoad(struct track *trackList, struct paraFetchData **ppfdList)
/* Find leaves of track tree that are remote network resources for parallel-fetch loading */
{
struct track *track;
if (!trackList)
    return;
for (track = trackList; track != NULL; track = track->next)
    {

    if (track->visibility != tvHide)
	{
	if (isTrackForParallelLoad(track))
	    {
	    struct paraFetchData *pfd;
	    AllocVar(pfd);
	    pfd->track = track;  // need pointer to be stable
	    slAddHead(ppfdList, pfd);
	    track->parallelLoading = TRUE;
	    }
	struct track *subtrack;
        for (subtrack=track->subtracks; subtrack; subtrack=subtrack->next)
	    {
	    if (isTrackForParallelLoad(subtrack))
		{
		if (tdbVisLimitedByAncestors(cart,subtrack->tdb,TRUE,TRUE) != tvHide)
		    {
		    struct paraFetchData *pfd;
		    AllocVar(pfd);
		    pfd->track = subtrack;  // need pointer to be stable
		    slAddHead(ppfdList, pfd);
		    subtrack->parallelLoading = TRUE;
		    }
		}
	    }
	}
    }
}

static pthread_mutex_t pfdMutex = PTHREAD_MUTEX_INITIALIZER;
static struct paraFetchData *pfdList = NULL, *pfdRunning = NULL, *pfdDone = NULL, *pfdNeverStarted = NULL;

static void *remoteParallelLoad(void *threadParam)
/* Each thread loads tracks in parallel until all work is done. */
{
pthread_t *pthread = threadParam;
struct paraFetchData *pfd = NULL;
pthread_detach(*pthread);  // this thread will never join back with it's progenitor
    // Canceled threads that might leave locks behind,
    // so the theads are detached and will be neither joined nor canceled.
boolean allDone = FALSE;
while(1)
    {
    pthread_mutex_lock( &pfdMutex );
    if (!pfdList)
	{
	allDone = TRUE;
	}
    else
	{  // move it from the waiting queue to the running queue
	pfd = slPopHead(&pfdList);
	slAddHead(&pfdRunning, pfd);
        }
    pthread_mutex_unlock( &pfdMutex );
    if (allDone)
	return NULL;

    long thisTime = 0, lastTime = 0;

    if (measureTiming)
	lastTime = clock1000();

    /* protect against errAbort */
    struct errCatch *errCatch = errCatchNew();
    if (errCatchStart(errCatch))
	{
	pfd->done = FALSE;
	checkMaxWindowToDraw(pfd->track);
	pfd->track->loadItems(pfd->track);
	pfd->done = TRUE;
	}
    errCatchEnd(errCatch);
    if (errCatch->gotError)
	{
	pfd->track->networkErrMsg = cloneString(errCatch->message->string);
	pfd->done = TRUE;
	}
    errCatchFree(&errCatch);

    if (measureTiming)
	{
	thisTime = clock1000();
	pfd->track->loadTime = thisTime - lastTime;
	}

    pthread_mutex_lock( &pfdMutex );
    slRemoveEl(&pfdRunning, pfd);  // this list will not be huge
    slAddHead(&pfdDone, pfd);
    pthread_mutex_unlock( &pfdMutex );

    }
}

static int remoteParallelLoadWait(int maxTimeInSeconds)
/* Wait, checking to see if finished (completed or errAborted).
 * If timed-out or never-ran, record error status.
 * Return error count. */
{
int maxTimeInMilliseconds = 1000 * maxTimeInSeconds;
struct paraFetchData *pfd;
int errCount = 0;
int waitTime = 0;
while(1)
    {
    sleep1000(50); // milliseconds
    waitTime += 50;
    boolean done = TRUE;
    pthread_mutex_lock( &pfdMutex );
    if (pfdList || pfdRunning)
	done = FALSE;
    pthread_mutex_unlock( &pfdMutex );
    if (done)
        break;
    if (waitTime >= maxTimeInMilliseconds)
        break;
    }
pthread_mutex_lock( &pfdMutex );
pfdNeverStarted = pfdList;
pfdList = NULL;  // stop the workers from starting any more waiting track loads
for (pfd = pfdNeverStarted; pfd; pfd = pfd->next)
    {
    // track was never even started
    char temp[256];
    safef(temp, sizeof temp, "Ran out of time (%d milliseconds) unable to process  %s", maxTimeInMilliseconds, pfd->track->track);
    pfd->track->networkErrMsg = cloneString(temp);
    ++errCount;
    }
for (pfd = pfdRunning; pfd; pfd = pfd->next)
    {
    // unfinished track
    char temp[256];
    safef(temp, sizeof temp, "Timeout %d milliseconds exceeded processing %s", maxTimeInMilliseconds, pfd->track->track);
    pfd->track->networkErrMsg = cloneString(temp);
    ++errCount;
    }
for (pfd = pfdDone; pfd; pfd = pfd->next)
    {
    // some done tracks may have errors
    if (pfd->track->networkErrMsg)
        ++errCount;
    }
pthread_mutex_unlock( &pfdMutex );
return errCount;
}

static void printTrackTiming()
{
hPrintf("<span class='trackTiming'>track, load time, draw time, total<br />\n");
struct track *track;
for (track = trackList; track != NULL; track = track->next)
    {
    if (track->visibility == tvHide)
        continue;
    if (trackIsCompositeWithSubtracks(track))  //TODO: Change when tracks->subtracks are always set for composite
        {
        struct track *subtrack;
        for (subtrack = track->subtracks; subtrack != NULL;
             subtrack = subtrack->next)
            if (isSubtrackVisible(subtrack))
                hPrintf("%s, %d, %d, %d<br />\n", subtrack->shortLabel,
                            subtrack->loadTime, subtrack->drawTime,
                            subtrack->loadTime + subtrack->drawTime);
        }
    else
        {
        hPrintf("%s, %d, %d, %d<br />\n",
		    track->shortLabel, track->loadTime, track->drawTime,
		    track->loadTime + track->drawTime);
        if (startsWith("wigMaf", track->tdb->type))
            if (track->subtracks)
                if (track->subtracks->loadTime)
                    hPrintf("&nbsp; &nbsp; %s wiggle, load %d<br />\n",
                                track->shortLabel, track->subtracks->loadTime);
        }
    }
hPrintf("</span>\n");
}

void doTrackForm(char *psOutput, struct tempName *ideoTn)
/* Make the tracks display form with the zoom/scroll buttons and the active
 * image.  If the ideoTn parameter is not NULL, it is filled in if the
 * ideogram is created.  */
{
struct group *group;
struct track *track;
char *freezeName = NULL;
boolean hideAll = cgiVarExists("hgt.hideAll");
boolean defaultTracks = cgiVarExists("hgt.reset");
boolean showedRuler = FALSE;
boolean showTrackControls = cartUsualBoolean(cart, "trackControlsOnMain", TRUE);
long thisTime = 0, lastTime = 0;
char *clearButtonJavascript;

basesPerPixel = ((float)winBaseCount) / ((float)insideWidth);
zoomedToBaseLevel = (winBaseCount <= insideWidth / tl.mWidth);
zoomedToCodonLevel = (ceil(winBaseCount/3) * tl.mWidth) <= insideWidth;
zoomedToCdsColorLevel = (winBaseCount <= insideWidth*3);

if (psOutput != NULL)
   {
   hPrintDisable();
   hideControls = TRUE;
   withNextItemArrows = FALSE;
   withNextExonArrows = FALSE;
   hgFindMatches = NULL;
   }

/* Tell browser where to go when they click on image. */
hPrintf("<FORM ACTION=\"%s\" NAME=\"TrackHeaderForm\" id=\"TrackHeaderForm\" METHOD=\"GET\">\n\n", hgTracksName());
jsonObjectAdd(jsonForClient, "insideX", newJsonNumber(insideX));
jsonObjectAdd(jsonForClient, "revCmplDisp", newJsonBoolean(revCmplDisp));

if (hPrintStatus()) cartSaveSession(cart);
clearButtonJavascript = "document.TrackHeaderForm.position.value=''; document.getElementById('suggest').value='';";

/* See if want to include sequence search results. */
userSeqString = cartOptionalString(cart, "ss");
if (userSeqString && !ssFilesExist(userSeqString))
    {
    userSeqString = NULL;
    cartRemove(cart, "ss");
    }
if (!hideControls)
    hideControls = cartUsualBoolean(cart, "hideControls", FALSE);
if (measureTiming)
    measureTime("Time before getTrackList");
trackList = getTrackList(&groupList, defaultTracks ? -1 : -2);
if (measureTiming)
    measureTime("getTrackList");
makeGlobalTrackHash(trackList);
/* Tell tracks to load their items. */


// honor defaultImgOrder
if (cgiVarExists("hgt.defaultImgOrder"))
    {
    char wildCard[32];
    safef(wildCard,sizeof(wildCard),"*_%s",IMG_ORDER_VAR);
    cartRemoveLike(cart, wildCard);
    }
// Subtrack settings must be removed when composite/view settings are updated
parentChildCartCleanup(trackList,cart,oldVars);
if (measureTiming)
    measureTime("parentChildCartCleanup");


/* Honor hideAll and visAll variables */
if (hideAll || defaultTracks)
    {
    int vis = (hideAll ? tvHide : -1);
    changeTrackVis(groupList, NULL, vis);
    }

/* Before loading items, deal with the next/prev item arrow buttons if pressed. */
if (cgiVarExists("hgt.nextItem"))
    doNextPrevItem(TRUE, cgiUsualString("hgt.nextItem", NULL));
else if (cgiVarExists("hgt.prevItem"))
    doNextPrevItem(FALSE, cgiUsualString("hgt.prevItem", NULL));

if(!psOutput && !cartUsualBoolean(cart, "hgt.imageV1", FALSE))
    {
    // Start an imagebox (global for now to avoid huge rewrite of hgTracks)
    // Set up imgBox dimensions
    int sideSliceWidth  = 0;   // Just being explicit
    if (withLeftLabels)
        sideSliceWidth   = (insideX - gfxBorder*3) + 2;
    theImgBox = imgBoxStart(database,chromName,winStart,winEnd,
                            (!revCmplDisp),sideSliceWidth,tl.picWidth);
    // Define a portal with a default expansion size,
    // then set the global dimensions to the full image size
    if (imgBoxPortalDefine(theImgBox,&winStart,&winEnd,&(tl.picWidth),0))
        {
        winBaseCount = winEnd - winStart;
        insideWidth = tl.picWidth-gfxBorder-insideX;
        }
    }

char *jsCommand = cartCgiUsualString(cart, hgtJsCommand, "");
if (!isEmpty(jsCommand))
   {
   cartRemove(cart, hgtJsCommand);
   jsCommandDispatch(jsCommand, trackList);
   }


/* adjust visibility */
for (track = trackList; track != NULL; track = track->next)
    {
    /* adjust track visibility based on supertrack just before load loop */
    if (tdbIsSuperTrackChild(track->tdb))
        limitSuperTrackVis(track);

    /* remove cart priority variables if they are set
       to the default values in the trackDb */
    if (!hTrackOnChrom(track->tdb, chromName))
        {
        track->limitedVis = tvHide;
        track->limitedVisSet = TRUE;
	}
    }

if (sameString(cfgOptionDefault("trackLog", "off"), "on"))
    logTrackVisibilities(cartSessionId(cart), trackList);

/* pre-load remote tracks in parallel */
int ptMax = atoi(cfgOptionDefault("parallelFetch.threads", "20"));  // default number of threads for parallel fetch.
int pfdListCount = 0;
pthread_t *threads = NULL;
if (ptMax > 0)     // parallelFetch.threads=0 to disable parallel fetch
    {
    findLeavesForParallelLoad(trackList, &pfdList);
    pfdListCount = slCount(pfdList);
    /* launch parallel threads */
    ptMax = min(ptMax, pfdListCount);
    if (ptMax > 0)
	{
	AllocArray(threads, ptMax);
	/* Create threads */
	int pt;
	for (pt = 0; pt < ptMax; ++pt)
	    {
            printf("debug: Starting parallel loading thread<br>");
	    int rc = pthread_create(&threads[pt], NULL, remoteParallelLoad, &threads[pt]);
	    if (rc)
		{
		errAbort("Unexpected error %d from pthread_create(): %s",rc,strerror(rc));
		}
	    }
	}
    }

/* load regular tracks */
for (track = trackList; track != NULL; track = track->next)
    {
    if (track->visibility != tvHide)
	{
	if (!track->parallelLoading)
	    {
	    if (measureTiming)
		lastTime = clock1000();

	    checkMaxWindowToDraw(track);
	    checkIfWiggling(cart, track);
	    track->loadItems(track);

	    if (measureTiming)
		{
		thisTime = clock1000();
		track->loadTime = thisTime - lastTime;
		}
	    }
	}
    }

if (ptMax > 0)
    {
    /* wait for remote parallel load to finish */
    remoteParallelLoadWait(atoi(cfgOptionDefault("parallelFetch.timeout", "90")));  // wait up to default 90 seconds.
    if (measureTiming)
	measureTime("Waiting for parallel (%d threads for %d tracks) remote data fetch", ptMax, pfdListCount);
    }

printTrackInitJavascript(trackList);

/* Generate two lists of hidden variables for track group visibility.  Kludgy,
   but required b/c we have two different navigation forms on this page, but
   we want open/close changes in the bottom form to be submitted even if the user
   submits via the top form. */
struct dyString *trackGroupsHidden1 = newDyString(1000);
struct dyString *trackGroupsHidden2 = newDyString(1000);
for (group = groupList; group != NULL; group = group->next)
    {
    if (group->trackList != NULL)
        {
        int looper;
        for (looper=1;looper<=2;looper++)
            {
            boolean isOpen = !isCollapsedGroup(group);
            char buf[1000];
            safef(buf, sizeof(buf), "<input type='hidden' name=\"%s\" id=\"%s_%d\" value=\"%s\">\n", collapseGroupVar(group->name), collapseGroupVar(group->name), looper, isOpen ? "0" : "1");
            dyStringAppend(looper == 1 ? trackGroupsHidden1 : trackGroupsHidden2, buf);
            }
        }
    }

if (theImgBox)
    {
    // If a portal was established, then set the global dimensions back to the portal size
    if (imgBoxPortalDimensions(theImgBox,NULL,NULL,NULL,NULL,&winStart,&winEnd,&(tl.picWidth),NULL))
        {
        winBaseCount = winEnd - winStart;
        insideWidth = tl.picWidth-gfxBorder-insideX;
        }
    }
/* Center everything from now on. */
hPrintf("<CENTER>\n");

// info for drag selection javascript
jsonObjectAdd(jsonForClient, "winStart", newJsonNumber(winStart));
jsonObjectAdd(jsonForClient, "winEnd", newJsonNumber(winEnd));
jsonObjectAdd(jsonForClient, "chromName", newJsonString(chromName));

if(trackImgOnly && !ideogramToo)
    {
    struct track *ideoTrack = chromIdeoTrack(trackList);
    if (ideoTrack)
        {
        ideoTrack->limitedVisSet = TRUE;
        ideoTrack->limitedVis = tvHide; /* Don't draw in main gif. */
        }
    makeActiveImage(trackList, psOutput);
    fflush(stdout);
    return;  // bail out b/c we are done
    }

if (!hideControls)
    {
    /* set white-space to nowrap to prevent buttons from wrapping when screen is
     * narrow */
    hPrintf("<DIV STYLE=\"white-space:nowrap;\">\n");
    printMenuBar();
    //menuBarAppendExtTools();

    /* Show title . */
    freezeName = hFreezeFromDb(database);
    if(freezeName == NULL)
        freezeName = "Unknown";
    hPrintf("<span style='font-size:x-large;'><B>");
    if (startsWith("zoo",database) )
        {
	hPrintf("%s %s on %s June 2002 Assembly %s target1",
	    organization, browserName, organism, freezeName);
	}
    else
	{
	if (sameString(organism, "Archaea"))
	    {
	    hPrintf("%s %s on Archaeon %s Assembly",
		organization, browserName, freezeName);
	    }
	else
	    {
	    if (stringIn(database, freezeName))
		hPrintf("%s %s on %s %s Assembly",
			organization, browserName, organism, freezeName);
	    else
		hPrintf("%s %s on %s %s Assembly (%s)",
			organization, browserName, trackHubSkipHubName(organism), freezeName, trackHubSkipHubName(database));
	    }
        }
    hPrintf("</B></span><BR>\n");

    /* This is a clear submit button that browsers will use by default when enter is pressed in position box. */
    hPrintf("<INPUT TYPE=IMAGE BORDER=0 NAME=\"hgt.dummyEnterButton\" src=\"../images/DOT.gif\">");
    /* Put up scroll and zoom controls. */
#ifndef USE_NAVIGATION_LINKS
    hWrites("move ");
    hButtonWithOnClick("hgt.left3", "<<<", "move 95% to the left",
                       "return imageV2.navigateButtonClick(this);");
    hButtonWithOnClick("hgt.left2", " <<", "move 47.5% to the left",
                       "return imageV2.navigateButtonClick(this);");
    hButtonWithOnClick("hgt.left1", " < ", "move 10% to the left",
                       "return imageV2.navigateButtonClick(this);");
    hButtonWithOnClick("hgt.right1", " > ", "move 10% to the right",
                       "return imageV2.navigateButtonClick(this);");
    hButtonWithOnClick("hgt.right2", ">> ", "move 47.5% to the right",
                       "return imageV2.navigateButtonClick(this);");
    hButtonWithOnClick("hgt.right3", ">>>", "move 95% to the right",
                       "return imageV2.navigateButtonClick(this);");
    hWrites(" zoom in ");
    /* use button maker that determines padding, so we can share constants */
    topButton("hgt.in1", ZOOM_1PT5X);
    topButton("hgt.in2", ZOOM_3X);
    topButton("hgt.in3", ZOOM_10X);
    topButton("hgt.inBase", ZOOM_BASE);
    hWrites(" zoom out ");
    topButton("hgt.out1", ZOOM_1PT5X);
    topButton("hgt.out2", ZOOM_3X);
    topButton("hgt.out3", ZOOM_10X);
    topButton("hgt.out4", ZOOM_100X);
    hWrites("<div style='height:0.3em;'></div>\n");
#endif//ndef USE_NAVIGATION_LINKS

    if (showTrackControls)
        {
	/* Break into a second form so that zooming and scrolling
	 * can be done with a 'GET' so that user can back up from details
	 * page without Internet Explorer popping up an annoying dialog.
	 * Do rest of page as a 'POST' so that the ultra-long URL from
	 * all the track controls doesn't break things.  IE URL limit
	 * is 2000 bytes, but some firewalls impose a ~1000 byte limit.
	 * As a side effect of breaking up the page into two forms
	 * we need to repeat the position in a hidden variable here
	 * so that zoom/scrolling always has current position to work
	 * from. */
        // This 'dirty' field is used to check if js/ajax changes to the page have occurred.
        // If so and it is reached by the back button, a page reload will occur instead.
        hPrintf("<INPUT TYPE='text' style='display:none;' name='dirty' id='dirty' VALUE='false'>\n");
        hPrintf("<INPUT TYPE=HIDDEN id='positionHidden' NAME=\"position\" "
                "VALUE=\"%s:%d-%d\">", chromName, winStart+1, winEnd);
        hPrintf("\n%s", trackGroupsHidden1->string);
        hPrintf("</CENTER></FORM>\n");
        hPrintf("<FORM ACTION=\"%s\" NAME=\"TrackForm\" id=\"TrackForm\" METHOD=\"POST\">\n\n",
                hgTracksName());
	    hPrintf("%s", trackGroupsHidden2->string);
	    freeDyString(&trackGroupsHidden1);
	    freeDyString(&trackGroupsHidden2);
	if (!psOutput) cartSaveSession(cart);   /* Put up hgsid= as hidden variable. */
	clearButtonJavascript = "document.TrackForm.position.value=''; document.getElementById('suggest').value='';";
	hPrintf("<CENTER>");
	}


    /* Make line that says position. */
	{
	char buf[256];
	char *survey = cfgOptionEnv("HGDB_SURVEY", "survey");
	char *surveyLabel = cfgOptionEnv("HGDB_SURVEY_LABEL", "surveyLabel");
	    char *javascript = "onchange=\"document.location = '/cgi-bin/hgTracks?db=' + document.TrackForm.db.options[document.TrackForm.db.selectedIndex].value;\"";
	    if (containsStringNoCase(database, "zoo"))
		{
		hPuts("Organism ");
		printAssemblyListHtmlExtra(database, javascript);
		}

	sprintf(buf, "%s:%d-%d", chromName, winStart+1, winEnd);
	position = cloneString(buf);
	hPrintf("<span class='positionDisplay' id='positionDisplay' title='click to copy position to input box'>%s</span>", addCommasToPos(database, position));
	hPrintf("<input type='hidden' name='position' id='position' value='%s'>\n", buf);
	sprintLongWithCommas(buf, winEnd - winStart);
	hPrintf(" <span id='size'>%s</span> bp. ", buf);
	hPrintf("<input class='positionInput' type='text' name='hgt.positionInput' id='positionInput' size='60'>\n");
	hWrites(" ");
	hButton("hgt.jump", "go");
	if (!trackHubDatabase(database))
	    {
            jsonObjectAdd(jsonForClient, "assemblySupportsGeneSuggest", newJsonBoolean(assemblySupportsGeneSuggest(database)));
            if (assemblySupportsGeneSuggest(database))
                hPrintf("<input type='hidden' name='hgt.suggestTrack' id='suggestTrack' value='%s'>\n", assemblyGeneSuggestTrack(database));
	    }
	if (survey && differentWord(survey, "off"))
            hPrintf("&nbsp;&nbsp;<span style='background-color:yellow;'>"
                    "<A HREF='%s' TARGET=_BLANK><EM><B>%s</EM></B></A></span>\n",
                    survey, surveyLabel ? surveyLabel : "Take survey");
	hPutc('\n');
	}
    }

/* Make chromsome ideogram gif and map. */
makeChromIdeoImage(&trackList, psOutput, ideoTn);

#ifdef USE_NAVIGATION_LINKS
hPrintf("<TABLE BORDER=0 CELLPADDING=0 width='%d'><tr style='font-size:small;'>\n",
        tl.picWidth);//min(tl.picWidth, 800));
hPrintf("<td width='40' align='left'><a href='?hgt.left3=1' "
        "title='move 95&#37; to the left'>&lt;&lt;&lt;</a>\n");
hPrintf("<td width='30' align='left'><a href='?hgt.left2=1' "
        "title='move 47.5&#37; to the left'>&lt;&lt;</a>\n");
hPrintf("<td width='20' align='left'><a href='?hgt.left1=1' "
        "title='move 10&#37; to the left'>&lt;</a>\n");

hPrintf("<td>&nbsp;</td>\n"); // Without width cell expands table with, forcing others to sides
hPrintf("<td width='40' align='left'><a href='?hgt.in1=1' "
        "title='zoom in 1.5x'>&gt;&nbsp;&lt;</a>\n");
hPrintf("<td width='60' align='left'><a href='?hgt.in2=1' "
        "title='zoom in 3x'>&gt;&gt;&nbsp;&lt;&lt;</a>\n");
hPrintf("<td width='80' align='left'><a href='?hgt.in3=1' "
        "title='zoom in 10x'>&gt;&gt;&gt;&nbsp;&lt;&lt;&lt;</a>\n");
hPrintf("<td width='40' align='left'><a href='?hgt.inBase=1' "
        "title='zoom in to base range'>&gt;<i>base</i>&lt;</a>\n");

hPrintf("<td>&nbsp;</td>\n"); // Without width cell expands table with, forcing others to sides
hPrintf("<td width='40' align='right'><a href='?hgt.out1=1' "
        "title='zoom out 1.5x'>&lt;&nbsp;&gt;</a>\n");
hPrintf("<td width='60' align='right'><a href='?hgt.out2=1' "
        "title='zoom out 3x'>&lt;&lt;&nbsp;&gt;&gt;</a>\n");
hPrintf("<td width='80' align='right'><a href='?hgt.out3=1' "
        "title='zoom out 10x'>&lt;&lt;&lt;&nbsp;&gt;&gt;&gt;</a>\n");
hPrintf("<td width='80' align='right'><a href='?hgt.out4=1' "
        "title='zoom out 100x'>&lt;&lt;&lt;&nbsp;&gt;&gt;&gt;</a>\n");
hPrintf("<td>&nbsp;</td>\n"); // Without width cell expands table width, forcing others to sides
hPrintf("<td width='20' align='right'><a href='?hgt.right1=1' "
        "title='move 10&#37; to the right'>&gt;</a>\n");

hPrintf("<td width='30' align='right'><a href='?hgt.right2=1' "
        "title='move 47.5&#37; to the right'>&gt;&gt;</a>\n");
hPrintf("<td width='40' align='right'><a href='?hgt.right3=1' """
        "title='move 95&#37; to the right'>&gt;&gt;&gt;</a>\n");
hPrintf("</tr></table>\n");
#endif///def USE_NAVIGATION_LINKS

/* Make clickable image and map. */
makeActiveImage(trackList, psOutput);
fflush(stdout);

if(trackImgOnly)
    {
    // bail out b/c we are done
    if (measureTiming)
        {
        printTrackTiming();
        }
    return;
    }

if (!hideControls)
    {
    struct controlGrid *cg = NULL;

    /* note a trick of WIDTH=27 going on here.  The 6,15,6 widths following
     * go along with this trick */
    hPrintf("<TABLE BORDER=0 CELLSPACING=1 CELLPADDING=1 WIDTH=%d COLS=%d><TR>\n",
            tl.picWidth, 27);
#ifndef USE_NAVIGATION_LINKS
    hPrintf("<TD COLSPAN=6 ALIGN=left NOWRAP>");
    hPrintf("move start<BR>");
    hButtonWithOnClick("hgt.dinkLL", " < ", "move start position to the left",
                       "return imageV2.navigateButtonClick(this);");
    hTextVar("dinkL", cartUsualString(cart, "dinkL", "2.0"), 3);
    hButtonWithOnClick("hgt.dinkLR", " > ", "move start position to the right",
                       "return imageV2.navigateButtonClick(this);");
    hPrintf("</TD>");
    hPrintf("<td width='30'>&nbsp;</td>\n");
#endif//ndef USE_NAVIGATION_LINKS
    hPrintf("<TD COLSPAN=15 style=\"white-space:normal\">"); // allow this text to wrap
    hWrites("Click on a feature for details. ");
    hWrites("Click or drag in the base position track to zoom in. ");
    hWrites("Click side bars for track options. ");
    hWrites("Drag side bars or labels up or down to reorder tracks. ");
    hWrites("Drag tracks left or right to new position. ");
    hPrintf("</TD>");
#ifndef USE_NAVIGATION_LINKS
    hPrintf("<td width='30'>&nbsp;</td>\n");
    hPrintf("<TD COLSPAN=6 ALIGN=right NOWRAP>");
    hPrintf("move end<BR>");
    hButtonWithOnClick("hgt.dinkRL", " < ", "move end position to the left",
                       "return imageV2.navigateButtonClick(this);");
    hTextVar("dinkR", cartUsualString(cart, "dinkR", "2.0"), 3);
    hButtonWithOnClick("hgt.dinkRR", " > ", "move end position to the right",
                       "return imageV2.navigateButtonClick(this);");
    hPrintf("</TD>");
#endif//ndef USE_NAVIGATION_LINKS
    hPrintf("</TR></TABLE>\n");

    /* Display bottom control panel. */
    if (isSearchTracksSupported(database,cart))
        {
        cgiMakeButtonWithMsg(TRACK_SEARCH, TRACK_SEARCH_BUTTON,TRACK_SEARCH_HINT);
        hPrintf(" ");
        }
    hButtonWithMsg("hgt.reset", "default tracks","Display only default tracks");
    hPrintf("&nbsp;");
    hButtonWithMsg("hgt.defaultImgOrder", "default order",
                   "Display current tracks in their default order");
    // if (showTrackControls)  - always show "hide all", Hiram 2008-06-26
        {
        hPrintf("&nbsp;");
        hButtonWithMsg("hgt.hideAll", "hide all","Hide all currently visibile tracks");
        }

    hPrintf(" ");
    hPrintf("<INPUT TYPE='button' VALUE='%s' onClick='document.customTrackForm.submit();"
            "return false;' title='%s'>",
            hasCustomTracks ? CT_MANAGE_BUTTON_LABEL : CT_ADD_BUTTON_LABEL,
            hasCustomTracks ? "Manage your custom tracks" : "Add your own custom tracks");

    hPrintf(" ");
    if (hubConnectTableExists())
        {
        hPrintf("<INPUT TYPE='button' VALUE='track hubs' onClick='document.trackHubForm.submit();"
                "return false;' title='Import tracks from hubs'>");
        hPrintf(" ");
        }

    hButtonWithMsg("hgTracksConfigPage", "configure","Configure image and track selection");
    hPrintf(" ");

    if (!hIsGsidServer())
        {
        hButtonWithMsg("hgt.toggleRevCmplDisp", "reverse",
                       revCmplDisp ? "Show forward strand at this location"
                                   : "Show reverse strand at this location");
        hPrintf(" ");
        }

    hButtonWithOnClick("hgt.setWidth", "resize", "Resize image width to browser window size", "hgTracksSetWidth()");
    hPrintf(" ");

    hButtonWithMsg("hgt.refresh", "refresh","Refresh image");

    hPrintf("<BR>\n");

    if( chromosomeColorsMade )
        {
        hPrintf("<B>Chromosome Color Key:</B><BR> ");
        hPrintf("<IMG SRC = \"../images/new_colorchrom.gif\" BORDER=1 WIDTH=596 HEIGHT=18 ><BR>\n");
        }

    if (showTrackControls)
	{
	/* Display viewing options for each track. */
        /* Chuck: This is going to be wrapped in a table so that
         * the controls don't wrap around randomly */
        hPrintf("<table border=0 cellspacing=1 cellpadding=1 width=%d>\n", CONTROL_TABLE_WIDTH);
        hPrintf("<tr><td align='left'>\n");

        hButtonWithOnClick("hgt.collapseGroups", "collapse all", "collapse all track groups",
                           "return vis.expandAllGroups(false)");
        hPrintf("</td>");

        hPrintf("<td colspan='%d' align='CENTER' nowrap>"
                "Use drop-down controls below and press refresh to alter tracks "
                "displayed.<BR>"
                "Tracks with lots of items will automatically be displayed in "
                "more compact modes.</td>\n", MAX_CONTROL_COLUMNS - 2);

        hPrintf("<td align='right'>");
        hButtonWithOnClick("hgt.expandGroups", "expand all", "expand all track groups",
                           "return vis.expandAllGroups(true)");
        hPrintf("</td></tr>");

        if (!hIsGsidServer())
	    {
	    cg = startControlGrid(MAX_CONTROL_COLUMNS, "left");
	    }
	else
	    {
	    /* 4 cols fit GSID's display better */
	    cg = startControlGrid(4, "left");
	    }
	for (group = groupList; group != NULL; group = group->next)
	    {
	    if (group->trackList == NULL)
		continue;

	    struct trackRef *tr;

	    /* check if group section should be displayed */
	    char *otherState;
	    char *indicator;
	    char *indicatorImg;
	    boolean isOpen = !isCollapsedGroup(group);
	    collapseGroupGoodies(isOpen, TRUE, &indicatorImg,
				    &indicator, &otherState);
	    hPrintf("<TR>");
	    cg->rowOpen = TRUE;
            if (!hIsGsidServer())
                hPrintf("<th align=\"left\" colspan=%d class='blueToggleBar'>",MAX_CONTROL_COLUMNS);
            else
                hPrintf("<th align=\"left\" colspan=%d class='blueToggleBar'>",
                        MAX_CONTROL_COLUMNS-1);

            hPrintf("<table style='width:100%%;'><tr><td style='text-align:left;'>");
            hPrintf("\n<A NAME=\"%sGroup\"></A>",group->name);
            hPrintf("<IMG class='toggleButton' onclick=\"return vis.toggleForGroup(this, '%s');\" "
                    "id=\"%s_button\" src=\"%s\" alt=\"%s\" title='%s this group'>&nbsp;&nbsp;",
                    group->name, group->name, indicatorImg, indicator,isOpen?"Collapse":"Expand");
            hPrintf("</td><td style='text-align:center; width:90%%;'>\n<B>%s</B>", group->label);
            hPrintf("</td><td style='text-align:right;'>\n");
            hPrintf("<input type='submit' name='hgt.refresh' value='refresh' "
                    "title='Update image with your changes'>\n");
            hPrintf("</td></tr></table></th>\n");
            controlGridEndRow(cg);

            /* First track group that is not the custom track group (#1)
             * or a track hub, gets the Base Position track
             * unless it's collapsed. */
            if (!showedRuler && !isHubTrack(group->name) &&
		    differentString(group->name, "user") )
		{
		char *url = trackUrl(RULER_TRACK_NAME, chromName);
		showedRuler = TRUE;
		myControlGridStartCell(cg, isOpen, group->name);
		hPrintf("<A HREF=\"%s\">", url);
		hPrintf(" %s<BR> ", RULER_TRACK_LABEL);
		hPrintf("</A>");
		hDropListClassWithStyle("ruler", rulerMenu,
			sizeof(rulerMenu)/sizeof(char *), rulerMenu[rulerMode],
			rulerMode == tvHide ? "hiddenText" : "normalText",
			TV_DROPDOWN_STYLE);
		controlGridEndCell(cg);
		freeMem(url);
		}

	    /* Add supertracks to  track list, sort by priority and
	     * determine if they have visible member tracks */
	    groupTrackListAddSuper(cart, group);

	    /* Display track controls */
	    for (tr = group->trackList; tr != NULL; tr = tr->next)
		{
		struct track *track = tr->track;
		if (tdbIsSuperTrackChild(track->tdb))
		    /* don't display supertrack members */
		    continue;
		myControlGridStartCell(cg, isOpen, group->name);
		if (track->hasUi)
		    {
		    char *url = trackUrl(track->track, chromName);
		    char *longLabel = replaceChars(track->longLabel, "\"", "&quot;");
                    hPrintPennantIcon(track->tdb);

                    // Print an icon before the title when one is defined
                    hPrintf("<A HREF=\"%s\" title=\"%s\">", url, longLabel);

                    freeMem(url);
                    freeMem(longLabel);
                    }
		hPrintf(" %s", track->shortLabel);
		if (tdbIsSuper(track->tdb))
		    hPrintf("...");
		hPrintf("<BR> ");
		if (track->hasUi)
		    hPrintf("</A>");

		if (hTrackOnChrom(track->tdb, chromName))
		    {
		    if (tdbIsSuper(track->tdb))
			superTrackDropDown(cart, track->tdb,
					    superTrackHasVisibleMembers(track->tdb));
		    else
                        {
                        /* check for option of limiting visibility to one mode */
                        hTvDropDownClassVisOnly(track->track, track->visibility,
                                                rTdbTreeCanPack(track->tdb),
                                                (track->visibility == tvHide) ? "hiddenText"
                                                                              : "normalText",
                                                trackDbSetting(track->tdb, "onlyVisibility"));
                        }
                    }
		else
		    /* If track is not on this chrom print an informational
		    message for the user. */
		    hPrintf("[No data-%s]", chromName);
		controlGridEndCell(cg);
		}
	    /* now finish out the table */
	    if (group->next != NULL)
		controlGridEndRow(cg);
	    }
	endControlGrid(&cg);
	}

    if (measureTiming)
        printTrackTiming();

    hPrintf("</DIV>\n");
    }
if (showTrackControls)
    hButton("hgt.refresh", "refresh");
hPrintf("</CENTER>\n");

#ifdef SLOW
/* We'll rely on the end of program to do the cleanup.
 * It turns out that the 'free' routine on Linux is
 * quite slow.  For chromosome level views the browser
 * spends about 1/3 of it's time doing the cleanup
 * below if it's enabled.  Since we really don't
 * need to reclaim this memory at this point I'm
 * taking this out.  Please don't delete the code though.
 * I'll like to keep it for testing now and then. -jk. */

/* Clean up. */
for (track = trackList; track != NULL; track = track->next)
    {
    if (track->visibility != tvHide)
	{
	if (track->freeItems != NULL)
	    track->freeItems(track);
	lmCleanup(&track->lm);
	}
    }
#endif /* SLOW */
hPrintf("</FORM>\n");

/* hidden form for custom tracks CGI */
hPrintf("<FORM ACTION='%s' NAME='customTrackForm'>", hgCustomName());
cartSaveSession(cart);
hPrintf("</FORM>\n");

/* hidden form for track hub CGI */
hPrintf("<FORM ACTION='%s' NAME='trackHubForm'>", hgHubConnectName());
cartSaveSession(cart);
hPrintf("</FORM>\n");

pruneRedundantCartVis(trackList);
if (measureTiming)
    measureTime("Done with trackForm");
}

static void toggleRevCmplDisp()
/* toggle the reverse complement display mode */
{
// forces complement bases to match display
revCmplDisp = !revCmplDisp;
cartSetBooleanDb(cart, database, REV_CMPL_DISP, revCmplDisp);
cartSetBooleanDb(cart, database, COMPLEMENT_BASES_VAR, revCmplDisp);
}

void zoomToSize(int newSize)
/* Zoom so that center stays in same place,
 * but window is new size.  If necessary move
 * center a little bit to keep it from going past
 * edges. */
{
int center = ((long long int)winStart + (long long int)winEnd)/2;
if (center < 0)
    errAbort("zoomToSize: error computing center: %d = (%d + %d)/2\n",
             center, winStart, winEnd);
if (newSize > seqBaseCount)
    newSize = seqBaseCount;
winStart = center - newSize/2;
winEnd = winStart + newSize;
if (winStart <= 0)
    {
    winStart = 0;
    winEnd = newSize;
    }
else if (winEnd > seqBaseCount)
    {
    winEnd = seqBaseCount;
    winStart = winEnd - newSize;
    }
winBaseCount = winEnd - winStart;
}

void zoomAroundCenter(double amount)
/* Set ends so as to zoom around center by scaling amount. */
{
double newSizeDbl = (winBaseCount*amount + 0.5);
int newSize;
if (newSizeDbl > seqBaseCount)
    newSize = seqBaseCount;
else if (newSizeDbl < 1.0)
    newSize = 1;
else
    newSize = (int)newSizeDbl;
zoomToSize(newSize);
}

void zoomToBaseLevel()
/* Set things so that it's zoomed to base level. */
{
zoomToSize(insideWidth/tl.mWidth);
if (rulerMode == tvHide)
    cartSetString(cart, "ruler", "dense");
}

void relativeScroll(double amount)
/* Scroll percentage of visible window. */
{
int offset;
int newStart, newEnd;
if (revCmplDisp)
    amount = -amount;
offset = (int)(amount * winBaseCount);
/* Make sure don't scroll of ends. */
newStart = winStart + offset;
newEnd = winEnd + offset;
if (newStart < 0)
    offset = -winStart;
else if (newEnd > seqBaseCount)
    offset = seqBaseCount - winEnd;

/* Move window. */
winStart += offset;
winEnd += offset;
}

void dinkWindow(boolean start, int dinkAmount)
/* Move one end or other of window a little. */
{
if (revCmplDisp)
    {
    start = !start;
    dinkAmount = -dinkAmount;
    }
if (start)
   {
   winStart += dinkAmount;
   if (winStart < 0) winStart = 0;
   }
else
   {
   winEnd += dinkAmount;
   if (winEnd > seqBaseCount)
       winEnd = seqBaseCount;
   }
}

int dinkSize(char *var)
/* Return size to dink. */
{
char *stringVal = cartOptionalString(cart, var);
double x;
int insideX = trackOffsetX(); /* The global versions of these are not yet set */
int insideWidth = tl.picWidth-gfxBorder-insideX;
double guideBases = (double)guidelineSpacing * (double)(winEnd - winStart)
                    / ((double)insideWidth);

if (stringVal == NULL || !isdigit(stringVal[0]))
    {
    stringVal = "1";
    cartSetString(cart, var, stringVal);
    }
x = atof(stringVal);
int ret = round(x*guideBases);

return (ret == 0) ? 1 : ret;
}

void handlePostscript()
/* Deal with Postscript output. */
{
struct tempName psTn, ideoPsTn;
char *pdfFile = NULL, *ideoPdfFile = NULL;
ZeroVar(&ideoPsTn);
trashDirFile(&psTn, "hgt", "hgt", ".eps");

if(!trackImgOnly)
    {
    printMenuBar();

    printf("<div style=\"margin: 10px\">\n");
    printf("<H1>PDF Output</H1>\n");
    printf("PDF images can be printed with Acrobat Reader "
           "and edited by many drawing programs such as Adobe "
           "Illustrator or Inkscape.<BR>");
    }
doTrackForm(psTn.forCgi, &ideoPsTn);

pdfFile = convertEpsToPdf(psTn.forCgi);
if (strlen(ideoPsTn.forCgi))
    ideoPdfFile = convertEpsToPdf(ideoPsTn.forCgi);
if (pdfFile != NULL)
    {
    printf("<UL style=\"margin-top:5px;\">\n");
    printf("<LI>Download <A TARGET=_blank HREF=\"%s\">"
       "the current browser graphic in PDF</A>\n", pdfFile);
    if (ideoPdfFile != NULL)
        printf("<LI>Download <A TARGET=_blank HREF=\"%s\">"
               "the current chromosome ideogram in PDF</A>\n", ideoPdfFile);
    printf("</UL>\n");
    freez(&pdfFile);
    freez(&ideoPdfFile);
    // postscript
    printf("EPS (Postscript) images are a variant of PDF and easier to import into some "
            "drawing programs.\n");
    printf("<UL style=\"margin-top: 5px;\">\n");
    printf("<LI>Download <A HREF=\"%s\">the current browser graphic in EPS</A>", psTn.forCgi);
    if (strlen(ideoPsTn.forCgi))
        printf("<LI>Download <A HREF=\"%s\">the current chromosome ideogram in EPS</A>", ideoPsTn.forCgi);
    printf("</UL>\n");

    // see redmine #1077
    printf("<div style=\"margin-top:15px\">Tips for producing quality images for publication:</div>\n");
    printf("<UL style=\"margin-top:0px\">\n");
    printf("<LI>Add assembly name and chromosome range to the image on the\n"
        "<A HREF=\"hgTrackUi?g=ruler\">configuration page of the base position track</A>.\n");
    printf("<LI>If using the UCSC Genes track, consider showing only one transcript per gene by turning off splice variants on the track configuration page.\n");
    printf("<LI>Increase the font size and remove the light blue vertical guidelines in the \n"
        "<A HREF=\"hgTracks?hgTracksConfigPage=configure\">image configuration menu</A>.");
    printf("<LI>In the image configuration menu, change the size of the image,\n"
            "to make it look more square.\n");
    printf("</UL>\n");
    printf("</div>\n");


    }
else
    printf("<BR><BR>PDF format not available");

printf("<a href='../cgi-bin/hgTracks'><input type='button' VALUE='Return to Browser'></a>\n");
}

boolean isGenome(char *pos)
/* Return TRUE if pos is genome. */
{
pos = trimSpaces(pos);
return(sameWord(pos, "genome") || sameWord(pos, "hgBatch"));
}

void setRulerMode()
/* Set the rulerMode variable from cart. */
{
char *s = cartUsualString(cart, RULER_TRACK_NAME, "dense");
if (sameWord(s, "full") || sameWord(s, "on"))
    rulerMode = tvFull;
else if (sameWord(s, "dense"))
    rulerMode = tvDense;
else
    rulerMode = tvHide;
}

void setLayoutGlobals()
/* Figure out basic dimensions of display.  */
{
withIdeogram = cartUsualBoolean(cart, "ideogram", TRUE);
withLeftLabels = cartUsualBoolean(cart, "leftLabels", TRUE);
withCenterLabels = cartUsualBoolean(cart, "centerLabels", TRUE);
withGuidelines = cartUsualBoolean(cart, "guidelines", TRUE);
if (!cartUsualBoolean(cart, "hgt.imageV1", FALSE))
    withNextItemArrows = cartUsualBoolean(cart, "nextItemArrows", FALSE);

withNextExonArrows = cartUsualBoolean(cart, "nextExonArrows", TRUE);
withExonNumbers = cartUsualBoolean(cart, "exonNumbers", TRUE);
if (!hIsGsidServer())
    {
    revCmplDisp = cartUsualBooleanDb(cart, database, REV_CMPL_DISP, FALSE);
    }
withPriorityOverride = cartUsualBoolean(cart, configPriorityOverride, FALSE);
insideX = trackOffsetX();
insideWidth = tl.picWidth-gfxBorder-insideX;

}

void tracksDisplay()
/* Put up main tracks display. This routine handles zooming and
 * scrolling. */
{
char newPos[256];
char *defaultPosition = hDefaultPos(database);
char titleVar[256];
position = getPositionFromCustomTracks();
if (NULL == position)
    {
    position = cloneString(cartUsualString(cart, "position", NULL));
    }

/* default if not set at all, as would happen if it came from a URL with no
 * position. Otherwise tell them to go back to the gateway. Also recognize
 * "default" as specifying the default position. */
if (((position == NULL) || sameString(position, "default"))
    && (defaultPosition != NULL))
    position = cloneString(defaultPosition);
if (sameString(position, ""))
    {
    hUserAbort("Please go back and enter a coordinate range or a search term in the \"search term\" field.<br>For example: chr22:20100000-20200000.\n");
    }

chromName = NULL;
winStart = 0;
if (isGenome(position) || NULL ==
    (hgp = findGenomePos(database, position, &chromName, &winStart, &winEnd, cart)))
    {
    if (winStart == 0)  /* number of positions found */
        {
        freeMem(position);
        position = cloneString(cartUsualString(cart, "lastPosition", defaultPosition));
        hgp = findGenomePos(database, position, &chromName, &winStart, &winEnd,cart);
        if (hgp != NULL && differentString(position, defaultPosition))
            cartSetString(cart, "position", position);
        }
    }

/* After position is found set up hash of matches that should
   be drawn with names highlighted for easy identification. */
createHgFindMatchHash();

/* This means that no single result was found
I.e., multiple results may have been found and are printed out prior to this code*/
if (NULL == chromName)
    {
    // In case user manually edits the browser location as described in #13009,
    // revert the position.  If they instead choose from the list as we expect,
    // that will set the position to their choice.
    char *lastPosition = cartUsualString(cart, "lastPosition", hDefaultPos(database));
    cartSetString(cart, "position", lastPosition);
    return;
    }

seqBaseCount = hChromSize(database, chromName);
winBaseCount = winEnd - winStart;

/* Figure out basic dimensions of display.  This
 * needs to be done early for the sake of the
 * zooming and dinking routines. */
setLayoutGlobals();

baseShowPos = cartUsualBoolean(cart, BASE_SHOWPOS, FALSE);
baseShowAsm = cartUsualBoolean(cart, BASE_SHOWASM, FALSE);
baseShowScaleBar = cartUsualBoolean(cart, BASE_SCALE_BAR, TRUE);
baseShowRuler = cartUsualBoolean(cart, BASE_SHOWRULER, TRUE);
safef(titleVar,sizeof(titleVar),"%s_%s", BASE_TITLE, database);
baseTitle = cartUsualString(cart, titleVar, "");
if (sameString(baseTitle, ""))
    baseTitle = NULL;

if  (cgiVarExists("hgt.toggleRevCmplDisp"))
    toggleRevCmplDisp();
setRulerMode();

/* Do zoom/scroll if they hit it. */
if (cgiVarExists("hgt.left3"))
    relativeScroll(-0.95);
else if (cgiVarExists("hgt.left2"))
    relativeScroll(-0.475);
else if (cgiVarExists("hgt.left1"))
    relativeScroll(-0.1);
else if (cgiVarExists("hgt.right1"))
    relativeScroll(0.1);
else if (cgiVarExists("hgt.right2"))
    relativeScroll(0.475);
else if (cgiVarExists("hgt.right3"))
    relativeScroll(0.95);
else if (cgiVarExists("hgt.inBase"))
    zoomToBaseLevel();
else if (cgiVarExists("hgt.in3"))
    zoomAroundCenter(1.0/10.0);
else if (cgiVarExists("hgt.in2"))
    zoomAroundCenter(1.0/3.0);
else if (cgiVarExists("hgt.in1"))
    zoomAroundCenter(1.0/1.5);
else if (cgiVarExists("hgt.out1"))
    zoomAroundCenter(1.5);
else if (cgiVarExists("hgt.out2"))
    zoomAroundCenter(3.0);
else if (cgiVarExists("hgt.out3"))
    zoomAroundCenter(10.0);
else if (cgiVarExists("hgt.out4"))
    zoomAroundCenter(100.0);
else if (cgiVarExists("hgt.dinkLL"))
    dinkWindow(TRUE, -dinkSize("dinkL"));
else if (cgiVarExists("hgt.dinkLR"))
    dinkWindow(TRUE, dinkSize("dinkL"));
else if (cgiVarExists("hgt.dinkRL"))
    dinkWindow(FALSE, -dinkSize("dinkR"));
else if (cgiVarExists("hgt.dinkRR"))
    dinkWindow(FALSE, dinkSize("dinkR"));

/* Clip chromosomal position to fit. */
if (winEnd < winStart)
    {
    int temp = winEnd;
    winEnd = winStart;
    winStart = temp;
    }
else if (winStart == winEnd)
    {
    winStart -= 1;
    winEnd += 1;
    }

if (winStart < 0)
    {
    winStart = 0;
    }

if (winEnd > seqBaseCount)
    {
    winEnd = seqBaseCount;
    }

if (winStart > seqBaseCount)
    {
    winStart = seqBaseCount - 1000;
    }

winBaseCount = winEnd - winStart;
if (winBaseCount <= 0)
    hUserAbort("Window out of range on %s", chromName);
/* Save computed position in cart. */
sprintf(newPos, "%s:%d-%d", chromName, winStart+1, winEnd);
cartSetString(cart, "org", organism);
cartSetString(cart, "db", database);
cartSetString(cart, "position", newPos);
if (cartUsualBoolean(cart, "hgt.psOutput", FALSE))
    handlePostscript();
else
    doTrackForm(NULL, NULL);
}

void chromInfoTotalRow(int count, long long total)
/* Make table row with total number of sequences and size from chromInfo. */
{
cgiSimpleTableRowStart();
cgiSimpleTableFieldStart();
printf("Total: %d", count);
cgiTableFieldEnd();
cgiSimpleTableFieldStart();
printLongWithCommas(stdout, total);
cgiTableFieldEnd();
cgiTableRowEnd();
}

void chromInfoRowsChromExt(char *sortType)
/* Make table rows of chromosomal chromInfo name & size, sorted by name. */
{
struct slName *chromList = hAllChromNames(database);
struct slName *chromPtr = NULL;
long long total = 0;

if (sameString(sortType,"default"))
    slSort(&chromList, chrSlNameCmp);
else if (sameString(sortType,"withAltRandom"))
    slSort(&chromList, chrSlNameCmpWithAltRandom);
else
    errAbort("unknown sort type in chromInfoRowsChromExt: %s", sortType);

for (chromPtr = chromList;  chromPtr != NULL;  chromPtr = chromPtr->next)
    {
    unsigned size = hChromSize(database, chromPtr->name);
    cgiSimpleTableRowStart();
    cgiSimpleTableFieldStart();
    printf("<A HREF=\"%s?%s=%s&position=%s\">%s</A>",
           hgTracksName(), cartSessionVarName(), cartSessionId(cart),
           chromPtr->name, chromPtr->name);
    cgiTableFieldEnd();
    cgiTableFieldStartAlignRight();
    printLongWithCommas(stdout, size);
    puts("&nbsp;&nbsp;");
    cgiTableFieldEnd();
    cgiTableRowEnd();
    total += size;
    }
chromInfoTotalRow(slCount(chromList), total);
slFreeList(&chromList);
}

void chromInfoRowsChrom()
/* Make table rows of chromosomal chromInfo name & size, sorted by name. */
{
chromInfoRowsChromExt("default");
}

static int  chromInfoCmpSize(const void *va, const void *vb)
/* Compare to sort based on chrom size */
{
const struct chromInfo *a = *((struct chromInfo **)va);
const struct chromInfo *b = *((struct chromInfo **)vb);

return b->size - a->size;
}

void chromInfoRowsNonChromTrackHub(int limit)
/* Make table rows of non-chromosomal chromInfo name & size */
/* leaks chromInfo list */
{
struct chromInfo *chromInfo = trackHubAllChromInfo(database);
slSort(&chromInfo, chromInfoCmpSize);
int seqCount = slCount(chromInfo);
long long total = 0;
char msg1[512], msg2[512];
boolean truncating;
int count = limit;

truncating = (limit > 0) && (seqCount > limit);

for(;count-- && (chromInfo != NULL); chromInfo = chromInfo->next)
    {
    unsigned size = chromInfo->size;
    cgiSimpleTableRowStart();
    cgiSimpleTableFieldStart();
    printf("<A HREF=\"%s?%s=%s&position=%s\">%s</A>",
           hgTracksName(), cartSessionVarName(), cartSessionId(cart),
           chromInfo->chrom,chromInfo->chrom);
    cgiTableFieldEnd();
    cgiTableFieldStartAlignRight();
    printLongWithCommas(stdout, size);
    puts("&nbsp;&nbsp;");
    cgiTableFieldEnd();
    cgiTableRowEnd();
    total += size;
    }
if (!truncating)
    {
    chromInfoTotalRow(seqCount, total);
    }
else
    {
    safef(msg1, sizeof(msg1), "Limit reached");
    safef(msg2, sizeof(msg2), "%d rows displayed", limit);
    cgiSimpleTableRowStart();
    cgiSimpleTableFieldStart();
    puts(msg1);
    cgiTableFieldEnd();
    cgiSimpleTableFieldStart();
    puts(msg2);
    cgiTableFieldEnd();
    for(;limit-- && (chromInfo != NULL); chromInfo = chromInfo->next)
	total += chromInfo->size;

    unsigned scafCount = seqCount;
    unsigned totalSize = total;
    cgiTableRowEnd();
    safef(msg1, sizeof(msg1), "contig/scaffold<BR>count:");
    safef(msg2, sizeof(msg2), "total size:");
    cgiSimpleTableRowStart();
    cgiSimpleTableFieldStart();
    puts(msg1);
    cgiTableFieldEnd();
    cgiSimpleTableFieldStart();
    puts(msg2);
    cgiTableFieldEnd();
    cgiTableRowEnd();
    cgiSimpleTableRowStart();
    cgiSimpleTableFieldStart();
    printLongWithCommas(stdout, scafCount);
    cgiTableFieldEnd();
    cgiSimpleTableFieldStart();
    printLongWithCommas(stdout, totalSize);
    cgiTableFieldEnd();
    cgiTableRowEnd();
    }
}

void chromInfoRowsNonChrom(int limit)
/* Make table rows of non-chromosomal chromInfo name & size, sorted by size. */
{
if (trackHubDatabase(database))
    {
    chromInfoRowsNonChromTrackHub(limit);
    return;
    }

struct sqlConnection *conn = hAllocConn(database);
struct sqlResult *sr = NULL;
char **row = NULL;
long long total = 0;
char query[512];
char msg1[512], msg2[512];
int seqCount = 0;
boolean truncating;

seqCount = sqlQuickNum(conn, "NOSQLINJ select count(*) from chromInfo");
truncating = (limit > 0) && (seqCount > limit);

if (!truncating)
    {
    sr = sqlGetResult(conn, "NOSQLINJ select chrom,size from chromInfo order by size desc");
    }
else
    {

    sqlSafef(query, sizeof(query), "select chrom,size from chromInfo order by size desc limit %d", limit);
    sr = sqlGetResult(conn, query);
    }

while ((row = sqlNextRow(sr)) != NULL)
    {
    unsigned size = sqlUnsigned(row[1]);
    cgiSimpleTableRowStart();
    cgiSimpleTableFieldStart();
    printf("<A HREF=\"%s?%s=%s&position=%s\">%s</A>",
           hgTracksName(), cartSessionVarName(), cartSessionId(cart),
           row[0], row[0]);
    cgiTableFieldEnd();
    cgiTableFieldStartAlignRight();
    printLongWithCommas(stdout, size);
    puts("&nbsp;&nbsp;");
    cgiTableFieldEnd();
    cgiTableRowEnd();
    total += size;
    }
if (!truncating)
    {
    chromInfoTotalRow(seqCount, total);
    }
else
    {
    safef(msg1, sizeof(msg1), "Limit reached");
    safef(msg2, sizeof(msg2), "%d rows displayed", limit);
    cgiSimpleTableRowStart();
    cgiSimpleTableFieldStart();
    puts(msg1);
    cgiTableFieldEnd();
    cgiSimpleTableFieldStart();
    puts(msg2);
    cgiTableFieldEnd();
    sqlFreeResult(&sr);
    sqlSafef(query, sizeof(query), "select count(*),sum(size) from chromInfo");
    sr = sqlGetResult(conn, query);
    if ((row = sqlNextRow(sr)) != NULL)
	{
	unsigned scafCount = sqlUnsigned(row[0]);
	unsigned totalSize = sqlUnsigned(row[1]);
	cgiTableRowEnd();
	safef(msg1, sizeof(msg1), "contig/scaffold<BR>count:");
	safef(msg2, sizeof(msg2), "total size:");
	cgiSimpleTableRowStart();
	cgiSimpleTableFieldStart();
	puts(msg1);
	cgiTableFieldEnd();
	cgiSimpleTableFieldStart();
	puts(msg2);
	cgiTableFieldEnd();
	cgiTableRowEnd();
	cgiSimpleTableRowStart();
	cgiSimpleTableFieldStart();
	printLongWithCommas(stdout, scafCount);
	cgiTableFieldEnd();
	cgiSimpleTableFieldStart();
	printLongWithCommas(stdout, totalSize);
	cgiTableFieldEnd();
	}
    cgiTableRowEnd();
    }
sqlFreeResult(&sr);
hFreeConn(&conn);
}

static void chromSizesDownloadRow()
/* Show link to chrom.sizes file at end of chromInfo table (unless this is a hub) */
{
if (! trackHubDatabase(database))
    {
    cgiSimpleTableRowStart();
    cgiSimpleTableFieldStart();
    puts("Download as file");
    cgiTableFieldEnd();
    cgiSimpleTableFieldStart();
<<<<<<< HEAD
    printf("<A target=_blank HREF='http://%s/goldenPath/%s/bigZips/%s.chrom.sizes'>%s.chrom.sizes</A>",
=======
    printf("<A HREF='http://%s/goldenPath/%s/bigZips/%s.chrom.sizes'>%s.chrom.sizes</A>",
>>>>>>> 454b3dac
           hDownloadsServer(), database, database, database);
    cgiTableFieldEnd();
    cgiTableRowEnd();
    }
}

void chromInfoPage()
/* Show list of chromosomes (or scaffolds, etc) on which this db is based. */
{
char *position = cartUsualString(cart, "position", hDefaultPos(database));
char *defaultChrom = hDefaultChrom(database);
char *freeze = hFreezeFromDb(database);
struct dyString *title = dyStringNew(512);
if (freeze == NULL)
    dyStringPrintf(title, "%s Browser Sequences",
		   hOrganism(database));
else if (stringIn(database, freeze))
    dyStringPrintf(title, "%s %s Browser Sequences",
		   hOrganism(database), freeze);
else
    dyStringPrintf(title, "%s %s (%s) Browser Sequences",
		   trackHubSkipHubName(hOrganism(database)), freeze, trackHubSkipHubName(database));
webStartWrapperDetailedNoArgs(cart, database, "", title->string, FALSE, FALSE, FALSE, FALSE);
printf("<FORM ACTION=\"%s\" NAME=\"posForm\" METHOD=GET>\n", hgTracksName());
cartSaveSession(cart);

puts("Enter a position, or click on a sequence name to view the entire "
     "sequence in the genome browser.<P>");
puts("position ");
hTextVar("position", addCommasToPos(database, position), 30);
cgiMakeButton("Submit", "submit");
puts("<P>");

hTableStart();
cgiSimpleTableRowStart();
cgiSimpleTableFieldStart();
puts("Sequence name &nbsp;");
cgiTableFieldEnd();
cgiSimpleTableFieldStart();
puts("Length (bp) including gaps &nbsp;");
cgiTableFieldEnd();
cgiTableRowEnd();

if (sameString(database,"hg38"))
    chromInfoRowsChromExt("withAltRandom");
else if ((startsWith("chr", defaultChrom) || startsWith("Group", defaultChrom)) &&
    hChromCount(database) < 100)
    chromInfoRowsChrom();
else
    chromInfoRowsNonChrom(1000);
chromSizesDownloadRow();

hTableEnd();
cgiDown(0.9);

hgPositionsHelpHtml(organism, database);
puts("</FORM>");
dyStringFree(&title);
webEndSectionTables();
}


void resetVars()
/* Reset vars except for position and database. */
{
static char *except[] = {"db", "position", NULL};
char *cookieName = hUserCookie();
char *sessionId = cgiOptionalString(cartSessionVarName());
char *userId = findCookieData(cookieName);
struct cart *oldCart = cartNew(userId, sessionId, NULL, NULL);
cartRemoveExcept(oldCart, except);
cartCheckout(&oldCart);
cgiVarExcludeExcept(except);
}

void setupHotkeys() 
/* setup keyboard shortcuts and a help dialog for it */
{
// XX remove if statement after July 2015
if (!cfgOptionDefault("hotkeys", FALSE))
    return;
// wire the keyboard hotkeys
hPrintf("<script type='text/javascript'>\n");
// left
hPrintf("Mousetrap.bind('ctrl+j', function() { $('input[name=\"hgt.left1\"]').click() }); \n");
hPrintf("Mousetrap.bind('j', function() { $('input[name=\"hgt.left2\"]').click() }); \n");
hPrintf("Mousetrap.bind('J', function() { $('input[name=\"hgt.left3\"]').click() }); \n");

// right
hPrintf("Mousetrap.bind('ctrl+l', function() { $('input[name=\"hgt.right1\"]').click() }); \n");
hPrintf("Mousetrap.bind('l', function() { $('input[name=\"hgt.right2\"]').click() }); \n");
hPrintf("Mousetrap.bind('L', function() { $('input[name=\"hgt.right3\"]').click() }); \n");

// zoom in
hPrintf("Mousetrap.bind('ctrl+i', function() { $('input[name=\"hgt.in1\"]').click() }); \n");
hPrintf("Mousetrap.bind('i', function() { $('input[name=\"hgt.in2\"]').click() }); \n");
hPrintf("Mousetrap.bind('I', function() { $('input[name=\"hgt.in3\"]').click() }); \n");
hPrintf("Mousetrap.bind('b', function() { $('input[name=\"hgt.inBase\"]').click() }); \n");

// zoom out
hPrintf("Mousetrap.bind('ctrl+k', function() { $('input[name=\"hgt.out1\"]').click() }); \n");
hPrintf("Mousetrap.bind('k', function() { $('input[name=\"hgt.out2\"]').click() }); \n");
hPrintf("Mousetrap.bind('K', function() { $('input[name=\"hgt.out3\"]').click() }); \n");
hPrintf("Mousetrap.bind('0', function() { $('input[name=\"hgt.out4\"]').click() }); \n");

// buttons
hPrintf("Mousetrap.bind('c f', function() { $('input[name=\"hgTracksConfigPage\"]').click() }); \n");
hPrintf("Mousetrap.bind('t s', function() { $('input[name=\"hgt_tSearch\"]').click() }); \n");
hPrintf("Mousetrap.bind('h a', function() { $('input[name=\"hgt.hideAll\"]').click() }); \n");
hPrintf("Mousetrap.bind('d t', function() { $('input[name=\"hgt.reset\"]').click() }); \n");
hPrintf("Mousetrap.bind('d o', function() { $('input[name=\"hgt.defaultImgOrder\"]').click() }); \n");
hPrintf("Mousetrap.bind('c t', function() { document.customTrackForm.submit();return false; }); \n");
hPrintf("Mousetrap.bind('t h', function() { document.trackHubForm.submit();return false; }); \n");
hPrintf("Mousetrap.bind('r s', function() { $('input[name=\"hgt.setWidth\"]').click() }); \n");
hPrintf("Mousetrap.bind('r f', function() { $('input[name=\"hgt.refresh\"]').click() }); \n");
hPrintf("Mousetrap.bind('r v', function() { $('input[name=\"hgt.toggleRevCmplDisp\"]').click() }); \n");

// focus
hPrintf("Mousetrap.bind('/', function() { $('input[name=\"hgt.positionInput\"]').focus() }, 'keyup'); \n");
hPrintf("Mousetrap.bind('?', function() { $( \"#hotkeyHelp\" ).dialog({width:'600'});}); \n");

hPrintf("</script>\n");

// help dialog
hPrintf("<div style=\"display:none\" id=\"hotkeyHelp\" title=\"Keyboard shortcuts\">\n");
hPrintf("<table style=\"width:580px; border-color:#666666; border-collapse:collapse\">\n");
hPrintf("<tr><td style=\"width:18ch\">left 10&#37;</td><td width=\"auto\" class=\"hotkey\">ctrl+j</td>  <td style=\"width:24ch\"> track search</td><td class=\"hotkey\">t then s</td>               </tr>\n"); // percent sign
hPrintf("<tr><td> left 1/2 screen</td><td class=\"hotkey\">j</td>   <td> default tracks</td><td class=\"hotkey\">d then t</td>             </tr>\n");
hPrintf("<tr><td> left one screen</td><td class=\"hotkey\">J</td>   <td> default order</td><td class=\"hotkey\">d then o</td>              </tr>\n");
hPrintf("<tr><td> right 10&#37;</td><td class=\"hotkey\">ctrl+l</td><td> hide all</td><td class=\"hotkey\">h then a</td>                   </tr>\n"); // percent sign
hPrintf("<tr><td> right 1/2 screen</td><td class=\"hotkey\">l</td>  <td> custom tracks</td><td class=\"hotkey\">c then t</td>              </tr>\n");
hPrintf("<tr><td> right one screen</td><td class=\"hotkey\">L</td>  <td> track hubs</td><td class=\"hotkey\">t then h</td>                 </tr>\n");
hPrintf("<tr><td> zoom in 1.5x</td><td class=\"hotkey\">ctrl+i</td> <td> configure</td><td class=\"hotkey\">c then f</td>                  </tr>\n"); 
hPrintf("<tr><td> zoom in 3x</td><td class=\"hotkey\">i</td>        <td> reverse</td><td class=\"hotkey\">r then v</td>                    </tr>\n");
hPrintf("<tr><td> zoom in 10x</td><td class=\"hotkey\">I</td>       <td> resize</td><td class=\"hotkey\">r then s</td>                     </tr>\n");
hPrintf("<tr><td> zoom in base level</td><td class=\"hotkey\">b</td><td> refresh</td><td class=\"hotkey\">r then f</td>                    </tr>\n");
hPrintf("<tr><td> zoom out 1.5x</td><td class=\"hotkey\">ctrl+k</td><td> jump to position box</td><td class=\"hotkey\">/</td>        </tr>\n"); 
hPrintf("<tr><td> zoom out 3x</td><td class=\"hotkey\">k</td>               </tr>\n");
hPrintf("<tr><td> zoom out 10x</td><td class=\"hotkey\">K</td>              </tr>\n");
hPrintf("<tr><td> zoom out 100x</td><td class=\"hotkey\">0</td>             </tr>\n");
hPrintf("</table>\n");
hPrintf("<img style=\"margin:8px\" src=\"../images/shortcutHelp.png\">");
hPrintf("</div>\n");
}

void doMiddle(struct cart *theCart)
/* Print the body of an html file.   */
{
cart = theCart;
measureTiming = hPrintStatus() && isNotEmpty(cartOptionalString(cart, "measureTiming"));
if (measureTiming)
    measureTime("Startup");

hgBotDelay();
if (measureTiming)
    measureTime("Bottleneck delay");

char *debugTmp = NULL;
/* Uncomment this to see parameters for debugging. */
/* struct dyString *state = NULL; */
/* Initialize layout and database. */
if (measureTiming)
    measureTime("Get cart of %d for user:%u session:%u", theCart->hash->elCount,
	    theCart->userId, theCart->sessionId);
/* #if 1 this to see parameters for debugging. */
/* Be careful though, it breaks if custom track
 * is more than 4k */
#if  0
state = cgiUrlString();
printf("State: %s\n", state->string);
#endif

getDbAndGenome(cart, &database, &organism, oldVars);

protDbName = hPdbFromGdb(database);
debugTmp = cartUsualString(cart, "hgDebug", "off");
if(sameString(debugTmp, "on"))
    hgDebug = TRUE;
else
    hgDebug = FALSE;

int timeout = cartUsualInt(cart, "udcTimeout", 300);
if (udcCacheTimeout() < timeout)
    udcSetCacheTimeout(timeout);

initTl();

char *configPageCall = cartCgiUsualString(cart, "hgTracksConfigPage", "notSet");

/* Do main display. */

if (cartUsualBoolean(cart, "hgt.trackImgOnly", FALSE))
    {
    trackImgOnly = TRUE;
    ideogramToo = cartUsualBoolean(cart, "hgt.ideogramToo", FALSE);
    hideControls = TRUE;
    withNextItemArrows = FALSE;
    withNextExonArrows = FALSE;
    hgFindMatches = NULL;     // XXXX necessary ???
    }

jsonForClient = newJsonObject(newHash(8));
jsonObjectAdd(jsonForClient, "cgiVersion", newJsonString(CGI_VERSION));
boolean searching = differentString(cartUsualString(cart, TRACK_SEARCH,"0"), "0");

if(!trackImgOnly)
    {
    // Write out includes for css and js files
    hWrites(commonCssStyles());
    // XX remove if statement after July 2015
    if (cfgOptionDefault("hotkeys", FALSE))
        jsIncludeFile("mousetrap.min.js", NULL);
    jsIncludeFile("jquery.js", NULL);
    jsIncludeFile("jquery-ui.js", NULL);
    jsIncludeFile("utils.js", NULL);
    jsIncludeFile("ajax.js", NULL);
    jsIncludeFile("jquery.watermarkinput.js", NULL);
    if(!searching)
        {
        jsIncludeFile("jquery.history.js", NULL);
        jsIncludeFile("jquery.imgareaselect.js", NULL);
        }
    jsIncludeFile("autocomplete.js", NULL);
    jsIncludeFile("hgTracks.js", NULL);

#ifdef LOWELAB
    jsIncludeFile("lowetooltip.js", NULL);
#endif///def LOWELAB

    webIncludeResourceFile("jquery-ui.css");
    if (!searching)     // NOT doing search
        {
        webIncludeResourceFile("jquery.contextmenu.css");
        jsIncludeFile("jquery.contextmenu.js", NULL);
        webIncludeResourceFile("ui.dropdownchecklist.css");
        jsIncludeFile("ui.dropdownchecklist.js", NULL);
        jsIncludeFile("ddcl.js", NULL);
        }

    hPrintf("<div id='hgTrackUiDialog' style='display: none'></div>\n");

    cartFlushHubWarnings();
    }

if (cartVarExists(cart, "chromInfoPage"))
    {
    cartRemove(cart, "chromInfoPage");
    chromInfoPage();
    }
else if (differentString(cartUsualString(cart, TRACK_SEARCH,"0"),"0"))
    {
    doSearchTracks(groupList);
    }
else if (sameWord(configPageCall, "configure") ||
         sameWord(configPageCall, "configure tracks and display"))
    {
    cartRemove(cart, "hgTracksConfigPage");
    configPage();
    }
else if (cartVarExists(cart, configHideAll))
    {
    cartRemove(cart, configHideAll);
    configPageSetTrackVis(tvHide);
    }
else if (cartVarExists(cart, configShowAll))
    {
    cartRemove(cart, configShowAll);
    configPageSetTrackVis(tvDense);
    }
else if (cartVarExists(cart, configDefaultAll))
    {
    cartRemove(cart, configDefaultAll);
    configPageSetTrackVis(-1);
    }
else if (cartVarExists(cart, configHideAllGroups))
    {
    cartRemove(cart, configHideAllGroups);
    struct grp *grp = NULL, *grps = hLoadGrps(database);
    for (grp = grps; grp != NULL; grp = grp->next)
        collapseGroup(grp->name, TRUE);
    configPageSetTrackVis(-2);
    }
else if (cartVarExists(cart, configShowAllGroups))
    {
    cartRemove(cart, configShowAllGroups);
    struct grp *grp = NULL, *grps = hLoadGrps(database);
    for (grp = grps; grp != NULL; grp = grp->next)
        collapseGroup(grp->name, FALSE);
    configPageSetTrackVis(-2);
    }
else if (cartVarExists(cart, configHideEncodeGroups))
    {
    /* currently not used */
    cartRemove(cart, configHideEncodeGroups);
    struct grp *grp = NULL, *grps = hLoadGrps(database);
    for (grp = grps; grp != NULL; grp = grp->next)
        if (startsWith("encode", grp->name))
            collapseGroup(grp->name, TRUE);
    configPageSetTrackVis(-2);
    }
else if (cartVarExists(cart, configShowEncodeGroups))
    {
    /* currently not used */
    cartRemove(cart, configShowEncodeGroups);
    struct grp *grp = NULL, *grps = hLoadGrps(database);
    for (grp = grps; grp != NULL; grp = grp->next)
        if (startsWith("encode", grp->name))
            collapseGroup(grp->name, FALSE);
    configPageSetTrackVis(-2);
    }
else
    {
    tracksDisplay();
    }

jsonObjectAdd(jsonForClient, "measureTiming", newJsonBoolean(measureTiming));
// js code needs to know if a highlightRegion is defined for this db
char *highlightDef = cartOptionalString(cart, "highlight");
if (highlightDef && startsWith(database,highlightDef) && highlightDef[strlen(database)] == '.')
    jsonObjectAdd(jsonForClient, "highlight", newJsonString(highlightDef));
jsonObjectAdd(jsonForClient, "enableHighlightingDialog",
              newJsonBoolean(cartUsualBoolean(cart, "enableHighlightingDialog", TRUE)));
hPrintf("<script type='text/javascript'>\n");
jsonPrint((struct jsonElement *) jsonForClient, "hgTracks", 0);
hPrintf("</script>\n");

if (measureTiming)
    measureTime("Time at end of doMiddle, next up cart write");
if (cartOptionalString(cart, "udcTimeout"))
    {
    warn("The Genome Browser cart currently includes the \"udcTimeout\" string. "
	"While this is useful for debugging hubs, it may negatively impact "
	"performance.   To clear this variable, click "
	"<A HREF=hgTracks?hgsid=%s&udcTimeout=[]>here</A>.",cartSessionId(cart));
    }

setupHotkeys();

}<|MERGE_RESOLUTION|>--- conflicted
+++ resolved
@@ -5741,11 +5741,7 @@
     puts("Download as file");
     cgiTableFieldEnd();
     cgiSimpleTableFieldStart();
-<<<<<<< HEAD
-    printf("<A target=_blank HREF='http://%s/goldenPath/%s/bigZips/%s.chrom.sizes'>%s.chrom.sizes</A>",
-=======
     printf("<A HREF='http://%s/goldenPath/%s/bigZips/%s.chrom.sizes'>%s.chrom.sizes</A>",
->>>>>>> 454b3dac
            hDownloadsServer(), database, database, database);
     cgiTableFieldEnd();
     cgiTableRowEnd();
