--- conflicted
+++ resolved
@@ -29,11 +29,8 @@
     char *graphType;            /* Additional info about graph (e.g. type of comparison graph */
     struct rgbColor *colors;    /* Color palette for tissues */
     boolean doLogTransform;     /* Log10(x+1) */
-<<<<<<< HEAD
     struct gtexTissue *tissues; /* Cache tissue names, descriptions */
     struct hash *tissueFilter;  /* For filter. NULL out excluded tissues */
-=======
->>>>>>> f42dec59
     };
 
 struct gtexGeneInfo
@@ -986,7 +983,6 @@
 struct gtexGeneBed *geneBed = geneInfo->geneBed;
 double scale = scaleForWindow(insideWidth, winStart, winEnd);
 int graphWidth = gtexGraphWidth(tg, geneInfo);
-int x;
 return max(geneBed->chromEnd, max(winStart, geneBed->chromStart) + graphWidth/scale);
 }
 
