/* chainScore - score chains. */

/* Copyright (C) 2006 The Regents of the University of California 
 * See README in this or parent directory for licensing information. */
#include "common.h"
#include "linefile.h"
#include "hash.h"
#include "options.h"
#include "dystring.h"
#include "dnaseq.h"
#include "twoBit.h"
#include "fa.h"
#include "axt.h"
#include "psl.h"
#include "boxClump.h"
#include "chainBlock.h"
#include "portable.h"

int minScore = 1000;
char *gapFileName = NULL;

struct scoreData
/* Data needed to score block. */
    {
    struct dnaSeq *qSeq;	/* Query sequence. */
    struct dnaSeq *tSeq;	/* Target sequence. */
    struct axtScoreScheme *ss;  /* Scoring scheme. */
    double gapPower;		/* Power to raise gap size to. */
    };
struct scoreData scoreData;
struct axtScoreScheme *scoreScheme = NULL;

int interpolate(int x, int *s, double *v, int sCount)
/* Find closest value to x in s, and then lookup corresponding
 * value in v.  Interpolate where necessary. */
{
int i, ds, ss;
double dv;
for (i=0; i<sCount; ++i)
    {
    ss = s[i];
    if (x == ss)
        return v[i];
    else if (x < ss)
        {
	ds = ss - s[i-1];
	dv = v[i] - v[i-1];
	return v[i-1] + dv * (x - s[i-1]) / ds;
	}
    }
/* If get to here extrapolate from last two values */
ds = s[sCount-1] - s[sCount-2];
dv = v[sCount-1] - v[sCount-2];
return v[sCount-2] + dv * (x - s[sCount-2]) / ds;
}

static int *gapInitPos ;  
static double *gapInitQGap ;  
static double *gapInitTGap ;  
static double *gapInitBothGap ;

static int gapInitPosDefault[] = { 
   1,   2,   3,   11,  111, 2111, 12111, 32111,  72111, 152111, 252111,
};
static double gapInitQGapDefault[] = { 
   350, 425, 450, 600, 900, 2900, 22900, 57900, 117900, 217900, 317900,
};
static double gapInitTGapDefault[] = { 
   350, 425, 450, 600, 900, 2900, 22900, 57900, 117900, 217900, 317900,
};
static double gapInitBothGapDefault[] = { 
   400+350, 400+425, 400+450, 400+600, 400+900, 400+2900, 
   400+22900, 400+57900, 400+117900, 400+217900, 400+317900,
};

struct gapAid
/* A structure that bundles together stuff to help us
 * calculate gap costs quickly. */
    {
    int smallSize; /* Size of tables for doing quick lookup of small gaps. */
    int *qSmall;   /* Table for small gaps in q; */
    int *tSmall;   /* Table for small gaps in t. */
    int *bSmall;   /* Table for small gaps in either. */
    int *longPos;/* Table of positions to interpolate between for larger gaps. */
    double *qLong; /* Values to interpolate between for larger gaps in q. */
    double *tLong; /* Values to interpolate between for larger gaps in t. */
    double *bLong; /* Values to interpolate between for larger gaps in both. */
    int longCount;	/* Number of long positions overall in longPos. */
    int qPosCount;	/* Number of long positions in q. */
    int tPosCount;	/* Number of long positions in t. */
    int bPosCount;	/* Number of long positions in b. */
    int qLastPos;	/* Maximum position we have data on in q. */
    int tLastPos;	/* Maximum position we have data on in t. */
    int bLastPos;	/* Maximum position we have data on in b. */
    double qLastPosVal;	/* Value at max pos. */
    double tLastPosVal;	/* Value at max pos. */
    double bLastPosVal;	/* Value at max pos. */
    double qLastSlope;	/* What to add for each base after last. */
    double tLastSlope;	/* What to add for each base after last. */
    double bLastSlope;	/* What to add for each base after last. */
    } aid;

struct seqPair
/* Pair of sequences. */
  {
    struct seqPair *next;
    char *name;	                /* Allocated in hash */
    char *qName;		/* Name of query sequence. */
    char *tName;		/* Name of target sequence. */
    char qStrand;		/* Strand of query sequence. */
    struct chain *chain; /* List of alignments. */
    };

int seqPairCmp(const void *va, const void *vb)
/* Compare to sort based on tName,qName. */
{
const struct seqPair *a = *((struct seqPair **)va);
const struct seqPair *b = *((struct seqPair **)vb);
int dif;
dif = strcmp(a->tName, b->tName);
if (dif == 0)
    dif = strcmp(a->qName, b->qName);
if (dif == 0)
    dif = (int)a->qStrand - (int)b->qStrand;
return dif;
}

void loadIfNewSeq(struct twoBitFile *tbf, char *newName, char strand,
	char **pName, struct dnaSeq **pSeq, char *pStrand)
/* Load sequence unless it is already loaded.  Reverse complement
 * if necessary. */
{
struct dnaSeq *seq;
if (sameString(newName, *pName))
    {
    if (strand != *pStrand)
        {
	seq = *pSeq;
	reverseComplement(seq->dna, seq->size);
	*pStrand = strand;
	}
    }
else
    {
    freeDnaSeq(pSeq);
    *pName = newName;
    *pSeq = seq = twoBitReadSeqFrag(tbf, newName, 0, 0);
    *pStrand = strand;
    if (strand == '-')
        reverseComplement(seq->dna, seq->size);
    verbose(2, "Loaded %d bases of %s in %s\n", seq->size, newName, tbf->fileName);
    }
}
void loadFaSeq(struct hash *faHash, char *newName, char strand, 
	char **pName, struct dnaSeq **pSeq, char *pStrand)
/* retrieve sequence from hash.  Reverse complement
 * if necessary. */
{
struct dnaSeq *seq;
if (sameString(newName, *pName))
    {
    if (strand != *pStrand)
        {
	seq = *pSeq;
	reverseComplement(seq->dna, seq->size);
	*pStrand = strand;
	}
    }
else
    {
    *pName = newName;
    *pSeq = seq = hashFindVal(faHash, newName);
    *pStrand = strand;
    if (strand == '-')
        reverseComplement(seq->dna, seq->size);
    verbose(2, "Loaded %d bases from %s fa\n", seq->size, newName);
    }
}

void usage()
/* Explain usage and exit. */
{
errAbort(
  "chainScore - score chains\n"
  "usage:\n"
  "   chainScore in.chain t.2bit q.2bit out.chain\n"
  "options:\n"
  "   -minScore=N  Minimum score for chain, default %d\n"
  "   -scoreScheme=fileName Read the scoring matrix from a blastz-format file\n"
  "   -linearGap=filename Read piecewise linear gap from tab delimited file\n"
  "   sample linearGap file \n"
  "tablesize 11\n"
  "smallSize 111\n"
  "position 1 2 3 11 111 2111 12111 32111 72111 152111 252111\n"
  "qGap 350 425 450 600 900 2900 22900 57900 117900 217900 317900\n"
  "tGap 350 425 450 600 900 2900 22900 57900 117900 217900 317900\n"
  "bothGap 750 825 850 1000 1300 3300 23300 58300 118300 218300 318300\n"
  , minScore

  );
}

<<<<<<< HEAD
=======
static struct optionSpec options[] = {
    { "minScore",    OPTION_INT },
    { "linearGap",   OPTION_STRING },
    { "scoreScheme", OPTION_STRING },
    {NULL, 0},
};

>>>>>>> bd464ac7
int gapCost(int dq, int dt)
/* Figure out gap costs. */
{
if (dt < 0) dt = 0;
if (dq < 0) dq = 0;
if (dt == 0)
    { 
    if (dq < aid.smallSize)
        return aid.qSmall[dq];
    else if (dq >= aid.qLastPos)
        return aid.qLastPosVal + aid.qLastSlope * (dq-aid.qLastPos);
    else
        return interpolate(dq, aid.longPos, aid.qLong, aid.qPosCount);
    }
else if (dq == 0)
    {
    if (dt < aid.smallSize)
        return aid.tSmall[dt];
    else if (dt >= aid.tLastPos)
        return aid.tLastPosVal + aid.tLastSlope * (dt-aid.tLastPos);
    else
        return interpolate(dt, aid.longPos, aid.tLong, aid.tPosCount);
    }
else
    {
    int both = dq + dt;
    if (both < aid.smallSize)
        return aid.bSmall[both];
    else if (both >= aid.bLastPos)
        return aid.bLastPosVal + aid.bLastSlope * (both-aid.bLastPos);
    else
        return interpolate(both, aid.longPos, aid.bLong, aid.bPosCount);
    }
}

double scoreBlock(char *q, char *t, int size, int matrix[256][256])
/* Score block through matrix. */
{
double score = 0;
int i;
for (i=0; i<size; ++i)
<<<<<<< HEAD
    score += matrix[(unsigned char)q[i]][(unsigned char)t[i]];
=======
    score += matrix[(int)q[i]][(int)t[i]];
>>>>>>> bd464ac7
return score;
}

double chainScore(struct chain *chain, struct dnaSeq *qSeq, struct dnaSeq *tSeq,
    int matrix[256][256], int (*gapCost)(int dt, int dq))
/* Calculate score of chain from scratch looking at blocks. */
{
struct cBlock *b, *a = NULL;
double score = 0;
for (b = chain->blockList; b != NULL; b = b->next)
    {
    int size = b->qEnd - b->qStart;
    score += scoreBlock(qSeq->dna + b->qStart, tSeq->dna + b->tStart, 
    	size, matrix);
    if (a != NULL)
	score -= gapCost(b->tStart - a->tEnd, b->qStart - a->qEnd);
    a = b;
    }
return score;
}

void scorePair(struct seqPair *sp,
	struct dnaSeq *qSeq, struct dnaSeq *tSeq, struct chain **pChainList,
	struct chain *chainList)
/* Chain up blocks and output. */
{
struct chain  *chain, *next;

/* Set up info for connect function. */
scoreData.qSeq = qSeq;
scoreData.tSeq = tSeq;
scoreData.ss = scoreScheme;
scoreData.gapPower = 1.0/2.5;

for (chain = chainList; chain != NULL; chain = chain->next)
    {
    chain->score = chainScore(chain, qSeq, tSeq, scoreData.ss->matrix, gapCost);
    }

/* Move chains scoring over threshold to master list. */
for (chain = chainList; chain != NULL; chain = next)
    {
    next = chain->next;
    if (chain->score >= minScore)
        {
	slAddHead(pChainList, chain);
	}
    else 
        {
	chainFree(&chain);
	}
    }
}

void doChainScore(char *chainIn, char *tTwoBitFile, char *qTwoBitFile, char *chainOut)
{
char qStrand = 0, tStrand = 0;
struct dnaSeq *qSeq = NULL, *tSeq = NULL;
char *qName = "",  *tName = "";
FILE *f = mustOpen(chainOut, "w");
struct chain *chainList = NULL, *chain;
struct dnaSeq *seq, *seqList = NULL;
struct hash *faHash = newHash(0);
struct hash *chainHash = newHash(0);
FILE *faF;
struct seqPair *spList = NULL, *sp;
struct dyString *dy = newDyString(512);
struct lineFile *chainsLf = lineFileOpen(chainIn, TRUE);
struct twoBitFile *tTbf = twoBitOpen(tTwoBitFile);
struct twoBitFile *qTbf = NULL;

while ((chain = chainRead(chainsLf)) != NULL)
    {
    dyStringClear(dy);
    dyStringPrintf(dy, "%s%c%s", chain->qName, chain->qStrand, chain->tName);
    sp = hashFindVal(chainHash, dy->string);
    if (sp == NULL)
        {
	AllocVar(sp);
	slAddHead(&spList, sp);
	hashAddSaveName(chainHash, dy->string, sp, &sp->name);
	sp->qName = cloneString(chain->qName);
	sp->tName = cloneString(chain->tName);
	sp->qStrand = chain->qStrand;
	}
    slAddHead(&sp->chain, chain);
    }
slSort(&spList, seqPairCmp);
lineFileClose(&chainsLf);

if (optionExists("faQ"))
    {
    faF = mustOpen(qTwoBitFile, "r");
    while ( faReadMixedNext(faF, TRUE, NULL, TRUE, NULL, &seq))
        {
        hashAdd(faHash, seq->name, seq);
        slAddHead(&seqList, seq);
        }
    fclose(faF);
    }
else
    qTbf = twoBitOpen(qTwoBitFile);
for (sp = spList; sp != NULL; sp = sp->next)
    {
    if (optionExists("faQ"))
        {
        assert (faHash != NULL);
        loadFaSeq(faHash, sp->qName, sp->qStrand, &qName, &qSeq, &qStrand);
        }
    else
        loadIfNewSeq(qTbf, sp->qName, sp->qStrand, &qName, &qSeq, &qStrand);
    loadIfNewSeq(tTbf, sp->tName, '+', &tName, &tSeq, &tStrand);
    scorePair(sp, qSeq, tSeq, &chainList, sp->chain);
    }


slSort(&chainList, chainCmpScore);
for (chain = chainList; chain != NULL; chain = chain->next)
    {
    assert(chain->qStart == chain->blockList->qStart 
	&& chain->tStart == chain->blockList->tStart);
    chainWrite(chain, f);
    }

carefulClose(&f);
}

double calcSlope(double y2, double y1, double x2, double x1)
/* Calculate slope of line from x1/y1 to x2/y2 */
{
return (y2-y1)/(x2-x1);
}

void initGapAid(char *gapFileName)
/* Initialize gap aid structure for faster gap
 * computations. */
{
int i, tableSize, startLong = -1;
char *sizeDesc[2];
char *words[128];

if (gapFileName != NULL)
    {
    struct lineFile *lf = lineFileOpen(gapFileName, TRUE);
    int count;

    lineFileNextRowTab(lf, sizeDesc, 2);
    tableSize = atoi(sizeDesc[1]);
    AllocArray(gapInitPos,tableSize);
    AllocArray(gapInitQGap,tableSize);
    AllocArray(gapInitTGap,tableSize);
    AllocArray(gapInitBothGap,tableSize);
<<<<<<< HEAD
    while ((count = lineFileChopNext(lf, words, tableSize+1)))
=======
    while ((count = lineFileChopNext(lf, words, tableSize+1)) > 0)
>>>>>>> bd464ac7
        {
        if (sameString(words[0],"smallSize"))
            {
            aid.smallSize = atoi(words[1]);
            }
        if (sameString(words[0],"position"))
            {
            for (i=0 ; i<count-1 ; i++)
                gapInitPos[i] = atoi(words[i+1]);
            }
        if (sameString(words[0],"qGap"))
            {
            for (i=0 ; i<count-1 ; i++)
                gapInitQGap[i] = atoi(words[i+1]);
            }
        if (sameString(words[0],"tGap"))
            {
            for (i=0 ; i<count-1 ; i++)
                gapInitTGap[i] = atoi(words[i+1]);
            }
        if (sameString(words[0],"bothGap"))
            {
            for (i=0 ; i<count-1 ; i++)
                gapInitBothGap[i] = atoi(words[i+1]);
            }
            
        }
    if (aid.smallSize == 0)
        errAbort("missing smallSize parameter in %s\n",gapFileName);
    lineFileClose(&lf);
    }
else
    {
    /* if no gap file, then setup default values */ 
    /* Set up to handle small values */
    aid.smallSize = 111;
    tableSize = 11;
    AllocArray(gapInitPos,tableSize);
    AllocArray(gapInitQGap,tableSize);
    AllocArray(gapInitTGap,tableSize);
    AllocArray(gapInitBothGap,tableSize);
    for (i = 0 ; i < tableSize ; i++)
        {
        gapInitPos[i] = gapInitPosDefault[i];
        gapInitTGap[i] = gapInitTGapDefault[i];
        gapInitQGap[i] = gapInitQGapDefault[i];
        gapInitBothGap[i] = gapInitBothGapDefault[i];
        }
    }
    AllocArray(aid.qSmall, aid.smallSize);
    AllocArray(aid.tSmall, aid.smallSize);
    AllocArray(aid.bSmall, aid.smallSize);
    for (i=1; i<aid.smallSize; ++i)
        {
        aid.qSmall[i] = 
            interpolate(i, gapInitPos, gapInitQGap, tableSize);
        aid.tSmall[i] = 
            interpolate(i, gapInitPos, gapInitTGap, tableSize);
        aid.bSmall[i] = interpolate(i, gapInitPos, 
            gapInitBothGap, tableSize);
        }

    /* Set up to handle intermediate values. */
    for (i=0; i<tableSize; ++i)
        {
        if (aid.smallSize == gapInitPos[i])
            {
            startLong = i;
            break;
            }
        }
    if (startLong < 0)
        errAbort("No position %d in initGapAid()\n", aid.smallSize);
    aid.longCount = tableSize - startLong;
    aid.qPosCount = tableSize - startLong;
    aid.tPosCount = tableSize - startLong;
    aid.bPosCount = tableSize - startLong;
    aid.longPos = cloneMem(gapInitPos + startLong, aid.longCount * sizeof(int));
    aid.qLong = cloneMem(gapInitQGap + startLong, aid.qPosCount * sizeof(double));
    aid.tLong = cloneMem(gapInitTGap + startLong, aid.tPosCount * sizeof(double));
    aid.bLong = cloneMem(gapInitBothGap + startLong, aid.bPosCount * sizeof(double));

    /* Set up to handle huge values. */
    aid.qLastPos = aid.longPos[aid.qPosCount-1];
    aid.tLastPos = aid.longPos[aid.tPosCount-1];
    aid.bLastPos = aid.longPos[aid.bPosCount-1];
    aid.qLastPosVal = aid.qLong[aid.qPosCount-1];
    aid.tLastPosVal = aid.tLong[aid.tPosCount-1];
    aid.bLastPosVal = aid.bLong[aid.bPosCount-1];
    aid.qLastSlope = calcSlope(aid.qLastPosVal, aid.qLong[aid.qPosCount-2],
                               aid.qLastPos, aid.longPos[aid.qPosCount-2]);
    aid.tLastSlope = calcSlope(aid.tLastPosVal, aid.tLong[aid.tPosCount-2],
                               aid.tLastPos, aid.longPos[aid.tPosCount-2]);
    aid.bLastSlope = calcSlope(aid.bLastPosVal, aid.bLong[aid.bPosCount-2],
                               aid.bLastPos, aid.longPos[aid.bPosCount-2]);
    // uglyf("qLastPos %d, qlastPosVal %f, qLastSlope %f\n", aid.qLastPos, aid.qLastPosVal, aid.qLastSlope);
    // uglyf("tLastPos %d, tlastPosVal %f, tLastSlope %f\n", aid.tLastPos, aid.tLastPosVal, aid.tLastSlope);
    // uglyf("bLastPos %d, blastPosVal %f, bLastSlope %f\n", aid.bLastPos, aid.bLastPosVal, aid.bLastSlope);
}

int main(int argc, char *argv[])
{
char *scoreSchemeName = NULL;
optionInit(&argc, argv, options);
minScore = optionInt("minScore", minScore);
gapFileName = optionVal("linearGap", NULL);
scoreSchemeName = optionVal("scoreScheme", NULL);
if (scoreSchemeName != NULL)
    {
    printf("Reading scoring matrix from %s\n", scoreSchemeName);
    scoreScheme = axtScoreSchemeRead(scoreSchemeName);
    }
else
    scoreScheme = axtScoreSchemeDefault();
dnaUtilOpen();
initGapAid(gapFileName);
// testGaps();
if (argc != 5)
    usage();
doChainScore(argv[1], argv[2], argv[3], argv[4]);
return 0;
}<|MERGE_RESOLUTION|>--- conflicted
+++ resolved
@@ -200,8 +200,6 @@
   );
 }
 
-<<<<<<< HEAD
-=======
 static struct optionSpec options[] = {
     { "minScore",    OPTION_INT },
     { "linearGap",   OPTION_STRING },
@@ -209,7 +207,6 @@
     {NULL, 0},
 };
 
->>>>>>> bd464ac7
 int gapCost(int dq, int dt)
 /* Figure out gap costs. */
 {
@@ -251,11 +248,7 @@
 double score = 0;
 int i;
 for (i=0; i<size; ++i)
-<<<<<<< HEAD
     score += matrix[(unsigned char)q[i]][(unsigned char)t[i]];
-=======
-    score += matrix[(int)q[i]][(int)t[i]];
->>>>>>> bd464ac7
 return score;
 }
 
@@ -408,11 +401,7 @@
     AllocArray(gapInitQGap,tableSize);
     AllocArray(gapInitTGap,tableSize);
     AllocArray(gapInitBothGap,tableSize);
-<<<<<<< HEAD
-    while ((count = lineFileChopNext(lf, words, tableSize+1)))
-=======
     while ((count = lineFileChopNext(lf, words, tableSize+1)) > 0)
->>>>>>> bd464ac7
         {
         if (sameString(words[0],"smallSize"))
             {
