--- conflicted
+++ resolved
@@ -9,11 +9,7 @@
 #include "ens.h"
 #include "unfin.h"
 
-<<<<<<< HEAD
-static char const rcsid[] = "$Id: test.c,v 1.3 2003/05/06 07:22:35 kate Exp $";
-=======
 static char const rcsid[] = "$Id: test.c,v 1.6 2003/11/04 16:10:02 angie Exp $";
->>>>>>> 175eef63
 
 
 char *database = "ensdev";
@@ -27,6 +23,7 @@
 
 int test()
 {
+return 0;
 }
 
 int main(int argc, char *argv[])
