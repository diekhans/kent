--- conflicted
+++ resolved
@@ -154,10 +154,6 @@
  * subtrees to trash files, return list of slRef to struct tempName for the trash files
  * and parse other results out of stderr output. */
 
-<<<<<<< HEAD
-void treeToAuspiceJson(struct subtreeInfo *sti, char *db, struct dnaSeq *ref,
-                       char *bigGenePredFile, struct hash *sampleMetadata, char *jsonFile,
-=======
 struct slPair *getAaMutations(struct singleNucChange *sncList, struct geneInfo *geneInfoList,
                               struct seqWindow *gSeqWin);
 /* Given lists of SNVs and genes, return a list of pairs of { gene name, AA change list }. */
@@ -167,19 +163,14 @@
 
 void treeToAuspiceJson(struct subtreeInfo *sti, char *db, struct geneInfo *geneInfoList,
                        struct seqWindow *gSeqWin, struct hash *sampleMetadata, char *jsonFile,
->>>>>>> b5ba1cd9
                        char *source);
 /* Write JSON for tree in Nextstrain's Augur/Auspice V2 JSON format
  * (https://github.com/nextstrain/augur/blob/master/augur/data/schema-export-v2.json). */
 
 struct tempName *writeCustomTracks(struct tempName *vcfTn, struct usherResults *ur,
                                    struct slName *sampleIds, struct phyloTree *bigTree,
-<<<<<<< HEAD
-                                   char *source, int fontHeight, int *pStartTime);
-=======
                                    char *source, int fontHeight, struct phyloTree **retSampleTree,
                                    int *pStartTime);
->>>>>>> b5ba1cd9
 /* Write one custom track per subtree, and one custom track with just the user's uploaded samples. */
 
 
