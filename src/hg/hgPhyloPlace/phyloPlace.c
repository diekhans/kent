/* Place SARS-CoV-2 sequences in phylogenetic tree using usher program. */

/* Copyright (C) 2020 The Regents of the University of California */

#include "common.h"
#include "bigBed.h"
#include "cheapcgi.h"
#include "errCatch.h"
#include "fa.h"
#include "genePred.h"
#include "hCommon.h"
#include "hash.h"
#include "hgConfig.h"
#include "htmshell.h"
#include "hui.h"
#include "iupac.h"
#include "jsHelper.h"
#include "linefile.h"
#include "obscure.h"
#include "parsimonyProto.h"
#include "phyloPlace.h"
#include "phyloTree.h"
#include "psl.h"
#include "ra.h"
#include "regexHelper.h"
#include "trashDir.h"
#include "vcf.h"

// Globals:
static boolean measureTiming = FALSE;

// wuhCor1-specific:
char *chrom = "NC_045512v2";
int chromSize = 29903;

// Parameter constants:
int maxGenotypes = 100;        // Upper limit on number of samples user can upload at once.
boolean showBestNodePaths = FALSE;
boolean showParsimonyScore = FALSE;


char *phyloPlaceDbSetting(char *db, char *settingName)
/* Return a setting from hgPhyloPlaceData/<db>/config.ra or NULL if not found. */
{
static struct hash *configHash = NULL;
static char *configDb = NULL;
if (!sameOk(db, configDb))
    {
    char configFile[1024];
    safef(configFile, sizeof configFile, PHYLOPLACE_DATA_DIR "/%s/config.ra", db);
    if (fileExists(configFile))
        {
        configHash = raReadSingle(configFile);
        configDb = cloneString(db);
        }
    }
if (sameOk(db, configDb))
    return cloneString(hashFindVal(configHash, settingName));
return NULL;
}

char *phyloPlaceDbSettingPath(char *db, char *settingName)
/* Return path to a file named by a setting from hgPhyloPlaceData/<db>/config.ra,
 * or NULL if not found.  (Append hgPhyloPlaceData/<db>/ to the beginning of relative path) */
{
char *fileName = phyloPlaceDbSetting(db, settingName);
if (isNotEmpty(fileName) && fileName[0] != '/' && !fileExists(fileName))
    {
    struct dyString *dy = dyStringCreate(PHYLOPLACE_DATA_DIR "/%s/%s", db, fileName);
    if (fileExists(dy->string))
        return dyStringCannibalize(&dy);
    else
        return NULL;
    }
return fileName;
}

char *getUsherPath(boolean abortIfNotFound)
/* Return hgPhyloPlaceData/usher if it exists, else NULL.  Do not free the returned value. */
{
char *usherPath = PHYLOPLACE_DATA_DIR "/usher";
if (fileExists(usherPath))
    return usherPath;
else if (abortIfNotFound)
    errAbort("Missing required file %s", usherPath);
return NULL;
}

char *getUsherAssignmentsPath(char *db, boolean abortIfNotFound)
/* If <db>/config.ra specifies the file for use by usher --load-assignments and the file exists,
 * return the path, else NULL.  Do not free the returned value. */
{
char *usherAssignmentsPath = phyloPlaceDbSettingPath(db, "usherAssignmentsFile");
if (isNotEmpty(usherAssignmentsPath) && fileExists(usherAssignmentsPath))
    return usherAssignmentsPath;
else if (abortIfNotFound)
    errAbort("Missing required file %s", usherAssignmentsPath);
return NULL;
}

//#*** This needs to go in a lib so CGIs know whether to include it in the menu. needs better name.
boolean hgPhyloPlaceEnabled()
/* Return TRUE if hgPhyloPlace is enabled in hg.conf and db wuhCor1 exists. */
{
char *cfgSetting = cfgOption("hgPhyloPlaceEnabled");
boolean isEnabled = (isNotEmpty(cfgSetting) &&
                     differentWord(cfgSetting, "off") && differentWord(cfgSetting, "no"));
return (isEnabled && hDbExists("wuhCor1"));
}

static void addPathIfNecessary(struct dyString *dy, char *db, char *fileName)
/* If fileName exists, copy it into dy, else try hgPhyloPlaceData/<db>/fileName */
{
dyStringClear(dy);
if (fileExists(fileName))
    dyStringAppend(dy, fileName);
else
    dyStringPrintf(dy, PHYLOPLACE_DATA_DIR "/%s/%s", db, fileName);
}

struct treeChoices *loadTreeChoices(char *db)
/* If <db>/config.ra specifies a treeChoices file, load it up, else return NULL. */
{
struct treeChoices *treeChoices = NULL;
char *filename = phyloPlaceDbSettingPath(db, "treeChoices");
if (isNotEmpty(filename) && fileExists(filename))
    {
    AllocVar(treeChoices);
    int maxChoices = 128;
    AllocArray(treeChoices->protobufFiles, maxChoices);
    AllocArray(treeChoices->metadataFiles, maxChoices);
    AllocArray(treeChoices->sources, maxChoices);
    AllocArray(treeChoices->descriptions, maxChoices);
    struct lineFile *lf = lineFileOpen(filename, TRUE);
    char *line;
    while (lineFileNextReal(lf, &line))
        {
        char *words[5];
        int wordCount = chopTabs(line, words);
        lineFileExpectWords(lf, 4, wordCount);
        if (treeChoices->count >= maxChoices)
            {
            warn("File %s has too many lines, only showing first %d phylogenetic tree choices",
                 filename, maxChoices);
            break;
            }
        struct dyString *dy = dyStringNew(0);
        addPathIfNecessary(dy, db, words[0]);
        treeChoices->protobufFiles[treeChoices->count] = cloneString(dy->string);
        addPathIfNecessary(dy, db, words[1]);
<<<<<<< HEAD
        treeChoices->metadataFiles[treeChoices->count] = dyStringCannibalize(&dy);
        treeChoices->sources[treeChoices->count] = cloneString(words[2]);
        treeChoices->descriptions[treeChoices->count] = cloneString(words[3]);
        treeChoices->count++;
=======
        treeChoices->metadataFiles[treeChoices->count] = cloneString(dy->string);
        treeChoices->sources[treeChoices->count] = cloneString(words[2]);
        // Description can be either a file or just some text.
        addPathIfNecessary(dy, db, words[3]);
        if (fileExists(dy->string))
            {
            char *desc = NULL;
            readInGulp(dy->string, &desc, NULL);
            fprintf(stderr, "reading '%s' --> '%s'\n", dy->string, desc);
            treeChoices->descriptions[treeChoices->count] = desc;
            }
        else
            treeChoices->descriptions[treeChoices->count] = cloneString(words[3]);
        treeChoices->count++;
        dyStringFree(&dy);
>>>>>>> b5ba1cd9
        }
    lineFileClose(&lf);
    }
return treeChoices;
}

static char *urlFromTn(struct tempName *tn)
/* Make a full URL to a trash file that our net.c code will be able to follow, for when we can't
 * just leave it up to the user's web browser to do the right thing with "../". */
{
struct dyString *dy = dyStringCreate("%s%s", hLocalHostCgiBinUrl(), tn->forHtml);
return dyStringCannibalize(&dy);
}

void reportTiming(int *pStartTime, char *message)
/* Print out a report to stderr of how much time something took. */
{
if (measureTiming)
    {
    int now = clock1000();
    fprintf(stderr, "%dms to %s\n", now - *pStartTime, message);
    *pStartTime = now;
    }
}

static boolean lfLooksLikeFasta(struct lineFile *lf)
/* Peek at file to see if it looks like FASTA, i.e. begins with a >header. */
{
boolean hasFastaHeader = FALSE;
char *line;
if (lineFileNext(lf, &line, NULL))
    {
    if (line[0] == '>')
        hasFastaHeader = TRUE;
    lineFileReuse(lf);
    }
return hasFastaHeader;
}

static void rInformativeBasesFromTree(struct phyloTree *node, boolean *informativeBases)
/* For each variant associated with a non-leaf node, set informativeBases[chromStart]. */
{
if (node->numEdges > 0)
    {
    if (node->priv)
        {
        struct singleNucChange *snc, *sncs = node->priv;
        for (snc = sncs;  snc != NULL;  snc = snc->next)
            informativeBases[snc->chromStart] = TRUE;
        }
    int i;
    for (i = 0;  i < node->numEdges;  i++)
        rInformativeBasesFromTree(node->edges[i], informativeBases);
    }
}

static boolean *informativeBasesFromTree(struct phyloTree *bigTree, struct slName **maskSites)
/* Return an array indexed by reference position with TRUE at positions that have a non-leaf
 * variant in bigTree. */
{
boolean *informativeBases;
AllocArray(informativeBases, chromSize);
if (bigTree)
    {
    rInformativeBasesFromTree(bigTree, informativeBases);
    int i;
    for (i = 0;  i < chromSize;  i++)
        {
        struct slName *maskedReasons = maskSites[i];
        if (maskedReasons && informativeBases[i])
            {
            warn("protobuf tree contains masked mutation at %d (%s)", i+1, maskedReasons->name);
            informativeBases[i] = FALSE;
            }
        }
    }
return informativeBases;
}

static boolean lfLooksLikeVcf(struct lineFile *lf)
/* Peek at file to see if it looks like VCF, i.e. begins with a ##fileformat=VCF header. */
{
boolean hasVcfHeader = FALSE;
char *line;
if (lineFileNext(lf, &line, NULL))
    {
    if (startsWith("##fileformat=VCF", line))
        hasVcfHeader = TRUE;
    lineFileReuse(lf);
    }
return hasVcfHeader;
}

static struct tempName *checkAndSaveVcf(struct lineFile *lf, struct dnaSeq *refGenome,
                                        struct slName **maskSites, struct seqInfo **retSeqInfoList,
                                        struct slName **retSampleIds)
/* Save the contents of lf to a trash file.  If it has a reasonable number of genotype columns
 * with recognizable genotypes, and the coordinates seem to be in range, then return the path
 * to the trash file.  Otherwise complain and return NULL. */
{
struct tempName *tn;
AllocVar(tn);
trashDirFile(tn, "ct", "ct_pp", ".vcf");
FILE *f = mustOpen(tn->forCgi, "w");
struct seqInfo *seqInfoList = NULL;
struct slName *sampleIds = NULL;
struct errCatch *errCatch = errCatchNew();
if (errCatchStart(errCatch))
    {
    char *line;
    int lineSize;
    int sampleCount = 0;
    while (lineFileNext(lf, &line, &lineSize))
        {
        if (startsWith("#CHROM\t", line))
            {
            //#*** TODO: if the user uploads a sample with the same ID as one already in the
            //#*** saved assignment file, then usher will ignore it!
            //#*** Better check for that and warn the user.
            int colCount = chopTabs(line, NULL);
            if (colCount == 1)
                {
                lineFileAbort(lf, "VCF requires tab-separated columns, but no tabs found");
                }
            sampleCount = colCount - VCF_NUM_COLS_BEFORE_GENOTYPES;
            if (sampleCount < 1 || sampleCount > maxGenotypes)
                {
                if (sampleCount < 1)
                    lineFileAbort(lf, "VCF header #CHROM line has %d columns; expecting at least %d "
                                  "columns including sample IDs for genotype columns",
                                  colCount, 10);
                else
                    lineFileAbort(lf, "VCF header #CHROM line defines %d samples but only up to %d "
                                  "are supported",
                                  sampleCount, maxGenotypes);
                }
            char lineCopy[lineSize+1];
            safecpy(lineCopy, sizeof lineCopy, line);
            char *words[colCount];
            chopTabs(lineCopy, words);
            struct hash *uniqNames = hashNew(0);
            int i;
            for (i = VCF_NUM_COLS_BEFORE_GENOTYPES;  i < colCount;  i++)
                {
                if (hashLookup(uniqNames, words[i]))
                    lineFileAbort(lf, "VCF sample names in #CHROM line must be unique, but '%s' "
                                  "appears more than once", words[i]);
                hashAdd(uniqNames, words[i], NULL);
                slNameAddHead(&sampleIds, words[i]);
                struct seqInfo *si;
                AllocVar(si);
                si->seq = cloneDnaSeq(refGenome);
                si->seq->name = cloneString(words[i]);
                slAddHead(&seqInfoList, si);
                }
            slReverse(&seqInfoList);
            slReverse(&sampleIds);
            hashFree(&uniqNames);
            fputs(line, f);
            fputc('\n', f);
            }
        else if (line[0] == '#')
            {
            fputs(line, f);
            fputc('\n', f);
            }
        else
            {
            if (sampleCount < 1)
                {
                lineFileAbort(lf, "VCF header did not include #CHROM line defining sample IDs for "
                              "genotype columns");
                }
            int colCount = chopTabs(line, NULL);
            int genotypeCount = colCount - VCF_NUM_COLS_BEFORE_GENOTYPES;
            if (genotypeCount != sampleCount)
                {
                lineFileAbort(lf, "VCF header defines %d samples but there are %d genotype columns",
                              sampleCount, genotypeCount);
                }
            char *words[colCount];
            chopTabs(line, words);
            //#*** TODO: check that POS is sorted
            int pos = strtol(words[1], NULL, 10);
            if (pos > chromSize)
                {
                lineFileAbort(lf, "VCF POS value %d exceeds size of reference sequence (%d)",
                              pos, chromSize);
                }
            // make sure REF value (if given) matches reference genome
            int chromStart = pos - 1;
            struct slName *maskedReasons = maskSites[chromStart];
            char *ref = words[3];
            if (strlen(ref) != 1)
                {
                // Not an SNV -- skip it.
                //#*** should probably report or at least count these...
                continue;
                }
            char refBase = toupper(refGenome->dna[chromStart]);
            if (ref[0] == '*' || ref[0] == '.')
                ref[0] = refBase;
            else if (ref[0] != refBase)
                lineFileAbort(lf, "VCF REF value at position %d is '%s', expecting '%c' "
                              "(or '*' or '.')",
                              pos, ref, refBase);
            char altStrCopy[strlen(words[4])+1];
            safecpy(altStrCopy, sizeof altStrCopy, words[4]);
            char *alts[strlen(words[4])+1];
            chopCommas(altStrCopy, alts);
            //#*** Would be nice to trim out indels from ALT column -- but that would require
            //#*** adjusting genotype codes below.
            struct seqInfo *si = seqInfoList;
            int i;
            for (i = VCF_NUM_COLS_BEFORE_GENOTYPES;  i < colCount;  i++, si = si->next)
                {
                if (words[i][0] != '.' && !isdigit(words[i][0]))
                    {
                    lineFileAbort(lf, "VCF genotype columns must contain numeric allele codes; "
                                  "can't parse '%s'", words[i]);
                    }
                else
                    {
                    if (words[i][0] == '.')
                        {
                        si->seq->dna[chromStart] = 'n';
                        si->nCountMiddle++;
                        }
                    else
                        {
                        int alIx = atol(words[i]);
                        if (alIx > 0)
                            {
                            char *alt = alts[alIx-1];
                            if (strlen(alt) == 1)
                                {
                                si->seq->dna[chromStart] = alt[0];
                                struct singleNucChange *snc = sncNew(chromStart, ref[0], '\0',
                                                                     alt[0]);
                                if (maskedReasons)
                                    {
                                    slAddHead(&si->maskedSncList, snc);
                                    slAddHead(&si->maskedReasonsList, slRefNew(maskedReasons));
                                    }
                                else
                                    {
                                    if (isIupacAmbiguous(alt[0]))
                                        si->ambigCount++;
                                    slAddHead(&si->sncList, snc);
                                    }
                                }
                            }
                        }
                    }
                }
            if (!maskedReasons)
                {
                fputs(chrom, f);
                for (i = 1;  i < colCount;  i++)
                    {
                    fputc('\t', f);
                    fputs(words[i], f);
                    }
                fputc('\n', f);
                }
            }
        }
    }
errCatchEnd(errCatch);
carefulClose(&f);
if (errCatch->gotError)
    {
    warn("%s", errCatch->message->string);
    unlink(tn->forCgi);
    freez(&tn);
    }
errCatchFree(&errCatch); 
struct seqInfo *si;
for (si = seqInfoList;  si != NULL;  si = si->next)
    slReverse(&si->sncList);
*retSeqInfoList = seqInfoList;
*retSampleIds = sampleIds;
return tn;
}

static void displaySampleMuts(struct placementInfo *info)
{
printf("<p>Differences from the reference genome "
       "(<a href='https://www.ncbi.nlm.nih.gov/nuccore/NC_045512.2' target=_blank>"
       "NC_045512.2</a>): ");
if (info->sampleMuts == NULL)
    printf("(None; identical to reference)");
else
    {
    struct slName *sln;
    for (sln = info->sampleMuts;  sln != NULL;  sln = sln->next)
        {
        if (sln != info->sampleMuts)
            printf(", ");
        printf("%s", sln->name);
        }
    }
puts("</p>");
}

static void variantPathPrint(struct variantPathNode *variantPath)
/* Print out a variantPath; print nodeName only if non-numeric
 * (i.e. a sample ID not internal node) */
{
struct variantPathNode *vpn;
for (vpn = variantPath;  vpn != NULL;  vpn = vpn->next)
    {
    if (vpn != variantPath)
        printf(" > ");
    if (!isAllDigits(vpn->nodeName))
        printf("%s: ", vpn->nodeName);
    struct singleNucChange *snc;
    for (snc = vpn->sncList;  snc != NULL;  snc = snc->next)
        {
        if (snc != vpn->sncList)
            printf(", ");
        printf("%c%d%c", snc->parBase, snc->chromStart+1, snc->newBase);
        }
    }
}

static void displayVariantPath(struct variantPathNode *variantPath, char *sampleId)
/* Display mutations on the path to this sample. */
{
printf("<p>Mutations along the path from the root of the phylogenetic tree to %s:<br>",
       sampleId);
if (variantPath)
    {
    variantPathPrint(variantPath);
    puts("<br>");
    }
else
    puts("(None; your sample was placed at the root of the phylogenetic tree)");
puts("</p>");
}

static boolean isInternalNodeName(char *nodeName, int minNewNode)
/* Return TRUE if nodeName looks like an internal node ID from the protobuf tree, i.e. is numeric
 * and less than minNewNode. */
{
return isAllDigits(nodeName) && (atoi(nodeName) < minNewNode);
}

static struct variantPathNode *findLastInternalNode(struct variantPathNode *variantPath,
                                                    int minNewNode)
/* Return the last node in variantPath with a numeric name less than minNewNode, or NULL. */
{
if (!variantPath || !isInternalNodeName(variantPath->nodeName, minNewNode))
    return NULL;
while (variantPath->next && isInternalNodeName(variantPath->next->nodeName, minNewNode))
    variantPath = variantPath->next;
if (variantPath && isInternalNodeName(variantPath->nodeName, minNewNode))
    return variantPath;
return NULL;
}

static int mutCountCmp(const void *a, const void *b)
/* Compare number of mutations of phyloTree nodes a and b. */
{
const struct phyloTree *nodeA = *(struct phyloTree * const *)a;
const struct phyloTree *nodeB = *(struct phyloTree * const *)b;
return slCount(nodeA->priv) - slCount(nodeB->priv);
}

static struct slName *findNearestNeighbor(struct mutationAnnotatedTree *bigTree, char *sampleId,
                                          struct variantPathNode *variantPath)
/* Use the sequence of mutations in variantPath to find sampleId's parent node in bigTree,
 * then look for most similar leaf sibling(s). */
{
struct slName *neighbors = NULL;
int bigTreeINodeCount = phyloCountInternalNodes(bigTree->tree);
int minNewNode = bigTreeINodeCount + 1; // 1-based
struct variantPathNode *lastOldNode = findLastInternalNode(variantPath, minNewNode);
struct phyloTree *node = lastOldNode ? hashFindVal(bigTree->nodeHash, lastOldNode->nodeName) :
                                       bigTree->tree;
if (lastOldNode && !node)
    errAbort("Can't find last internal node for sample %s", sampleId);
// Look for a leaf kid with no mutations relative to the parent, should be closest.
if (node->numEdges == 0)
    {
    struct slName *nodeList = hashFindVal(bigTree->condensedNodes, node->ident->name);
    if (nodeList)
        slNameAddHead(&neighbors, nodeList->name);
    else
        slNameAddHead(&neighbors, node->ident->name);
    }
else
    {
    int leafCount = 0;
    int i;
    for (i = 0;  i < node->numEdges;  i++)
        {
        struct phyloTree *kid = node->edges[i];
        if (kid->numEdges == 0)
            {
            leafCount++;
            struct singleNucChange *kidMuts = kid->priv;
            if (!kidMuts)
                {
                struct slName *nodeList = hashFindVal(bigTree->condensedNodes, kid->ident->name);
                if (nodeList)
                    slNameAddHead(&neighbors, nodeList->name);
                else
                    slNameAddHead(&neighbors, kid->ident->name);
                break;
                }
            }
        }
    if (neighbors == NULL && leafCount)
        {
        // Pick the leaf with the fewest mutations.
        struct phyloTree *leafKids[leafCount];
        int leafIx = 0;
        for (i = 0;  i < node->numEdges;  i++)
            {
            struct phyloTree *kid = node->edges[i];
            if (kid->numEdges == 0)
                leafKids[leafIx++] = kid;
            }
        qsort(leafKids, leafCount, sizeof(leafKids[0]), mutCountCmp);
        neighbors = slNameNew(leafKids[0]->ident->name);
        }
    }
return neighbors;
}

static void printVariantPathNoNodeNames(FILE *f, struct variantPathNode *variantPath)
/* Print out variant path with no node names (even if non-numeric) to f. */
{
struct variantPathNode *vpn;
for (vpn = variantPath;  vpn != NULL;  vpn = vpn->next)
    {
    if (vpn != variantPath)
        fprintf(f, " > ");
    struct singleNucChange *snc;
    for (snc = vpn->sncList;  snc != NULL;  snc = snc->next)
        {
        if (snc != vpn->sncList)
            fprintf(f, ", ");
        fprintf(f, "%c%d%c", snc->parBase, snc->chromStart+1, snc->newBase);
        }
    }
}

static struct hash *getSampleMetadata(char *metadataFile)
/* If config.ra defines a metadataFile, load its contents into a hash indexed by EPI ID and return;
 * otherwise return NULL. */
{
struct hash *sampleMetadata = NULL;
if (isNotEmpty(metadataFile) && fileExists(metadataFile))
    {
    sampleMetadata = hashNew(0);
    struct lineFile *lf = lineFileOpen(metadataFile, TRUE);
    int headerWordCount = 0;
    char **headerWords = NULL;
    char *line;
    // Check for header line
    if (lineFileNext(lf, &line, NULL))
        {
        if (startsWithWord("strain", line))
            {
            char *headerLine = cloneString(line);
            headerWordCount = chopString(headerLine, "\t", NULL, 0);
            AllocArray(headerWords, headerWordCount);
            chopString(headerLine, "\t", headerWords, headerWordCount);
            }
        else
            errAbort("Missing header line from metadataFile %s", metadataFile);
        }
    int strainIx = stringArrayIx("strain", headerWords, headerWordCount);
    int epiIdIx = stringArrayIx("gisaid_epi_isl", headerWords, headerWordCount);
    int genbankIx = stringArrayIx("genbank_accession", headerWords, headerWordCount);
    int dateIx = stringArrayIx("date", headerWords, headerWordCount);
    int authorIx = stringArrayIx("authors", headerWords, headerWordCount);
    int nCladeIx = stringArrayIx("Nextstrain_clade", headerWords, headerWordCount);
    int gCladeIx = stringArrayIx("GISAID_clade", headerWords, headerWordCount);
    int lineageIx = stringArrayIx("pangolin_lineage", headerWords, headerWordCount);
    int countryIx = stringArrayIx("country", headerWords, headerWordCount);
    int divisionIx = stringArrayIx("division", headerWords, headerWordCount);
    int locationIx = stringArrayIx("location", headerWords, headerWordCount);
    int countryExpIx = stringArrayIx("country_exposure", headerWords, headerWordCount);
    int divExpIx = stringArrayIx("division_exposure", headerWords, headerWordCount);
    int origLabIx = stringArrayIx("originating_lab", headerWords, headerWordCount);
    int subLabIx = stringArrayIx("submitting_lab", headerWords, headerWordCount);
    int regionIx = stringArrayIx("region", headerWords, headerWordCount);
    while (lineFileNext(lf, &line, NULL))
        {
        char *words[headerWordCount];
        int wordCount = chopTabs(line, words);
        lineFileExpectWords(lf, headerWordCount, wordCount);
        struct sampleMetadata *met;
        AllocVar(met);
        if (strainIx >= 0)
            met->strain = cloneString(words[strainIx]);
        if (epiIdIx >= 0)
            met->epiId = cloneString(words[epiIdIx]);
        if (genbankIx >= 0 && !sameString("?", words[genbankIx]))
            met->gbAcc = cloneString(words[genbankIx]);
        if (dateIx >= 0)
            met->date = cloneString(words[dateIx]);
        if (authorIx >= 0)
            met->author = cloneString(words[authorIx]);
        if (nCladeIx >= 0)
            met->nClade = cloneString(words[nCladeIx]);
        if (gCladeIx >= 0)
            met->gClade = cloneString(words[gCladeIx]);
        if (lineageIx >= 0)
            met->lineage = cloneString(words[lineageIx]);
        if (countryIx >= 0)
            met->country = cloneString(words[countryIx]);
        if (divisionIx >= 0)
            met->division = cloneString(words[divisionIx]);
        if (locationIx >= 0)
            met->location = cloneString(words[locationIx]);
        if (countryExpIx >= 0)
            met->countryExp = cloneString(words[countryExpIx]);
        if (divExpIx >= 0)
            met->divExp = cloneString(words[divExpIx]);
        if (origLabIx >= 0)
            met->origLab = cloneString(words[origLabIx]);
        if (subLabIx >= 0)
            met->subLab = cloneString(words[subLabIx]);
        if (regionIx >= 0)
            met->region = cloneString(words[regionIx]);
        // If epiId and/or genbank ID is included, we'll probably be using that to look up items.
        if (epiIdIx >= 0 && !isEmpty(words[epiIdIx]))
            hashAdd(sampleMetadata, words[epiIdIx], met);
        if (genbankIx >= 0 && !isEmpty(words[genbankIx]) && !sameString("?", words[genbankIx]))
            {
            if (strchr(words[genbankIx], '.'))
                {
                // Index by versionless accession
                char copy[strlen(words[genbankIx])+1];
                safecpy(copy, sizeof copy, words[genbankIx]);
                char *dot = strchr(copy, '.');
                *dot = '\0';
                hashAdd(sampleMetadata, copy, met);
                }
            else
                hashAdd(sampleMetadata, words[genbankIx], met);
            }
        if (strainIx >= 0 && !isEmpty(words[strainIx]))
            hashAdd(sampleMetadata, words[strainIx], met);
        }
    lineFileClose(&lf);
    }
return sampleMetadata;
}

char *epiIdFromSampleName(char *sampleId)
/* If an EPI_ISL_# ID is present somewhere in sampleId, extract and return it, otherwise NULL. */
{
char *epiId = cloneString(strstr(sampleId, "EPI_ISL_"));
if (epiId)
    {
    char *p = epiId + strlen("EPI_ISL_");
    while (isdigit(*p))
        p++;
    *p = '\0';
    }
return epiId;
}

char *gbIdFromSampleName(char *sampleId)
/* If a GenBank accession is present somewhere in sampleId, extract and return it, otherwise NULL. */
{
char *gbId = NULL;
regmatch_t substrs[2];
if (regexMatchSubstr(sampleId, "([A-Z][A-Z][0-9]{6})", substrs, ArraySize(substrs)))
    {
    // Make sure there are word boundaries around the match
    if ((substrs[1].rm_so == 0 || !isalnum(sampleId[substrs[1].rm_so-1])) &&
        !isalnum(sampleId[substrs[1].rm_eo]))
        gbId = cloneStringZ(sampleId+substrs[1].rm_so, substrs[1].rm_eo - substrs[1].rm_so);
    }
return gbId;
}

struct sampleMetadata *metadataForSample(struct hash *sampleMetadata, char *sampleId)
/* Look up sampleId in sampleMetadata, by accession if sampleId seems to include an accession. */
{
struct sampleMetadata *met = NULL;
if (sampleMetadata == NULL)
    return NULL;
char *epiId = epiIdFromSampleName(sampleId);
if (epiId)
    met = hashFindVal(sampleMetadata, epiId);
if (!met)
    {
    char *gbId = gbIdFromSampleName(sampleId);
    if (gbId)
        met = hashFindVal(sampleMetadata, gbId);
    }
if (!met)
    met = hashFindVal(sampleMetadata, sampleId);
if (!met && strchr(sampleId, '|'))
    {
    char copy[strlen(sampleId)+1];
    safecpy(copy, sizeof copy, sampleId);
    char *words[4];
    int wordCount = chopString(copy, "|", words, ArraySize(words));
    if (isNotEmpty(words[0]))
        met = hashFindVal(sampleMetadata, words[0]);
    if (met == NULL && wordCount > 1 && isNotEmpty(words[1]))
        met = hashFindVal(sampleMetadata, words[1]);
    }
return met;
}

static char *lineageForSample(struct hash *sampleMetadata, char *sampleId)
/* Look up sampleId's lineage in epiToLineage file. Return NULL if we don't find a match. */
{
char *lineage = NULL;
struct sampleMetadata *met = metadataForSample(sampleMetadata, sampleId);
if (met)
    lineage = met->lineage;
return lineage;
}

static void displayNearestNeighbors(struct mutationAnnotatedTree *bigTree, char *source,
                                    struct placementInfo *info, struct hash *sampleMetadata)
/* Use info->variantPaths to find sample's nearest neighbor(s) in tree. */
{
if (bigTree)
    {
    printf("<p>Nearest neighboring %s sequence already in phylogenetic tree: ", source);
    struct slName *neighbors = findNearestNeighbor(bigTree, info->sampleId, info->variantPath);
    struct slName *neighbor;
    for (neighbor = neighbors;  neighbor != NULL;  neighbor = neighbor->next)
        {
        if (neighbor != neighbors)
            printf(", ");
        printf("%s", neighbor->name);
        char *lineage = lineageForSample(sampleMetadata, neighbor->name);
        if (isNotEmpty(lineage))
            printf(": lineage %s", lineage);
        }
    puts("</p>");
    }
}

static void displayBestNodes(struct placementInfo *info, struct hash *sampleMetadata)
/* Show the node(s) most closely related to sample. */
{
if (info->bestNodeCount == 1)
    printf("<p>The placement in the tree is unambiguous; "
           "there are no other parsimony-optimal placements in the phylogenetic tree.</p>\n");
else if (info->bestNodeCount > 1)
    printf("<p>This placement is not the only parsimony-optimal placement in the tree; "
           "%d other placements exist.</p>\n", info->bestNodeCount - 1);
if (showBestNodePaths && info->bestNodes)
    {
    if (info->bestNodeCount != slCount(info->bestNodes))
        errAbort("Inconsistent bestNodeCount (%d) and number of bestNodes (%d)",
                 info->bestNodeCount, slCount(info->bestNodes));
    if (info->bestNodeCount > 1)
        printf("<ul><li><b>used for placement</b>: ");
    if (differentString(info->bestNodes->name, "?") && !isAllDigits(info->bestNodes->name))
        printf("%s ", info->bestNodes->name);
    printVariantPathNoNodeNames(stdout, info->bestNodes->variantPath);
    struct bestNodeInfo *bn;
    for (bn = info->bestNodes->next;  bn != NULL;  bn = bn->next)
        {
        printf("\n<li>");
        if (differentString(bn->name, "?") && !isAllDigits(bn->name))
            printf("%s ", bn->name);
        printVariantPathNoNodeNames(stdout, bn->variantPath);
        char *lineage = lineageForSample(sampleMetadata, bn->name);
        if (isNotEmpty(lineage))
            printf(": lineage %s", lineage);
        }
    if (info->bestNodeCount > 1)
        puts("</ul>");
    puts("</p>");
    }
}

static int placementInfoRefCmpSampleMuts(const void *va, const void *vb)
/* Compare slRef->placementInfo->sampleMuts lists.  Shorter lists first.  Using alpha sort
 * to distinguish between different sampleMuts contents arbitrarily; the purpose is to
 * clump samples with identical lists. */
{
struct slRef * const *rra = va;
struct slRef * const *rrb = vb;
struct placementInfo *pa = (*rra)->val;
struct placementInfo *pb = (*rrb)->val;
int diff = slCount(pa->sampleMuts) - slCount(pb->sampleMuts);
if (diff == 0)
    {
    struct slName *slnA, *slnB;
    for (slnA = pa->sampleMuts, slnB = pb->sampleMuts;  slnA != NULL;
         slnA = slnA->next, slnB = slnB->next)
        {
        diff = strcmp(slnA->name, slnB->name);
        if (diff != 0)
            break;
        }
    }
return diff;
}

static struct slRef *getPlacementRefList(struct slName *sampleIds, struct hash *samplePlacements)
/* Look up sampleIds in samplePlacements and return ref list of placements. */
{
struct slRef *placementRefs = NULL;
struct slName *sample;
for (sample = sampleIds;  sample != NULL;  sample = sample->next)
    {
    struct placementInfo *info = hashFindVal(samplePlacements, sample->name);
    if (!info)
        errAbort("getPlacementRefList: can't find placement info for sample '%s'",
                 sample->name);
    slAddHead(&placementRefs, slRefNew(info));
    }
slReverse(&placementRefs);
return placementRefs;
}

static int countIdentical(struct slRef *placementRefs)
/* Return the number of placements that have identical sampleMuts lists. */
{
int clumpCount = 0;
struct slRef *ref;
for (ref = placementRefs;  ref != NULL;  ref = ref->next)
    {
    clumpCount++;
    if (ref->next == NULL || placementInfoRefCmpSampleMuts(&ref, &ref->next))
        break;
    }
return clumpCount;
}

static void asciiTree(struct phyloTree *node, char *indent, boolean isLast)
/* Until we can make a real graphic, at least print an ascii tree. */
{
if (isNotEmpty(indent) || isNotEmpty(node->ident->name))
    {
    if (node->ident->name && !isAllDigits(node->ident->name))
        printf("%s %s\n", indent, node->ident->name);
    }
int indentLen = strlen(indent);
char indentForKids[indentLen+1];
safecpy(indentForKids, sizeof indentForKids, indent);
if (indentLen >= 4)
    {
    if (isLast)
        safecpy(indentForKids+indentLen - 4, 4 + 1, "    ");
    else
        safecpy(indentForKids+indentLen - 4, 4 + 1, "|   ");
    }
if (node->numEdges > 0)
    {
    char kidIndent[strlen(indent)+5];
    safef(kidIndent, sizeof kidIndent, "%s%s", indentForKids, "+---");
    int i;
    for (i = 0;  i < node->numEdges;  i++)
        asciiTree(node->edges[i], kidIndent, (i == node->numEdges - 1));
    }
}

static void describeSamplePlacements(struct slName *sampleIds, struct hash *samplePlacements,
                                     struct phyloTree *subtree, struct hash *sampleMetadata,
                                     struct mutationAnnotatedTree *bigTree, char *source)
/* Report how each sample fits into the big tree. */
{
// Sort sample placements by sampleMuts so we can group identical samples.
struct slRef *placementRefs = getPlacementRefList(sampleIds, samplePlacements);
slSort(&placementRefs, placementInfoRefCmpSampleMuts);
int relatedCount = slCount(placementRefs);
int clumpSize = countIdentical(placementRefs);
if (clumpSize < relatedCount && relatedCount > 2)
    {
    // Not all of the related sequences are identical, so they will be broken down into
    // separate "clumps".  List all related samples first to avoid confusion.
    puts("<pre>");
    asciiTree(subtree, "", TRUE);
    puts("</pre>");
    }
struct slRef *refsToGo = placementRefs;
while ((clumpSize = countIdentical(refsToGo)) > 0)
    {
    struct slRef *ref = refsToGo;
    struct placementInfo *info = ref->val;
    if (clumpSize > 1)
        {
        // Sort identical samples alphabetically:
        struct slName *sortedSamples = NULL;
        int i;
        for (i = 0, ref = refsToGo;  ref != NULL && i < clumpSize;  ref = ref->next, i++)
            {
            info = ref->val;
            slNameAddHead(&sortedSamples, info->sampleId);
            }
        slNameSort(&sortedSamples);
        printf("<b>%d identical samples:</b>\n<ul>\n", clumpSize);
        struct slName *sln;
        for (sln = sortedSamples;  sln != NULL;  sln = sln->next)
            printf("<li><b>%s</b>\n", sln->name);
        puts("</ul>");
        }
    else
        {
        printf("<b>%s</b>\n", info->sampleId);
        ref = ref->next;
        }
    refsToGo = ref;
    displaySampleMuts(info);
    if (info->imputedBases)
        {
        puts("<p>Base values imputed by parsimony:\n<ul>");
        struct baseVal *bv;
        for (bv = info->imputedBases;  bv != NULL;  bv = bv->next)
            printf("<li>%d: %s\n", bv->chromStart+1, bv->val);
        puts("</ul>");
        puts("</p>");
        }
    displayVariantPath(info->variantPath, clumpSize == 1 ? info->sampleId : "samples");
    displayBestNodes(info, sampleMetadata);
    if (!showBestNodePaths)
        displayNearestNeighbors(bigTree, source, info, sampleMetadata);
    if (showParsimonyScore && info->parsimonyScore > 0)
        printf("<p>Parsimony score added by your sample: %d</p>\n", info->parsimonyScore);
        //#*** TODO: explain parsimony score
    }
}

struct phyloTree *phyloPruneToIds(struct phyloTree *node, struct slName *sampleIds)
/* Prune all descendants of node that have no leaf descendants in sampleIds. */
{
if (node->numEdges)
    {
    struct phyloTree *prunedKids = NULL;
    int i;
    for (i = 0;  i < node->numEdges;  i++)
        {
        struct phyloTree *kidIntersected = phyloPruneToIds(node->edges[i], sampleIds);
        if (kidIntersected)
            slAddHead(&prunedKids, kidIntersected);
        }
    int kidCount = slCount(prunedKids);
    assert(kidCount <= node->numEdges);
    if (kidCount > 1)
        {
        slReverse(&prunedKids);
        // There is no phyloTreeFree, but if we ever add one, should use it here.
        node->numEdges = kidCount;
        struct phyloTree *kid;
        for (i = 0, kid = prunedKids;  i < kidCount;  i++, kid = kid->next)
            {
            node->edges[i] = kid;
            kid->parent = node;
            }
        }
    else
        return prunedKids;
    }
else if (! (node->ident->name && slNameInList(sampleIds, node->ident->name)))
    node = NULL;
return node;
}

static struct subtreeInfo *subtreeInfoForSample(struct subtreeInfo *subtreeInfoList, char *name,
                                                int *retIx)
/* Find the subtree that contains sample name and set *retIx to its index in the list.
 * If we can't find it, return NULL and set *retIx to -1. */
{
struct subtreeInfo *ti;
int ix;
for (ti = subtreeInfoList, ix = 0;  ti != NULL;  ti = ti->next, ix++)
    if (slNameInList(ti->subtreeUserSampleIds, name))
        break;
if (ti == NULL)
    ix = -1;
*retIx = ix;
return ti;
}

static void lookForCladesAndLineages(struct seqInfo *seqInfoList, struct hash *samplePlacements,
                                     boolean *retGotClades, boolean *retGotLineages)
/* See if UShER has annotated any clades and/or lineages for seqs. */
{
boolean gotClades = FALSE, gotLineages = FALSE;
struct seqInfo *si;
for (si = seqInfoList;  si != NULL;  si = si->next)
    {
    struct placementInfo *pi = hashFindVal(samplePlacements, si->seq->name);
    if (pi)
        {
        if (isNotEmpty(pi->nextClade))
            gotClades = TRUE;
        if (isNotEmpty(pi->pangoLineage))
            gotLineages = TRUE;
        if (gotClades && gotLineages)
            break;
        }
    }
*retGotClades = gotClades;
*retGotLineages = gotLineages;
}

static char *nextstrainHost()
/* Return the nextstrain hostname from an hg.conf param, or NULL if missing. */
{
return cfgOption("nextstrainHost");
}

static char *nextstrainUrlFromTn(struct tempName *jsonTn)
/* Return a link to Nextstrain to view an annotated subtree. */
{
char *jsonUrlForNextstrain = urlFromTn(jsonTn);
char *protocol = strstr(jsonUrlForNextstrain, "://");
if (protocol)
    jsonUrlForNextstrain = protocol + strlen("://");
struct dyString *dy = dyStringCreate("%s/fetch/%s", nextstrainHost(), jsonUrlForNextstrain);
return dyStringCannibalize(&dy);
}

static void makeNextstrainButton(char *id, struct tempName *tn, char *label)
/* Make a button to view an auspice JSON file in Nextstrain. */
{
char *nextstrainUrl = nextstrainUrlFromTn(tn);
struct dyString *js = dyStringCreate("window.open('%s');", nextstrainUrl);
cgiMakeOnClickButton(id, js->string, label);
dyStringFree(&js);
freeMem(nextstrainUrl);
}

static void makeNextstrainButtonN(char *idBase, int ix, struct tempName *jsonTns[])
/* Make a button to view one subtree in Nextstrain.  idBase is a short string and
 * ix is 0-based subtree number. */
{
char buttonId[256];
safef(buttonId, sizeof buttonId, "%s%d", idBase, ix+1);
char buttonLabel[256];
safef(buttonLabel, sizeof buttonLabel, "view subtree %d in Nextstrain", ix+1);
makeNextstrainButton(buttonId, jsonTns[ix], buttonLabel);
}

static void makeNsSingleTreeButton(struct tempName *tn)
/* Make a button to view single subtree (with all uploaded samples) in Nextstrain. */
{
makeNextstrainButton("viewNextstrainSingleSubtree", tn, "view comprehensive subtree in Nextstrain");
}

static void makeButtonRow(struct tempName *singleSubtreeJsonTn, struct tempName *jsonTns[],
                          int subtreeCount, boolean isFasta)
/* Russ's suggestion: row of buttons at the top to view results in GB, Nextstrain, Nextclade. */
{
puts("<p>");
cgiMakeButton("submit", "view in Genome Browser");
if (nextstrainHost())
    {
    printf("&nbsp;");
    makeNsSingleTreeButton(singleSubtreeJsonTn);
    int ix;
    for (ix = 0;  ix < subtreeCount;  ix++)
        {
        printf("&nbsp;");
        makeNextstrainButtonN("viewNextstrainTopRow", ix, jsonTns);
        }
    }
if (0 && isFasta)
    {
    printf("&nbsp;");
    struct dyString *js = dyStringCreate("window.open('https://master.clades.nextstrain.org/"
                                         "?input-fasta=%s');",
                                         "needATn");  //#*** TODO: save FASTA to file
    cgiMakeOnClickButton("viewNextclade", js->string, "view sequences in Nextclade");
    }
puts("</p>");
}

#define TOOLTIP(text) " <div class='tooltip'>(?)<span class='tooltiptext'>" text "</span></div>"

static void printSummaryHeader(boolean isFasta, boolean gotClades, boolean gotLineages)
/* Print the summary table header row with tooltips explaining columns. */
{
puts("<thead><tr>");
if (isFasta)
    puts("<th>Fasta Sequence</th>\n"
         "<th>Size"
         TOOLTIP("Length of uploaded sequence in bases, excluding runs of N bases at "
                 "beginning and/or end")
         "</th>\n<th>#Ns"
         TOOLTIP("Number of 'N' bases in uploaded sequence, excluding runs of N bases at "
                 "beginning and/or end")
         "</th>");
else
    puts("<th>VCF Sample</th>\n"
         "<th>#Ns"
         TOOLTIP("Number of no-call variants for this sample in uploaded VCF, "
                 "i.e. '.' used in genotype column")
         "</th>");
puts("<th>#Mixed"
     TOOLTIP("Number of IUPAC ambiguous bases, e.g. 'R' for 'A or G'")
     "</th>");
if (isFasta)
    puts("<th>Bases aligned"
         TOOLTIP("Number of bases aligned to reference NC_045512.2 Wuhan/Hu-1, including "
                 "matches and mismatches")
         "</th>\n<th>Inserted bases"
         TOOLTIP("Number of bases in aligned portion of uploaded sequence that are not present in "
                 "reference NC_045512.2 Wuhan/Hu-1")
         "</th>\n<th>Deleted bases"
         TOOLTIP("Number of bases in reference NC_045512.2 Wuhan/Hu-1 that are not "
                 "present in aligned portion of uploaded sequence")
         "</th>");
puts("<th>#SNVs used for placement"
     TOOLTIP("Number of single-nucleotide variants in uploaded sample "
             "(does not include N's or mixed bases) used by UShER to place sample "
             "in phylogenetic tree")
     "</th>\n<th>#Masked SNVs"
     TOOLTIP("Number of single-nucleotide variants in uploaded sample that are masked "
             "(not used for placement) because they occur at known "
             "<a href='https://virological.org/t/issues-with-sars-cov-2-sequencing-data/473/12' "
             "target=_blank>Problematic Sites</a>"));;
if (gotClades)
    puts("</th>\n<th>Nextstrain clade"
     TOOLTIP("The <a href='https://nextstrain.org/blog/2021-01-06-updated-SARS-CoV-2-clade-naming' "
             "target=_blank>Nextstrain clade</a> assigned to the sample by UShER"));
if (gotLineages)
    puts("</th>\n<th>Pango lineage"
     TOOLTIP("The <a href='https://cov-lineages.org/' "
             "target=_blank>Pango lineage</a> assigned to the sample by UShER"));
puts("</th>\n<th>Neighboring sample in tree"
     TOOLTIP("A sample already in the tree that is a child of the node at which the uploaded "
             "sample was placed, to give an example of a closely related sample")
     "</th>\n<th>Lineage of neighbor"
     TOOLTIP("The <a href='https://cov-lineages.org/' target=_blank>"
             "Pango lineage</a> assigned to the nearest neighboring sample already in the tree")
     "</th>\n<th>#Imputed values for mixed bases"
     TOOLTIP("If the uploaded sequence contains mixed/ambiguous bases, then UShER may assign "
             "values based on maximum parsimony")
     "</th>\n<th>#Maximally parsimonious placements"
     TOOLTIP("Number of potential placements in the tree with minimal parsimony score; "
             "the higher the number, the less confident the placement")
     "</th>\n<th>Parsimony score"
     TOOLTIP("Number of mutations/changes that must be added to the tree when placing the "
             "uploaded sample; the higher the number, the more diverged the sample")
     "</th>\n<th>Subtree number"
     TOOLTIP("Sequence number of subtree that contains this sample")
     "</th></tr></thead>");
}


// Default QC thresholds for calling an input sequence excellent/good/fair/bad [/fail]:
static int qcThresholdsMinLength[] = { 29750, 29500, 29000, 28000 };
static int qcThresholdsMaxNs[] = { 0, 5, 20, 100 };
static int qcThresholdsMaxMixed[] = { 0, 5, 20, 100 };
static int qcThresholdsMaxIndel[] = { 9, 18, 24, 36 };
static int qcThresholdsMaxSNVs[] = { 25, 35, 45, 55 };
static int qcThresholdsMaxMaskedSNVs[] = { 0, 1, 2, 3 };
static int qcThresholdsMaxImputed[] = { 0, 5, 20, 100 };
static int qcThresholdsMaxPlacements[] = { 1, 2, 3, 4 };
static int qcThresholdsMaxPScore[] = { 0, 2, 5, 10 };

static void wordsToQcThresholds(char **words, int *thresholds)
/* Parse words from file into thresholds array.  Caller must ensure words and thresholds each
 * have 4 items. */
{
int i;
for (i = 0;  i < 4;  i++)
    thresholds[i] = atoi(words[i]);
}

static void readQcThresholds(char *db)
/* If config.ra specifies a file with QC thresholds for excellent/good/fair/bad [/fail],
 * parse it and replace the default values in qcThresholds arrays.  */
{
char *qcThresholdsFile = phyloPlaceDbSettingPath(db, "qcThresholds");
if (isNotEmpty(qcThresholdsFile))
    {
    if (fileExists(qcThresholdsFile))
        {
        struct lineFile *lf = lineFileOpen(qcThresholdsFile, TRUE);
        char *line;
        while (lineFileNext(lf, &line, NULL))
            {
            char *words[16];
            int wordCount = chopTabs(line, words);
            lineFileExpectWords(lf, 5, wordCount);
            if (sameWord(words[0], "length"))
                wordsToQcThresholds(words+1, qcThresholdsMinLength);
            else if (sameWord(words[0], "nCount"))
                wordsToQcThresholds(words+1, qcThresholdsMaxNs);
            else if (sameWord(words[0], "mixedCount"))
                wordsToQcThresholds(words+1, qcThresholdsMaxMixed);
            else if (sameWord(words[0], "indelCount"))
                wordsToQcThresholds(words+1, qcThresholdsMaxIndel);
            else if (sameWord(words[0], "snvCount"))
                wordsToQcThresholds(words+1, qcThresholdsMaxSNVs);
            else if (sameWord(words[0], "maskedSnvCount"))
                wordsToQcThresholds(words+1, qcThresholdsMaxMaskedSNVs);
            else if (sameWord(words[0], "imputedBases"))
                wordsToQcThresholds(words+1, qcThresholdsMaxImputed);
            else if (sameWord(words[0], "placementCount"))
                wordsToQcThresholds(words+1, qcThresholdsMaxPlacements);
            else if (sameWord(words[0], "parsimony"))
                wordsToQcThresholds(words+1, qcThresholdsMaxPScore);
            else
                warn("qcThresholds file %s: unrecognized parameter '%s', skipping",
                     qcThresholdsFile, words[0]);
            }
        lineFileClose(&lf);
        }
    else
        warn("qcThresholds %s: file not found", qcThresholdsFile);
    }
}

static char *qcClassForIntMin(int n, int thresholds[])
/* Return {qcExcellent, qcGood, qcMeh, qcBad or qcFail} depending on how n compares to the
 * thresholds. Don't free result. */
{
if (n >= thresholds[0])
    return "qcExcellent";
else if (n >= thresholds[1])
    return "qcGood";
else if (n >= thresholds[2])
    return "qcMeh";
else if (n >= thresholds[3])
    return "qcBad";
else
    return "qcFail";
}

static char *qcClassForLength(int length)
/* Return qc class for length of sequence. */
{
return qcClassForIntMin(length, qcThresholdsMinLength);
}

static char *qcClassForIntMax(int n, int thresholds[])
/* Return {qcExcellent, qcGood, qcMeh, qcBad or qcFail} depending on how n compares to the
 * thresholds. Don't free result. */
{
if (n <= thresholds[0])
    return "qcExcellent";
else if (n <= thresholds[1])
    return "qcGood";
else if (n <= thresholds[2])
    return "qcMeh";
else if (n <= thresholds[3])
    return "qcBad";
else
    return "qcFail";
}

static char *qcClassForNs(int nCount)
/* Return qc class for #Ns in sample. */
{
return qcClassForIntMax(nCount, qcThresholdsMaxNs);
}

static char *qcClassForMixed(int mixedCount)
/* Return qc class for #ambiguous bases in sample. */
{
return qcClassForIntMax(mixedCount, qcThresholdsMaxMixed);
}

static char *qcClassForIndel(int indelCount)
/* Return qc class for #inserted or deleted bases. */
{
return qcClassForIntMax(indelCount, qcThresholdsMaxIndel);
}

static char *qcClassForSNVs(int snvCount)
/* Return qc class for #SNVs in sample. */
{
return qcClassForIntMax(snvCount, qcThresholdsMaxSNVs);
}

static char *qcClassForMaskedSNVs(int maskedCount)
/* Return qc class for #SNVs at problematic sites. */
{
return qcClassForIntMax(maskedCount, qcThresholdsMaxMaskedSNVs);
}

static char *qcClassForImputedBases(int imputedCount)
/* Return qc class for #ambiguous bases for which UShER imputed values based on placement. */
{
return qcClassForIntMax(imputedCount, qcThresholdsMaxImputed);
}

static char *qcClassForPlacements(int placementCount)
/* Return qc class for number of equally parsimonious placements. */
{
return qcClassForIntMax(placementCount, qcThresholdsMaxPlacements);
}

static char *qcClassForPScore(int parsimonyScore)
/* Return qc class for parsimonyScore. */
{
return qcClassForIntMax(parsimonyScore, qcThresholdsMaxPScore);
}

static void printTooltip(char *text)
/* Print a tooltip with explanatory text. */
{
printf(TOOLTIP("%s"), text);
}

static void appendExcludingNs(struct dyString *dy, struct seqInfo *si)
/* Append a note to dy about how many N bases and start and/or end are excluded from statistic. */
{
dyStringAppend(dy, "excluding ");
if (si->nCountStart)
    dyStringPrintf(dy, "%d N bases at start", si->nCountStart);
if (si->nCountStart && si->nCountEnd)
    dyStringAppend(dy, " and ");
if (si->nCountEnd)
    dyStringPrintf(dy, "%d N bases at end", si->nCountEnd);
}

static void summarizeSequences(struct seqInfo *seqInfoList, boolean isFasta,
                               struct usherResults *ur, struct tempName *jsonTns[],
                               struct hash *sampleMetadata, struct mutationAnnotatedTree *bigTree,
                               struct dnaSeq *refGenome)
/* Show a table with composition & alignment stats for each sequence that passed basic QC. */
{
if (seqInfoList)
    {
    puts("<table class='seqSummary'>");
    boolean gotClades = FALSE, gotLineages = FALSE;
    lookForCladesAndLineages(seqInfoList, ur->samplePlacements, &gotClades, &gotLineages);
    printSummaryHeader(isFasta, gotClades, gotLineages);
    puts("<tbody>");
    struct dyString *dy = dyStringNew(0);
    struct seqInfo *si;
    for (si = seqInfoList;  si != NULL;  si = si->next)
        {
        puts("<tr>");
        printf("<th>%s</td>", replaceChars(si->seq->name, "|", " | "));
        if (isFasta)
            {
            if (si->nCountStart || si->nCountEnd)
                {
                int effectiveLength = si->seq->size - (si->nCountStart + si->nCountEnd);
                dyStringClear(dy);
                dyStringPrintf(dy, "%d ", effectiveLength);
                appendExcludingNs(dy, si);
                dyStringPrintf(dy, " (original size %d)", si->seq->size);
                printf("<td class='%s'>%d", qcClassForLength(effectiveLength), effectiveLength);
                printTooltip(dy->string);
                printf("</td>");
                }
            else
                printf("<td class='%s'>%d</td>", qcClassForLength(si->seq->size), si->seq->size);
            }
        printf("<td class='%s'>%d",
               qcClassForNs(si->nCountMiddle), si->nCountMiddle);
        if (si->nCountStart || si->nCountEnd)
            {
            dyStringClear(dy);
            dyStringPrintf(dy, "%d Ns ", si->nCountMiddle);
            appendExcludingNs(dy, si);
            printTooltip(dy->string);
            }
        printf("</td><td class='%s'>%d ", qcClassForMixed(si->ambigCount), si->ambigCount);
        int alignedAmbigCount = 0;
        if (si->ambigCount > 0)
            {
            dyStringClear(dy);
            struct singleNucChange *snc;
            for (snc = si->sncList;  snc != NULL;  snc = snc->next)
                {
                if (isIupacAmbiguous(snc->newBase))
                    {
                    dyStringAppendSep(dy, ", ");
                    dyStringPrintf(dy, "%c%d%c", snc->refBase, snc->chromStart+1, snc->newBase);
                    alignedAmbigCount++;
                    }
                }
            if (isEmpty(dy->string))
                dyStringAppend(dy, "(Masked or not aligned to reference)");
            else if (alignedAmbigCount != si->ambigCount)
                dyStringPrintf(dy, " (%d masked or not aligned to reference)",
                               si->ambigCount - alignedAmbigCount);
            printTooltip(dy->string);
            }
        printf("</td>");
        if (isFasta)
            {
            struct psl *psl = si->psl;
            if (psl)
                {
                int aliCount = psl->match + psl->misMatch + psl->repMatch;
                printf("<td class='%s'>%d ", qcClassForLength(aliCount), aliCount);
                dyStringClear(dy);
                dyStringPrintf(dy, "bases %d - %d align to reference bases %d - %d",
                               psl->qStart+1, psl->qEnd, psl->tStart+1, psl->tEnd);
                printTooltip(dy->string);
                printf("</td><td class='%s'>%d ",
                       qcClassForIndel(si->insBases), si->insBases);
                if (si->insBases)
                    {
                    printTooltip(si->insRanges);
                    }
                printf("</td><td class='%s'>%d ",
                       qcClassForIndel(si->delBases), si->delBases);
                if (si->delBases)
                    {
                    printTooltip(si->delRanges);
                    }
                printf("</td>");
                }
            else
                printf("<td colspan=3 class='%s'> not alignable </td>",
                       qcClassForLength(0));
            }
        int snvCount = slCount(si->sncList) - alignedAmbigCount;
        printf("<td class='%s'>%d", qcClassForSNVs(snvCount), snvCount);
        if (snvCount > 0)
            {
            dyStringClear(dy);
            struct singleNucChange *snc;
            for (snc = si->sncList;  snc != NULL;  snc = snc->next)
                {
                if (!isIupacAmbiguous(snc->newBase))
                    {
                    dyStringAppendSep(dy, ", ");
                    dyStringPrintf(dy, "%c%d%c", snc->refBase, snc->chromStart+1, snc->newBase);
                    }
                }
            printTooltip(dy->string);
            }
        int maskedCount = slCount(si->maskedSncList);
        printf("</td><td class='%s'>%d", qcClassForMaskedSNVs(maskedCount), maskedCount);
        if (maskedCount > 0)
            {
            dyStringClear(dy);
            struct singleNucChange *snc;
            struct slRef *reasonsRef;
            for (snc = si->maskedSncList, reasonsRef = si->maskedReasonsList;  snc != NULL;
                 snc = snc->next, reasonsRef = reasonsRef->next)
                {
                dyStringAppendSep(dy, ", ");
                struct slName *reasonList = reasonsRef->val, *reason;
                replaceChar(reasonList->name, '_', ' ');
                dyStringPrintf(dy, "%c%d%c (%s",
                               snc->refBase, snc->chromStart+1, snc->newBase, reasonList->name);
                for (reason = reasonList->next;  reason != NULL;  reason = reason->next)
                    {
                    replaceChar(reason->name, '_', ' ');
                    dyStringPrintf(dy, ", %s", reason->name);
                    }
                dyStringAppendC(dy, ')');
                }
            printTooltip(dy->string);
            }
        printf("</td>");
        struct placementInfo *pi = hashFindVal(ur->samplePlacements, si->seq->name);
        if (pi)
            {
            if (gotClades)
                printf("<td>%s</td>", pi->nextClade ? pi->nextClade : "n/a");
            if (gotLineages)
                printf("<td>%s</td>", pi->pangoLineage ? pi->pangoLineage : "n/a");
            struct slName *neighbor = findNearestNeighbor(bigTree, pi->sampleId, pi->variantPath);
            char *lineage = neighbor ?  lineageForSample(sampleMetadata, neighbor->name) : "?";
            printf("<td>%s</td><td>%s</td>",
                   neighbor ? replaceChars(neighbor->name, "|", " | ") : "?",
                   lineage ? lineage : "?");
            int imputedCount = slCount(pi->imputedBases);
            printf("<td class='%s'>%d",
                   qcClassForImputedBases(imputedCount), imputedCount);
            if (imputedCount > 0)
                {
                dyStringClear(dy);
                struct baseVal *bv;
                for (bv = pi->imputedBases;  bv != NULL;  bv = bv->next)
                    {
                    dyStringAppendSep(dy, ", ");
                    dyStringPrintf(dy, "%d: %s", bv->chromStart+1, bv->val);
                    }
                printTooltip(dy->string);
                }
            printf("</td><td class='%s'>%d",
                   qcClassForPlacements(pi->bestNodeCount), pi->bestNodeCount);
            printf("</td><td class='%s'>%d",
                   qcClassForPScore(pi->parsimonyScore), pi->parsimonyScore);
            printf("</td>");
            }
        else
            {
            if (gotClades)
                printf("<td>n/a></td>");
            if (gotLineages)
                printf("<td>n/a></td>");
            printf("<td>n/a</td><td>n/a</td><td>n/a</td><td>n/a</td><td>n/a</td>");
            }
        int ix;
        struct subtreeInfo *ti = subtreeInfoForSample(ur->subtreeInfoList, si->seq->name, &ix);
        if (ix < 0)
            //#*** Probably an error.
            printf("<td>n/a</td>");
        else
            {
            printf("<td>%d", ix+1);
            if (ti && nextstrainHost())
                {
                char *nextstrainUrl = nextstrainUrlFromTn(jsonTns[ix]);
                printf(" (<a href='%s' target=_blank>view in Nextstrain<a>)", nextstrainUrl);
                }
            printf("</td>");
            }
        puts("</tr>");
        }
    puts("</tbody></table><p></p>");
    }
}

static struct singleNucChange *sncListFromSampleMutsAndImputed(struct slName *sampleMuts,
                                                               struct baseVal *imputedBases)
/* Convert a list of "<ref><pos><alt>" names to struct singleNucChange list.
 * However, if <alt> is ambiguous, skip it because variantProjector doesn't like it.
 * Add imputed base predictions. */
{
struct singleNucChange *sncList = NULL;
struct slName *mut;
for (mut = sampleMuts;  mut != NULL;  mut = mut->next)
    {
    char ref = mut->name[0];
    if (ref < 'A' || ref > 'Z')
        errAbort("sncListFromSampleMuts: expected ref base value, got '%c' in '%s'",
                 ref, mut->name);
    int pos = atoi(&(mut->name[1]));
    if (pos < 1 || pos > chromSize)
        errAbort("sncListFromSampleMuts: expected pos between 1 and %d, got %d in '%s'",
                 chromSize, pos, mut->name);
    char alt = mut->name[strlen(mut->name)-1];
    if (alt < 'A' || alt > 'Z')
        errAbort("sncListFromSampleMuts: expected alt base value, got '%c' in '%s'",
                 alt, mut->name);
    if (isIupacAmbiguous(alt))
        continue;
    struct singleNucChange *snc;
    AllocVar(snc);
    snc->chromStart = pos-1;
    snc->refBase = ref;
    snc->newBase = alt;
    slAddHead(&sncList, snc);
    }
struct baseVal *bv;
for (bv = imputedBases;  bv != NULL;  bv = bv->next)
    {
    struct singleNucChange *snc;
    AllocVar(snc);
    snc->chromStart = bv->chromStart;
    snc->refBase = '?';
    snc->newBase = bv->val[0];
    slAddHead(&sncList, snc);
    }
slReverse(&sncList);
return sncList;
}

static void writeOneTsvRow(FILE *f, char *sampleId, struct usherResults *results,
                           struct hash *seqInfoHash, struct geneInfo *geneInfoList,
                           struct seqWindow *gSeqWin)
/* Write one row of tab-separate summary for sampleId. */
{
    struct placementInfo *info = hashFindVal(results->samplePlacements, sampleId);
    // sample name / ID
    fprintf(f, "%s\t", sampleId);
    // nucleotide mutations
    struct slName *mut;
    for (mut = info->sampleMuts;  mut != NULL;  mut = mut->next)
        {
        if (mut != info->sampleMuts)
            fputc(',', f);
        fputs(mut->name, f);
        }
    fputc('\t', f);
    // AA mutations
    struct singleNucChange *sncList = sncListFromSampleMutsAndImputed(info->sampleMuts,
                                                                      info->imputedBases);
    struct slPair *geneAaMutations = getAaMutations(sncList, geneInfoList, gSeqWin);
    struct slPair *geneAaMut;
    boolean first = TRUE;
    for (geneAaMut = geneAaMutations;  geneAaMut != NULL;  geneAaMut = geneAaMut->next)
        {
        struct slName *aaMut;
        for (aaMut = geneAaMut->val;  aaMut != NULL;  aaMut = aaMut->next)
            {
            if (first)
                first = FALSE;
            else
                fputc(',', f);
            fprintf(f, "%s:%s", geneAaMut->name, aaMut->name);
            }
        }
    fputc('\t', f);
    // imputed bases (if any)
    struct baseVal *bv;
    for (bv = info->imputedBases;  bv != NULL;  bv = bv->next)
        {
        if (bv != info->imputedBases)
            fputc(',', f);
        fprintf(f, "%d%s", bv->chromStart+1, bv->val);
        }
    fputc('\t', f);
    // path through tree to sample
    printVariantPathNoNodeNames(f, info->variantPath);
    // number of equally parsimonious placements
    fprintf(f, "\t%d", info->bestNodeCount);
    // parsimony score
    fprintf(f, "\t%d", info->parsimonyScore);
    struct seqInfo *si = hashFindVal(seqInfoHash, sampleId);
    if (si)
        {
        if (si->psl)
            {
            // length
            fprintf(f, "\t%d", si->seq->size);
            struct psl *psl = si->psl;
            // aligned bases, indel counts & ranges
            int aliCount = psl->match + psl->misMatch + psl->repMatch;
            fprintf(f, "\t%d\t%d\t%s\t%d\t%s",
                    aliCount, si->insBases, emptyForNull(si->insRanges),
                    si->delBases, emptyForNull(si->delRanges));
            }
        else
            fprintf(f, "\t\t\t\t\t\t");
        // SNVs that were masked (Problematic Sites track), not used in placement
        fputc('\t', f);
        struct singleNucChange *snc;
        for (snc = si->maskedSncList;  snc != NULL;  snc = snc->next)
            {
            if (snc != si->maskedSncList)
                fputc(',', f);
            fprintf(f, "%c%d%c", snc->refBase, snc->chromStart+1, snc->newBase);
            }
        }
    else
        {
        warn("writeOneTsvRow: no sequenceInfo for sample '%s'", sampleId);
        fprintf(f, "\t\t\t\t\t\t\t");
        }
    fputc('\n', f);
}

static void rWriteTsvSummaryTreeOrder(struct phyloTree *node, FILE *f, struct usherResults *results,
                                      struct hash *seqInfoHash, struct geneInfo *geneInfoList,
                                      struct seqWindow *gSeqWin)
/* As we encounter leaves (user-uploaded samples) in depth-first search order, write out a line
 * of TSV summary for each one. */
{
if (node->numEdges)
    {
    int i;
    for (i = 0;  i < node->numEdges;  i++)
        rWriteTsvSummaryTreeOrder(node->edges[i], f, results, seqInfoHash, geneInfoList, gSeqWin);
    }
else
    {
    writeOneTsvRow(f, node->ident->name, results, seqInfoHash, geneInfoList, gSeqWin);
    }
}


static struct hash *hashFromSeqInfoList(struct seqInfo *seqInfoList)
/* Hash sequence name to seqInfo for quick lookup. */
{
struct hash *hash = hashNew(0);
struct seqInfo *si;
for (si = seqInfoList;  si != NULL;  si = si->next)
    hashAdd(hash, si->seq->name, si);
return hash;
}

static struct tempName *writeTsvSummary(struct usherResults *results, struct phyloTree *sampleTree,
                                        struct slName *sampleIds, struct seqInfo *seqInfoList,
                                        struct geneInfo *geneInfoList, struct seqWindow *gSeqWin,
                                        int *pStartTime)
/* Write a tab-separated summary file for download.  If the user uploaded enough samples to make
 * a tree, then write out samples in tree order; otherwise use sampleIds list. */
{
struct tempName *tsvTn = NULL;
AllocVar(tsvTn);
trashDirFile(tsvTn, "ct", "usher", ".tsv");
FILE *f = mustOpen(tsvTn->forCgi, "w");
fprintf(f, "name\tnuc_mutations\taa_mutations\timputed_bases\tmutation_path"
        "\tplacement_count\tparsimony_score_increase\tlength\taligned_bases"
        "\tins_bases\tins_ranges\tdel_bases\tdel_ranges\tmasked_mutations"
        "\n");
struct hash *seqInfoHash = hashFromSeqInfoList(seqInfoList);
if (sampleTree)
    {
    rWriteTsvSummaryTreeOrder(sampleTree, f, results, seqInfoHash, geneInfoList, gSeqWin);
    }
else
    {
    struct slName *sample;
    for (sample = sampleIds;  sample != NULL;  sample = sample->next)
        writeOneTsvRow(f, sample->name, results, seqInfoHash, geneInfoList, gSeqWin);
    }
carefulClose(&f);
hashFree(&seqInfoHash);
reportTiming(pStartTime, "write tsv summary");
return tsvTn;
}

static struct slName **getProblematicSites(char *db)
/* If config.ra specfies maskFile them return array of lists (usually NULL) of reasons that
 * masking is recommended, one per position in genome; otherwise return NULL. */
{
struct slName **pSites = NULL;
char *pSitesFile = phyloPlaceDbSettingPath(db, "maskFile");
if (isNotEmpty(pSitesFile) && fileExists(pSitesFile))
    {
    AllocArray(pSites, chromSize);
    struct bbiFile *bbi = bigBedFileOpen(pSitesFile);
    struct lm *lm = lmInit(0);
    struct bigBedInterval *bb, *bbList = bigBedIntervalQuery(bbi, chrom, 0, chromSize, 0, lm);
    for (bb = bbList;  bb != NULL;  bb = bb->next)
        {
        char *extra = bb->rest;
        char *reason = nextWord(&extra);
        int i;
        for (i = bb->start;  i < bb->end;  i++)
            slNameAddHead(&pSites[i], reason);
        }
    bigBedFileClose(&bbi);
    }
return pSites;
}

static int subTreeInfoUserSampleCmp(const void *pa, const void *pb)
/* Compare subtreeInfo by number of user sample IDs (highest number first). */
{
struct subtreeInfo *tiA = *(struct subtreeInfo **)pa;
struct subtreeInfo *tiB = *(struct subtreeInfo **)pb;
return slCount(tiB->subtreeUserSampleIds) - slCount(tiA->subtreeUserSampleIds);
}

char *phyloPlaceSamples(struct lineFile *lf, char *db, char *defaultProtobuf,
                        boolean doMeasureTiming, int subtreeSize, int fontHeight)
/* Given a lineFile that contains either FASTA or VCF, prepare VCF for usher;
 * if that goes well then run usher, report results, make custom track files
 * and return the top-level custom track file; otherwise return NULL. */
{
char *ctFile = NULL;
measureTiming = doMeasureTiming;
int startTime = clock1000();
struct tempName *vcfTn = NULL;
struct slName *sampleIds = NULL;
char *usherPath = getUsherPath(TRUE);
char *usherAssignmentsPath = NULL;
char *source = NULL;
char *metadataFile = NULL;
struct treeChoices *treeChoices = loadTreeChoices(db);
if (treeChoices)
    {
    usherAssignmentsPath = defaultProtobuf;
    if (isEmpty(usherAssignmentsPath))
        usherAssignmentsPath = treeChoices->protobufFiles[0];
    int i;
    for (i = 0;  i < treeChoices->count;  i++)
        if (sameString(treeChoices->protobufFiles[i], usherAssignmentsPath))
            {
            metadataFile = treeChoices->metadataFiles[i];
            source = treeChoices->sources[i];
            break;
            }
    if (i == treeChoices->count)
        {
        usherAssignmentsPath = treeChoices->protobufFiles[0];
        metadataFile = treeChoices->metadataFiles[0];
        source = treeChoices->sources[0];
        }
    }
else
    {
    // Fall back on old settings
    usherAssignmentsPath = getUsherAssignmentsPath(db, TRUE);
    metadataFile = phyloPlaceDbSettingPath(db, "metadataFile");
    source = "GISAID";
    }
struct mutationAnnotatedTree *bigTree = parseParsimonyProtobuf(usherAssignmentsPath);
reportTiming(&startTime, "parse protobuf file");
if (! bigTree)
    {
    warn("Problem parsing %s; can't make subtree subtracks.", usherAssignmentsPath);
    }
lineFileCarefulNewlines(lf);
struct slName **maskSites = getProblematicSites(db);
struct dnaSeq *refGenome = hChromSeq(db, chrom, 0, chromSize);
boolean isFasta = FALSE;
struct seqInfo *seqInfoList = NULL;
if (lfLooksLikeFasta(lf))
    {
    boolean *informativeBases = informativeBasesFromTree(bigTree->tree, maskSites);
    struct slPair *failedSeqs;
    struct slPair *failedPsls;
    vcfTn = vcfFromFasta(lf, db, refGenome, informativeBases, maskSites,
                         &sampleIds, &seqInfoList, &failedSeqs, &failedPsls, &startTime);
    if (failedSeqs)
        {
        puts("<p>");
        struct slPair *fail;
        for (fail = failedSeqs;  fail != NULL;  fail = fail->next)
            printf("%s<br>\n", fail->name);
        puts("</p>");
        }
    if (failedPsls)
        {
        puts("<p>");
        struct slPair *fail;
        for (fail = failedPsls;  fail != NULL;  fail = fail->next)
            printf("%s<br>\n", fail->name);
        puts("</p>");
        }
    if (seqInfoList == NULL)
        printf("<p>Sorry, could not align any sequences to reference well enough to place in "
               "the phylogenetic tree.</p>\n");
    isFasta = TRUE;
    }
else if (lfLooksLikeVcf(lf))
    {
    vcfTn = checkAndSaveVcf(lf, refGenome, maskSites, &seqInfoList, &sampleIds);
    reportTiming(&startTime, "check uploaded VCF");
    }
else
    {
    if (isNotEmpty(lf->fileName))
        warn("Sorry, can't recognize your file %s as FASTA or VCF.\n", lf->fileName);
    else
        warn("Sorry, can't recognize your uploaded data as FASTA or VCF.\n");
    }
lineFileClose(&lf);
if (vcfTn)
    {
    fflush(stdout);
    int seqCount = slCount(seqInfoList);
    // Don't make smaller subtrees when a large number of sequences are uploaded.
    if (seqCount > MAX_SEQ_DETAILS)
        subtreeSize = 0;
    struct usherResults *results = runUsher(usherPath, usherAssignmentsPath, vcfTn->forCgi,
                                            subtreeSize, sampleIds, bigTree->condensedNodes,
                                            &startTime);
    if (results->singleSubtreeInfo)
        {
        readQcThresholds(db);
        int subtreeCount = slCount(results->subtreeInfoList);
        // Sort subtrees by number of user samples (largest first).
        slSort(&results->subtreeInfoList, subTreeInfoUserSampleCmp);
        // Make Nextstrain/auspice JSON file for each subtree.
        char *bigGenePredFile = phyloPlaceDbSettingPath(db, "bigGenePredFile");
<<<<<<< HEAD
=======
        struct geneInfo *geneInfoList = getGeneInfoList(bigGenePredFile, refGenome);
        struct seqWindow *gSeqWin = chromSeqWindowNew(db, chrom, 0, chromSize);
>>>>>>> b5ba1cd9
        struct hash *sampleMetadata = getSampleMetadata(metadataFile);
        struct tempName *singleSubtreeJsonTn;
        AllocVar(singleSubtreeJsonTn);
        trashDirFile(singleSubtreeJsonTn, "ct", "singleSubtreeAuspice", ".json");
        treeToAuspiceJson(results->singleSubtreeInfo, db, geneInfoList, gSeqWin, sampleMetadata,
                          singleSubtreeJsonTn->forCgi, source);
        struct tempName *jsonTns[subtreeCount];
        struct subtreeInfo *ti;
        int ix;
        for (ix = 0, ti = results->subtreeInfoList;  ti != NULL;  ti = ti->next, ix++)
            {
            AllocVar(jsonTns[ix]);
            trashDirFile(jsonTns[ix], "ct", "subtreeAuspice", ".json");
<<<<<<< HEAD
            treeToAuspiceJson(ti, db, refGenome, bigGenePredFile, sampleMetadata,
                              jsonTns[ix]->forCgi, source);
=======
            treeToAuspiceJson(ti, db, geneInfoList, gSeqWin, sampleMetadata, jsonTns[ix]->forCgi,
                              source);
>>>>>>> b5ba1cd9
            }
        puts("<p></p>");
        int subtreeButtonCount = (seqCount <= MAX_SEQ_DETAILS) ? subtreeCount : 0;
        makeButtonRow(singleSubtreeJsonTn, jsonTns, subtreeButtonCount, isFasta);
        printf("<p>If you have metadata you wish to display, click a 'view subtree in "
               "Nextstrain' button, and then you can drag on a CSV file to "
               "<a href='"NEXTSTRAIN_DRAG_DROP_DOC"' target=_blank>add it to the tree view</a>."
               "</p>\n");
        if (seqCount <= MAX_SEQ_DETAILS)
            {
<<<<<<< HEAD
            int subtreeUserSampleCount = slCount(ti->subtreeUserSampleIds);
            printf("<h3>Subtree %d: ", ix+1);
            if (subtreeUserSampleCount > 1)
                printf("%d related samples", subtreeUserSampleCount);
            else if (subtreeCount > 1)
                printf("Unrelated sample");
            printf("</h3>\n");
            makeNextstrainButton("viewNextstrainSub", ix, jsonTns);
            puts("<br>");
            // Make a sub-subtree with only user samples for display:
            struct phyloTree *subtree = phyloOpenTree(ti->subtreeTn->forCgi);
            subtree = phyloPruneToIds(subtree, ti->subtreeUserSampleIds);
            describeSamplePlacements(ti->subtreeUserSampleIds, results->samplePlacements, subtree,
                                     sampleMetadata, bigTree, source);
=======
            summarizeSequences(seqInfoList, isFasta, results, jsonTns, sampleMetadata, bigTree,
                               refGenome);
            reportTiming(&startTime, "write summary table (including reading in lineages)");
            for (ix = 0, ti = results->subtreeInfoList;  ti != NULL;  ti = ti->next, ix++)
                {
                int subtreeUserSampleCount = slCount(ti->subtreeUserSampleIds);
                printf("<h3>Subtree %d: ", ix+1);
                if (subtreeUserSampleCount > 1)
                    printf("%d related samples", subtreeUserSampleCount);
                else if (subtreeCount > 1)
                    printf("Unrelated sample");
                printf("</h3>\n");
                makeNextstrainButtonN("viewNextstrainSub", ix, jsonTns);
                puts("<br>");
                // Make a sub-subtree with only user samples for display:
                struct phyloTree *subtree = phyloOpenTree(ti->subtreeTn->forCgi);
                subtree = phyloPruneToIds(subtree, ti->subtreeUserSampleIds);
                describeSamplePlacements(ti->subtreeUserSampleIds, results->samplePlacements,
                                         subtree, sampleMetadata, bigTree, source);
                }
            reportTiming(&startTime, "describe placements");
>>>>>>> b5ba1cd9
            }
        else
            printf("<p>(Skipping details and subtrees; "
                   "you uploaded %d sequences, and details/subtrees are shown only when "
                   "you upload at most %d sequences.)</p>\n",
                   seqCount, MAX_SEQ_DETAILS);

        // Make custom tracks for uploaded samples and subtree(s).
        struct phyloTree *sampleTree = NULL;
        struct tempName *ctTn = writeCustomTracks(vcfTn, results, sampleIds, bigTree->tree,
<<<<<<< HEAD
                                                  source, fontHeight, &startTime);
                               
=======
                                                  source, fontHeight, &sampleTree, &startTime);

        // Make a TSV summary file
        struct tempName *tsvTn = writeTsvSummary(results, sampleTree, sampleIds, seqInfoList,
                                                 geneInfoList, gSeqWin, &startTime);

>>>>>>> b5ba1cd9
        // Offer big tree w/new samples for download
        puts("<h3>Downloads</h3>");
        puts("<ul>");
        printf("<li><a href='%s' download>SARS-CoV-2 phylogenetic tree "
               "with your samples (Newick file)</a>\n", results->bigTreePlusTn->forHtml);
        printf("<li><a href='%s' download>TSV summary of sequences and placements</a>\n",
               tsvTn->forHtml);
        for (ix = 0, ti = results->subtreeInfoList;  ti != NULL;  ti = ti->next, ix++)
           {
            int subtreeUserSampleCount = slCount(ti->subtreeUserSampleIds);
            printf("<li><a href='%s' download>Subtree with %s", ti->subtreeTn->forHtml,
                   ti->subtreeUserSampleIds->name);
            if (subtreeUserSampleCount > 10)
                printf(" and %d other samples", subtreeUserSampleCount - 1);
            else
                {
                struct slName *sln;
                for (sln = ti->subtreeUserSampleIds->next;  sln != NULL;  sln = sln->next)
                    printf(", %s", sln->name);
                }
            puts(" (Newick file)</a>");
            printf("<li><a href='%s' download>Auspice JSON for subtree with %s",
                   jsonTns[ix]->forHtml, ti->subtreeUserSampleIds->name);
            if (subtreeUserSampleCount > 10)
                printf(" and %d other samples", subtreeUserSampleCount - 1);
            else
                {
                struct slName *sln;
                for (sln = ti->subtreeUserSampleIds->next;  sln != NULL;  sln = sln->next)
                    printf(", %s", sln->name);
                }
            puts(" (JSON file)</a>");
            }
        puts("</ul>");

        // Notify in opposite order of custom track creation.
        puts("<h3>Custom tracks for viewing in the Genome Browser</h3>");
        printf("<p>Added custom track of uploaded samples.</p>\n");
        if (subtreeCount <= MAX_SUBTREE_CTS)
            printf("<p>Added %d subtree custom track%s.</p>\n",
                   subtreeCount, (subtreeCount > 1 ? "s" : ""));
        ctFile = urlFromTn(ctTn);
        }
    else
        {
        warn("No subtree output from usher.\n");
        }
    }
return ctFile;
}<|MERGE_RESOLUTION|>--- conflicted
+++ resolved
@@ -148,12 +148,6 @@
         addPathIfNecessary(dy, db, words[0]);
         treeChoices->protobufFiles[treeChoices->count] = cloneString(dy->string);
         addPathIfNecessary(dy, db, words[1]);
-<<<<<<< HEAD
-        treeChoices->metadataFiles[treeChoices->count] = dyStringCannibalize(&dy);
-        treeChoices->sources[treeChoices->count] = cloneString(words[2]);
-        treeChoices->descriptions[treeChoices->count] = cloneString(words[3]);
-        treeChoices->count++;
-=======
         treeChoices->metadataFiles[treeChoices->count] = cloneString(dy->string);
         treeChoices->sources[treeChoices->count] = cloneString(words[2]);
         // Description can be either a file or just some text.
@@ -169,7 +163,6 @@
             treeChoices->descriptions[treeChoices->count] = cloneString(words[3]);
         treeChoices->count++;
         dyStringFree(&dy);
->>>>>>> b5ba1cd9
         }
     lineFileClose(&lf);
     }
@@ -1924,11 +1917,8 @@
         slSort(&results->subtreeInfoList, subTreeInfoUserSampleCmp);
         // Make Nextstrain/auspice JSON file for each subtree.
         char *bigGenePredFile = phyloPlaceDbSettingPath(db, "bigGenePredFile");
-<<<<<<< HEAD
-=======
         struct geneInfo *geneInfoList = getGeneInfoList(bigGenePredFile, refGenome);
         struct seqWindow *gSeqWin = chromSeqWindowNew(db, chrom, 0, chromSize);
->>>>>>> b5ba1cd9
         struct hash *sampleMetadata = getSampleMetadata(metadataFile);
         struct tempName *singleSubtreeJsonTn;
         AllocVar(singleSubtreeJsonTn);
@@ -1942,13 +1932,8 @@
             {
             AllocVar(jsonTns[ix]);
             trashDirFile(jsonTns[ix], "ct", "subtreeAuspice", ".json");
-<<<<<<< HEAD
-            treeToAuspiceJson(ti, db, refGenome, bigGenePredFile, sampleMetadata,
-                              jsonTns[ix]->forCgi, source);
-=======
             treeToAuspiceJson(ti, db, geneInfoList, gSeqWin, sampleMetadata, jsonTns[ix]->forCgi,
                               source);
->>>>>>> b5ba1cd9
             }
         puts("<p></p>");
         int subtreeButtonCount = (seqCount <= MAX_SEQ_DETAILS) ? subtreeCount : 0;
@@ -1959,22 +1944,6 @@
                "</p>\n");
         if (seqCount <= MAX_SEQ_DETAILS)
             {
-<<<<<<< HEAD
-            int subtreeUserSampleCount = slCount(ti->subtreeUserSampleIds);
-            printf("<h3>Subtree %d: ", ix+1);
-            if (subtreeUserSampleCount > 1)
-                printf("%d related samples", subtreeUserSampleCount);
-            else if (subtreeCount > 1)
-                printf("Unrelated sample");
-            printf("</h3>\n");
-            makeNextstrainButton("viewNextstrainSub", ix, jsonTns);
-            puts("<br>");
-            // Make a sub-subtree with only user samples for display:
-            struct phyloTree *subtree = phyloOpenTree(ti->subtreeTn->forCgi);
-            subtree = phyloPruneToIds(subtree, ti->subtreeUserSampleIds);
-            describeSamplePlacements(ti->subtreeUserSampleIds, results->samplePlacements, subtree,
-                                     sampleMetadata, bigTree, source);
-=======
             summarizeSequences(seqInfoList, isFasta, results, jsonTns, sampleMetadata, bigTree,
                                refGenome);
             reportTiming(&startTime, "write summary table (including reading in lineages)");
@@ -1996,7 +1965,6 @@
                                          subtree, sampleMetadata, bigTree, source);
                 }
             reportTiming(&startTime, "describe placements");
->>>>>>> b5ba1cd9
             }
         else
             printf("<p>(Skipping details and subtrees; "
@@ -2007,17 +1975,12 @@
         // Make custom tracks for uploaded samples and subtree(s).
         struct phyloTree *sampleTree = NULL;
         struct tempName *ctTn = writeCustomTracks(vcfTn, results, sampleIds, bigTree->tree,
-<<<<<<< HEAD
-                                                  source, fontHeight, &startTime);
-                               
-=======
                                                   source, fontHeight, &sampleTree, &startTime);
 
         // Make a TSV summary file
         struct tempName *tsvTn = writeTsvSummary(results, sampleTree, sampleIds, seqInfoList,
                                                  geneInfoList, gSeqWin, &startTime);
 
->>>>>>> b5ba1cd9
         // Offer big tree w/new samples for download
         puts("<h3>Downloads</h3>");
         puts("<ul>");
