/* hgPhyloPlace - Upload SARS-CoV-2 sequence for placement in phylo tree. */

/* Copyright (C) 2020 The Regents of the University of California */

#include "common.h"
#include "botDelay.h"
#include "cart.h"
#include "cgiApoptosis.h"
#include "cheapcgi.h"
#include "hCommon.h"
#include "hash.h"
#include "hui.h"
#include "jsHelper.h"
#include "knetUdc.h"
#include "linefile.h"
#include "net.h"
#include "options.h"
#include "phyloPlace.h"
#include "portable.h"
#include "trackLayout.h"
#include "udc.h"
#include "web.h"

/* Global Variables */
struct cart *cart = NULL;      // CGI and other variables
struct hash *oldVars = NULL;   // Old contents of cart before it was updated by CGI
boolean measureTiming = FALSE; // Print out how long things take
char *leftLabelWidthForLongNames = "55";// Leave plenty of room for tree and long virus strain names

#define seqFileVar "sarsCoV2File"
#define remoteFileVar "remoteFile"

static struct lineFile *lineFileFromFileInput(struct cart *cart, char *fileVar)
/* Return a lineFile on data from an uploaded file with cart variable name fileVar.
 * If the file is binary, attempt to decompress it.  Return NULL if no data are found
 * or if there is a problem decompressing binary data.  If retFileName is not NULL */
{
struct lineFile *lf = NULL;
// Depending on whether the file is plain text or binary, different cart variables are present.
char *filePlainContents = cartOptionalString(cart, fileVar);
char cartVar[2048];
safef(cartVar, sizeof cartVar, "%s__binary", fileVar);
char *fileBinaryCoords = cartOptionalString(cart, cartVar);
// Also get the file name for error reporting.
safef(cartVar, sizeof cartVar, "%s__filename", fileVar);
char *fileName = cartOptionalString(cart, cartVar);
if (fileName == NULL)
    fileName = "<uploaded data>";
if (isNotEmpty(filePlainContents))
    {
    lf = lineFileOnString(fileName, TRUE, cloneString(trimSpaces(filePlainContents)));
    }
else if (isNotEmpty(fileBinaryCoords))
    {
    fprintf(stderr, "%s=%s fileBinaryCoords=%s\n", cartVar, fileName, fileBinaryCoords);
    char *binInfo = cloneString(fileBinaryCoords);
    char *words[2];
    char *mem;
    unsigned long size;
    chopByWhite(binInfo, words, ArraySize(words));
    mem = (char *)sqlUnsignedLong(words[0]);
    size = sqlUnsignedLong(words[1]);
    lf = lineFileDecompressMem(TRUE, mem, size);
    }
return lf;
}

static void newPageStartStuff()
{
// Copied these from hgGtexTrackSettings.c which says "// NOTE: This will likely go to web.c".
puts("<link rel='stylesheet' href='../style/gb.css'>");
puts("<link rel='stylesheet' href='../style/hgGtexTrackSettings.css'>");

//#*** TODO: move this out to a CSS (hardcoding for now because we're doing a standalone push
//#*** independent of the release cycle).
puts("<style>\n"
"#warnBox {\n"
"    border: 3px ridge DarkRed;\n"
"    width:640px;\n"
"    padding:10px; \n"
"    margin:10px;\n"
"    text-align:left;\n"
"}\n"
"\n"
"#warnHead {\n"
"    color: DarkRed;\n"
"}\n"
".readableWidth {\n"
"    max-width: 70em;\n"
"}\n"
"table.seqSummary, table.seqSummary th, table.seqSummary td {\n"
"    border: 1px gray solid;\n"
"    padding: 5px;\n"
"}\n"
".tooltip {\n"
"    position: relative;\n"
"    display: inline-block;\n"
"    border-bottom: 1px dotted black;\n"
"}\n"
"\n"
".tooltip .tooltiptext {\n"
"    visibility: hidden;\n"
"    background-color: lightgray;\n"
"    text-align: center;\n"
"    position: absolute;\n"
"    z-index: 1;\n"
"    opacity: 0;\n"
"    width: 220px;\n"
"    padding: 5px;\n"
"    left: 105%;\n"
"    transition: opacity .6s;\n"
"    line-height: 1em;\n"
"}\n"
"\n"
".tooltip:hover .tooltiptext {\n"
"    visibility: visible;\n"
"    opacity: .9;\n"
"}\n"
"td.qcExcellent {\n"
"    background-color: #44ff44;\n"
"}\n"
"td.qcGood {\n"
"    background-color: #88ff88;\n"
"}\n"
"td.qcMeh {\n"
"    background-color: #ffcc44;\n"
"}\n"
"td.qcBad {\n"
"    background-color: #ff8888;\n"
"}\n"
"td.qcFail {\n"
"    background-color: #ff6666;\n"
"}\n"
"</style>\n"
     );



// Container for bootstrap grid layout
puts(
"<div class='container-fluid'>\n");
}

static void newPageEndStuff()
{
puts(
"</div>");
jsIncludeFile("utils.js", NULL);
webIncludeFile("inc/gbFooter.html");
webEndJWest();
}

#define CHECK_FILE_INPUT_JS "{ var $fileInput = $('input[name="seqFileVar"]');  " \
    "if ($fileInput && $fileInput[0] && $fileInput[0].files && !$fileInput[0].files.length) {" \
      " alert('Please choose a file first, then click the upload button.');" \
      " return false; " \
    "} else { loadingImage.run(); return true; } }"

static void inputForm()
/* Ask the user for FASTA or VCF. */
{
printf("<form action='%s' name='mainForm' method=POST enctype='multipart/form-data'>\n\n",
       "hgPhyloPlace");
cartSaveSession(cart);
char *db = "wuhCor1";
cgiMakeHiddenVar("db", db);
puts("  <div class='gbControl col-md-12'>");
puts("<div class='readableWidth'>");
puts("<p>Upload your SARS-CoV-2 sequence (FASTA or VCF file) to find the most similar\n"
     "complete, high-coverage samples from \n"
     "<a href='https://www.gisaid.org/' target='_blank'>GISAID</a>\n"
     "or from public sequence databases ("
     "<a href='https://www.ncbi.nlm.nih.gov/labs/virus/vssi/#/virus?SeqType_s=Nucleotide&VirusLineage_ss=SARS-CoV-2,%20taxid:2697049' "
     "target=_blank>NCBI Virus / GenBank</a>,\n"
     "<a href='https://www.cogconsortium.uk/data/' target=_blank>COG-UK</a> and the\n"
     "<a href='https://bigd.big.ac.cn/ncov/release_genome' "
     "target=_blank>China National Center for Bioinformation</a>), "
     "and your sequence's placement in the phylogenetic tree generated by the\n"
     "<a href='https://github.com/roblanf/sarscov2phylo' target='_blank'>sarscov2phylo</a>\n"
     "pipeline.\n"
     "Placement is performed by\n"
     "<a href='https://github.com/yatisht/usher' target=_blank>"
     "Ultrafast Sample placement on Existing tRee (UShER)</a> "
     "(<a href='https://www.biorxiv.org/content/10.1101/2020.09.26.314971v1' target=_blank>"
     "Turakhia <em>et al.</em></a>).  UShER also generates local subtrees to show samples "
     "in the context of the most closely related sequences.  The subtrees can be visualized "
     "as Genome Browser custom tracks and/or using "
     "<a href='https://nextstrain.org' target=_blank>Nextstrain</a>'s interactive display "
     "which supports "
     "<a href='"NEXTSTRAIN_DRAG_DROP_DOC"' "
     "target=_blank>drag-and-drop</a> of local metadata that remains on your computer.</p>\n");
puts("<p><b>Note:</b> "
     "Please do not upload any files that contain "
     "<a href='https://en.wikipedia.org/wiki/Protected_health_information#United_States' "
     "target=_blank>Protected Health Information (PHI)</a> "
     "to UCSC.</p>\n"
     "<p>We do not store your information "
     "(aside from the information necessary to display results)\n"
     "and will not share it with others unless you choose to share your Genome Browser view.</p>\n"
     "<p>In order to enable rapid progress in SARS-CoV-2 research and genomic contact tracing,\n"
     "please share your SARS-CoV-2 sequences by submitting them to an "
     "<a href='https://ncbiinsights.ncbi.nlm.nih.gov/2020/08/17/insdc-covid-data-sharing/' "
     "target=_blank>INSDC</a> member institution\n"
     "(<a href='https://submit.ncbi.nlm.nih.gov/sarscov2/' target=_blank>NCBI</a>,\n"
     "<a href='https://www.covid19dataportal.org/submit-data' target=_blank>EMBL-EBI</a>\n"
     "or <a href='https://www.ddbj.nig.ac.jp/ddbj/websub.html' target=_blank>DDBJ</a>)\n"
     "and <a href='https://www.gisaid.org/' target=_blank>GISAID</a>.\n"
     "</p>\n");
puts("</div>");
puts("  </div>");
puts("  <div class='gbControl col-md-12'>");
printf("<p>Select your FASTA or VCF file: ");
printf("<input type='file' id='%s' name='%s' "
       "accept='.fa, .fasta, .vcf, .vcf.gz, .fa.gz, .fasta.gz'>",
       seqFileVar, seqFileVar);
struct treeChoices *treeChoices = loadTreeChoices(db);
if (treeChoices)
    {
    puts("</p><p>");
    printf("Phylogenetic tree version: ");
    char *phyloPlaceTree = cartOptionalString(cart, "phyloPlaceTree");
    cgiMakeDropListWithVals("phyloPlaceTree", treeChoices->descriptions, treeChoices->protobufFiles,
                            treeChoices->count, phyloPlaceTree);
    }
puts("</p><p>");
printf("Number of samples per subtree showing sample placement: ");
int subtreeSize = cartUsualInt(cart, "subtreeSize", 50);
cgiMakeIntVarWithLimits("subtreeSize", subtreeSize,
<<<<<<< HEAD
 "Number of samples in subtree showing neighborhood of placement",
 5, 10, 1000);
puts("</p><p>");
cgiMakeOnClickSubmitButton(CHECK_FILE_INPUT_JS, "submit", "upload");
puts("</p>");
=======
                        "Number of samples in subtree showing neighborhood of placement",
                        5, 10, 2000);
puts("</p><p>");
cgiMakeOnClickSubmitButton(CHECK_FILE_INPUT_JS, "submit", "upload");
puts("</p>");
// Add a loading image to reassure people that we're working on it when they upload a big file
printf("<div><img id='loadingImg' src='../images/loading.gif' />\n");
printf("<span id='loadingMsg'></span></div>\n");
jsInline("$(document).ready(function() {\n"
         "    loadingImage.init($('#loadingImg'), $('#loadingMsg'), "
         "'<p style=\"color: red; font-style: italic;\">Uploading and processing your sequences "
         "may take some time. Please leave this window open while we work on your sequences.</p>');"
         "});\n");

>>>>>>> b5ba1cd9
puts("  </div>");
puts("</form>");
}

static void exampleForm()
/* Let the user try Russ's example. */
{
printf("<form action='%s' name='exampleForm' method=POST>\n\n",
       "hgPhyloPlace");
cartSaveSession(cart);
cgiMakeHiddenVar("db", "wuhCor1");
puts("  <div class='gbControl col-md-12'>");
puts("If you don't have a local file, you can try an "
     "<a href='https://github.com/russcd/USHER_DEMO/' target=_blank>example</a>: ");
cgiMakeButton("submit", "try example");
puts("  </div>");
puts("</form>");
}

static void linkToLandingPage()
/* David asked for a link back to our covid19 landing page. */
{
puts("<div class='gbControl col-md-12'>");
puts("<div class='readableWidth'>");
puts("<p></p>");
puts("<p>\n"
     "<a href='/covid19.html'>COVID-19 Pandemic Resources at UCSC</a></p>\n");
puts("</div>");
puts("</div>");
}

static void gisaidFooter()
/* GISAID wants this on all pages that have anything to do with GISAID samples. */
{
puts("<div class='gbControl col-md-12'>");
puts("<div class='readableWidth'>");
puts("<p></p>");
puts("<p>\n"
     "GISAID data displayed in the Genome Browser are subject to GISAID's\n"
     "<a href='https://www.gisaid.org/registration/terms-of-use/' target=_blank>"
     "Terms and Conditions</a>.\n"
     "SARS-CoV-2 genome sequences and metadata are available for download from\n"
     "<a href='https://gisaid.org' target=_blank>GISAID</a> EpiCoV&trade;.\n"
     "</p>");
puts("</div>");
puts("</div>");
}

static void mainPage(char *db)
{
// Start web page with new-style header
webStartGbNoBanner(cart, db, "UShER: Upload");
jsIncludeFile("jquery.js", NULL);
jsIncludeFile("ajax.js", NULL);
newPageStartStuff();

puts("<div class='row'>"
     "  <div class='row gbSectionBanner'>\n"
     "    <div class='col-md-11'>UShER: Ultrafast Sample placement on Existing tRee</div>\n"
     "    <div class='col-md-1'></div>\n"
     "  </div>\n"
     "</div>\n"
     "<div class='row'>\n");
if (hgPhyloPlaceEnabled())
    {
    inputForm();
    exampleForm();
    linkToLandingPage();
    gisaidFooter();
    }
else
    {
    puts("  <div class='gbControl col-md-12'>");
    puts("  Sorry, this server is not configured to perform phylogenetic placement.");
    puts("  </div>");
    }
puts("</div>\n");

newPageEndStuff();
}

static void resultsPage(char *db, struct lineFile *lf)
/* QC the user's uploaded sequence(s) or VCF; if input looks valid then run usher
 * and display results. */
{
webStartGbNoBanner(cart, db, "UShER: Results");
newPageStartStuff();

hgBotDelay();

// Allow 10 minutes for big sets of sequences
lazarusLives(10 * 60);

puts("<div class='row'>"
     "  <div class='row gbSectionBanner'>\n"
     "    <div class='col-md-11'>UShER: Ultrafast Sample placement on Existing tRee</div>\n"
     "    <div class='col-md-1'></div>\n"
     "  </div>\n"
     "</div>\n"
     "<div class='row'>\n");
// Form submits subtree custom tracks to hgTracks
printf("<form action='%s' name='resultsForm' method=%s>\n\n",
       hgTracksName(), cartUsualString(cart, "formMethod", "POST"));
cartSaveSession(cart);
puts("  <div class='gbControl col-md-12'>");
fflush(stdout);

if (lf != NULL)
    {
    // Use trackLayout to get hgTracks parameters relevant to displaying trees:
    struct trackLayout tl;
    trackLayoutInit(&tl, cart);
    // Do our best to place the user's samples, make custom tracks if successful:
    char *phyloPlaceTree = cartOptionalString(cart, "phyloPlaceTree");
    int subtreeSize = cartUsualInt(cart, "subtreeSize", 50);
    char *ctFile = phyloPlaceSamples(lf, db, phyloPlaceTree, measureTiming, subtreeSize,
                                     tl.fontHeight);
    if (ctFile)
        {
        cgiMakeHiddenVar(CT_CUSTOM_TEXT_VAR, ctFile);
        if (tl.leftLabelWidthChars < 0 || tl.leftLabelWidthChars == leftLabelWidthDefaultChars)
            cgiMakeHiddenVar(leftLabelWidthVar, leftLabelWidthForLongNames);
        cgiMakeButton("submit", "view in Genome Browser");
        puts("  </div>");
        puts("</form>");
        }
    else
        {
        puts("  </div>");
        puts("</form>");
        // Let the user upload something else and try again:
        inputForm();
        }
    }
else
    {
    warn("Unable to read your uploaded data - please choose a file and try again, or click the "
         "&quot;try example&quot; button.");
    // Let the user try again:
    puts("  </div>");
    puts("</form>");
    inputForm();
    exampleForm();
    }
puts("</div>\n");

linkToLandingPage();
gisaidFooter();
newPageEndStuff();
}

static void doMiddle(struct cart *theCart)
/* Set up globals and make web page */
{
cart = theCart;
char *db = NULL, *genome = NULL, *clade = NULL;
getDbGenomeClade(cart, &db, &genome, &clade, oldVars);

int timeout = cartUsualInt(cart, "udcTimeout", 300);
if (udcCacheTimeout() < timeout)
    udcSetCacheTimeout(timeout);
knetUdcInstall();

measureTiming = cartUsualBoolean(cart, "measureTiming", measureTiming);

char *submitLabel = cgiOptionalString("submit");
if (submitLabel && sameString(submitLabel, "try example"))
    {
    char *exampleFile = phyloPlaceDbSettingPath(db, "exampleFile");
    struct lineFile *lf = lineFileOpen(exampleFile, TRUE);
    resultsPage(db, lf);
    }
else if (cgiOptionalString(remoteFileVar))
    {
    char *url = cgiString(remoteFileVar);
    struct lineFile *lf = netLineFileOpen(url);
    resultsPage(db, lf);
    }
else if (cgiOptionalString(seqFileVar) || cgiOptionalString(seqFileVar "__filename"))
    {
    struct lineFile *lf = lineFileFromFileInput(cart, seqFileVar);
    resultsPage(db, lf);
    }
else
    mainPage(db);
}

#define LD_LIBRARY_PATH "LD_LIBRARY_PATH"

static void addLdLibraryPath()
/* usher requires a tbb lib that is not in the yum package tbb-devel, so for now
 * I'm adding the .so files to hgPhyloPlaceData.  Set environment variable LD_LIBRARY_PATH
 * to pick them up from there. */
{
char *oldValue = getenv(LD_LIBRARY_PATH);
struct dyString *dy = dyStringNew(0);
if (startsWith("/", PHYLOPLACE_DATA_DIR))
    dyStringAppend(dy, PHYLOPLACE_DATA_DIR);
else
    {
    char cwd[4096];
    getcwd(cwd, sizeof cwd);
    dyStringPrintf(dy, "%s/%s", cwd, PHYLOPLACE_DATA_DIR);
    }
if (isNotEmpty(oldValue))
    dyStringPrintf(dy, ":%s", oldValue);
setenv(LD_LIBRARY_PATH, dyStringCannibalize(&dy), TRUE);
}

int main(int argc, char *argv[])
/* Process command line. */
{
/* Null terminated list of CGI Variables we don't want to save to cart */
char *excludeVars[] = {"submit", "Submit",
                       seqFileVar, seqFileVar "__binary", seqFileVar "__filename",
                       NULL};
long enteredMainTime = clock1000();
cgiSpoof(&argc, argv);
oldVars = hashNew(10);
addLdLibraryPath();
cartEmptyShellNoContent(doMiddle, hUserCookie(), excludeVars, oldVars);
cgiExitTime("hgPhyloPlace", enteredMainTime);
return 0;
}<|MERGE_RESOLUTION|>--- conflicted
+++ resolved
@@ -226,13 +226,6 @@
 printf("Number of samples per subtree showing sample placement: ");
 int subtreeSize = cartUsualInt(cart, "subtreeSize", 50);
 cgiMakeIntVarWithLimits("subtreeSize", subtreeSize,
-<<<<<<< HEAD
- "Number of samples in subtree showing neighborhood of placement",
- 5, 10, 1000);
-puts("</p><p>");
-cgiMakeOnClickSubmitButton(CHECK_FILE_INPUT_JS, "submit", "upload");
-puts("</p>");
-=======
                         "Number of samples in subtree showing neighborhood of placement",
                         5, 10, 2000);
 puts("</p><p>");
@@ -247,7 +240,6 @@
          "may take some time. Please leave this window open while we work on your sequences.</p>');"
          "});\n");
 
->>>>>>> b5ba1cd9
 puts("  </div>");
 puts("</form>");
 }
