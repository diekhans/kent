--- conflicted
+++ resolved
@@ -556,12 +556,8 @@
 
 struct tempName *writeCustomTracks(struct tempName *vcfTn, struct usherResults *ur,
                                    struct slName *sampleIds, struct phyloTree *bigTree,
-<<<<<<< HEAD
-                                   char *source, int fontHeight, int *pStartTime)
-=======
                                    char *source, int fontHeight, struct phyloTree **retSampleTree,
                                    int *pStartTime)
->>>>>>> b5ba1cd9
 /* Write one custom track per subtree, and one custom track with just the user's uploaded samples. */
 {
 struct tempName *ctVcfTn = userVcfWithImputedBases(vcfTn, ur->samplePlacements, sampleIds);
@@ -569,12 +565,6 @@
 AllocVar(ctTn);
 trashDirFile(ctTn, "ct", "ct_pp", ".ct");
 FILE *ctF = mustOpen(ctTn->forCgi, "w");
-<<<<<<< HEAD
-addSubtreeCustomTracks(ctF, ctVcfTn->forCgi, ur->subtreeInfoList, ur->samplePlacements, bigTree,
-                       source, fontHeight, pStartTime);
-addSampleOnlyCustomTrack(ctF, ctVcfTn, ur->bigTreePlusTn->forCgi, sampleIds, fontHeight,
-                         pStartTime);
-=======
 int subtreeCount = slCount(ur->subtreeInfoList);
 if (subtreeCount <= MAX_SUBTREE_CTS)
     addSubtreeCustomTracks(ctF, ctVcfTn->forCgi, ur->subtreeInfoList, ur->samplePlacements, bigTree,
@@ -587,7 +577,6 @@
                                                         sampleIds, fontHeight, pStartTime);
 if (retSampleTree)
     *retSampleTree = sampleTree;
->>>>>>> b5ba1cd9
 carefulClose(&ctF);
 return ctTn;
 }