--- conflicted
+++ resolved
@@ -8,11 +8,7 @@
 #include "hdb.h"
 #include "options.h"
 
-<<<<<<< HEAD
-static char const rcsid[] = "$Id: getRnaPred.c,v 1.6 2003/05/06 07:22:19 kate Exp $";
-=======
 static char const rcsid[] = "$Id: getRnaPred.c,v 1.10 2004/01/20 05:29:05 markd Exp $";
->>>>>>> b89dd6b6
 
 void usage()
 /* Explain usage and exit. */
@@ -20,14 +16,10 @@
 errAbort(
   "getRnaPred - Get virtual RNA for gene predictions\n"
   "usage:\n"
-<<<<<<< HEAD
-  "   getRnaPred database table chromosome output.fa\n"
-=======
   "   getRnaPred [options] database table chromosome output.fa\n"
   "table can be a table or a file.  Specify chromosome of 'all' to\n"
   "to process all chromosome\n"
   "\n"
->>>>>>> b89dd6b6
   "options:\n"
   "   -weird - only get ones with weird splice sites\n"
   "   -cdsUpper - output CDS in update case\n"
@@ -39,10 +31,6 @@
   );
 }
 
-<<<<<<< HEAD
-void getRna(char *table, char *chrom, char *faOut)
-/* getRna - Get RNA for gene predictions and write to file. */
-=======
 static struct optionSpec options[] = {
    {"weird", OPTION_BOOLEAN},
    {"cdsOut", OPTION_STRING},
@@ -205,72 +193,14 @@
 
 void getRnaForTable(char *table, char *chrom, struct dyString *dnaBuf, FILE *faFh, FILE *cdsFh, FILE* pslFh)
 /* get RNA for a genePred table */
->>>>>>> b89dd6b6
-{
-boolean weird = optionExists("weird");
+{
 int rowOffset;
 char **row;
-int i, start, end, size;
-struct genePred *gp;
-struct dnaSeq *seq;
-struct dyString *dna = dyStringNew(16*1024);
-FILE *f = mustOpen(faOut, "w");
 struct sqlConnection *conn = hAllocConn();
 struct sqlResult *sr = hChromQuery(conn, table, chrom, NULL, &rowOffset);
-/* Open file and verify it's in good nibble format. */
 while ((row = sqlNextRow(sr)) != NULL)
     {
     /* Load gene prediction from database. */
-<<<<<<< HEAD
-    gp = genePredLoad(row+rowOffset);
-
-    /* Load exons one by one into dna string. */
-    dyStringClear(dna);
-    if (weird)
-        {
-	boolean gotOdd = FALSE;
-	for (i=1; i<gp->exonCount; ++i)
-	    {
-	    start = gp->exonEnds[i-1];
-	    end = gp->exonStarts[i];
-	    size = end - start;
-	    if (size > 0)
-		{
-		DNA *s, *e;
-		seq = hDnaFromSeq(chrom, start, end, dnaLower);
-		s = seq->dna;
-		e = seq->dna + seq->size;
-		uglyf("%s %c%c/%c%c\n", gp->name, s[0], s[1], e[-2], e[-1]);
-		if (gp->strand[0] == '-')
-		    reverseComplement(seq->dna, seq->size);
-		if (s[0] != 'g' || (s[1] != 't' && s[1] != 'c') || e[-2] != 'a' || e[-1] != 'g')
-		    gotOdd = TRUE;
-		freeDnaSeq(&seq);
-		}
-	    }
-	if (!gotOdd)
-	    continue;
-	}
-    for (i=0; i<gp->exonCount; ++i)
-        {
-	start = gp->exonStarts[i];
-	end = gp->exonEnds[i];
-	size = end - start;
-	if (size < 0)
-	    warn("%d sized exon in %s\n", size, gp->name);
-	else
-	    {
-	    seq = hDnaFromSeq(chrom, start, end, dnaLower);
-	    dyStringAppendN(dna, seq->dna, size);
-	    }
-	freeDnaSeq(&seq);
-	}
-
-    /* Reverse complement if necessary and output. */
-    if (gp->strand[0] == '-')
-        reverseComplement(dna->string, dna->stringSize);
-    faWriteNext(f, gp->name, dna->string, dna->stringSize);
-=======
     struct genePred *gp = genePredLoad(row+rowOffset);
     if ((!weird) || hasWeirdSplice(gp))
         processGenePred(gp, dnaBuf, faFh, cdsFh, pslFh);
@@ -304,22 +234,13 @@
     if (all || sameString(gp->chrom, chrom))
         processGenePred(gp, dnaBuf, faFh, cdsFh, pslFh);
     genePredFree(&gp);
->>>>>>> b89dd6b6
-    }
-
-/* Cleanup and go home. */
-dyStringFree(&dna);
-sqlFreeResult(&sr);
-hFreeConn(&conn);
+    }
+lineFileClose(&lf); 
 }
 
 void getRnaPred(char *database, char *table, char *chrom, char *faOut)
-/* Set database and call function that does real work. */
-{
-<<<<<<< HEAD
-hSetDb(database);
-getRna(table, chrom, faOut);
-=======
+/* getRna - Get RNA for gene predictions and write to file. */
+{
 struct dyString *dnaBuf = dyStringNew(16*1024);
 FILE *faFh = mustOpen(faOut, "w");
 FILE *cdsFh = NULL;
@@ -339,7 +260,6 @@
 carefulClose(&pslFh);
 carefulClose(&cdsFh);
 carefulClose(&faFh);
->>>>>>> b89dd6b6
 }
 
 int main(int argc, char *argv[])
@@ -348,13 +268,10 @@
 optionHash(&argc, argv);
 if (argc != 5)
     usage();
-<<<<<<< HEAD
-=======
 weird = optionExists("weird");
 cdsUpper = optionExists("cdsUpper");
 cdsOut = optionVal("cdsOut", NULL); 
 pslOut = optionVal("pslOut", NULL); 
->>>>>>> b89dd6b6
 getRnaPred(argv[1], argv[2], argv[3], argv[4]);
 return 0;
 }