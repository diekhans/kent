/*
  File: fishClones.c
  Author: Terry Furey
  Date: 6/3/2003
  Description: Create Fish Clones track from FISH info file and clone 
               placement information
*/

#include "common.h"
#include "linefile.h"
#include "memalloc.h"
#include "hash.h"
#include "jksql.h"
#include "hdb.h"
#include "fuzzyFind.h"
#include "portable.h"
#include "psl.h"
#include "options.h"
#include "binRange.h"
#include "hgConfig.h"
#include "clonePos.h"
#include "stsAlias.h"
#include "stsMap.h"
#include "lfs.h"

/* command line option specifications */
static struct optionSpec optionSpecs[] = {
  {"fhcrc", OPTION_STRING},
  {"psl", OPTION_STRING},
  {"verbose", OPTION_STRING},
  {"noRandom", OPTION_BOOLEAN},
  {"noBin", OPTION_BOOLEAN},
  {NULL, 0}
};

int verb = 0;
boolean NORANDOM = FALSE;
boolean NOBIN = FALSE;

struct position
{
  struct position *next;
  char *name;
  char *chrom;
  int start;
  int end;
  char *type;
  int phase;
};

struct name
{
  struct name *next;
  char *name;
  int phase;
};

struct place
{
  struct place *next;
  char *chrom;
  int start;
  int end;
  char *type;
  int numAcc;
  struct name *acc;
  int numSts;
  struct name *sts;
  int numBacEndPair;
  struct name *bePair;
  int numBacEnd;
  struct name *bacEnd;
  int score;
};

struct map
{
  struct map *next;
  char *chrom;
  char *band1;
  char *band2;
  char *center;
};

struct fishClone
{
  struct fishClone *next;
  char *cloneName;
  int numGood;
  struct place *good;
  struct position *acc;
  struct position *sts;
  struct position *endPair;
  struct position *end;
  int numCyto;
  struct map *cyto;
  struct name *missingAcc;
} *fcList = NULL;

struct hash *fishClones = NULL;
struct hash *positions = NULL;
struct hash *posClone = NULL;

void mapFree(struct map **map)
/* Free a dynamically allocated map */
{
  struct map *m;
  if ((m = *map) == NULL) return;
  free(m->chrom);
  free(m->band1);
  free(m->band2);
  free(m->center);
  freez(map);
}

void mapFreeList(struct map **mapList)
/* Free a dynamically allocated map list */
{
  struct map *m, *next;
  
  for (m = *mapList; m != NULL; m = next)
    {
      next = m->next;
      mapFree(&m);
    }
  *mapList = NULL;
}

void positionFree(struct position **pos)
/* Free a dynamically allocated position */
{
  struct position *p;

  if ((p = *pos) == NULL) return;
  free(p->name);
  free(p->chrom);
  freez(pos);
}

void positionFreeList(struct position **posList)
/* Free a dynamically allocated position list */
{
  struct position *p, *next;
  
  for (p = *posList; p != NULL; p = next)
    {
      next = p->next;
      positionFree(&p);
    }
  *posList = NULL;
}

void nameFree(struct name **name)
/* Free a dynamically allocated name */
{
  struct name *n;

  if ((n = *name) == NULL) return;
  free(n->name);
  freez(name);
}

void nameFreeList(struct name **nameList)
/* Free a dynamically allocated name list */
{
  struct name *n, *next;
  
  for (n = *nameList; n != NULL; n = next)
    {
      next = n->next;
      nameFree(&n);
    }
  *nameList = NULL;
}

void placeFree(struct place **place)
/* Free a dynamically allocated place */
{
  struct place *p;

  if ((p = *place) == NULL) return;
  free(p->chrom);
  free(p->type);
  nameFreeList(&p->acc);
  nameFreeList(&p->bePair);
  nameFreeList(&p->sts);
  nameFreeList(&p->bacEnd);
  freez(place);
}

void placeFreeList(struct place **placeList)
/* Free a dynamically allocated place list */
{
  struct place *p, *next;
  
  for (p = *placeList; p != NULL; p = next)
    {
      next = p->next;
      placeFree(&p);
    }
  *placeList = NULL;
}

void fishCloneFree(struct fishClone **fc)
/* Free a dynamically allocated fishClone */
{
  struct fishClone *f;
  if ((f = *fc) == NULL) return;
  mapFreeList(&(f->cyto));
  positionFreeList(&(f->acc));
  positionFreeList(&(f->sts));
  positionFreeList(&(f->endPair));
  positionFreeList(&(f->end));
  nameFreeList(&(f->missingAcc));
  free(f->cloneName);
  freez(fc);
}

struct fishClone *createFishClone(char *name)
/* Create a fishClone structure */
{
  struct fishClone *ret;

  AllocVar(ret);
  ret->next = NULL;
  ret->cloneName = cloneString(name);
  touppers(ret->cloneName);
  ret->numGood = 0;
  ret->good = NULL;
  ret->acc = NULL;
  ret->sts = NULL;
  ret->endPair = NULL;
  ret->end = NULL;
  ret->numCyto = 0;
  ret->cyto = NULL;
  ret->missingAcc = NULL;

  return(ret);
}

struct map *createMap(char *mapInfo, char *center, char *chr)
/* Create a map record */
{
  struct map *ret;
  char *bands[16], band[16];
  int wordCount;
  char chrom[16];
  char *mi, *words[10];

  AllocVar(ret);
  ret->next = NULL;
  /* Determine chromosome */
  mi = cloneString(mapInfo);
  if (stringIn("p", mapInfo))
    wordCount = chopByChar(mi, 'p', words, ArraySize(words));      
  else if (stringIn("q", mapInfo))
    wordCount = chopByChar(mi, 'q', words, ArraySize(words));      
  else if (stringIn("cen", mapInfo))
    wordCount = chopByChar(mi, 'c', words, ArraySize(words));
  else
    errAbort("Couldn't determine chrom for %s\n", mapInfo);
  safef(chrom, sizeof(chrom), "chr%s", words[0]);
  verbose(3, "\tchromosome for %s is %s\n", mapInfo, chrom);
  ret->chrom = cloneString(chrom);

  if (stringIn("~\0", mapInfo))
    {
      wordCount = chopByChar(mapInfo, '~', bands, ArraySize(bands));
      if ((wordCount == 2) && stringIn("p\0", bands[0]))
	{
	  safef(band, sizeof(band), "%sp%s", chr, bands[1]); 
	  bands[1] = cloneString(band);
	}
      else if ((wordCount == 2) && stringIn("q\0", bands[0]))
	{
	  safef(band, sizeof(band), "%sq%s", chr, bands[1]); 
	  bands[1] = cloneString(band);
	}
    }
  else
    wordCount = chopByChar(mapInfo, '-', bands, ArraySize(bands));
  ret->band1 = cloneString(bands[0]);
  if (wordCount == 1 || *bands[1] == 0) 
    /* check for empty end band safeguards against bad input data (e.g. "Yp0")*/
    ret->band2 = cloneString(bands[0]);
  else 
    ret->band2 = cloneString(bands[1]);
  ret->center = cloneString(center);

  return(ret);
}

struct position *createPosition(char *name, char *type)
/* Create a position record */
{
  struct position *ret;
  
  AllocVar(ret);
  ret->next = NULL;
  ret->name = cloneString(name);
  touppers(ret->name);
  ret->chrom = NULL;
  ret->start = 0;
  ret->end = 0;
  ret->type = type;
  ret->phase = 0;

  return(ret);
}

struct name *createName(char *n)
/* create a name record */
{
  struct name *ret;

  AllocVar(ret);
  ret->next = NULL;
  ret->name = cloneString(n);
  ret->phase = 0;
  return(ret);
}

struct place *createPlace(struct position *pos)
/* Create a place record */
{
  struct place *ret;
  char *names, *words[2];
  struct name *n;
  int wordCount;

  AllocVar(ret);
  ret->next = NULL;
  ret->chrom = cloneString(pos->chrom);
  ret->start = pos->start;
  ret->end = pos->end;
  ret->type = cloneString(pos->type);
  ret->numAcc = 0;
  ret->acc = NULL;
  ret->numSts = 0;
  ret->sts = NULL;
  ret->numBacEndPair = 0;
  ret->numBacEnd = 0;
  ret->bacEnd = NULL;
  if (sameString(ret->type, "Accession"))
    {
      ret->numAcc++;
      ret->acc = createName(pos->name);
      ret->acc->phase = pos->phase;
    } 
  if (sameString(ret->type, "BAC End Pair"))
    {
      names = cloneString(pos->name);
      wordCount = chopString(names, ",",words,2);
      ret->bePair = createName(words[0]);
      n = createName(words[1]);
      slAddHead(&ret->bePair, n);
      ret->numBacEndPair++;

    } 
  if (sameString(ret->type, "STS Marker"))
    {
      ret->numSts++;
      ret->sts = createName(pos->name);
    } 
  if (sameString(ret->type, "BAC End"))
    {
      ret->numBacEnd++;
      ret->bacEnd = createName(pos->name);
    } 
  ret->score = 0;

  return(ret);
}

boolean sameName(struct name *n1, struct name *n2)
/* Determine if two names the same */
{
  if ((n1 != NULL) && (n2 != NULL) && (sameString(n1->name, n2->name)))
    return(TRUE);
  
  return(FALSE);
}

boolean inNameList(struct name *n, struct name *nList)
/* Determine if n is in nList */
{
  struct name *n1;

  for (n1 = nList; n1 != NULL; n1 = n1->next)
    if (sameName(n, n1))
      return(TRUE);
  
  return(FALSE);
}

void readFishInfo(struct lineFile *ff)
/* Read in FISH information from NCBI */
{
  int wordCount, wordCount1, i, j;
  char *words[7], *chr, *clone, *map, *acc, *sts, *bacEnd;
  char *accs[16], *stss[16], *bacEnds[16], *stsName[16], *maps[16], *mapInfo[16], *mapInfoCen[16];
  char *p, *center;
  struct fishClone *fc;
  struct position *pos;
  struct map *m;

  fishClones = newHash(16);
  positions = newHash(16);
  posClone = newHash(16);

  /* Read in line and create fishClone record */
  verbose(3, "\treading file\n");
  while (lineFileChopTab(ff, words))
    {
      chr = cloneString(words[0]);
      clone = cloneString(words[1]);
      /* Create and add to hash */
      verbose(3, "\tadding %s to hash for %s\n", clone, chr);
      fc = createFishClone(clone);
      slAddHead(&fcList, fc);
      hashAdd(fishClones, clone, fc);
      /* Record cytogenetic map positions */
      map = cloneString(words[3]);
      verbose(3, "\tprocessing map info %s\n", map);
      wordCount = chopByChar(map, ';', maps, ArraySize(maps));
      for (i = 0; i < wordCount; i++)
	{
	  p = strrchr(maps[i], ')');
	  *p = '\0';
	  wordCount1 = chopByChar(maps[i], '(', mapInfoCen, ArraySize(mapInfo)); 
	  center = mapInfoCen[1];
	  wordCount1 = chopByChar(mapInfoCen[0], ',', mapInfo, ArraySize(mapInfo));
	  for (j = 0; j < wordCount1; j++)
	    {
	      m =  createMap(mapInfo[j], center, chr);
	      slAddHead(&fc->cyto, m);
	      fc->numCyto++;
	    }
	}
      /* Record accessions assigned to clone */
      acc = cloneString(words[4]);
      p = strrchr(acc, '.');
      if (p != NULL)
	*p = '\0';
      verbose(3, "\tprocessing acc info %s\n", acc);
      wordCount = chopByChar(acc, ';', accs, ArraySize(accs));
      for (i = 0; i < wordCount; i++)
	{
	  /* Remove version */
	  p = strrchr(accs[i], '.');
	  if (p != NULL)
	    *p = '\0';
	  verbose(3, "\tprocessing acc info for %s\n", accs[i]);
	  pos = createPosition(accs[i], "Accession");
	  slAddHead(&fc->acc, pos);
	  hashAdd(positions, accs[i], pos);
	  hashAdd(posClone, accs[i], fc);
	}
      /* Record sts markers assigned to clone */
      sts = cloneString(words[5]);
      verbose(3, "\tprocessing sts info %s\n", sts);
      wordCount = chopByChar(sts, ';', stss, ArraySize(stss));
      for (i = 0; i < wordCount; i++)
	{
	  /* Split off UniSTS id */
	  wordCount1 = chopByWhite(stss[i], stsName, ArraySize(stsName));
	  verbose(3, "\tprocessing sts info for %s\n", stsName[0]);
	  pos = createPosition(stsName[0], "STS Marker");
	  slAddHead(&fc->sts, pos);
	  hashAdd(positions, stsName[0], pos);
	  hashAdd(posClone, stsName[0], fc);
	}
      /* Record bac ends assigned to clone */
      bacEnd = cloneString(words[6]);
      verbose(3, "\tprocessing bacend info %s\n", bacEnd);
      wordCount = chopByChar(bacEnd, ';', bacEnds, ArraySize(bacEnds));
      for (i = 0; i < wordCount; i++)
	{
	  /* Split off version */
	  p = strrchr(bacEnds[i], '.');
	  *p = '\0';
	  verbose(3, "\tprocessing bacEnd info for %s\n", bacEnds[i]);
	  pos = createPosition(bacEnds[i], "BAC End");
	  slAddHead(&fc->end, pos);
	  hashAdd(positions, bacEnds[i], pos);
	  hashAdd(posClone, bacEnds[i], fc);
	}
    }
}

void readCloneAcc(struct lineFile *cf)
/* Read in clone/acc information from NCBI (Clone Registry) */
{
  int lineSize, wordCount;
  char *words[4], *clone, *acc, *p;
  struct position *pos;
  struct fishClone *fc;

  /* Read in clone/acc pairings */
  lineFileChopNext(cf, words, 3);
  lineFileChopNext(cf, words, 3);
  while (lineFileChopNext(cf, words, 3))
    {
      clone = cloneString(words[0]);
      acc = cloneString(words[1]);
      p = strrchr(acc, '.');
      if (p != NULL) 
	*p = '\0';
      /* Check if clone a fish clone, and that accession not previously recorded */
      if ((hashLookup(fishClones, clone)) && (!hashLookup(positions, acc)))
	{
	  pos = createPosition(acc, "Accession");
	  hashAdd(positions, acc, pos);
	  fc = hashMustFindVal(fishClones, clone);
	  hashAdd(posClone, acc, fc);
	  slAddHead(&fc->acc, pos);	  
	}
    }
}

void readBacEnds(struct lineFile *bef)
/* Read in clone/bac ends information from NCBI */
{
  int lineSize, wordCount;
  char *words[8], *clone, *be;
  struct position *pos;
  struct fishClone *fc;

  /* Read in clone/bac ends pairings */
  while (lineFileChopNext(bef, words, 6))
    {
      clone = cloneString(words[0]);
      be = cloneString(words[1]);
      /* Check if clone a fish clone, and that accession not previously recorded */
      if ((hashLookup(fishClones, clone)) && (!hashLookup(positions, be)))
	{
	  pos = createPosition(be, "BAC End");
	  hashAdd(positions, be, pos);
	  fc = hashMustFindVal(fishClones, clone);
	  hashAdd(posClone, be, fc);
	  slAddHead(&fc->end, pos);	  
	}
    }
}

void readStsMarkers(struct lineFile *sf)
/* Read in STS Marker information from FHCRC */
{
  int lineSize, wordCount;
  char *words[4], *clone, *sts;
  struct position *pos;
  struct fishClone *fc;

  /* Read in clone/STS pairings */
  while (lineFileChopNext(sf, words, 2))
    {
      clone = cloneString(words[0]);
      sts = cloneString(words[1]);
      /* Check if clone a fish clone, and that accession not previously recorded */
      if ((hashLookup(fishClones, clone)) && (!hashLookup(positions, sts)))
	{
	  pos = createPosition(sts, "STS Marker");
	  hashAdd(positions, sts, pos);
	  fc = hashMustFindVal(fishClones, clone);
	  hashAdd(posClone, sts, fc);
	  slAddHead(&fc->sts, pos);	  
	}
    }
}

void readBacEndsPsl(struct lineFile *bpf)
/* Read in bac ends pslFile */
{
  int lineSize, wordCount;
  char *line, *words[32];
  struct psl *psl;
  struct position *pos;
  struct fishClone *fc;

  while (lineFileNext(bpf, &line, &lineSize))
    {
    wordCount = chopTabs(line, words);
    if (wordCount != 21)
	errAbort("Bad line %d of %s\n", bpf->lineIx, bpf->fileName);
    psl = pslLoad(words);
    if (hashLookup(positions, psl->qName))
      {
	pos = hashFindVal(positions, psl->qName);
	/* Check if this is a duplicate position for the clone */
	if (pos->chrom)
	  {
	    pos = createPosition(psl->qName, "BAC End");
	    fc = hashMustFindVal(posClone, psl->qName);
	    slAddHead(&fc->end, pos);
	  }
	/* Record loction of alignment */
	pos->chrom = cloneString(psl->tName);
	pos->start = psl->tStart;
	pos->end = psl->tEnd;
      }
    }
}

void readClonePsl(struct lineFile *cpf)
/* Read in clone psl file */
{
  int lineSize, wordCount;
  char *line, *words[32];
  char *acc, *p;
  struct psl *psl;
  struct position *pos;
  struct fishClone *fc;

  while (lineFileNext(cpf, &line, &lineSize))
    {
    wordCount = chopTabs(line, words);
    if (wordCount != 21)
	errAbort("Bad line %d of %s\n", cpf->lineIx, cpf->fileName);
    psl = pslLoad(words);
    acc = cloneString(psl->qName);
    p = strrchr(acc, '.');
    *p = '\0';    
    pos = hashMustFindVal(positions, acc);
    /* Check if this is a duplicate position for the clone */
    if (pos->chrom)
      {
	pos = createPosition(acc, "Accession");
	fc = hashMustFindVal(posClone, acc);
	slAddHead(&fc->acc, pos);
      }
    /* Record loction of alignment */
    pos->chrom = cloneString(psl->tName);
    pos->start = psl->tStart;
    pos->end = psl->tEnd;
    }
}

void findAccPosition(struct sqlConnection *conn, struct position *pos, struct fishClone *fc)
/* Determine the position of an accession */
{
  char query[256];
  struct sqlResult *sr;
  char **row, *name;
  struct clonePos *cp;
  struct position *newPos;
  struct name *missing;

  name = cloneString(pos->name);
  strcat(name, "%"); 
  safef(query, sizeof(query), "select * from clonePos where name like '%s'", name);
  sr = sqlGetResult(conn, query);
  if ((row = sqlNextRow(sr)) != NULL) 
    {
      cp = clonePosLoad(row);
      free(pos->name);
      pos->name = cloneString(cp->name);
      pos->chrom = cloneString(cp->chrom);
      pos->start = cp->chromStart;
      pos->end = cp->chromEnd;
      pos->phase = cp->phase;
      clonePosFree(&cp);
      while ((row = sqlNextRow(sr)) != NULL) 
	{
	  cp = clonePosLoad(row);
	  newPos = createPosition(cp->name, "Accession");
	  newPos->chrom = cloneString(cp->chrom);
	  newPos->start = cp->chromStart;
	  newPos->end = cp->chromEnd;
	  newPos->phase = cp->phase;
	  clonePosFree(&cp);
	  slAddHead(&fc->acc, newPos);
	}
    }
  else
    {
    missing = createName(pos->name);
    slAddHead(&fc->missingAcc, missing);
    }
    
  sqlFreeResult(&sr);
}

void findStsPosition(struct sqlConnection *conn, struct position *pos, struct fishClone *fc)
/* Determine the position of an sts marker */
{
  struct sqlConnection *conn1 = hAllocConn();
  char query[256];
  struct sqlResult *sr, *sr1;
  char **row, **row1;
  struct stsAlias *a;
  struct stsMap *s;
  struct position *newPos;
  boolean found = FALSE;

  safef(query, sizeof(query), "select * from stsMap where name = '%s'", pos->name);
  sr = sqlGetResult(conn, query);
  if ((row = sqlNextRow(sr)) == NULL)
    {
      sqlFreeResult(&sr);
      safef(query, sizeof(query), "select * from stsAlias where alias = '%s'", pos->name);
      sr1 = sqlGetResult(conn1, query);
      if ((row1 = sqlNextRow(sr1)) != NULL)
	{
	  a = stsAliasLoad(row1);
	  safef(query, sizeof(query), "select * from stsMap where name = '%s'", a->trueName);
	  stsAliasFree(&a);
	  sr = sqlGetResult(conn, query);      
	  if ((row = sqlNextRow(sr)) != NULL)
	    found = TRUE;
	}
      sqlFreeResult(&sr1);
    }
  else 
    found = TRUE;
  
  if (found)
    {
      s = stsMapLoad(row);
      pos->chrom = cloneString(s->chrom);
      pos->start = s->chromStart;
      pos->end = s->chromEnd;
      stsMapFree(&s);
      while ((row = sqlNextRow(sr)) != NULL) 
	{
	  newPos = createPosition(pos->name, "STS Marker");
	  s = stsMapLoad(row);
	  newPos->chrom = cloneString(s->chrom);
	  newPos->start = s->chromStart;
	  newPos->end = s->chromEnd;
	  stsMapFree(&s);
	  slAddHead(&fc->sts, newPos);
	}
    }
  sqlFreeResult(&sr);
  hFreeConn(&conn1);
}

void findBacEndPairPosition(struct sqlConnection *conn, struct fishClone *fc)
/* Determine the positions of bac end pairs for a clone */
{
  char query[256], names[256];
  struct sqlResult *sr;
  char **row;
  struct lfs *be;
  struct position *newPos;

  safef(query, sizeof(query), "select * from bacEndPairs where name = '%s'", fc->cloneName);
  sr = sqlGetResult(conn, query);
  while ((row = sqlNextRow(sr)) != NULL)
    {
      be = lfsLoad(row+1);
      safef(names, sizeof(names), "%s,%s", be->lfNames[0], be->lfNames[1]);
      newPos = createPosition(names, "BAC End Pair");
      newPos->chrom = cloneString(be->chrom);
      newPos->start = be->chromStart;
      newPos->end = be->chromEnd;
      lfsFree(&be);
      slAddHead(&fc->endPair, newPos);
    }
  sqlFreeResult(&sr);
}

int combinePos(struct place *p, struct position *pos)
/* See if current position can be added to placement */
{
  int ret = 0;
  int d1 = abs(p->start - pos->start);
  int d2 = abs(p->end - pos->end);
  struct name *n;
  char *words[2], *names;
  int wordCount;

  if ((sameString(p->chrom, pos->chrom)) && 
      ((d1 < 200000) || ((pos->start >= p->start) && (pos->start <= p->end))) && 
      ((d2 < 200000) || ((pos->end >= p->start) && (pos->end <= p->end))))
    {
      if (pos->start < p->start)
	p->start = pos->start;
      if (pos->end > p->end)
	p->end = pos->end;
      if (sameString(pos->type, "Accession"))
	{
	  p->numAcc++;
	  n = createName(pos->name);
	  n->phase = pos->phase;
	  slAddHead(&p->acc, n);
	  /* p->type = pos->type; */	  
	} 
      if (sameString(pos->type, "BAC End Pair"))
	{
	  names = cloneString(pos->name);
	  wordCount = chopString(names, ",",words,2);
	  n = createName(words[0]);
	  slAddHead(&p->bePair, n);
	  n = createName(words[1]);
	  slAddHead(&p->bePair, n);
	  p->numBacEndPair++;
	  /* if (!sameString(p->type, "Accession"))
	     p->type = pos->type; */
	} 
      if (sameString(pos->type, "STS Marker"))
	{
<<<<<<< HEAD
	  p->numSts++;
	  n = createName(pos->name);
	  slAddHead(&p->sts, n);
=======
	  /* Check if used for STS Marker */
	  n = createName(pos->name);
	  if (!inNameList(n, p->sts))
	    {
	      p->numSts++;
	      n = createName(pos->name);
	      slAddHead(&p->sts, n);
	    } 
	  else 
	    nameFree(&n);
>>>>>>> d92d4873
	  /* if (sameString(p->type, "BAC End"))
	     p->type = pos->type; */
	} 
      if (sameString(pos->type, "BAC End"))
	{
	  /* Check if used for end pair */
	  n = createName(pos->name);
	  if (!inNameList(n, p->bePair))
	    {
	      p->numBacEnd++;
	      slAddHead(&p->bacEnd, n);
	    }
	  else
	    nameFree(&n);
	} 
      ret = 1;
    }

  return(ret);
}

int scorePlace(struct place *p, struct map *m)
/* Score a placement */
{
  int ret = 0, wordCount;
  struct map *m1;
  struct name *n, *nList=NULL, *new;  
  char *chrom, *words[2];
  
  /* Check if chromosome agress with any fish mapping */  
  verbose(3, "\tdetermining if in fish chrom\n");
  chrom = cloneString(p->chrom);
  /* Get rid of "random" */
  wordCount = chopString(chrom, "_",words, 2);
  for (m1 = m; m1 != NULL; m1 = m1->next)
    {
      verbose(3, "\tchecking %s vs. %s\n", m1->chrom, words[0]);
      if (sameString(m1->chrom, words[0]))
	{
	  if (wordCount == 1)
	    ret += 2;
	  else
	    ret += 1;
	  break;
	}
    }

  /* Score accessions based on phase of sequencing */
  verbose(3, "\tscoring accessions\n");
  for (n = p->acc; n != NULL; n = n->next)
    if (!inNameList(n, nList))
      {
	if (n->phase == 3)
	  ret += 5;
	else if (n->phase == 2)
	  ret += 3;
	else if (n->phase == 1)
	  ret += 2;
	else
	  ret += 1;
	new = createName(n->name);
	slAddHead(&nList, new);
      }

  ret += p->numBacEndPair * 3;

  /* Make sure each name only counted once */
  verbose(3, "\tscoring sts markers\n");
  for (n = p->sts; n != NULL; n = n->next)
    if (!inNameList(n, nList))
      {
	ret += 2;
	new = createName(n->name);
	slAddHead(&nList, new);
      }
  verbose(3, "\tscoring bac ends\n");
  for (n = p->bacEnd; n != NULL; n = n->next)
    if (!inNameList(n, nList))
      {
	ret += 1;
	new = createName(n->name);
	slAddHead(&nList, new);
      }
  nameFreeList(&nList);

  return(ret);
}

void filterGoodPlace(struct fishClone *fc)
/* Filter placements to only retain the best */
{
  int bestScore = 0, score;
  struct place *p, *lastp = NULL, *delP;
  
  /* Determine best score */
  for (p = fc->good; p != NULL; p = p->next)
    if (p->score > bestScore)
      bestScore = p->score;

  /* Filter out anyone not within 1 or best score */
  lastp = NULL;
  p = fc->good;
  while (p != NULL)
    {
      if (p->score < (bestScore - 1))
	{
	  if (lastp == NULL) 
	    {
	      fc->good = fc->good->next;
	      placeFree(&p);
	      fc->numGood--;
	      p = fc->good;
	    } 
	  else
	    {
	      lastp->next = p->next;
	      placeFree(&p);
	      fc->numGood--;
	      p = lastp->next;
	    }
	}
      else 
	{
	  lastp = p;
	  p = p->next;
	}
    }
}

void addOrCombinePos(struct fishClone *fc, struct position *pos)
/* Determine if position can be combined or a new possible good placement added */
{
  boolean combined = FALSE;
  struct place *p, *newP;

  verbose(3, "\tchecking if position can be combined\n");
  if (pos->chrom)
    {
      combined = FALSE;
      for (p = fc->good; p != NULL; p = p->next)
	if (!combined)
	  if (combinePos(p, pos))
	    combined = TRUE;
      if (!combined)
	{
	  newP = createPlace(pos);
	  slAddHead(&fc->good, newP);
	  fc->numGood++;
	}
    }
}

void findGoodPlace(struct fishClone *fc)
/* Determine the good positions for a clone */
{
  struct place *p;
  struct position *pos;

  /* Check clone acc positions */
  verbose(3, "\tchecking if can combine for %s\n", fc->cloneName);
  for (pos = fc->acc; pos != NULL; pos = pos->next)
    addOrCombinePos(fc, pos);
  /* Check bac end pair positions */
  for (pos = fc->endPair; pos != NULL; pos = pos->next)
    addOrCombinePos(fc, pos);
  /* Check clone sts marker positions */
  for (pos = fc->sts; pos != NULL; pos = pos->next)
    addOrCombinePos(fc, pos);
  /* Check clone end positions */
  for (pos = fc->end; pos != NULL; pos = pos->next)
    addOrCombinePos(fc, pos);

  /* Score each of the placements */
  verbose(3, "\tscoring placements for %s\n", fc->cloneName);
  for (p = fc->good; p != NULL; p = p->next)
    {
      p->score = scorePlace(p, fc->cyto);
      verbose(3, "\tscore on %s is %d\n", p->chrom,p->score);
    }
  /* Filter to retain only best placements */
  filterGoodPlace(fc);
  
}

void findClonePos()
/* Determine the best positions for each of the FISH clones */
{
  struct sqlConnection *conn = hAllocConn();
  struct fishClone *fc;
  struct position *pos;

  /* Process each clone */
  verbose(3, "\tdetermining positions of fish clones\n");
  for (fc = fcList; fc != NULL; fc=fc->next)
    {
      verbose(3, "\tfinding pos of %s\n", fc->cloneName);
      /* Determine positions of clone accessions */
      for (pos = fc->acc; pos != NULL; pos = pos->next)
	{
	  /* Check if position already set from psl file */
	  if (!pos->chrom)
	    {
	      verbose(3, "\tfinding acc pos of %s\n", pos->name);
	      findAccPosition(conn, pos, fc);
	    }
	}
      /* Determing positions of sts markers */
      for (pos = fc->sts; pos != NULL; pos = pos->next)
	{
	  verbose(3, "\tfinding sts pos of %s\n", pos->name);
	  findStsPosition(conn, pos, fc);
	}
      /* Find positions of bac end pairs */
      verbose(3, "\tfinding bac end pairs of %s\n", fc->cloneName);
      findBacEndPairPosition(conn, fc);
      /* Determine good placements, if any */
      findGoodPlace(fc);
    }
  hFreeConn(&conn);
}

void writeOut(FILE *of, FILE *af)
/* Print out the fishClones.bed file */
{
  int score=0;
  struct map *m;
  struct fishClone *fc;
  struct place *p;
  struct name *n;

  for (fc = fcList; fc != NULL; fc = fc->next)
    {
      if (fc->numGood > 10) 
	continue;
      if (fc->numGood == 1)
	score = 1000;
      else 
	if (fc->numGood > 0)
	  score = 1500/(fc->numGood);
	else
	  if (fc->missingAcc != NULL)
	    for (n = fc->missingAcc; n != NULL; n = n->next)
	      fprintf(af, "%s\n",n->name);
      for (p = fc->good; p != NULL; p=p->next)
	{
	  fprintf(of, "%s\t%d\t%d\t%s\t%d\t%d\t",
		  p->chrom, p->start, p->end, fc->cloneName, score, fc->numCyto);
	  m = fc->cyto;
	  fprintf(of, "%s", m->band1); 
	  for (m = fc->cyto->next; m != NULL; m=m->next)
	      fprintf(of, ",%s", m->band1);
	  fprintf(of, "\t"); 
	  m = fc->cyto;
	  fprintf(of, "%s", m->band2); 
	  for (m = fc->cyto->next; m != NULL; m=m->next)
	      fprintf(of, ",%s", m->band2);
	  fprintf(of, "\t"); 
	  m = fc->cyto;
	  fprintf(of, "%s", m->center); 
	  for (m = fc->cyto->next; m != NULL; m=m->next)
	      fprintf(of, ",%s", m->center);
	  fprintf(of, "\t"); 
	  fprintf(of, "%s\t", p->type);
	  fprintf(of, "%d\t", p->numAcc);
	  if (p->numAcc) 
	    {
	      fprintf(of, "%s", p->acc->name);
	      for (n = p->acc->next; n != NULL; n=n->next)
		fprintf(of, ",%s", n->name);
	    }
	  fprintf(of, "\t");
	  fprintf(of, "%d\t", p->numSts);
	  if (p->numSts) 
	    {
	      fprintf(of, "%s", p->sts->name);
	      for (n = p->sts->next; n != NULL; n=n->next)
		fprintf(of, ",%s", n->name);
	    }
	  fprintf(of, "\t");
	  fprintf(of, "%d\t", p->numBacEnd + p->numBacEndPair*2);
	  if (p->numBacEndPair) 
	    {
	      fprintf(of, "%s", p->bePair->name);
	      for (n = p->bePair->next; n != NULL; n=n->next)
		fprintf(of, ",%s", n->name);
	    }
	  if (p->numBacEnd) 
	    {
	      fprintf(of, "%s", p->bacEnd->name);
	      for (n = p->bacEnd->next; n != NULL; n=n->next)
		fprintf(of, ",%s", n->name);
	    }
	  fprintf(of, "\n");
	}
    }
}

int main(int argc, char *argv[])
{
  struct lineFile *ff, *cf, *bef, *bpf, *sf, *cpf;
  FILE *of, *af;
  char filename[PATH_LEN], *db, *stsName=NULL, *pslName=NULL;
  char *user, *password;

  /* try read-only first */
  user = cfgOption("ro.user");
  if (user == NULL) 
    user = cfgOption("db.user");
  password = cfgOption("ro.password");
  if (password == NULL)
    password = cfgOption("db.password");
  
  optionInit(&argc, argv, optionSpecs);
  if (argc < 4)
    {
      fprintf(stderr, "USAGE: fishClones <database> <hbrc> <clac.out> <cl_acc_gi_len> <bacEnds.psl> <out file prefix\n  Options:\n\t-fhcrc=<file>\tSTS marker associations from FHCRC\n\t-psl=<psl file>\tpsl file of clone placements\n\t-verbose=<level>\tdisplay all messages\n\t-noBin\t\tdo not include bin column in output file\n\t-noRandom\tdo not include placements on random portions\n");
      return 1;
    }
  db = argv[1];
  hSetDb(db);
  if (getenv("HGDB_HOST") == NULL)
   hSetDbConnect("hgwdev.cse.ucsc.edu", db, user, password);

  ff = lineFileOpen(argv[2], FALSE);
  cf = lineFileOpen(argv[3], FALSE);
  bef = lineFileOpen(argv[4], FALSE);
  bpf = pslFileOpen(argv[5]);
  safef(filename, sizeof(filename), "%s.bed", argv[6]);
  of = mustOpen(filename, "w");
  safef(filename, sizeof(filename), "%s.acc", argv[6]);
  af = mustOpen(filename, "w");

  verb = optionInt("verbose", 0);
  verboseSetLevel(verb);
  NORANDOM = optionExists("noRandom");
  NOBIN = optionExists("noBin");
  stsName = optionVal("fhcrc", NULL);
  if (stsName) 
    sf = lineFileOpen(stsName, FALSE);
  pslName = optionVal("psl", NULL);
  if (pslName) 
    cpf = pslFileOpen(pslName);

  verbose(1, "Reading Fish Clones file\n");
  readFishInfo(ff);
  lineFileClose(&ff);
  verbose(1, "Reading Clone/Acc (clac.out) file\n");
  readCloneAcc(cf);
  lineFileClose(&cf);
  verbose(1, "Reading BAC Ends file\n");
  readBacEnds(bef);
  lineFileClose(&bef);
  verbose(1, "Reading BAC Ends psl file\n");
  readBacEndsPsl(bpf);
  lineFileClose(&bpf);
  if (stsName)
    {
      verbose(1, "Reading additional STS Marker links\n");
      readStsMarkers(sf);
      lineFileClose(&sf);
    }
  if (pslName)
    {
      verbose(1, "Reading additional clone psl positions\n");
      readClonePsl(cpf);
      lineFileClose(&cpf);
    }
  verbose(1, "Determining good positions\n");
  findClonePos();
  verbose(1, "Writing output file\n");
  writeOut(of, af);
  fclose(of);
  fclose(af);

  return 0;
}

<|MERGE_RESOLUTION|>--- conflicted
+++ resolved
@@ -339,6 +339,7 @@
   ret->numSts = 0;
   ret->sts = NULL;
   ret->numBacEndPair = 0;
+  ret->bePair = NULL;
   ret->numBacEnd = 0;
   ret->bacEnd = NULL;
   if (sameString(ret->type, "Accession"))
@@ -800,11 +801,6 @@
 	} 
       if (sameString(pos->type, "STS Marker"))
 	{
-<<<<<<< HEAD
-	  p->numSts++;
-	  n = createName(pos->name);
-	  slAddHead(&p->sts, n);
-=======
 	  /* Check if used for STS Marker */
 	  n = createName(pos->name);
 	  if (!inNameList(n, p->sts))
@@ -815,7 +811,6 @@
 	    } 
 	  else 
 	    nameFree(&n);
->>>>>>> d92d4873
 	  /* if (sameString(p->type, "BAC End"))
 	     p->type = pos->type; */
 	} 
@@ -823,7 +818,7 @@
 	{
 	  /* Check if used for end pair */
 	  n = createName(pos->name);
-	  if (!inNameList(n, p->bePair))
+	  if ((!inNameList(n, p->bePair)) && (!inNameList(n, p->bacEnd)))
 	    {
 	      p->numBacEnd++;
 	      slAddHead(&p->bacEnd, n);
