--- conflicted
+++ resolved
@@ -5,16 +5,10 @@
 #include "fa.h"
 #include "nib.h"
 #include "jksql.h"
-<<<<<<< HEAD
-#include "cheapcgi.h"
-
-boolean preMadeNib = FALSE;
-=======
 #include "options.h"
 
 boolean preMadeNib = FALSE;
 char *tableName = "chromInfo";
->>>>>>> 280bf2a0
 
 void usage()
 /* Explain usage and exit. */
@@ -22,14 +16,6 @@
 errAbort(
   "hgNibSeq - convert DNA to nibble-a-base and store location in database\n"
   "usage:\n"
-<<<<<<< HEAD
-  "   hgNibSeq database destDir file(s).fa\n"
-  "This will create .nib versions of all the input .fa files in destDir\n"
-  "and store pointers to them in the database.\n"
-  "options:\n"
-  "   -preMadeNib  don't bother generating nib files, they exist already\n"
-  );
-=======
   "   hgNibSeq database nibDir file(s).fa\n"
   "This will create .nib versions of all the input .fa files in nibDir\n"
   "and store pointers to them in the database. Use full path name for nibDir.\n"
@@ -55,7 +41,6 @@
 dyStringPrintf(dy, createSql, tableName);
 sqlRemakeTable(conn, tableName, dy->string);
 dyStringFree(&dy);
->>>>>>> 280bf2a0
 }
 
 void hgNibSeq(char *database, char *destDir, int faCount, char *faNames[])
@@ -70,12 +55,9 @@
 struct dnaSeq *seq = NULL;
 unsigned long total = 0;
 int size;
-<<<<<<< HEAD
-=======
 
 if (!strchr(destDir, '/'))
    errAbort("Use full path name for nib file dir\n");
->>>>>>> 280bf2a0
 
 makeDir(destDir);
 createTable(conn);
@@ -103,13 +85,8 @@
 	    freeDnaSeq(&seq);
 	    }
 	}
-<<<<<<< HEAD
-    sprintf(query, "INSERT into chromInfo VALUES('%s', %d, '%s')",
-        name, size, nibName);
-=======
     sprintf(query, "INSERT into %s VALUES('%s', %d, '%s')",
         tableName, name, size, nibName);
->>>>>>> 280bf2a0
     sqlUpdate(conn,query);
     total += size;
     }
@@ -120,18 +97,11 @@
 int main(int argc, char *argv[])
 /* Process command line. */
 {
-<<<<<<< HEAD
-cgiSpoof(&argc, argv);
-if (argc < 4)
-    usage();
-preMadeNib = cgiBoolean("preMadeNib");
-=======
 optionHash(&argc, argv);
 if (argc < 3)
     usage();
 preMadeNib = optionExists("preMadeNib");
 tableName = optionVal("table", tableName);
->>>>>>> 280bf2a0
 hgNibSeq(argv[1], argv[2], argc-3, argv+3);
 return 0;
 }