/* hgTrackDb - Create trackDb table from text files. */


/* Copyright (C) 2013 The Regents of the University of California 
 * See README in this or parent directory for licensing information. */
#include "common.h"
#include "linefile.h"
#include "hash.h"
#include "options.h"
#include "sqlList.h"
#include "jksql.h"
#include "trackDb.h"
#include "hui.h"
#include "hdb.h"
#include "hVarSubst.h"
#include "obscure.h"
#include "portable.h"
#include "dystring.h"
#include "regexHelper.h"


void usage()
/* Explain usage and exit. */
{
errAbort(
  "hgTrackDb - Create trackDb table from text files.\n\n"
  "Note that the browser supports multiple trackDb tables, usually\n"
  "in the form: trackDb_YourUserName. Which particular trackDb\n"
  "table the browser uses is specified in the hg.conf file found\n"
  "either in your home directory file '.hg.conf' or in the web server's\n"
  "cgi-bin/hg.conf configuration file with the setting: db.trackDb=trackDb\n"
  "see also: src/product/ex.hg.conf discussion of this setting.\n"
  "usage:\n"
  "   hgTrackDb [options] org database trackDb trackDb.sql hgRoot\n"
  "\n"
  "Options:\n"
  "  org - a directory name with a hierarchy of trackDb.ra files to examine\n"
  "      - in the case of a single directory with a single trackDb.ra file use .\n"
  "  database - name of database to create the trackDb table in\n"
  "  trackDb  - name of table to create, usually trackDb, or trackDb_${USER}\n"
  "  trackDb.sql  - SQL definition of the table to create, typically from\n"
  "               - the source tree file: src/hg/lib/trackDb.sql\n"
  "               - the table name in the CREATE statement is replaced by the\n"
  "               - table name specified on this command line.\n"
  "  hgRoot - a directory name to prepend to org to locate the hierarchy:\n"
  "           hgRoot/trackDb.ra - top level trackDb.ra file processed first\n"
  "           hgRoot/org/trackDb.ra - second level file processed second\n"
  "           hgRoot/org/database/trackDb.ra - third level file processed last\n"
  "         - for no directory hierarchy use .\n"
  "  -strict - only include tables that exist (and complain about missing html files).\n"
  "  -raName=trackDb.ra - Specify a file name to use other than trackDb.ra\n"
  "   for the ra files.\n"
  "  -release=alpha|beta|public - Include trackDb entries with this release tag only.\n"
  "  -settings - for trackDb scanning, output table name, type line,\n"
<<<<<<< HEAD
  "            -  and settings hash to stderr while loading everything."
  "  -remoteLogin - use remote login to check for the existence of bigDataUrl files\n"
=======
  "            -  and settings hash to stderr while loading everything.\n"
  "  -gbdbList - list of files to confirm existance of bigDataUrl files\n"
>>>>>>> b5ba1cd9
  );
}

static struct optionSpec optionSpecs[] = {
    {"raName", OPTION_STRING},
    {"strict", OPTION_BOOLEAN},
    {"release", OPTION_STRING},
    {"settings", OPTION_BOOLEAN},
<<<<<<< HEAD
    {"remoteLogin", OPTION_STRING},
=======
    {"gbdbList", OPTION_STRING},
>>>>>>> b5ba1cd9
    {NULL,      0}
};

static char *raName = "trackDb.ra";

static char *release = "alpha";

<<<<<<< HEAD
static char *remoteLogin = NULL;
=======
static char *gbdbList = NULL;
static struct hash *gbdbHash = NULL;
>>>>>>> b5ba1cd9

// release tags
#define RELEASE_ALPHA  (1 << 0)
#define RELEASE_BETA   (1 << 1)
#define RELEASE_PUBLIC (1 << 2)

unsigned releaseBit = RELEASE_ALPHA;

static bool showSettings = FALSE;

static boolean hasNonAsciiChars(char *text)
/* Check if text has any non-printing or non-ascii characters */
{
char *c;
for (c = text; *c != '\0'; c++)
    {
    if ((*c <= 7) || ((14 <= *c) && (*c <= 31)) || (*c >= 127))
        {
        return TRUE;
        }
    }
return FALSE;
}


static struct trackDb *trackDbListFromHash(struct hash *tdHash)
/* Build a list of the tracks in hash.  List will be threaded through
 * the entries. */
{
struct trackDb *tdbList = NULL;
struct hashCookie cookie = hashFirst(tdHash);
struct hashEl *hel;
while ((hel = hashNext(&cookie)) != NULL)
    {
    struct trackDb *tdb = hel->val;
    slSafeAddHead(&tdbList, tdb);
    }
return tdbList;
}

static struct trackDb *pruneStrict(struct trackDb *tdbList, char *db)
/* Remove tracks without data.  For parent tracks data in any child is sufficient to keep
 * them alive. */
{
struct trackDb *newList = NULL, *tdb, *next;
for (tdb = tdbList; tdb != NULL; tdb = next)
    {
    next = tdb->next;
    verbose(3,"pruneStrict checking track: '%s'\n", tdb->track);
    if (tdb->subtracks != NULL)
	{
	tdb->subtracks = pruneStrict(tdb->subtracks, db);
	}
    if (tdb->subtracks != NULL)
        {
	slAddHead(&newList, tdb);
	}
<<<<<<< HEAD
    else if (tdbIsDownloadsOnly(tdb) || trackDataAccessibleRemote(db, tdb, remoteLogin)) 
=======
    else if (tdbIsDownloadsOnly(tdb) || trackDataAccessibleHash(db, tdb, gbdbHash)) 
>>>>>>> b5ba1cd9
        {
        slAddHead(&newList, tdb);
        }
    // We will allow these at some point, but currently(10/10/2011) the table browser still chokes.
    //else if (trackDbSetting(tdb, "bigDataUrl") != NULL)
    //    {
    //    slAddHead(&newList, tdb);
    //    }
    else
	verbose(3,"pruneStrict removing track: '%s' no table %s\n", tdb->track, tdb->table);
    }
slReverse(&newList);
return newList;
}


static struct trackDb *pruneEmptyContainers(struct trackDb *tdbList)
/* Remove container tracks (views and compositeTracks) with no children. */
{
struct trackDb *newList = NULL, *tdb, *next;
for (tdb = tdbList; tdb != NULL; tdb = next)
    {
    next = tdb->next;
    if (trackDbLocalSetting(tdb, "compositeTrack") || trackDbLocalSetting(tdb, "view"))
	{
	tdb->subtracks = pruneEmptyContainers(tdb->subtracks);
	if (tdb->subtracks != NULL)
	    slAddHead(&newList, tdb);
	else
	    verbose(3,"pruneEmptyContainers: empty track: '%s'\n",
		tdb->track);
	}
    else
        {
	slAddHead(&newList, tdb);
	}
    }
slReverse(&newList);
return newList;
}

unsigned buildReleaseBits(char *rel, char *track)
/* unpack the comma separated list of possible release tags */
{
if (rel == NULL)
    return RELEASE_ALPHA |  RELEASE_BETA |  RELEASE_PUBLIC;

char *oldString = cloneString(rel);
unsigned bits = 0;
while(rel)
    {
    char *end = strchr(rel, ',');

    if (end)
	*end++ = 0;
    rel = trimSpaces(rel);

    if (sameString(rel, "alpha"))
	bits |= RELEASE_ALPHA;
    else if (sameString(rel, "beta"))
	bits |= RELEASE_BETA;
    else if (sameString(rel, "public"))
	bits |= RELEASE_PUBLIC;
    else
	errAbort("track %s with release %s must have a release combination of alpha, beta, and public", 
                        track, oldString);

    rel = end;
    }

return bits;
}

static struct trackDb * pruneRelease(struct trackDb *tdbList)
/* Prune out alternate track entries for another release */
{
/* Build up list that only includes things in this release.  Release
 * can be inherited from parents. */
struct trackDb *tdb;
struct trackDb *relList = NULL;
struct hash *haveHash = hashNew(3);

while ((tdb = slPopHead(&tdbList)) != NULL)
    {
    char *rel = trackDbSetting(tdb, "release");
    unsigned trackRelBits = buildReleaseBits(rel, tdb->track);

    if (trackRelBits & releaseBit)
	{
	/* we want to include this track, check to see if we already have it */
	struct hashEl *hel;
        verbose(3,"pruneRelease: adding '%s', release: '%s'\n", tdb->track, rel);
	if ((hel = hashLookup(haveHash, tdb->track)) != NULL)
	    errAbort("found two copies of table %s: one with release %s, the other %s\n",
		tdb->track, (char *)hel->val, release);
	hashAdd(haveHash, tdb->track, rel);
	hashRemove(tdb->settingsHash, "release");
	slAddHead(&relList, tdb);
	}
    else
	verbose(3,"pruneRelease: removing '%s', release: '%s' != '%s'\n",
	    tdb->track, rel, release);
    }

freeHash(&haveHash);
return relList;
}

static struct trackDb * pruneOrphans(struct trackDb *tdbList, struct hash *trackHash)
/* Prune out orphans with no parents of the right release */
{
boolean done = FALSE;
struct trackDb *tdb;
struct trackDb *nonOrphanList = NULL;
while (!done)
    {
    done = TRUE;
    nonOrphanList = NULL;
    while ((tdb = slPopHead(&tdbList)) != NULL)
	{
	char *parentName = cloneFirstWord(trackDbLocalSetting(tdb, "parent"));
	struct hashEl *hel = NULL;
	if (parentName != NULL)
	    {
	    hel = hashLookup(trackHash, parentName);
	    }
	if (parentName == NULL || hel != NULL)
	    {
	    slAddHead(&nonOrphanList, tdb);
	    }
	else
	    {
	    verbose(3,"pruneOrphans: removing '%s'\n",
		tdb->track);
	    hashRemove(trackHash, tdb->track);
	    done = FALSE;
	    }
	freeMem(parentName);
	}
    tdbList = nonOrphanList;
    }
return tdbList;
}

static void applyOverride(struct hash *trackHash,
                          struct trackDb *overTd)
/* Apply a trackDb override to a track, if it exists */
{
struct trackDb *tdb = hashFindVal(trackHash, overTd->track);
if (tdb != NULL)
    trackDbOverride(tdb, overTd);
}

static void addVersionRa(boolean strict, char *database, char *dirName, char *raName,
                         struct hash *trackHash)
/* Read in tracks from raName and add them to table, pruning as required. Call
 * top-down so that track override will work. */
{
struct trackDb *tdbList = trackDbFromRa(raName, NULL, NULL), *tdb;
/* prune records of the incorrect release */
tdbList= pruneRelease(tdbList);

/* load tracks, replacing higher-level ones with lower-level and
 * applying overrides*/
while ((tdb = slPopHead(&tdbList)) != NULL)
    {
    if (tdb->overrides != NULL)
	{
        verbose(3,"# override '%s'\n", tdb->track);
	applyOverride(trackHash, tdb);
	}
    else
	{
        verbose(3,"# track '%s'\n", tdb->track);
	hashStore(trackHash, tdb->track)->val = tdb;
	}
    }
}

void updateBigTextField(struct sqlConnection *conn, char *table,
     char *whereField, char *whereVal,
     char *textField, char *textVal)
/* Generate sql code to update a big text field that may include
 * newlines and stuff. */
{
struct dyString *dy = newDyString(4096);
sqlDyStringPrintf(dy, "update %s set %s=", table, textField);
dyStringQuoteString(dy, '"', textVal);
dyStringPrintf(dy, " where %s = '%s'", whereField, whereVal);
sqlUpdate(conn, dy->string);
freeDyString(&dy);
}

char *substituteTrackName(char *create, char *tableName)
/* Substitute tableName for whatever is between CREATE TABLE  and  first '('
   freez()'s create passed in. */
{
char newCreate[strlen(create) + strlen(tableName) + 10];
char *front = NULL;
char *rear = NULL;
int length = (strlen(create) + strlen(tableName) + 10);
/* try to find "TABLE" or "table" in create */
front = strstr(create, "TABLE");
if(front == NULL)
    front = strstr(create, "table");
if(front == NULL)
    errAbort("hgTrackDb::substituteTrackName() - Can't find 'TABLE' in %s", create);

/* try to find first "(" in string */
rear = strstr(create, "(");
if(rear == NULL)
    errAbort("hgTrackDb::substituteTrackName() - Can't find '(' in %s", create);

/* set to NULL character after "TABLE" */
front += 5;
*front = '\0';

sqlSafef(newCreate, length , "%-s %s %-s", create, tableName, rear);
return cloneString(newCreate);
}

void layerOnRa(boolean strict, char *database, char *dir, struct hash *trackHash,
               boolean raMustExist)
/* Read trackDb.ra from directory and layer them on top of whatever is in trackHash.
 * Must call top-down (root->org->assembly) */
{
char raFile[512];
if (raName[0] != '/')
    safef(raFile, sizeof(raFile), "%s/%s", dir, raName);
else
    safef(raFile, sizeof(raFile), "%s", raName);
if (fileExists(raFile))
    {
    verbose(3,"# reading '%s'\n", raFile);
    addVersionRa(strict, database, dir, raFile, trackHash);
    }
else
    {
    if (raMustExist)
        errAbort("%s doesn't exist!", raFile);
    }
}

// This regular expression matches an HTML comment that contains a
// server-side-include-like syntax that tells us to replace the HTML
// comment with the contents of some other HTML file (relative path)
// [which itself may include such HTML comments].
// This regex has substrs:
// * substrs[0] is the entire match
// * substrs[1] is an optional '#if (db==xxxYyy1)' before #insert
// * substrs[2] is the database from the #if, or empty if substrs[1] is empty
// * substrs[3] is the relative path to pull in.
const static char *insertHtmlRegex =
    "<!--"
    "([[:space:]]*#if[[:space:]]*\\(db[[:space:]]*==[[:space:]]*([[:alnum:]]+)[[:space:]]*\\))?"
    "[[:space:]]*#insert[[:space:]]+file[[:space:]]*=[[:space:]]*"
    "\"([^/][^\"]+)\"[[:space:]]*-->";

static char *readHtmlRecursive(char *fileName, char *database)
/* Slurp in an html file.  Wherever it contains insertHtmlRegex, recursively slurp that in
 * and replace insertHtmlRegex with the contents. */
{
char *html;
readInGulp(fileName, &html, NULL);
if (isEmpty(html))
    return html;
regmatch_t substrs[4];
while (regexMatchSubstr(html, insertHtmlRegex, substrs, ArraySize(substrs)))
    {
    struct dyString *dy = dyStringNew(0);
    // All text before the regex match:
    dyStringAppendN(dy, html, substrs[0].rm_so);
    // Is there an #if before the #insert ?
    boolean doInsert = TRUE;
    if (substrs[1].rm_so != -1 &&
	(! sameStringN(database, html+substrs[2].rm_so, (substrs[2].rm_eo - substrs[2].rm_so))))
	doInsert = FALSE;
    if (doInsert)
	{
	// Recursively pull in inserted file contents from relative path, replacing regex match:
	char dir[PATH_LEN];
	splitPath(fileName, dir, NULL, NULL);
	char insertFileName[PATH_LEN+FILENAME_LEN];
	safecpy(insertFileName, sizeof(insertFileName), dir);
	safencat(insertFileName, sizeof(insertFileName), html+substrs[3].rm_so,
		 (substrs[3].rm_eo - substrs[3].rm_so));
	if (!fileExists(insertFileName))
	    errAbort("readHtmlRecursive: relative path '%s' (#insert'ed in %s) not found",
		     insertFileName, fileName);
	char *insertedText = readHtmlRecursive(insertFileName, database);
	dyStringAppend(dy, insertedText);
	freez(&insertedText);
	}
    // All text after the regex match:
    dyStringAppend(dy, html+substrs[0].rm_eo);
    freez(&html);
    html = dyStringCannibalize(&dy);
    }
return html;
}

static void layerOnHtml(char *dirName, struct trackDb *tdbList, char *database)
/* Read in track HTML call bottom-up. */
{
char fileName[512];
struct trackDb *td;
for (td = tdbList; td != NULL; td = td->next)
    {
    if (isEmpty(td->html))
        {
        char *htmlName = trackDbSetting(td, "html");
        if (htmlName == NULL)
            htmlName = td->track;
	safef(fileName, sizeof(fileName), "%s/%s.html", dirName, htmlName);
	if (fileExists(fileName))
            {
	    td->html = readHtmlRecursive(fileName, database);
            // Check for note ASCII characters at higher levels of verboseness.
            // Normally, these are acceptable ISO-8859-1 characters
            if  ((verboseLevel() >= 2) && hasNonAsciiChars(td->html))
                verbose(2, "Note: non-printing or non-ASCII characters in %s\n", fileName);
            }
        }
    }
}

static char *subsituteVariables(struct hashEl *el, char *database)
/* substitute variables where supported */
{
char* val = (char*)el->val;
char *name = el->name;
/* Only some attribute support variable substitution, at least for now
 * Just leak memory when doing substitution.
 */
if (trackSettingIsFile(name))
    {
    val = replaceChars(val, "$D", database);
    }

return val;
}

static char *settingsFromHash(struct hash *hash, char* database)
/* Create settings string from settings hash. */
{
if (hash == NULL)
    return cloneString("");
else
    {
    struct dyString *dy = dyStringNew(1024);
    char *ret;
    struct hashEl *el, *list = hashElListHash(hash);
    slSort(&list, hashElCmp);
    for (el = list; el != NULL; el = el->next)
	dyStringPrintf(dy, "%s %s\n", el->name, subsituteVariables(el, database));
    slFreeList(&list);
    ret = cloneString(dy->string);
    dyStringFree(&dy);
    return ret;
    }
}

struct subGroupData
/* composite group definitions */
{
struct hash *nameHash;   /* hash of subGroup names */
struct trackDb *compositeTdb;  /* tdb of composite parent */
};

static void validateTag(char *database,struct trackDb *tdb,char *type,char *tag,
                        boolean firstIsDigitWarning)
// Determines if tag is conforming to rules:
// 1) must exist
// 2) cannot be all numeric.
// 3) Contains only letters, numbers, '_', '-'
// 4) Begins with a letter
// Aborts on 1-3 and optionally warns on 4
{
char *c = tag;
if (*c == '\0')
    errAbort("Track %s.%s has no '%s' tag",database,tdb->track,type);

if (!isalpha(*c))
    {
    if (countLeadingDigits(tag) == strlen(tag))
        errAbort("Track %s.%s has all numeric '%s' tag '%s'",database,tdb->track,type,tag);
    if (!firstIsDigitWarning)
        return;
    warn("Track %s.%s has non-conforming '%s' tag '%s' (begins with digit)",
         database,tdb->track,type,tag);
    }
for (c++;*c != '\0';c++)
    {
    if (!isalnum(*c) && *c != '_' && *c != '-')
        errAbort("Track %s.%s has non-conforming '%s' tag '%s' (contains unsupported characters)",
                database,tdb->track,type,tag);
    }
}

static struct hash *buildCompositeHash(char *database,struct trackDb *tdbList)
/* Create a hash of all composite tracks.  This is keyed by their name with
 * subGroupData values. */
{
struct hash *compositeHash = newHash(8);

/* process all composite tracks */
struct trackDb *td, *tdNext;
for (td = tdbList; td != NULL; td = tdNext)
    {
    tdNext = td->next;
    if (trackDbLocalSetting(td, "compositeTrack"))
	{
	int i;
	struct subGroupData *sgd;
        char subGroupName[256];
        AllocVar(sgd);
	sgd->compositeTdb = td;

	verbose(3,"getting subgroups for %s\n", td->track);
	for(i=1; ; i++)
	    {
	    safef(subGroupName, sizeof(subGroupName), "subGroup%d", i);
	    char *sgSetting = trackDbSetting(td, subGroupName);
	    if (!sgSetting)
		break;
            sgSetting = cloneString(sgSetting);
            char *sgWord = sgSetting;
            char *sgName = nextWord(&sgWord);
            validateTag(database,td,subGroupName,sgName,TRUE);
            nextWord(&sgWord);  /* skip word not used */
            struct hash *subGroupHash = newHash(3);
            struct slPair *slPair, *slPairList = slPairListFromString(sgWord,TRUE); // respect ""
            for (slPair = slPairList; slPair; slPair = slPair->next)
                {
                validateTag(database,td,sgName,slPair->name,TRUE);
                hashAdd(subGroupHash, slPair->name, slPair->val);
                }
            if (sgd->nameHash == NULL)
		sgd->nameHash = newHash(3);
	    verbose(3,"   adding group %s\n", sgName);
	    hashAdd(sgd->nameHash, sgName, subGroupHash);
	    }
	hashAdd(compositeHash, td->track, sgd);
	}
    }
return compositeHash;
}

static void checkOneSubGroups(char *compositeName,
    struct trackDb *td, struct subGroupData *sgd)
{
char *subGroups = trackDbSetting(td, "subGroups");

verbose(2, "   checkOne %s %s\n", compositeName, td->track);
if (subGroups && (sgd->nameHash == NULL))
    {
    errAbort("subTrack %s has groups not defined in parent %s\n",
	     td->track, compositeName);
    }
else if (!subGroups && (sgd->nameHash != NULL))
    {
    errAbort("subtrack %s is missing subGroups defined in parent %s\n",
	td->track, compositeName);
    }

if (!subGroups && (sgd->nameHash == NULL))
    return; /* nothing to do */

assert(sgd->nameHash != NULL);

struct slPair *slPair, *slPairList = slPairFromString(subGroups);
struct hash *foundHash = newHash(3);
for (slPair = slPairList; slPair; slPair = slPair->next)
    {
    struct hashEl *hel = hashLookup( sgd->nameHash, slPair->name);
    if (hel == NULL)
	errAbort("subtrack %s has subGroup (%s) not found in parent\n",
	    td->track, slPair->name);

    struct hash *subHash = hel->val;
    hashStore(foundHash, slPair->name);

    if (hashLookup(subHash, slPair->val) == NULL)
	{
	errAbort("subtrack %s has subGroup (%s) with value (%s) not found in parent\n",
	    td->track, slPair->name, (char *)slPair->val);
	}
    }

struct hashCookie cookie = hashFirst(sgd->nameHash);
struct hashEl *hel;
while ((hel = hashNext(&cookie)) != NULL)
    {
    if (subgroupRequired(hel->name) && hashLookup(foundHash, hel->name) == NULL)
        errAbort("subtrack %s is missing required subGroup %s\n",
	    td->track, hel->name);
    }

}

static void verifySubTracks(struct trackDb *tdbList, struct hash *compositeHash)
/* Verify subGroup relelated settings in subtracks, assisted by compositeHash */
{
struct trackDb *tdb;

for (tdb = tdbList; tdb != NULL; tdb = tdb->next)
    {
    struct slRef *child;
    if (trackDbLocalSetting(tdb, "compositeTrack"))
	{
	struct slRef *childList = trackDbListGetRefsToDescendantLeaves(
	    tdb->subtracks);

	verbose(2,"verifying %s child %p\n",tdb->track, childList);
	for (child = childList; child != NULL; child = child->next)
	    {
	    struct trackDb *childTdb = child->val;
	    verbose(2, "  checking child %s\n",childTdb->track);

	    /* Look for some ancestor in composite hash and set sgd to it. */
	    struct subGroupData *sgd =  hashFindVal(compositeHash, tdb->track);
	    verbose(2, "looking for %s in compositeHash got %p\n",
		tdb->track, sgd);
	    assert(sgd != NULL);
	    checkOneSubGroups(tdb->track, childTdb, sgd);
	    }
        }
    }
}

static void checkSubGroups(char *database,struct trackDb *tdbList, boolean strict)
/* Check integrity of subGroup clauses */
{
struct hash *compositeHash = buildCompositeHash(database,tdbList);

verifySubTracks(tdbList, compositeHash);
}

static void rSetTrackDbFields(struct trackDb *tdbList)
/* Recursively fill in non-settings fields from settings. */
{
struct trackDb *tdb;
for (tdb = tdbList; tdb != NULL; tdb = tdb->next)
    {
    trackDbFieldsFromSettings(tdb);
    rSetTrackDbFields(tdb->subtracks);
    }
}


static void rPolish(struct trackDb *tdbList)
/* Call polisher on list and all children of list. */
{
struct trackDb *tdb;
for (tdb = tdbList; tdb != NULL; tdb = tdb->next)
    {
    trackDbPolish(tdb);
    rPolish(tdb->subtracks);
    }
}

static void polishSupers(struct trackDb *tdbList)
/* Run polish on supertracks. */
{
struct trackDb *tdb;
for (tdb = tdbList; tdb != NULL; tdb = tdb->next)
    {
    struct trackDb *parent = tdb->parent;
    if (parent != NULL)
	{
	trackDbFieldsFromSettings(parent);
	trackDbPolish(parent);
	}
    }
}

static struct trackDb *buildTrackDb(char *org, char *database, char *hgRoot, boolean strict)
/* Build trackDb objects from files. */
{
struct hash *trackHash = newHash(0);
char rootDir[PATH_LEN], orgDir[PATH_LEN], asmDir[PATH_LEN];

/* Create track list from hgRoot and hgRoot/org and hgRoot/org/assembly
 * ra format database. */

safef(rootDir, sizeof(rootDir), "%s", hgRoot);
safef(orgDir, sizeof(orgDir), "%s/%s", hgRoot, org);
safef(asmDir, sizeof(asmDir), "%s/%s/%s", hgRoot, org, database);

/* Must call these top-down.
 * Also prunes things not in our release. */
layerOnRa(strict, database, rootDir, trackHash, TRUE);
layerOnRa(strict, database, orgDir, trackHash, FALSE);
layerOnRa(strict, database, asmDir, trackHash, FALSE);

/* Represent hash as list */
struct trackDb *tdbList = trackDbListFromHash(trackHash);
trackDbAddTableField(tdbList);

/* Get rid of orphans with no parent of the correct release. */
tdbList = pruneOrphans(tdbList, trackHash);

/* After this the hash is no longer needed, so get rid of it. */
hashFree(&trackHash);

/* Read in HTML bits onto what remains. */
layerOnHtml(asmDir, tdbList, database);
layerOnHtml(orgDir, tdbList, database);
layerOnHtml(rootDir, tdbList, database);

/* Set up parent/subtracks pointers. */
tdbList = trackDbLinkUpGenerations(tdbList);

rSetTrackDbFields(tdbList);

/* Fill in any additional missing info from defaults. */
rPolish(tdbList);
polishSupers(tdbList);

/* Optionally check for tables/tracks that actually exist and get rid of ones that don't. */
if (strict)
    tdbList = pruneStrict(tdbList, database);

tdbList = pruneEmptyContainers(tdbList);
checkSubGroups(database,tdbList,strict);
trackDbPrioritizeContainerItems(tdbList);

return tdbList;
}

static struct trackDb *flatten(struct trackDb *tdbForest)
/* Convert our peculiar forest back to a list.
 * This for now rescues superTracks from the heavens. */
{
struct hash *superTrackHash = hashNew(0);
struct slRef *ref, *refList = trackDbListGetRefsToDescendants(tdbForest);

struct trackDb *tdbList = NULL;
for (ref = refList; ref != NULL; ref = ref->next)
    {
    struct trackDb *tdb = ref->val;
    struct trackDb *parent = tdb->parent;
    if (parent != NULL && tdbIsSuperTrack(parent))
	{
	/* The supertrack may appear as a 'floating' parent for multiple tracks.
	 * Only put it on the list once. */
	if (!hashLookup(superTrackHash, parent->track))
	    {
	    hashAdd(superTrackHash, parent->track, parent);
	    slAddHead(&tdbList, parent);
	    }
	}
    slAddHead(&tdbList, tdb);
    }

slFreeList(&refList);
hashFree(&superTrackHash);
slReverse(&tdbList);
return tdbList;
}

void hgTrackDb(char *org, char *database, char *trackDbName, char *sqlFile, char *hgRoot,
               boolean strict)
/* hgTrackDb - Create trackDb table from text files. */
{
struct trackDb *td;
char *tab = rTempName(getTempDir(), trackDbName, ".tab");

struct trackDb *tdbList = buildTrackDb(org, database, hgRoot, strict);
tdbList = flatten(tdbList);
slSort(&tdbList, trackDbCmp);
verbose(1, "Loaded %d track descriptions total\n", slCount(tdbList));

/* Write to tab-separated file; hold off on html, since it must be encoded */
    {
    verbose(2, "Starting write of tabs to %s\n", tab);
    FILE *f = mustOpen(tab, "w");
    for (td = tdbList; td != NULL; td = td->next)
        {
        hVarSubstTrackDb(td, database);
        char *hold = td->html;
        td->html = "";
	subChar(td->type, '\t', ' ');	/* Tabs confuse things. */
	subChar(td->shortLabel, '\t', ' ');	/* Tabs confuse things. */
	subChar(td->longLabel, '\t', ' ');	/* Tabs confuse things. */
	trackDbTabOut(td, f);
        td->html = hold;
        }
    carefulClose(&f);
    verbose(2, "Wrote tab representation to %s\n", tab);
    }

/* Update database */
    {
    char *create, *end;
    char query[256];
    struct sqlConnection *conn = sqlConnect(database);

    /* Load in table definition. */
    readInGulp(sqlFile, &create, NULL);
    create = trimSpaces(create);
    create = substituteTrackName(create, trackDbName);
    end = create + strlen(create)-1;
    if (*end == ';') *end = 0;
    sqlRemakeTable(conn, trackDbName, create);

    /* Load in regular fields. */
    sqlSafef(query, sizeof(query), "load data local infile '%s' into table %s", tab, trackDbName);
    verbose(2, "sending mysql \"%s\"\n", query);
    sqlUpdate(conn, query);
    verbose(2, "done tab file load");

    /* Load in html and settings fields. */
    for (td = tdbList; td != NULL; td = td->next)
	{
        if (isEmpty(td->html))
	    {
	    if (strict && !trackDbLocalSetting(td, "parent") && !trackDbLocalSetting(td, "superTrack") &&
	        !sameString(td->track,"cytoBandIdeo"))
		{
		fprintf(stderr, "Warning: html missing for %s %s %s '%s'\n",org, database, td->track, td->shortLabel);
		}
	    }
	else
	    {
	    updateBigTextField(conn,  trackDbName, "tableName", td->track, "html", td->html);
	    }
	if (td->settingsHash != NULL)
	    {
	    char *settings = settingsFromHash(td->settingsHash, database);
	    updateBigTextField(conn, trackDbName, "tableName", td->track,
	        "settings", settings);
	    if (showSettings)
		{
		verbose(1, "%s: type='%s';", td->track, td->type);
		if (isNotEmpty(settings))
		    {
		    char *oneLine = replaceChars(settings, "\n", "; ");
		    eraseTrailingSpaces(oneLine);
		    verbose(1, " %s", oneLine);
		    freeMem(oneLine);
		    }
		verbose(1, "\n");
		}
	    freeMem(settings);
	    }
	}

    sqlUpdate(conn, NOSQLINJ "flush tables");
    sqlDisconnect(&conn);
    verbose(1, "Loaded database %s\n", database);
    }
    unlink(tab);
}

unsigned getReleaseBit(char *release)
/* make sure that the tag is a legal release */
{
if (sameString(release, "alpha"))
    return RELEASE_ALPHA;

if (sameString(release, "beta"))
    return RELEASE_BETA;

if (sameString(release, "public"))
    return RELEASE_PUBLIC;

errAbort("release must be alpha, beta, or public");

return 0;  /* make compiler happy */
}

struct hash *hashLines(char *fileName)
/* Read all lines in file and put them in a hash. */
{
struct lineFile *lf = lineFileOpen(fileName, TRUE);
char *row[1];
struct hash *hash = newHash(0);
while (lineFileRow(lf, row))
    hashAdd(hash, row[0], NULL);
lineFileClose(&lf);
return hash;
}

int main(int argc, char *argv[])
/* Process command line. */
{
optionInit(&argc, argv, optionSpecs);
if (argc != 6)
    usage();
raName = optionVal("raName", raName);
showSettings = optionExists("settings");
if (strchr(raName, '/') != NULL)
    errAbort("-raName value should be a file name without directories");
release = optionVal("release", release);
releaseBit = getReleaseBit(release);
<<<<<<< HEAD
remoteLogin = optionVal("remoteLogin", remoteLogin);
=======
gbdbList = optionVal("gbdbList", gbdbList);

if (gbdbList)
    gbdbHash = hashLines(gbdbList);
>>>>>>> b5ba1cd9

hgTrackDb(argv[1], argv[2], argv[3], argv[4], argv[5], optionExists("strict"));
return 0;
}<|MERGE_RESOLUTION|>--- conflicted
+++ resolved
@@ -52,13 +52,8 @@
   "   for the ra files.\n"
   "  -release=alpha|beta|public - Include trackDb entries with this release tag only.\n"
   "  -settings - for trackDb scanning, output table name, type line,\n"
-<<<<<<< HEAD
-  "            -  and settings hash to stderr while loading everything."
-  "  -remoteLogin - use remote login to check for the existence of bigDataUrl files\n"
-=======
   "            -  and settings hash to stderr while loading everything.\n"
   "  -gbdbList - list of files to confirm existance of bigDataUrl files\n"
->>>>>>> b5ba1cd9
   );
 }
 
@@ -67,11 +62,7 @@
     {"strict", OPTION_BOOLEAN},
     {"release", OPTION_STRING},
     {"settings", OPTION_BOOLEAN},
-<<<<<<< HEAD
-    {"remoteLogin", OPTION_STRING},
-=======
     {"gbdbList", OPTION_STRING},
->>>>>>> b5ba1cd9
     {NULL,      0}
 };
 
@@ -79,12 +70,8 @@
 
 static char *release = "alpha";
 
-<<<<<<< HEAD
-static char *remoteLogin = NULL;
-=======
 static char *gbdbList = NULL;
 static struct hash *gbdbHash = NULL;
->>>>>>> b5ba1cd9
 
 // release tags
 #define RELEASE_ALPHA  (1 << 0)
@@ -142,11 +129,7 @@
         {
 	slAddHead(&newList, tdb);
 	}
-<<<<<<< HEAD
-    else if (tdbIsDownloadsOnly(tdb) || trackDataAccessibleRemote(db, tdb, remoteLogin)) 
-=======
     else if (tdbIsDownloadsOnly(tdb) || trackDataAccessibleHash(db, tdb, gbdbHash)) 
->>>>>>> b5ba1cd9
         {
         slAddHead(&newList, tdb);
         }
@@ -943,14 +926,10 @@
     errAbort("-raName value should be a file name without directories");
 release = optionVal("release", release);
 releaseBit = getReleaseBit(release);
-<<<<<<< HEAD
-remoteLogin = optionVal("remoteLogin", remoteLogin);
-=======
 gbdbList = optionVal("gbdbList", gbdbList);
 
 if (gbdbList)
     gbdbHash = hashLines(gbdbList);
->>>>>>> b5ba1cd9
 
 hgTrackDb(argv[1], argv[2], argv[3], argv[4], argv[5], optionExists("strict"));
 return 0;
