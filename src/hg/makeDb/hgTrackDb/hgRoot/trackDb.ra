track cytoBand
shortLabel Chromosome Band
longLabel Chromosome Bands Localized by FISH Mapping Clones
priority 1
visibility dense
altColor 150,50,50
type bed 4 +

track mapGenethon
shortLabel STS Markers
longLabel Various STS Markers
priority 2
visibility dense
type bed 5 +

track fishClones
shortLabel FISH Clones
longLabel Clones placed on Cytogenetic Map using FISH
priority 2.5
visibility hide
color 0,150,0,
type bed 5 +

track stsMarker
shortLabel STS Markers
longLabel STS Markers on Genetic (blue), FISH (green) and RH (black) Maps
priority 3
visibility dense
altColor 128,128,255,
type bed 5 +

track stsMap
shortLabel STS Markers
longLabel STS Markers on Genetic (blue) and Radiation Hybrid (black) Maps
<<<<<<< HEAD
=======
priority 3
visibility dense
altColor 128,128,255,
type bed 5 +

track stsMapMouse
shortLabel STS Markers
longLabel STS Markers on Genetic Maps
>>>>>>> 280bf2a0
priority 3
visibility dense
altColor 128,128,255,
type bed 5 +

track mouseSyn
shortLabel Mouse Synteny
longLabel Corresponding Chromosome in Mouse
priority 4 
visibility hide
color 120,70,30
altColor 0,0,0
type bed 4+

track isochores
shortLabel Isochores
longLabel GC-rich (dark) and AT-rich (light) Isochores
priority 5
visibility hide
spectrum on
type bed 4 +

track gcPercent
shortLabel GC Percent
longLabel Percentage GC in 20,000 Base Windows
priority 6
visibility hide
spectrum on
type bed 4 +

track GCwiggle
shortLabel GC Samples 
longLabel GC Percent Sample Track (every 20,000 bases)
priority 6.1
visible hide
chromosomes chr22,
type sample 9

track ctgPos
shortLabel Map Contigs
longLabel Physical Map Contigs
priority 7
visibility hide
color 150,0,0
 
track gold
shortLabel Assembly
longLabel Assembly from Fragments
priority 8
visibility hide
color 150,100,30
altColor 230,170,40
type bed 3 +

track gap
priority 9
shortLabel Gap
longLabel Gap Locations
visibility dense
type bed 3 +

track clonePos
priority 9.5
shortLabel Coverage
longLabel Clone Coverage/Fragment Position
visibility dense
altColor 180,180,180 

track bacEndPairs
shortLabel BAC End Pairs
longLabel BAC End Pairs
priority 10
visibility hide

<<<<<<< HEAD
=======
track uPennClones
shortLabel U Penn Clones
longLabel Univ of Penn Clones
priority 10.1
visibility hide
type bed 6 +

>>>>>>> 280bf2a0
track genomicDups
priority 10.5
shortLabel Duplications
longLabel Duplications of >1000 Bases Sequence
visibility hide
type bed 6 +
color 170,0,0
altColor 160,150,0

track dupes
priority 11
shortLabel Duplications
longLabel Duplications of >98% Identity >1kb
visibility dense
type bed 6 .

track cgh
shortLabel UCSF CGH
longLabel UCSF Comparative Genomic Hybridizations
priority 11.5
visibility hide
type bed 4 +
<<<<<<< HEAD
private on
=======
>>>>>>> 280bf2a0

track mcnBreakpoints
shortLabel MCN Breakpoints
longLabel MCN breakpoints
priority 11.7
visibility hide
type bed 4 +
<<<<<<< HEAD
private on
=======
>>>>>>> 280bf2a0

track genieKnown
shortLabel Known Genes
longLabel Known Genes (from full length mRNAs)
priority 12
visibility hide
color 20,20,170
type genePred

track refGene
shortLabel Known Genes
longLabel Known Genes (from RefSeq)
priority 12
visibility full
color 20,20,170
type genePred refPep refMrna

track sanger20
shortLabel Sanger 20
longLabel Sanger Institute Chromosome 20 Genes
priority 13
visibility full
chromosomes chr20,
color 0,100,180
type genePred

track sanger22
shortLabel Sanger 22
longLabel Sanger Institute Chromosome 22 Genes
priority 13
visibility full
chromosomes chr22,
color 0,100,180
type genePred

track loweProbes
shortLabel Lowe's Probes
longLabel 3 Olidogs selected per exon on Chr22
priority 12.99
visibility hide
chromosomes chr22,
type bed 6

track freen
shortLabel Pet Freen 
longLabel Jims Pet Freen
priority 13.01
visibility hide
chromosomes chr22,
color 100,0,100
type psl .

track sanger22pseudo
shortLabel Sanger 22 Pseudo
longLabel Sanger Center Chromosome 22 Pseudogenes
priority 13.1
visibility hide
chromosomes chr22,
color 30,130,210
type genePred

track genieAlt
shortLabel Affy Genes
longLabel Affymetrix Gene Predictions
priority 14
visibility dense
color 125,0,150
type genePred geniePep

track acembly
shortLabel Acembly Genes
longLabel Acembly Gene Predictions With Alt-splicing
priority 14.5
visibility dense
color 155,0,125
type genePred acemblyPep acemblyMrna
<<<<<<< HEAD
url http://www.ncbi.nlm.nih.gov/AceView/av.cgi?db=GPE&l=$$
=======
url http://www.ncbi.nlm.nih.gov/AceView/av.cgi?db=28&l=$$
>>>>>>> 280bf2a0

track aceTest
shortLabel Acembly Test
longLabel Acembly Test Predictions
priority 14.51
visibility full
color 195,50,165
type genePred
url http://www.ncbi.nlm.nih.gov/AceView/av.cgi?db=GP&l=$$
<<<<<<< HEAD
private on
=======
>>>>>>> 280bf2a0

track ensGene
shortLabel Ensembl Genes
longLabel Ensembl Gene Predictions
priority 15
visibility dense
color 150,0,0
type genePred ensPep
url http://www.ensembl.org/perl/transview?transcript=$$

track softberryGene
shortLabel Fgenesh++ Genes
longLabel Fgenesh++ Gene Predictions
priority 16
visibility dense
color 0,100,0
type genePred softberryPep

track softPromoter
shortLabel TSSW Promoters
longLabel TSSW Promoter Predictions
priority 17
visibility dense
color 0,100,0
type bed 5 +

track genscan
shortLabel Genscan Genes
longLabel Genscan Gene Predictions
priority 17.5
visibility dense
color 170,100,0
type genePred genscanPep

track genscanExtra
shortLabel Genscan Extra
longLabel Genscan Extra (Suboptimal) Exon Predictions 
priority 17.6
visibility hide
color 180,90,0
type bed 6
chromosomes chr22,

track mrna
<<<<<<< HEAD
shortLabel Human mRNAs
longLabel Human mRNAs from Genbank 
=======
shortLabel $Organism mRNAs
longLabel $Organism mRNAs from Genbank 
>>>>>>> 280bf2a0
priority 18
visibility full
spectrum on
type psl .

track tightMrna
shortLabel Tight mRNAS
longLabel Tightly Filtered $Organism mRNAs from Genbank
priority 18.1
visibility hide
spectrum on
type psl .

track rnaCluster
shortLabel Gene Bounds 
longLabel Gene Boundaries as Defined by RNA and Spliced EST Clusters
priority 18.2
visibility hide
color 200,0,50
type bed 12

track intronEst
shortLabel Spliced ESTs
longLabel $Organism ESTs That Have Been Spliced
priority 18.5
visibility dense
spectrum on
type psl est

track est
shortLabel $Organism ESTs
longLabel $Organism ESTs Including Unspliced
priority 19
visibility hide
spectrum on
<<<<<<< HEAD
=======
type psl est

track tightEst
shortLabel Tight ESTs
longLabel Tightly Filtered $Organism ESTs Including Unspliced
priority 19.1
visibility hide
spectrum on
>>>>>>> 280bf2a0
type psl est

track estPair
shortLabel EST Pairs
longLabel 5'(blue) and 3'(red) EST Pairs
priority 20
visibility hide
color 0,0,180
altColor 170,0,0
<<<<<<< HEAD
private on

track tigrGeneIndex
shortLabel Tigr Gene Index
longLabel Alignment of Tigr Gene Index TCs Against the Human Genome
=======

track tigrGeneIndex
shortLabel TIGR Gene Index
longLabel Alignment of TIGR Gene Index TCs Against the $Organism Genome
>>>>>>> 280bf2a0
priority 20.2
visibility dense
color 100,0,0
type genePred
url http://www.tigr.org/tigr-scripts/nhgi_scripts/tc_report.pl?$$

track uniGene
shortLabel UniGene
longLabel UniGene Alignments and SAGE Info
priority 20.5
visibility dense
type psl .
<<<<<<< HEAD

=======
>>>>>>> 280bf2a0

track mgc_mrna
shortLabel MGC mRNAs
longLabel Mammalian Gene Collection mRNAs
priority 21
visibility hide
spectrum on
type psl .
private on

track cpgIsland
shortLabel CpG Islands
longLabel CpG Islands (Islands < 400 Bases are Light Green)
priority 22
visibility hide
color 0,100,0
altColor 128,228,128
type bed 4 +

track xenoMrna
shortLabel Nonhuman mRNA
longLabel Nonhuman mRNAs from Genbank
priority 23
visibility dense
spectrum on
type psl xeno

track xenoBestMrna
shortLabel Other Best mRNAs
longLabel Nonhuman mRNAs from Genbank Best in Genome Alignments
priority 23.1
visibility hide
spectrum on
type psl xeno
<<<<<<< HEAD
private on
=======
>>>>>>> 280bf2a0

track xenoEst
shortLabel Nonhuman EST
longLabel Nonhuman ESTs from Genbank 
priority 23.2
visibility hide
spectrum on
type psl xeno
url http://www.ncbi.nlm.nih.gov/htbin-post/Entrez/query?form=4&db=n&term=$$

<<<<<<< HEAD

track blatMouse
=======
track blatMus
>>>>>>> 280bf2a0
shortLabel Mouse Blat
longLabel Mouse Translated Blat Alignments
priority 24
visibility dense
color 100,50,0
altColor 255,240,200
spectrum on
type psl xeno

<<<<<<< HEAD
=======
track blatMouse
shortLabel Mouse Blat
longLabel Mouse Translated Blat Alignments
priority 24.01
visibility dense
color 100,50,0
altColor 255,240,200
spectrum on
type psl xeno

>>>>>>> 280bf2a0
track bestMouse
shortLabel Mouse Best Blat
longLabel Mouse Best Translated Blat Alignments
priority 24.1
visibility hide
color 100,50,0
altColor 255,240,200
spectrum on
type psl xeno
<<<<<<< HEAD
private on
=======
>>>>>>> 280bf2a0

track exoMouse
shortLabel Exonerate Mouse
longLabel Mouse/Human Evolutionarily Conserved Regions (Exonerate)
priority 25
visibility hide
color 100,50,0
altColor 255,240,200
spectrum on
type bed 6 +

track phMouse
shortLabel PH Mouse Ecores
longLabel Pattern Hunter Mouse/Human Evolutionarily Conserved Regions
priority 25.5
visibility dense
color 100,50,0
altColor 255,240,200
spectrum on
type bed 6

track fiberMouse
shortLabel Fiberglass Mouse
longLabel Mouse/Human Evolutionarily Conserved Regions (Fiberglass)
priority 25.6
visibility hide
color 100,50,0
type bed 4 .

track blastzMouse
shortLabel Blastz Mouse
longLabel Merged Blastz Mouse Alignments
priority 25.8
visibility dense
color 100,50,0
altColor 255,240,200
spectrum on
type bed 5 +

track avidUnique
shortLabel Avid Mouse
longLabel Regions Conserved in Avid Mouse/Human Alignments
priority 25.9
visibility dense
color 100,50,0
altColor 255,240,200
spectrum on
type bed 5 .
visibility dense
url http://pipeline.lbl.gov/cgi-bin/zBrowser.pl?chrom=$s&from=$[&to=$]&hg=$D&dGenome=dGenome2

track avidRepeat
shortLabel Avid Rep Mouse
longLabel Repeating Regions Conserved in Avid Mouse/Human Alignments
priority 25.9
visibility dense
color 100,50,0
altColor 255,240,200
spectrum on
type bed 5 .
visibility hide

track mouseRefHCons
shortLabel HighCon MouseRef
longLabel Highly Conserved Reference Mouse Alignments
priority 25.81
visibility dense
color 100,50,0
altColor 255,240,200
spectrum on
chromosomes chr22,
type bed 5 +

track mouseRefMDup
shortLabel ModDup MouseRef
longLabel Moderately Duplicated Reference Mouse Alignments
priority 25.82
visibility dense
color 100,50,0
altColor 255,240,200
spectrum on
chromosomes chr22,
type bed 5 +

track phMouseAli
shortLabel PH Mouse Align
longLabel Pattern Hunter Human/Mouse Alignments
priority 25.3
visibility hide
color 100,50,0
altColor 255,240,200
spectrum on
chromosomes chr22,
type bed 5 +

track exoFish
shortLabel Exofish Ecores
longLabel Exofish Tetraodon/Human Evolutionarily Conserved Regions
priority 27
visibility dense
color 0,60,120
altColor 200,220,255
spectrum on
type bed 5 .
url http://www.genoscope.cns.fr/proxy/cgi-bin/exofish.cgi?Id=$$&Mode=Id

track blatFish
shortLabel Fish Blat
longLabel Tetraodon nigroviridis Translated Blat Alignments
priority 28
visibility hide
color 0,60,120
altColor 200,220,255
spectrum on
type psl xeno
private on

track tet_waba
shortLabel Tetraodon
longLabel Tetraodon nigroviridis Homologies
priority 29
visibility dense
color 50,100,200
altColor 85,170,225

track rnaGene
shortLabel RNA Genes
longLabel Non-coding RNA Genes (dark) and Pseudogenes (light)
priority 30
visibility hide
color 170,80,0
altColor 230,180,130
type bed 6 +

track snpNih
shortLabel Overlap SNPs
longLabel Single Nucleotide Polymorphisms (SNPs) from Clone Overlaps
priority 31
visibility dense
type bed 4 .

track snpTsc
shortLabel Random SNPs
longLabel Single Nucleotide Polymorphisms (SNPs) from Random Reads
priority 32
visibility dense
type bed 4 .

track perlegen
shortLabel Haplotype Blocks
longLabel Perlegen Common High-Resolution Haplotype Blocks.  
priority 33
visibility dense
chromosomes chr21,
color 0,0,0
altColor 0,0,0
spectrum on
type bed 12
url http://www.perlegen.com/haplotype/blk/$$.html

track ancientR
shortLabel Ancient Repeats
longLabel Human/Mouse Ancient Repeats
priority 33.5
visibility hide
spectrum on
type bed 12
<<<<<<< HEAD
private on
=======
>>>>>>> 280bf2a0

track rmsk
shortLabel RepeatMasker
longLabel Repeating Elements by RepeatMasker
priority 34
visibility dense
spectrum on
type rmsk

track simpleRepeat
shortLabel Simple Repeats
longLabel Simple Tandem Repeats by TRF
priority 35
visibility hide
type bed 4 +

track nci60
shortLabel NCI60
longLabel Microarray Experiments for NCI 60 Cell Lines
priority 38
visibility dense
type bed 15 +

track affy
shortLabel GNF
longLabel GNF Gene Expression Atlas using Affymetrix GeneChips
priority 39
visibility hide
type bed 15 +

<<<<<<< HEAD
track cghNci60
shortLabel CGH NCI60
longLabel Comparative Genomic Hybridization Experiments for NCI 60 Cell Lines
priority 40
visibility hide
type bed 15 +

=======
track affyRatio
shortLabel GNF Ratio
longLabel GNF Gene Expression Atlas Ratios using Affymetrix GeneChips
priority 39.1
visibility hide
type bed 15 +

track cghNci60
shortLabel CGH NCI60
longLabel Comparative Genomic Hybridization Experiments for NCI 60 Cell Lines
priority 40
visibility hide
type bed 15 +

>>>>>>> 280bf2a0
track rosetta
shortLabel Rosetta
longLabel Rosetta Experimental Confirmation of Chr22 Exons
priority 41
visibility dense
chromosomes chr22,
type bed 15 +

track wiggle
shortLabel Wiggle
longLabel Wiggle Test Track
priority 41
visibility hide
chromosomes chr21,
<<<<<<< HEAD
type bed 12
private on
=======
type sample 9


track chimp
shortLabel Chimp
longLabel Chimp Sample Track
priority 41.1
visible hide
chromosomes chr7,
color 100,50,0
altColor 0,0,255
type sample 9
>>>>>>> 280bf2a0

track altGraph
shortLabel altGraph
longLabel altGraph
priority 42
visibility hide
<<<<<<< HEAD
type psl
=======
type psl

track altGraphX
shortLabel altGraphX
longLabel altGraphX
priority 42.1
visibility hide
type bed 3
>>>>>>> 280bf2a0
<|MERGE_RESOLUTION|>--- conflicted
+++ resolved
@@ -32,8 +32,6 @@
 track stsMap
 shortLabel STS Markers
 longLabel STS Markers on Genetic (blue) and Radiation Hybrid (black) Maps
-<<<<<<< HEAD
-=======
 priority 3
 visibility dense
 altColor 128,128,255,
@@ -42,7 +40,6 @@
 track stsMapMouse
 shortLabel STS Markers
 longLabel STS Markers on Genetic Maps
->>>>>>> 280bf2a0
 priority 3
 visibility dense
 altColor 128,128,255,
@@ -117,8 +114,6 @@
 priority 10
 visibility hide
 
-<<<<<<< HEAD
-=======
 track uPennClones
 shortLabel U Penn Clones
 longLabel Univ of Penn Clones
@@ -126,7 +121,6 @@
 visibility hide
 type bed 6 +
 
->>>>>>> 280bf2a0
 track genomicDups
 priority 10.5
 shortLabel Duplications
@@ -149,10 +143,6 @@
 priority 11.5
 visibility hide
 type bed 4 +
-<<<<<<< HEAD
-private on
-=======
->>>>>>> 280bf2a0
 
 track mcnBreakpoints
 shortLabel MCN Breakpoints
@@ -160,10 +150,6 @@
 priority 11.7
 visibility hide
 type bed 4 +
-<<<<<<< HEAD
-private on
-=======
->>>>>>> 280bf2a0
 
 track genieKnown
 shortLabel Known Genes
@@ -240,11 +226,7 @@
 visibility dense
 color 155,0,125
 type genePred acemblyPep acemblyMrna
-<<<<<<< HEAD
-url http://www.ncbi.nlm.nih.gov/AceView/av.cgi?db=GPE&l=$$
-=======
 url http://www.ncbi.nlm.nih.gov/AceView/av.cgi?db=28&l=$$
->>>>>>> 280bf2a0
 
 track aceTest
 shortLabel Acembly Test
@@ -254,10 +236,6 @@
 color 195,50,165
 type genePred
 url http://www.ncbi.nlm.nih.gov/AceView/av.cgi?db=GP&l=$$
-<<<<<<< HEAD
-private on
-=======
->>>>>>> 280bf2a0
 
 track ensGene
 shortLabel Ensembl Genes
@@ -302,13 +280,8 @@
 chromosomes chr22,
 
 track mrna
-<<<<<<< HEAD
-shortLabel Human mRNAs
-longLabel Human mRNAs from Genbank 
-=======
 shortLabel $Organism mRNAs
 longLabel $Organism mRNAs from Genbank 
->>>>>>> 280bf2a0
 priority 18
 visibility full
 spectrum on
@@ -344,8 +317,6 @@
 priority 19
 visibility hide
 spectrum on
-<<<<<<< HEAD
-=======
 type psl est
 
 track tightEst
@@ -354,7 +325,6 @@
 priority 19.1
 visibility hide
 spectrum on
->>>>>>> 280bf2a0
 type psl est
 
 track estPair
@@ -364,18 +334,10 @@
 visibility hide
 color 0,0,180
 altColor 170,0,0
-<<<<<<< HEAD
-private on
-
-track tigrGeneIndex
-shortLabel Tigr Gene Index
-longLabel Alignment of Tigr Gene Index TCs Against the Human Genome
-=======
 
 track tigrGeneIndex
 shortLabel TIGR Gene Index
 longLabel Alignment of TIGR Gene Index TCs Against the $Organism Genome
->>>>>>> 280bf2a0
 priority 20.2
 visibility dense
 color 100,0,0
@@ -388,10 +350,6 @@
 priority 20.5
 visibility dense
 type psl .
-<<<<<<< HEAD
-
-=======
->>>>>>> 280bf2a0
 
 track mgc_mrna
 shortLabel MGC mRNAs
@@ -400,7 +358,6 @@
 visibility hide
 spectrum on
 type psl .
-private on
 
 track cpgIsland
 shortLabel CpG Islands
@@ -426,10 +383,6 @@
 visibility hide
 spectrum on
 type psl xeno
-<<<<<<< HEAD
-private on
-=======
->>>>>>> 280bf2a0
 
 track xenoEst
 shortLabel Nonhuman EST
@@ -440,12 +393,7 @@
 type psl xeno
 url http://www.ncbi.nlm.nih.gov/htbin-post/Entrez/query?form=4&db=n&term=$$
 
-<<<<<<< HEAD
-
-track blatMouse
-=======
 track blatMus
->>>>>>> 280bf2a0
 shortLabel Mouse Blat
 longLabel Mouse Translated Blat Alignments
 priority 24
@@ -455,8 +403,6 @@
 spectrum on
 type psl xeno
 
-<<<<<<< HEAD
-=======
 track blatMouse
 shortLabel Mouse Blat
 longLabel Mouse Translated Blat Alignments
@@ -467,7 +413,6 @@
 spectrum on
 type psl xeno
 
->>>>>>> 280bf2a0
 track bestMouse
 shortLabel Mouse Best Blat
 longLabel Mouse Best Translated Blat Alignments
@@ -477,10 +422,6 @@
 altColor 255,240,200
 spectrum on
 type psl xeno
-<<<<<<< HEAD
-private on
-=======
->>>>>>> 280bf2a0
 
 track exoMouse
 shortLabel Exonerate Mouse
@@ -596,7 +537,6 @@
 altColor 200,220,255
 spectrum on
 type psl xeno
-private on
 
 track tet_waba
 shortLabel Tetraodon
@@ -648,10 +588,6 @@
 visibility hide
 spectrum on
 type bed 12
-<<<<<<< HEAD
-private on
-=======
->>>>>>> 280bf2a0
 
 track rmsk
 shortLabel RepeatMasker
@@ -682,7 +618,13 @@
 visibility hide
 type bed 15 +
 
-<<<<<<< HEAD
+track affyRatio
+shortLabel GNF Ratio
+longLabel GNF Gene Expression Atlas Ratios using Affymetrix GeneChips
+priority 39.1
+visibility hide
+type bed 15 +
+
 track cghNci60
 shortLabel CGH NCI60
 longLabel Comparative Genomic Hybridization Experiments for NCI 60 Cell Lines
@@ -690,22 +632,6 @@
 visibility hide
 type bed 15 +
 
-=======
-track affyRatio
-shortLabel GNF Ratio
-longLabel GNF Gene Expression Atlas Ratios using Affymetrix GeneChips
-priority 39.1
-visibility hide
-type bed 15 +
-
-track cghNci60
-shortLabel CGH NCI60
-longLabel Comparative Genomic Hybridization Experiments for NCI 60 Cell Lines
-priority 40
-visibility hide
-type bed 15 +
-
->>>>>>> 280bf2a0
 track rosetta
 shortLabel Rosetta
 longLabel Rosetta Experimental Confirmation of Chr22 Exons
@@ -720,10 +646,6 @@
 priority 41
 visibility hide
 chromosomes chr21,
-<<<<<<< HEAD
-type bed 12
-private on
-=======
 type sample 9
 
 
@@ -736,16 +658,12 @@
 color 100,50,0
 altColor 0,0,255
 type sample 9
->>>>>>> 280bf2a0
 
 track altGraph
 shortLabel altGraph
 longLabel altGraph
 priority 42
 visibility hide
-<<<<<<< HEAD
-type psl
-=======
 type psl
 
 track altGraphX
@@ -753,5 +671,4 @@
 longLabel altGraphX
 priority 42.1
 visibility hide
-type bed 3
->>>>>>> 280bf2a0
+type bed 3