#!/usr/bin/env tclsh
#
# Run blat, polyInfo and pslIntronsOnly.
#
# gbBlat [options] database genomeFile rnaFa out.psl
#
# Options:
#  -keep - keep temporary files.
#  -verbose - verbose debugging
#  -overwrite - overwrite existing output (for debugging)
#  -seqs seqsfile - file contains lists of sequencs to align for
#   Mondo 2bit files (lots of small sequences).  Each line contains
#   either the the sequence id, or {seqId seqSize seqStart seqEnd}.
# Arguments:
#  - database - hg13, etc; used to determine ooc file to use.
#
#  - genomeFile - Can be in one of the following formats:
#      - whole file, this can be a fasta, nib, or two-bit file. All
#        sequences in the file are aligned:
#          dirs/chr1.nib
#          dirs/smallOrg.2bit
#      - nib subrange, the range will be aligned and lifted back to chrom
#        coordinates:
#           dirs/chr1.nib:100000-200000
#      - 2bit single sequence
#           dirs/hg17.2bit:chr1
#      - a two-bit file, along with a list of sequences or subsequences
#        supplied in the -seqs argument.
#
#  - rnaFa - the RNA/EST query fasta file.  The name of this file
#    must be in the form type.orgCat.* (mrna.native, est.aa.xeno, etc).  This
#    is used to determine various parameter settings.  File should be named
#    in the form:
#       ..../refseq.136.0/hg16/full/mrna.xeno.0.fa
#    so refseq.ver or genbank.ver can be used to determine srcDb.
#    
#  - out.psl - PSL output file  The other output filenames are derived
#    by removing the .psl from the name.  If no sequences align, an
#    empty psl is still created to server as a job-completed marker.
#
# PSL files are written to a local tmp directory and then copies to the output
# directory to minimize NFS trafic.  If no sequences align, an empty psl file
# is still produced.  This script is very careful to exit non-zero if an error
# occurs.
#
# written in Tcl because bash version was getting hideously hard and wanted
# a language with named fuction parameters, like fortran.
#
<<<<<<< HEAD
# $Id: gbBlat,v 1.36 2004/11/05 19:41:19 angie Exp $
=======
# $Id: gbBlat,v 1.41 2004/11/16 22:03:10 angie Exp $
>>>>>>> 0d43dd46
#

# Tools are normally taken from /cluster/bin, however we allow them to be
# overridden by puting them under gbRoot/bin/i386.  Use path to this script to
# find bin dir. Can't use MACHTYPE as it is i686-pc-linux-gnu on the cluster.
set gbBin [file dir [info script]]/i386
set stdBin /cluster/bin/i386
set env(PATH) "$gbBin:$stdBin:$env(PATH)"

# FXIME: tmp workaround for libmysqlclient.so.* not being on cluster
set env(LD_LIBRARY_PATH) [file dir [file dir [info script]]]/lib/i386


##
# Choose OOC based on genome.  Will return empty string if no ooc should be used, but one
# should still be defined.
##
proc getOoc {database} {
    switch -glob -- $database {
        hg*       {return /scratch/hg/h/11.ooc}
        mm*       {return /scratch/hg/h/mouse11.ooc}
        rn*       {return /scratch/hg/h/rat11.ooc}
        panTro*   {return /cluster/bluearc/hg/h/chimp11.ooc}
        galGal*   {return /iscratch/i/galGal2/11.ooc}
        ce*       {return /iscratch/i/worms/Celegans2/11.ooc}
        danRer*   {return /iscratch/i/danRer1/11.ooc}
        canFam*   {return /iscratch/i/canFam1/11.ooc}
        tetNig*   {return /iscratch/i/tetNig1/11.ooc}
        anoGam*   {return /iscratch/i/anoGam1/11.ooc}
        apiMel*   {return /iscratch/i/apiMel1/11.ooc}
        dm*       {return /iscratch/i/dm1/11.ooc}
        dp*       {return /iscratch/i/dp3/11.ooc}
        droYak*   {return /iscratch/i/droYak1/11.ooc}
        droAna*   {return /iscratch/i/droAna1/11.ooc}
        droMoj*   {return /iscratch/i/droMoj1/11.ooc}
        bosTau*   {return /iscratch/i/bosTau1/11.ooc}
        xenTro*   {return /iscratch/i/xenTro1/11.ooc}
        fr*       {return ""}
        sacCer*   {return ""}
        ci*       {return ""}
        default   {
            error "no blat OOC defined for $database, edit gbBlat function getOoc to add"
        }
    }
}


# lassign list varname ?varname..?
proc lassign {vals args} {
    set i 0
    foreach var $args {
        if {$var != ""} {
            set val [lindex $vals $i]
            uplevel 1 [list set $var $val]
        }
        incr i
    }
    return [lrange $vals $i end]
}

##
# exec a command with verbose output if requested stderr passed through
##
proc doExec {args} {
    global verbose
    if {$verbose} {
        puts stderr [join $args]
    }
    eval exec $args 2>@stderr
}

##
# puts out an message and abort without a stack trace
##
proc abort {msg} {
    puts stderr "Error: $msg"
    exit 1
}

##
# pop a command line argument
##
proc cmdlinePop {} {
    global argv
    set opt [lindex $argv 0]
    set argv [lreplace $argv 0 0]
    return $opt
}

##
# pop a command line option argument
##
proc cmdlinePopVal {opt} {
    global argv
    if {[llength $argv] == 0} {
        abort "$opt requires an argument"
    }
    return [cmdlinePop]
}

##
# Parse input cDNA file name for use in selecting parameters.
# return {srcDb orgCat cdnaType}
##
proc parseCDnaFaPath {rnaFa} {
    set rnaBase [file tail [file root $rnaFa]]

    # get srcDb by looking at the directory names:
    #  .../align/genbank.133.0/hg15test/full/mrna.native.0.fa
    set srcDbDir [file tail [file dirname [file dirname [file dirname $rnaFa]]]]
    switch -glob $srcDbDir {
        genbank.* {
            set srcDb genbank
        }
        refseq.* {
            set srcDb refseq
        }
        default {
            abort "can't determine srcDb from $rnaFa"
        }
    }
    
    # get cdnaType and orgCat from filename, ESTs are split by accPrefix as well
    set parts [split $rnaBase .]
    if {[llength $parts] < 3} {
        abort "can't parse mrna file name to get parameters: $rnaFa"
    }
    set cdnaType [lindex $parts 0]
    switch -- $cdnaType {
        mrna {
            set orgCat [lindex $parts 1]
        }
        est {
            set orgCat [lindex $parts 2]
        }
        default {
            abort "invalid type \"$cdnaType\" in mrna file name: $rnaFa"
        }
    }
    if {!(($orgCat == "native") || ($orgCat == "xeno"))} {
        abort "invalid organism category \"$orgCat\" in mrna file name: $rnaBase"
    }
    return [list $srcDb $orgCat $cdnaType]
}


# figure out BLAT parameters bases on type of alignment
proc determineBlatParams {database srcDb orgCat cdnaType} {
    set ooc [getOoc $database]
    if {$ooc != ""} {
        set oocOpt -ooc=$ooc
    } else {
        set oocOpt ""
    }

    #- repeat-masking only used on xeno
    switch $orgCat {
        native {
            switch $cdnaType {
                mrna {set blatParams "-q=rna -fine $oocOpt"}
                est  {set blatParams "$oocOpt"}
            }
        }
        xeno {
            switch $cdnaType {
                mrna {set blatParams "-q=rnax -t=dnax -mask=lower"}
                est  {set blatParams "-q=dnax -t=dnax -mask=lower"}
            }
        }
    }

    # other genome-specific parameters; done here so it can override blatParams
    switch -glob $database {
        panTro* {
            # until we have more orgCats, use special blatParams for human refseqs in chimp
            if {($srcDb == "refseq") && ($orgCat == "xeno")} {
                # override dBefaults above
                set blatParams "-q=rna -fine -mask=lower"
            }
        }
        sacCer* {
            # limit intron size to 5K
            set blatParams "${blatParams} -maxIntron=5000"
        }
        ce* {
            # limit intron size to 100K
            set blatParams "${blatParams} -maxIntron=100000"
        }
        ci* {
            # limit intron size to 20K
            set blatParams "${blatParams} -maxIntron=20000"
        }
    }
    return $blatParams
}

##
# Determine type of genome input
# return {genomeType genomeFmt}
##
proc getGeneomeInputType {genomeFile} {
    switch -glob -- [file tail $genomeFile] {
        *.nib {
            return {full nib}
        }
        *.nib:*-* {
            return {subseq nib}
        }
        *.2bit {
            return {full 2bit}
        }
        *.2bit:*-* {
            return {subseq 2bit}
        }
        *.2bit:- {
            return {seq 2bit}
        }
        *.fa {
            return {full fa}
        }
        default {
            abort "count not determine format of genome file: $genomeFile"
        }
    }
}

##
# parse the subrange spec out of the genome file
# return {seq seqSize subStart subEnd}
##
proc parseSubRangeSpec {genomeFile genomeType genomeFmt} {
    # parse the nib/2bit spec into various components and get size
    #    /scratch/hg/gs.18/build35/bothMaskedNibs/chr22.nib:1000000-2000000
    #    /scratch/hg/gs.18/build35/hg16.2bit:chr22:1000000-2000000
    # parse into chr start end
    if {$genomeFmt == "nib"} {
        if {![regexp {^(.+/([^/]+)\.nib):([0-9]+)-([0-9]+)$}  $genomeFile {} nibFile genomeSeq genomeSubStart genomeSubEnd]} {
            abort "parse of subseq failed: $gemomeFile"
        }
        set genomeSize [exec nibSize $nibFile | cut -f 3]
    } else {
        if {![regexp {^.+/[^/]+\.2bit:(.+):([0-9]+)-([0-9]+)$} $genomeFile {} genomeSeq genomeSubStart genomeSubEnd]} {
            abort "parse of subseq failed: $gemomeFile"
        }
        set genomeSize [exec twoBitInfo $genomeFile stdout | cut -f 2]
    }
    return [list $genomeSeq $genomeSize $genomeSubStart $genomeSubEnd]
}

##
# Lift a file and append to open output file
# subinfo {seq seqSize subStart subEnd}
##
proc liftSubseq {type inFile outFh subInfo} {
    lassign $subInfo subSeq seqSize subStart subEnd

    set subName $subSeq:$subStart-$subEnd
    set subSize [expr $subEnd-$subStart]
    set lift [join [list $subStart $subName $subSize $subSeq $seqSize] \t]
    doExec liftUp -nohead -nosort -type=.$type stdout stdin carry $inFile <<$lift >@$outFh
}

##
# append to output file, lifting if subInfo is not empty
##
proc liftOrCat {type inFile outFh subInfo} {
    if {[llength $subInfo] == 0} {
        doExec cat $inFile >@$outFh
    } else {
        liftSubseq $type $inFile $outFh $subInfo
    }
}

##
# align and process one genome spec, appending to output files
# n.b. genomeFile should have a subrange if subInfo is not empty.
##
proc alignToGenome {genomeFile rnaFa blatParams orgCat cdnaType {subInfo {}}} {
    global tmpBase outPslFh outOiFh outIntronPslFh

    # tmp output on local FS
    set localPsl $tmpBase.psl
    set localOi $tmpBase.oi
    set localIntronPsl $tmpBase.intronPsl
    file delete $localPsl $localOi $localIntronPsl
    
    # align
    eval doExec blat -noHead $blatParams [list $genomeFile $rnaFa] $localPsl 2>@stderr
    liftOrCat psl $localPsl $outPslFh $subInfo

    # orientation info info and ESTs w/intron selection is only done for
    # native and if the output file length is greater than zero
    if {([file size $localPsl] > 0) && ($orgCat == "native")} {
        # get orientation info
        doExec polyInfo $localPsl $genomeFile $rnaFa $localOi 2>@stderr
        liftOrCat bed $localOi $outOiFh $subInfo

        # if these are native ESTs, select ones that have introns, saving only
        # if some actually exist.
        if {$cdnaType == "est"} {
            doExec pslIntronsOnly $localPsl $genomeFile $localIntronPsl 2>@stderr
            if {[file size $localIntronPsl] > 0} {
                liftOrCat psl $localIntronPsl $outIntronPslFh $subInfo
            }
        }
    }
}

##
# Setup output files
##
proc setupOutput {orgCat cdnaType} {
    global outPsl outPslFh outOi outOiFh outIntronPsl outIntronPslFh

    file delete -force $outPsl.tmp $outOi.tmp $outIntronPsl.tmp

    set outPslFh [open $outPsl.tmp w]

    if {$orgCat == "native"} {
        set outOiFh [open $outOi.tmp w]
    } else {
        set outOiFh {}
    }

    if {($orgCat == "native") && ($cdnaType == "est")} {
        set outIntronPslFh [open $outIntronPsl.tmp w]
    } else {
        set outIntronPslFh {}
    }
}

##
# install completed files
##
proc finishOutput {} {
    global outPsl outPslFh outOi outOiFh outIntronPsl outIntronPslFh

    if {$outOiFh != ""} {
        close $outOiFh
        file rename -force $outOi.tmp $outOi
    }
    if {$outIntronPslFh != ""} {
        close $outIntronPslFh
        file rename -force $outIntronPsl.tmp $outIntronPsl
    }
    # always install psl last, even if empty, to indicate completion
    close $outPslFh
    file rename -force $outPsl.tmp $outPsl
}

# generate alignments in normal manner, without seqs file
proc genAlignments {database srcDb orgCat cdnaType genomeFile rnaFa subInfo} {
    set blatParams [determineBlatParams $database $srcDb $orgCat $cdnaType]
    setupOutput $orgCat $cdnaType
    alignToGenome $genomeFile $rnaFa $blatParams $orgCat $cdnaType $subInfo
    finishOutput
}

# parse a line of of the seqsFile
proc parseSeqsFileLine {genomeFile line seqsFile} {
    set row [split $line]
    if {[llength $row] == 1} {
        set genomeSpec $genomeFile:[lindex $row 0] 
        set subInfo {}
    } elseif {[llength $row] == 4} {
        set genomeSpec $genomeFile:[lindex $row 0]:[lindex $row 2]-[lindex $row 3]
        set subInfo $row
    } else {
        error "invalid line in $seqsFile: $line"
    }
    return [list $genomeSpec $subInfo]
}

# generate mondo alignments, using seqs file
proc genMondoAlignments {database srcDb orgCat cdnaType genomeFile rnaFa seqsFile} {
    set blatParams [determineBlatParams $database $srcDb $orgCat $cdnaType]
    setupOutput $orgCat $cdnaType
    set fh [open $seqsFile]
    while {[gets $fh line] >= 0} {
        lassign [parseSeqsFileLine $genomeFile $line $seqsFile] genomeSpec subInfo
        alignToGenome $genomeSpec $rnaFa $blatParams $orgCat $cdnaType $subInfo
    }
    close $fh
    finishOutput
}

##
# entry, parse arguments
##
set keepTmp 0
set verbose 0
set overwrite 0
set seqsFile {}
while {[llength $argv] && [string match -* [lindex $argv 0]]} {
    set opt [cmdlinePop]
    switch -- $opt {
        -keep {
            set keepTmp 1
        }
        -seqs {
            set seqsFile [cmdlinePopVal $opt]
        }
        -verbose {
            set verbose 1
        }
        -overwrite {
            set overwrite 1
        }
        default {
            puts stderr "Error: invalid option: $opt"
            exit 1
        }
    }
}

if {[llength $argv] != 4} {
    abort {Wrong \# args: gbBlat [options] database genomeFile rnaFa pslBaseDir}
}
set database [lindex $argv 0]
set genomeFile [lindex $argv 1]
set rnaFa [lindex $argv 2]
set outPsl [lindex $argv 3]

set outDir [file dirname $outPsl]
set outBase [file root [file tail $outPsl]]
set outPrefix $outDir/$outBase
set outOi $outPrefix.oi
set outIntronPsl $outPrefix.intronPsl

set tmpDir /var/tmp/gbBlat.[pid].tmp

# skip if output file already exists
if {[file exists $outPsl] && !$overwrite} {
    puts stderr "Note: output psl exists, skipping: $outPsl"
    exit 0
}

lassign [parseCDnaFaPath $rnaFa] srcDb orgCat cdnaType

lassign [getGeneomeInputType $genomeFile] genomeType genomeFmt
if {$genomeType == "subseq"} {
    if {$seqsFile != ""} {
        abort("can't specify -seqs with subrange");
    }
    set subInfo [parseSubRangeSpec $genomeFile $genomeType $genomeFmt]
} else {
    set subInfo {}
}

if {($seqsFile != "") && ($genomeFmt != "2bit")} {
    abort("can only specify -seqs with twobit files");
}


##
# tmp and output setup
##
# create out directory now, so mkdir failure (usually NFS) will not happen
# after blat has completed. Maintain group write/sticky
exec rm -rf $tmpDir
exec mkdir -p -m 02775 $tmpDir
if {[catch {exec mkdir -p -m 02775 $outDir}]} {
    # Try twice, just because we sometimes get weird failures.  
    exec sleep 2
    exec mkdir -p -m 02775 $outDir
}
set tmpBase $tmpDir/$outBase
if {$keepTmp} {
    puts stderr "note: will keep tmpDir [exec hostname] $tmpDir"
}

# generate alignments, cleaning up tmp on error
if {[catch {
    if {$seqsFile == ""} {
        genAlignments $database $srcDb $orgCat $cdnaType $genomeFile $rnaFa $subInfo
    } else {
        genMondoAlignments $database $srcDb $orgCat $cdnaType $genomeFile $rnaFa $seqsFile
    }
} msg]} {
    set holdErrorInfo $errorInfo
    set holdErrorCode $errorCode
    if {!$keepTmp} {
        exec rm -rf $tmpDir &
    }
    error $msg $holdErrorInfo $holdErrorCode
}
if {!$keepTmp} {
    exec rm -rf $tmpDir &
}<|MERGE_RESOLUTION|>--- conflicted
+++ resolved
@@ -46,11 +46,7 @@
 # written in Tcl because bash version was getting hideously hard and wanted
 # a language with named fuction parameters, like fortran.
 #
-<<<<<<< HEAD
-# $Id: gbBlat,v 1.36 2004/11/05 19:41:19 angie Exp $
-=======
 # $Id: gbBlat,v 1.41 2004/11/16 22:03:10 angie Exp $
->>>>>>> 0d43dd46
 #
 
 # Tools are normally taken from /cluster/bin, however we allow them to be
@@ -86,6 +82,7 @@
         droYak*   {return /iscratch/i/droYak1/11.ooc}
         droAna*   {return /iscratch/i/droAna1/11.ooc}
         droMoj*   {return /iscratch/i/droMoj1/11.ooc}
+        droVir*   {return /iscratch/i/droVir1/11.ooc}
         bosTau*   {return /iscratch/i/bosTau1/11.ooc}
         xenTro*   {return /iscratch/i/xenTro1/11.ooc}
         fr*       {return ""}
@@ -480,7 +477,10 @@
 set outOi $outPrefix.oi
 set outIntronPsl $outPrefix.intronPsl
 
-set tmpDir /var/tmp/gbBlat.[pid].tmp
+# include user name in tmpDir name, since stale directories from another
+# user can't be removed
+set user $env(USER)
+set tmpDir /var/tmp/gbBlat.$user.[pid].tmp
 
 # skip if output file already exists
 if {[file exists $outPsl] && !$overwrite} {
