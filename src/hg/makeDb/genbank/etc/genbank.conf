# configuration file for GenBank/RefSeq alignment process

##
# global configuration
##

# iservers
cluster.iservers = kkr2u00 kkr3u00 kkr4u00 kkr5u00 kkr6u00 kkr7u00 kkr8u00
cluster.rootDir = /iscratch/genbank

# bluearc
##cluster.iservers = no
##cluster.rootDir = /cluster/bluearc/genbank

cluster.paraHub = kk

##
# default values, which can be overridden for each genome
##

##
# alignment geneome partition window and overlap sizes
##
# overlapping windows are not currently debugged, setting these
# to zero forces the old behavior
default.align.window  = 0
default.align.overlap = 0

##
# pslReps parameters, set to `no' to not run pslReps
##
default.genbank.mrna.native.pslReps = -minAli=0.96 -nearTop=0.005
default.genbank.mrna.xeno.pslReps = -minAli=0.25

default.genbank.est.native.pslReps = -minAli=0.96 -nearTop=0.005
default.genbank.est.xeno.pslReps = -minAli=0.10

default.refseq.mrna.native.pslReps = -minCover=0.15 -minAli=0.96 -nearTop=0.001
default.refseq.mrna.xeno.pslReps = -minCover=0.15 -minAli=0.25 -nearTop=0.005

default.mgcTables = no
default.perChromTables = yes

default.genbank.mrna.native.load = yes
default.genbank.mrna.native.loadDesc = yes

default.genbank.mrna.xeno.load = yes
default.genbank.mrna.xeno.loadDesc = no

default.genbank.est.native.load = yes
default.genbank.est.native.loadDesc = no

default.genbank.est.xeno.load = no
default.genbank.est.xeno.loadDesc = no

default.refseq.mrna.native.load = yes
default.refseq.mrna.native.loadDesc = yes

default.refseq.mrna.xeno.load  = no
default.refseq.mrna.xeno.loadDesc = yes

##
# genome configurations
##
# hg15test - used for debugging
hg15test.genome = /scratch/hg/gs.16/build33/chromTrfMixedNib/chr*.nib
#hg15test.genome = /cluster/bluearc/genbank/hg15test.2bit
#hg15test.mondoTwoBitParts = 20
hg15test.lift = /cluster/store5/gs.16/build33/jkStuff/liftAll.lft
hg15test.genbank.est.xeno.load = yes
hg15test.mgcTables.default = no
hg15test.downloadDir = 10april1970

# hg16
hg16.genome = /scratch/hg/gs.17/build34/bothMaskedNibs/chr*.nib
hg16.lift = /cluster/store4/gs.17/build34/jkStuff/liftAll.lft
hg16.genbank.est.xeno.load = yes
hg16.mgcTables.default = full
hg16.mgcTables.mgc = all

# hg17
hg17.genome = /scratch/hg/gs.18/build35/bothMaskedNibs/chr*.nib
hg17.lift = /cluster/store5/gs.18/build35/jkStuff/liftAll.lft
hg17.genbank.est.xeno.load = yes
hg17.mgcTables.default = full
hg17.mgcTables.mgc = all
hg17.downloadDir = hg17

# mm3
mm3.genome = /scratch/hg/mm3/chromTrfMixedNib/chr*.nib
mm3.lift = /cluster/store2/mm.2003.02/mm3/jkStuff/liftAll.lft
mm3.mgcTables.default = full
mm3.mgcTables.mgc = full
mm3.genbank.est.xeno.load = yes
mm3.downloadDir = mmFeb2003

# mm4
mm4.genome = /scratch/mus/mm4/softNib/*.nib
mm4.lift = /cluster/data/mm4/jkStuff/liftAll.lft
mm4.downloadDir = mm4
mm4.genbank.est.xeno.load = yes
mm4.mgcTables.default = full
mm4.mgcTables.mgc = all

# mm5
mm5.genome = /scratch/mus/mm5/softNib/*.nib
mm5.lift = /cluster/data/mm5/jkStuff/liftAll.lft
mm5.downloadDir = mm5
mm5.genbank.est.xeno.load = yes
mm5.mgcTables.default = full
mm5.mgcTables.mgc = all
			
# rn2
rn2.genome = /scratch/hg/rn2/chromTrfMixedNib/*.nib
rn2.lift = /cluster/store4/rn2/jkStuff/liftAll.lft
rn2.downloadDir = rnJan2003
rn2.genbank.est.xeno.load = yes

# rn3
rn3.genome=/scratch/rat/rn3/softNib/chr*.nib
rn3.lift=/scratch/rat/rn3/liftAll.lft
rn3.downloadDir = rnJun2003
rn3.genbank.est.xeno.load = yes
rn3.mgcTables.default = full
rn3.mgcTables.mgc = all

# fr1
fr1.genome=/cluster/bluearc/fugu/fr1/chromNib/chrUn.nib
fr1.lift=/cluster/data/fr1/Un/chrUn-frag.lft
fr1.genbank.mrna.xeno.loadDesc = yes
fr1.refseq.mrna.native.load = no
fr1.refseq.mrna.xeno.load  = no

# dm1
dm1.genome = /cluster/bluearc/drosophila/dm1/nib/chr*.nib
dm1.lift = /cluster/data/dm1/jkStuff/liftAll.lft
dm1.genbank.mrna.xeno.load = yes
dm1.genbank.est.xeno.load = no
dm1.downloadDir = dm1

# sacCer1
sacCer1.genome = /cluster/bluearc/sacCer/sacCer1/nib/chr*.nib
sacCer1.lift = no
#sacCer1.perChromTables = no  # doesn't work in the browser
sacCer1.genbank.mrna.xeno.load = no
sacCer1.genbank.est.xeno.load = no
sacCer1.refseq.mrna.native.load = no
sacCer1.downloadDir = sacCer1

# zoo3
zooHuman3.genome = /cluster/bluearc/zoo3/nib/zooHuman3/nib/target1.nib
zooHuman3.lift = no
zooHuman3.perChromTables = no
zooHuman3.genbank.est.xeno.load = yes
zooHuman3.refseq.mrna.native.load = yes
zooHuman3.refseq.mrna.xeno.load = yes

zooCat3.genome = /cluster/bluearc/zoo3/nib/zooCat3/nib/target1.nib
zooCat3.lift = no
zooCat3.perChromTables = no
zooCat3.genbank.est.xeno.load = yes
zooCat3.refseq.mrna.native.load = yes
zooCat3.refseq.mrna.xeno.load = yes

zooChicken3.genome = /cluster/bluearc/zoo3/nib/zooChicken3/nib/target1.nib
zooChicken3.lift = no
zooChicken3.perChromTables = no
zooChicken3.genbank.est.xeno.load = yes
zooChicken3.refseq.mrna.native.load = yes
zooChicken3.refseq.mrna.xeno.load = yes

zooBaboon3.genome = /cluster/bluearc/zoo3/nib/zooBaboon3/nib/target1.nib
zooBaboon3.lift = no
zooBaboon3.perChromTables = no
zooBaboon3.genbank.est.xeno.load = yes
zooBaboon3.refseq.mrna.native.load = yes
zooBaboon3.refseq.mrna.xeno.load = yes

zooChimp3.genome = /cluster/bluearc/zoo3/nib/zooChimp3/nib/target1.nib
zooChimp3.lift = no
zooChimp3.perChromTables = no
zooChimp3.genbank.est.xeno.load = yes
zooChimp3.refseq.mrna.native.load = yes
zooChimp3.refseq.mrna.xeno.load = yes

zooCow3.genome = /cluster/bluearc/zoo3/nib/zooCow3/nib/target1.nib
zooCow3.lift = no
zooCow3.perChromTables = no
zooCow3.genbank.est.xeno.load = yes
zooCow3.refseq.mrna.native.load = yes
zooCow3.refseq.mrna.xeno.load = yes

zooDog3.genome = /cluster/bluearc/zoo3/nib/zooDog3/nib/target1.nib
zooDog3.lift = no
zooDog3.perChromTables = no
zooDog3.genbank.est.xeno.load = yes
zooDog3.refseq.mrna.native.load = yes
zooDog3.refseq.mrna.xeno.load = yes

zooFugu3.genome = /cluster/bluearc/zoo3/nib/zooFugu3/nib/target1.nib
zooFugu3.lift = no
zooFugu3.perChromTables = no
zooFugu3.genbank.est.xeno.load = yes
zooFugu3.refseq.mrna.native.load = yes
zooFugu3.refseq.mrna.xeno.load = yes

zooMouse3.genome = /cluster/bluearc/zoo3/nib/zooMouse3/nib/target1.nib
zooMouse3.lift = no
zooMouse3.perChromTables = no
zooMouse3.genbank.est.xeno.load = yes
zooMouse3.refseq.mrna.native.load = yes
zooMouse3.refseq.mrna.xeno.load = yes

zooPig3.genome = /cluster/bluearc/zoo3/nib/zooPig3/nib/target1.nib
zooPig3.lift = no
zooPig3.perChromTables = no
zooPig3.genbank.est.xeno.load = yes
zooPig3.refseq.mrna.native.load = yes
zooPig3.refseq.mrna.xeno.load = yes

zooRat3.genome = /cluster/bluearc/zoo3/nib/zooRat3/nib/target1.nib
zooRat3.lift = no
zooRat3.perChromTables = no
zooRat3.genbank.est.xeno.load = yes
zooRat3.refseq.mrna.native.load = yes
zooRat3.refseq.mrna.xeno.load = yes

zooTetra3.genome = /cluster/bluearc/zoo3/nib/zooTetra3/nib/target1.nib
zooTetra3.lift = no
zooTetra3.perChromTables = no
zooTetra3.genbank.est.xeno.load = yes
zooTetra3.refseq.mrna.native.load = yes
zooTetra3.refseq.mrna.xeno.load = yes

zooZebrafish3.genome = /cluster/bluearc/zoo3/nib/zooZebrafish3/nib/target1.nib
zooZebrafish3.lift = no
zooZebrafish3.perChromTables = no
zooZebrafish3.genbank.est.xeno.load = yes
zooZebrafish3.refseq.mrna.native.load = yes
zooZebrafish3.refseq.mrna.xeno.load = yes

zooZebrafish3.genome = /cluster/bluearc/zoo3/nib/zooZebrafish3/nib/target1.nib
zooZebrafish3.lift = no
zooZebrafish3.perChromTables = no
zooZebrafish3.genbank.est.xeno.load = yes
zooZebrafish3.refseq.mrna.native.load = yes
zooZebrafish3.refseq.mrna.xeno.load = yes

# chimp
panTro1.genome=/scratch/chimp/panTro1/nib/chr*.nib
panTro1.lift = /cluster/store6/panTro1/jkStuff/liftAll.lft
panTro1.downloadDir = panTro1
panTro1.genbank.est.xeno.load = yes
panTro1.refseq.mrna.native.load  = no
panTro1.refseq.mrna.xeno.pslReps = -minCover=0.15 -minAli=0.94 -nearTop=0.001
panTro1.refseq.mrna.xeno.load  = yes

# galGal1 (chicken)
galGal1.genome = /cluster/bluearc/galGal1/nib/chr*.nib
galGal1.lift = /cluster/data/galGal1/jkStuff/liftAll.lft
galGal1.refseq.mrna.native.load = no
galGal1.genbank.mrna.xeno.load = yes
galGal1.genbank.est.xeno.load = no
galGal1.downloadDir = galGal1

# galGal2 (chicken)
galGal2.genome = /cluster/bluearc/galGal2/nib/chr*.nib
galGal2.lift = /cluster/data/galGal2/jkStuff/liftAll.lft
galGal2.refseq.mrna.native.load = yes
galGal2.refseq.mrna.xeno.load = yes
galGal2.refseq.mrna.xeno.pslReps = -minCover=0.15 -minAli=0.15 -nearTop=0.005
galGal2.genbank.mrna.xeno.load = yes
galGal2.genbank.est.xeno.load = no
galGal2.downloadDir = galGal2

# ce2 (C. elegans)
ce2.genome = /iscratch/i/worms/Celegans2/nib/chr*.nib
ce2.lift = no
ce2.genbank.mrna.xeno.load = no
ce2.downloadDir = ce2

# danRer1 (zebrafish)
danRer1.genome = /iscratch/i/danRer1/nib/chr*.nib
danRer1.lift = /cluster/data/danRer1/jkStuff/liftAll.lft
danRer1.downloadDir = danRer1
danRer1.mgcTables.default = full
danRer1.mgcTables.mgc = all

# ci1 (ciona intestinalis)
ci1.genome = /iscratch/i/squirt/ci1/nib/Scaffold*.nib
ci1.lift = no
ci1.refseq.mrna.native.load = yes
ci1.refseq.mrna.xeno.load = yes
ci1.refseq.mrna.xeno.pslReps = -minCover=0.25 -minAli=0.15 -nearTop=0.005
ci1.genbank.mrna.xeno.load = yes
ci1.genbank.est.xeno.load = no
ci1.downloadDir = ci1
ci1.perChromTables = no

# canFam1 (dog)
canFam1.genome = /scratch/hg/canFam1/nib/chr*.nib
canFam1.lift = /cluster/data/canFam1/jkStuff/liftAll.lft
canFam1.refseq.mrna.native.load = no
canFam1.refseq.mrna.xeno.load = yes
canFam1.refseq.mrna.xeno.pslReps = -minCover=0.15 -minAli=0.75 -nearTop=0.005
canFam1.genbank.mrna.xeno.load = yes
canFam1.genbank.est.xeno.load = no
canFam1.downloadDir = canFam1

# droYak1 (D. yakuba)
droYak1.genome = /iscratch/i/droYak1/nib/chr*.nib
droYak1.lift = /cluster/data/droYak1/jkStuff/liftAll.lft
droYak1.refseq.mrna.native.load = no
droYak1.refseq.mrna.xeno.load = yes
droYak1.refseq.mrna.xeno.pslReps = -minCover=0.15 -minAli=0.75 -nearTop=0.005
droYak1.genbank.mrna.xeno.load = yes
droYak1.genbank.est.xeno.load = no
droYak1.downloadDir = droYak1

# anoGam1 (A. gambiae)
anoGam1.genome = /iscratch/i/anoGam1/nib/chr*.nib
anoGam1.lift = /cluster/data/anoGam1/jkStuff/liftAll.lft
anoGam1.refseq.mrna.native.load = no
anoGam1.genbank.mrna.xeno.load = yes
anoGam1.genbank.est.xeno.load = no
anoGam1.downloadDir = anoGam1

# dp2 (D. pseudoobscura)
dp2.genome = /iscratch/i/dp2/nib/*.nib
dp2.lift = no
dp2.refseq.mrna.native.load = no
dp2.refseq.mrna.xeno.load = yes
dp2.refseq.mrna.xeno.pslReps = -minCover=0.15 -minAli=0.75 -nearTop=0.005
dp2.genbank.mrna.xeno.load = yes
dp2.genbank.est.xeno.load = no
dp2.downloadDir = dp2
dp2.perChromTables = no

# tetNig1 (Tetraodon)
tetNig1.genome = /iscratch/i/tetNig1/nib/chr*.nib
tetNig1.lift = /cluster/data/tetNig1/jkStuff/liftAll.lft
tetNig1.downloadDir = tetNig1
tetNig1.genbank.mrna.xeno.loadDesc = yes
tetNig1.refseq.mrna.native.load = no

# dm2 (D. melanogaster)
dm2.genome = /iscratch/i/dm2/nib/chr*.nib
dm2.lift = /cluster/data/dm2/jkStuff/liftAll.lft
dm2.genbank.mrna.xeno.load = yes
dm2.genbank.est.xeno.load = no
dm2.downloadDir = dm2

# bosTau1 (B. taurus)  449727 scaffolds!
# This uses the mondo 2bit file functionality, where multiple
# sequences from a two bit are alignmed from a single jobs.
# Genbank B. taurus:
#     3720 mRNAs
#   493370 ESTs
# partation 2bit into 5000 parts for initial build
bosTau1.genome = /iscratch/i/bosTau1/nib/bosTau1.2bit
bosTau1.mondoTwoBitParts = 5000
bosTau1.lift = no
bosTau1.refseq.mrna.native.load = no
bosTau1.genbank.mrna.xeno.load = no
bosTau1.genbank.est.xeno.load = no
bosTau1.downloadDir = bosTau1
bosTau1.perChromTables = no

# xenTro1 (X. tropicalis) 27064 scaffolds!
# This uses the mondo 2bit file functionality, where multiple
# sequences from a two bit are alignmed from a single jobs.
# Genbank X. tropicalis
#     xxxx mRNAs
#   yyyyyy ESTs
# partation 2bit into 5000 parts for initial build
xenTro1.genome = /iscratch/i/xenTro1/nib/xenTro1.2bit
xenTro1.mondoTwoBitParts = 5000
xenTro1.lift = no
xenTro1.refseq.mrna.native.load = no
xenTro1.genbank.mrna.xeno.load = no
xenTro1.genbank.est.xeno.load = no
xenTro1.downloadDir = xenTro1
xenTro1.perChromTables = no

# droAna1 (D. ananassae)
droAna1.genome = /iscratch/i/droAna1/droAna1.2bit
droAna1.mondoTwoBitParts = 1000
droAna1.lift = no
droAna1.refseq.mrna.native.load = no
droAna1.refseq.mrna.xeno.load = yes
droAna1.refseq.mrna.xeno.pslReps = -minCover=0.15 -minAli=0.75 -nearTop=0.005
droAna1.genbank.mrna.xeno.load = yes
# GenBank has no D. ananassae ESTs at this point... that may change.
droAna1.genbank.est.native.load = no
droAna1.genbank.est.xeno.load = no
droAna1.downloadDir = droAna1
droAna1.perChromTables = no

# droMoj1 (D. mojavensis)
droMoj1.genome = /iscratch/i/droMoj1/droMoj1.2bit
droMoj1.mondoTwoBitParts = 1000
droMoj1.lift = no
droMoj1.refseq.mrna.native.load = no
droMoj1.refseq.mrna.xeno.load = yes
droMoj1.refseq.mrna.xeno.pslReps = -minCover=0.15 -minAli=0.75 -nearTop=0.005
droMoj1.genbank.mrna.xeno.load = yes
# GenBank has no D. mojavensis ESTs at this point... that may change.
droMoj1.genbank.est.native.load = no
droMoj1.genbank.est.xeno.load = no
droMoj1.downloadDir = droMoj1
droMoj1.perChromTables = no
<<<<<<< HEAD
=======

# droVir1 (D. virilis)
droVir1.genome = /iscratch/i/droVir1/droVir1.2bit
droVir1.mondoTwoBitParts = 1000
droVir1.lift = no
droVir1.refseq.mrna.native.load = no
droVir1.refseq.mrna.xeno.load = yes
droVir1.refseq.mrna.xeno.pslReps = -minCover=0.15 -minAli=0.60 -nearTop=0.005
droVir1.genbank.mrna.xeno.load = yes
# GenBank has no D. virilis ESTs at this point... that may change.
droVir1.genbank.est.native.load = no
droVir1.genbank.est.xeno.load = no
droVir1.downloadDir = droVir1
droVir1.perChromTables = no

# apiMel1 (A. mellifera)
apiMel1.genome = /cluster/bluearc/apiMel1/apiMel1.2bit
apiMel1.mondoTwoBitParts = 1000
apiMel1.lift = no
apiMel1.refseq.mrna.native.load = no
apiMel1.genbank.mrna.xeno.load = yes
apiMel1.genbank.est.xeno.load = no
apiMel1.downloadDir = apiMel1
apiMel1.perChromTables = no

# dp3 (D. pseudoobscura)
dp3.genome = /iscratch/i/dp3/nib/*.nib
dp3.lift = /cluster/data/dp3/jkStuff/liftAll.lft
dp3.refseq.mrna.native.load = no
dp3.refseq.mrna.xeno.load = yes
dp3.refseq.mrna.xeno.pslReps = -minCover=0.15 -minAli=0.75 -nearTop=0.005
dp3.genbank.mrna.xeno.load = yes
dp3.genbank.est.native.load = no
dp3.genbank.est.xeno.load = no
dp3.downloadDir = dp3
>>>>>>> 0d43dd46
<|MERGE_RESOLUTION|>--- conflicted
+++ resolved
@@ -409,8 +409,6 @@
 droMoj1.genbank.est.xeno.load = no
 droMoj1.downloadDir = droMoj1
 droMoj1.perChromTables = no
-<<<<<<< HEAD
-=======
 
 # droVir1 (D. virilis)
 droVir1.genome = /iscratch/i/droVir1/droVir1.2bit
@@ -446,4 +444,3 @@
 dp3.genbank.est.native.load = no
 dp3.genbank.est.xeno.load = no
 dp3.downloadDir = dp3
->>>>>>> 0d43dd46
