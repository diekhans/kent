--- conflicted
+++ resolved
@@ -80,11 +80,7 @@
 
 track publicAnnots
 shortLabel Crowd-sourced data
-<<<<<<< HEAD
-longLabel Crowd-sourced data: user annotations contributed via bit.ly/cov2annots
-=======
-longLabel Crowd-sourced annotations via bit.ly/cov2annots
->>>>>>> f467fad2
+longLabel Crowd-sourced data: annotations contributed via bit.ly/cov2annots
 group map
 priority 6
 type bigBed 9 +
