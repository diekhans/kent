track mrna override
visibility hide

# Local declaration so that local gold.html is picked up.
track gold override
html gold

# Local declaration so that local gap.html is picked up.
track gap override
visibility hide
html gap

track rmsk override
visibility hide

searchTable gold
shortCircuit 1
termRegex NC_[0-9v]+
query select chrom,chromStart,chromEnd,frag from %s where frag like '%s%%'
searchPriority 8

include ncbiGene.ra

track rnaStructRangan
shortLabel Rangan RNA
longLabel Rangan et al. RNA predictions
group rna
visibility hide
color 20,90,0
type bed 6 +
exonArrows off
noScoreFilter .

track primers
shortLabel RT-PCR Primers
longLabel RT-PCR Detection Kit Primer Sets
group map
type psl

track rfam
shortLabel Rfam
longLabel Rfam families
visibility hide
group rna
color 98,23,0
url https://rfam.org/family/$$
type bed 5

track gordon2
shortLabel Protein Interact.
longLabel Human Interacting Proteins from Gordon et al. (* = druggable)
group genes
color 1,50,32
type bigBed 5 +
bigDataUrl /gbdb/wuhCor1/bbi/gordon.bb
useScore on
scoreMin 600
scoreMax 1000
priority 10
mouseOverField drug
urls pmid=https://www.ncbi.nlm.nih.gov/pubmed/$$

track crisprDet
shortLabel CRISPR Detection
longLabel CRISPR Detection Guides
group map
type psl

track rosettaMhc
shortLabel CD8 RosettaMHC
longLabel CD8 Epitopes predicted by NetMHC and Rosetta
url https://rosettamhc.chemistry.ucsc.edu/?epitope=$$
urls name="https://rosettamhc.chemistry.ucsc.edu/?epitope=$$"
urlLabel Link to Rosetta Model
group immu
type bigBed 9 +
exonArrows off
exonNumbers off
bigDataUrl /gbdb/wuhCor1/bbi/rosetta.bb

track epiValid
shortLabel Validated Epitopes
longLabel Validated Epitopes from SARS 2003 outbreak
group immu
type bigBed 4 +
bigDataUrl /gbdb/wuhCor1/bbi/epiValid.bb

track publicAnnots
shortLabel Crowd-Sourced Data
longLabel Crowd-sourced data: annotations contributed via bit.ly/cov2annots
group map
priority 6
type bigBed 9 +
bigDataUrl /gbdb/wuhCor1/bbi/public.bb
mouseOverField extraField0
filterValues.extraField0 genes,evolution,RNA,antibodies,CRISPR,primers,proteins 
filterType.extraField0 singleList

track pdb
shortLabel PDB Structures
longLabel Protein Data Bank (PDB) Sequence Matches
group genes
type bigBed 12
visibility hide
#$url https://www.rcsb.org/structure/$$
url https://www.ebi.ac.uk/pdbe/pdbe-kb/covid19/$$
urlLabel Link to PDB Covid Portal at the EBI
iframeUrl https://www.rcsb.org/structure/$$
iframeOptions width='1000' height='800' scrolling='yes' style='margin-top:10px'
bigDataUrl /gbdb/wuhCor1/bbi/pdb.bb
exonNumbers off
priority 30

track contacts
shortLabel PDB Ligand Contacts
longLabel Potential contact residues in PDB structures of viral proteins
visibility hide
group genes
type bigBed 12 +
bigDataUrl /gbdb/wuhCor1/bbi/contacts.bb
mouseOverField _mouseOver
url http://soe.ucsc.edu/~afyfe/covid/hub/t12.html?struct=$$
urlLabel Link to 3D structure viewer:
priority 31

track cas13Crispr
shortLabel Cas13 CRISPR
longLabel Cas13 CRISPR targets
group map
type bigBed 5 +
visibility hide
bigDataUrl /gbdb/wuhCor1/bbi/cas13Crispr.bb
exonNumbers off
priority 40
spectrum on
scoreMax 700
filter.EfficiencyScore 0
filterLimits.EfficiencyScore 0:700

track poranHla1
shortLabel Poran HLA I
longLabel RECON HLA-I epitopes
visibility hide
type bigBed 9 +
group immu
bigDataUrl /gbdb/wuhCor1/bbi/poranHla/CD8-hla1.bb
noScoreFilter on
mouseOverField name2
html poranHla1

track poranHla2
shortLabel Poran HLA II
longLabel RECON HLA-II epitopes
visibility hide
group immu
type bigBed 9 +
bigDataUrl /gbdb/wuhCor1/bbi/poranHla/CD8-hla2.bb
noScoreFilter on
mouseOverField name2
html poranHla1

track artic
shortLabel ARTIC Primers
longLabel ARTIC Oxford Nanopore sequencing primers
visibility hide
group map
priority 5
type bigBed 4 +
bigDataUrl /gbdb/wuhCor1/bbi/artic.bb
noScoreFilter on

track rapid
shortLabel RAPID Primers
longLabel RAPID Oxford Nanopore sequencing primers
visibility hide
group map
priority 5
type bigBed 6 +
bigDataUrl /gbdb/wuhCor1/bbi/rapid.bb
noScoreFilter on

# track removed as per David H email, authors got a track hub instead
#track conticello
#shortLabel RNA editing
#longLabel RNA editing events from Conticello et al 2020
#visibility hide
#group map
#type bigBed 9 +
#bigDataUrl /gbdb/wuhCor1/bbi/conticello.bb
#noScoreFilter on
#filter.freq 0.01

# original source for this composite: 
# https://data.broadinstitute.org/compbio1/SARS-CoV-2_PhyloCSF_Genes/trackHub/wuhCor1/trackDb.txt
track phyloGenes
type bigGenePred
itemRgb on
group genes
compositeTrack on
shortLabel PhyloCSF Genes
longLabel PhyloCSF Genes - Curated conserved genes
baseColorDefault genomicCodons
exonNumbers on
noScoreFilter on

        track PhyloCSFgenes
        type bigGenePred
        #bigDataUrl https://data.broadinstitute.org/compbio1/SARS-CoV-2_PhyloCSF_Genes/PhyloCSFgenes.bb
        bigDataUrl /gbdb/wuhCor1/bbi/phyloGenes/PhyloCSFgenes.bb
        shortLabel PhyloCSF Genes
        longLabel PhyloCSF Genes - curated conserved genes
        visibility pack
        priority 10
        parent phyloGenes

        track PhyloCSFrejected
        type bigGenePred
        itemRgb on
        #bigDataUrl https://data.broadinstitute.org/compbio1/SARS-CoV-2_PhyloCSF_Genes/PhyloCSFrejectedGenes.bb
        bigDataUrl /gbdb/wuhCor1/bbi/phyloGenes/PhyloCSFrejectedGenes.bb
        shortLabel PhyloCSF Rejected Genes
        longLabel Genes rejected from PhyloCSF genes list
        visibility hide
        priority 10
        parent phyloGenes off

track stringtieKim
shortLabel StringTie-Kim
longLabel StringTie results from minimap of Kim 2020 reads
visibility hide
group genes
type bed

track targets
shortLabel T-React. Epitopes
longLabel  T-cell reactive epitopes in patients and donors
group immu
visibility hide
type bigBed
compositeTrack on

        track M1_library
        parent targets
        shortLabel M1 SARS-CoV peptides
        longLabel T-Cell reactive epitopes: M1 SARS-CoV peptides mapped to SARS-Cov-2
        type bigBed 4
        bigDataUrl /gbdb/wuhCor1/bbi/M1_peptides.bb
        
        track M2_library
        parent targets
        shortLabel M2 SARS-CoV peptides
        longLabel T-Cell reactive epitopes: M2 SARS-CoV peptides mapped to SARS-Cov-2
        type bigBed 4
        bigDataUrl /gbdb/wuhCor1/bbi/M2_peptides.bb

track microdel
shortLabel Microdeletions
longLabel Microdeletions in GISAID sequences
type bed 6
group varRep
spectrum on

track nanoCov
shortLabel Nanopore Coverage
longLabel Nanopore transcript sequencing coverage from Naumburg et al 2020
type bigWig
visibility hide
group x
compositeTrack on

        track nanoCovKim
        shortLabel Kim 2020
        longLabel Nanopore Coverage: Kim 2020
        type bigWig
        bigDataUrl /gbdb/wuhCor1/bbi/nanoCov/kim.bw
        autoScale on
        visibility full
        parent nanoCov

        track nanoCovDavidson
        shortLabel Davidson 2020
        longLabel Nanopore Coverage: Davidson 2020
        type bigWig
        bigDataUrl /gbdb/wuhCor1/bbi/nanoCov/davidson.bw
        visibility full
        autoScale on
        parent nanoCov

        track nanoCovTaiaora
        shortLabel Taiaora 2020
        longLabel Nanopore Coverage: Taiaora 2020
        type bigWig
        bigDataUrl /gbdb/wuhCor1/bbi/nanoCov/taiaora.bw
        visibility full
        autoScale on
        parent nanoCov

track lollySarsCov2
shortLabel Sars Cov 2 Lolly
longLabel  Sars Cov 2 Lolly May 2020
bigDataUrl /gbdb/wuhCor1/lollySarsCov2.bb
type bigLolly
group x
autoScale on

track labAssocMutsNs419
shortLabel Lab-Assoc Muts 4/19
longLabel Lab-Associated Mutations Discovered in Nextstrain April 19th Alignment and Tree
type bigBed 4 +
bigDataUrl /gbdb/wuhCor1/phylogenetics/labAssocMutsNs419.bb
group varRep
visibility hide
release alpha

track sarsCov2Phylo
shortLabel Phylogeny: GISAID
longLabel Phylogenetic Tree and Nucleotide Substitution Mutations in High-coverage Sequences in GISAID EpiCoV TM
compositeTrack on
type vcfTabix
hapClusterEnabled on
hapClusterMethod treeFile /gbdb/wuhCor1/sarsCov2Phylo/sarscov2phylo.ft.linCol.nh
hapClusterHeight 500
hapClusterColorBy function
sampleColorFile Pangolin_lineage=/gbdb/wuhCor1/sarsCov2Phylo/sarscov2phylo.lineageColors.gz GISAID_clade=/gbdb/wuhCor1/sarsCov2Phylo/sarscov2phylo.gisaidColors.gz Nextstrain_clade=/gbdb/wuhCor1/sarsCov2Phylo/sarscov2phylo.nextstrainColors.gz
tableBrowser off
vcfDoQual off
vcfDoFilter off
geneTrack ncbiGeneBGP
group varRep
visibility hide
priority 0.2
dataVersion /gbdb/wuhCor1/sarsCov2Phylo/sarscov2phylo.version.txt
<<<<<<< HEAD
pennantIcon New red ../goldenPath/newsarch.html#010821 "Updated Dec. 04, 2020"
=======
#pennantIcon New red ../goldenPath/newsarch.html#010821 "Updated Dec. 04, 2020"
>>>>>>> b5ba1cd9

    track sarsCov2PhyloMinAf01
    shortLabel Min alt AF 1%
    longLabel Nucleotide Substitution Mutations with Alternate Allele Frequency >= 1% in GISAID EpiCov TM Sequences
    parent sarsCov2Phylo on
    bigDataUrl /gbdb/wuhCor1/sarsCov2Phylo/gisaid.minAf.01.vcf.gz
    type vcfTabix
    priority 10

    track sarsCov2PhyloMinAf001
    shortLabel Min alt AF 0.1%
    longLabel Nucleotide Substitution Mutations with Alternate Allele Frequency >= 0.1% in GISAID EpiCov TM Sequences
    parent sarsCov2Phylo off
    type vcfTabix
    bigDataUrl /gbdb/wuhCor1/sarsCov2Phylo/gisaid.minAf.001.vcf.gz
    priority 20

    track sarsCov2PhyloFull
    shortLabel All (slow!)
    longLabel All Nucleotide Substitution Mutations in GISAID EpiCov TM Sequences (slow at whole-genome scale)
    parent sarsCov2Phylo off
    type vcfTabix
    bigDataUrl /gbdb/wuhCor1/sarsCov2Phylo/gisaid.vcf.gz
    priority 30

track sarsCov2PhyloPub
shortLabel Phylogeny: Public
<<<<<<< HEAD
longLabel Phylogenetic Tree and Variants from Sequences in Public Databases
=======
longLabel Phylogenetic Tree and Nucleotide Substitution Mutations in Sequences in Public Databases
>>>>>>> b5ba1cd9
compositeTrack on
type vcfTabix
hapClusterEnabled on
hapClusterMethod treeFile /gbdb/wuhCor1/sarsCov2PhyloPub/public.all.nwk
hapClusterHeight 500
hapClusterColorBy function
sampleColorFile Pangolin_lineage=/gbdb/wuhCor1/sarsCov2PhyloPub/public.all.lineageColors.gz
vcfDoQual off
vcfDoFilter off
geneTrack ncbiGeneBGP
group varRep
visibility squish
priority 0.1
dataVersion /gbdb/wuhCor1/sarsCov2PhyloPub/public.all.version.txt
<<<<<<< HEAD
pennantIcon New red ../goldenPath/newsarch.html#011821 "Updated Jan. 18, 2021"

    track sarsCov2PhyloPubAllMinAf01
    shortLabel All: Min AF 1%
    longLabel Single Nucleotide Variants in all public sequences with alternate allele frequency >= 1%
=======
pennantIcon Updated red ../goldenPath/newsarch.html#012921 "Updated Jan. 29, 2021"
release beta,public

    track sarsCov2PhyloPubAllMinAf01
    shortLabel Min AF 1%
    longLabel Nucleotide Substitution Mutations with Alternate Allele Frequency >= 1% in Public Sequences
    parent sarsCov2PhyloPub on
    bigDataUrl /gbdb/wuhCor1/sarsCov2PhyloPub/public.all.minAf.01.vcf.gz
    type vcfTabix
    priority 10
    release beta,public

    track sarsCov2PhyloPubAllMinAf001
    shortLabel Min AF 0.1%
    longLabel Nucleotide Substitution Mutations with Alternate Allele Frequency >= 0.1% in Public Sequences
    parent sarsCov2PhyloPub off
    bigDataUrl /gbdb/wuhCor1/sarsCov2PhyloPub/public.all.minAf.001.vcf.gz
    type vcfTabix
    priority 20
    release beta,public

    track sarsCov2PhyloPubAllFull
    shortLabel No Min AF (slow!)
    longLabel All Nucleotide Substitution Mutations in Public Sequences (slow at whole-genome scale)
    parent sarsCov2PhyloPub off
    type vcfTabix
    bigDataUrl /gbdb/wuhCor1/sarsCov2PhyloPub/public.all.vcf.gz
    priority 30
    release beta,public

track sarsCov2PhyloPub
shortLabel Phylogeny: Public
longLabel Phylogenetic Tree and Nucleotide Substitution Mutations from Sequences in Public Databases
compositeTrack on
type vcfTabix
hapClusterEnabled on
hapClusterMethod treeFile /gbdb/wuhCor1/sarsCov2PhyloPub/public.all.nwk
hapClusterHeight 500
hapClusterColorBy function
sampleColorFile Pangolin_lineage=/gbdb/wuhCor1/sarsCov2PhyloPub/public.all.lineageColors.gz Nextstrain_clade=/gbdb/wuhCor1/sarsCov2PhyloPub/public.all.nextstrainColors.gz
vcfDoQual off
vcfDoFilter off
geneTrack ncbiGeneBGP
group varRep
visibility squish
priority 0.1
dataVersion /gbdb/wuhCor1/sarsCov2PhyloPub/public.all.version.txt
pennantIcon New red ../goldenPath/newsarch.html#011821 "Updated Jan. ??, 2021"
release alpha

    track sarsCov2PhyloPubAllMinAf01
    shortLabel Min AF 1%
    longLabel Nucleotide Substitution Mutations with Alternate Allele Frequency >= 1% in Public Sequences
>>>>>>> b5ba1cd9
    parent sarsCov2PhyloPub on
    bigDataUrl /gbdb/wuhCor1/sarsCov2PhyloPub/public.all.minAf.01.vcf.gz
    type vcfTabix
    priority 10
<<<<<<< HEAD
=======
    release alpha
>>>>>>> b5ba1cd9

    track sarsCov2PhyloPubAllMinAf001
    shortLabel Min AF 0.1%
    longLabel Nucleotide Substitution Mutations with Alternate Allele Frequency >= 0.1% in Public Sequences
    parent sarsCov2PhyloPub off
    bigDataUrl /gbdb/wuhCor1/sarsCov2PhyloPub/public.all.minAf.001.vcf.gz
    type vcfTabix
    priority 20
<<<<<<< HEAD
=======
    release alpha
>>>>>>> b5ba1cd9

    track sarsCov2PhyloPubAllFull
    shortLabel No Min AF (slow!)
    longLabel All Nucleotide Substitution Mutations in Public Sequences (slow at whole-genome scale)
    parent sarsCov2PhyloPub off
    type vcfTabix
    bigDataUrl /gbdb/wuhCor1/sarsCov2PhyloPub/public.all.vcf.gz
    priority 30
<<<<<<< HEAD

track sarsCov2PhyloPubParsimony
shortLabel Parsimony: Public
longLabel Parsimony Scores of Phylogenetic Tree and Variants from Sequences in Public Databases
=======
    release alpha

track sarsCov2PhyloPubParsimony
shortLabel Parsimony: Public
longLabel Parsimony Scores of Phylogenetic Tree and Nucleotide Substitution Mutations in Public Sequences
>>>>>>> b5ba1cd9
type bigWig
autoScale on
maxHeightPixels 128:40:8
viewLimits 0:1000
group varRep
priority 0.11
bigDataUrl /gbdb/wuhCor1/sarsCov2PhyloPub/public.all.parsimony.bw
dataVersion /gbdb/wuhCor1/sarsCov2PhyloPub/public.all.version.txt
pennantIcon New red ../goldenPath/newsarch.html#010821 "Updated Jan. ?, 2021"

track problematicSites
shortLabel Problematic Sites
longLabel Problematic sites where masking or caution are recommended for analysis
compositeTrack on
type bigBed
skipEmptyFields on
group map
dataVersion 2020-07-29
release beta,public

    track problematicSitesMask
    shortLabel Mask
    longLabel Problematic sites where masking is recommended for analysis
    parent problematicSites
    type bigBed
    color 255,0,0
    bigDataUrl /gbdb/wuhCor1/problematicSites/problematicSitesMask.bb
    priority 10
    release beta,public

    track problematicSitesCaution
    shortLabel Caution
    longLabel Problematic sites where caution is recommended for analysis
    parent problematicSites
    type bigBed
    color 240,160,0
    bigDataUrl /gbdb/wuhCor1/problematicSites/problematicSitesCaution.bb
    priority 20
    release beta,public

track problematicSites
shortLabel Problematic Sites
longLabel Problematic sites where masking or caution are recommended for analysis
compositeTrack on
type bigBed
skipEmptyFields on
group map
dataVersion v4 (2020-12-22)
pennantIcon New red ../goldenPath/newsarch.html#010821 "Updated Dec. 30, 2020"
release alpha

    track problematicSitesMask
    shortLabel Mask
    longLabel Problematic sites where masking is recommended for analysis
    parent problematicSites
    type bigBed
    color 255,0,0
    bigDataUrl /gbdb/wuhCor1/problematicSites/problematicSitesMask.bb
    priority 10
    release alpha

    track problematicSitesCaution
    shortLabel Caution
    longLabel Problematic sites where caution is recommended for analysis
    parent problematicSites
    type bigBed
    color 240,160,0
    bigDataUrl /gbdb/wuhCor1/problematicSites/problematicSitesCaution.bb
    priority 20
    release alpha

track icshape
shortLabel icSHAPE RNA Struct
longLabel icSHAPE RNA Structure
type bigWig
visibility hide
group rna
compositeTrack on

        track icshapeInvivo
        shortLabel icSHAPE In-vivo
        longLabel icSHAPE In-vivo
        type bigWig
        bigDataUrl /gbdb/wuhCor1/bbi/icshape/invivo.bw
        autoScale off
        viewLimits -0.4:4.0
        visibility full
        parent icshape
        maxHeightPixels 100:40:8
        color 100,50,20

        track icshapeInvitro
        shortLabel icSHAPE In-vitro
        longLabel icSHAPE In-vitro
        type bigWig
        bigDataUrl /gbdb/wuhCor1/bbi/icshape/invitro.bw
        autoScale off
        viewLimits 0.0:1.0
        visibility full
        parent icshape
        maxHeightPixels 100:40:8
        color 100,80,40

track potPathoIndel
shortLabel Pot. pathogenic indels
longLabel Potential pathogenic insertions and deletions from Gussow et al, PNAS 2020
type bigBed 4
bigDataUrl /gbdb/wuhCor1/bbi/potPathoIndel.bb
group varRep

track iedb
shortLabel Validated epitopes from IEDB
longLabel Validated epitopes from IEDB
visibility hide
group immu
urls epitopeID="http://www.iedb.org/epitope/$$"
type bigBed
bigDataUrl /gbdb/wuhCor1/iedb/iedb.bb

# testing-only track, most likely not for public release
track minkMuts
shortLabel Mink mutations
longLabel Mink mutations from Denmark
group varRep
type vcfTabix
release alpha
bigDataUrl /hive/data/outside/otto/sarscov2phylo/26-10-20/danishMink.vcf.gz

track lineageB_1_1_7_US
shortLabel B.1.1.7 in USA
longLabel Lineage B.1.1.7 (a.k.a. 501Y.V1, VOC 202012/01) Sequences in the United States: SNVs and Deletions
type vcfTabix
bigDataUrl /gbdb/wuhCor1/lineageB_1_1_7_US/lineageB_1_1_7_US_first9.vcf.gz
hapClusterEnabled on
hapClusterMethod treeFile /gbdb/wuhCor1/lineageB_1_1_7_US/lineageB_1_1_7_US_first9.nwk
hapClusterHeight 160
hapClusterColorBy function
geneTrack ncbiGeneBGP
vcfDoQual off
vcfDoFilter off
group varRep
pennantIcon New red ../goldenPath/newsarch.html#010821 "Released Jan. 7, 2021"
<<<<<<< HEAD

track escape
shortLabel Escape: 21 monocl Ab
longLabel Mutations that lead to escape from 21 antibodies, Whelan lab, WUSTL (Mouse over to show mutation details)
visibility pack
type bigBed 9 +
group immu
bigDataUrl /gbdb/wuhCor1/escape/escape.bb
mouseOverField _mouseOver
noScoreFilter on
release public
=======
>>>>>>> b5ba1cd9

include trackDb.119way.ra
include trackDb.strainName119way.ra
include epitopes.ra
include trackDb.44way.ra
include trackDb.strainName44way.ra
include trackDb.uniprot.ra
include trackDb.nextstrain.ra
include kim2020.ra
include trackDb.7way.ra
include phylocsf.ra
include addgene.ra
include pond.ra
include weizmanOrfs.ra
include pyle.ra
include treangen.ra
include pbm.ra
include pbmShanghai.ra
<<<<<<< HEAD
include abEscape.ra alpha
=======
include abEscape.ra
>>>>>>> b5ba1cd9
include bloom.ra

track spikeMuts
shortLabel Spike Mutations
<<<<<<< HEAD
longLabel Spike protein mutations from community annotation (Jan 2021)
type bigBed 9 +
bigDataUrl /gbdb/wuhCor1/spikeMuts/spikeMuts.bb
pennantIcon new red
=======
longLabel Spike protein mutations from community annotation (Feb 2021)
html spikeMuts.Feb21
type bigBed 9 +
bigDataUrl /gbdb/wuhCor1/spikeMuts/spikeMuts.Feb21.bb
>>>>>>> b5ba1cd9
itemRgb on
bedNameLabel Mutation
mouseOver $name $clinicalNotes
noScoreFilter on
urls geographyChartsUrl="$$" nextstrainBuildUrl="$$"
searchIndex name
<<<<<<< HEAD
searchTrix /gbdb/wuhCor1/spikeMuts/spikeMutsSearch.ix
group varRep
=======
searchTrix /gbdb/wuhCor1/spikeMuts/spikeMutsSearch.Feb21.ix
group varRep
pennantIcon Updated red ../goldenPath/newsarch.html "Updated Feb. 23, 2021"
>>>>>>> b5ba1cd9

searchTable spikeMuts
searchType bigBed
searchDescription Spike protein mutations
searchMethod fuzzy
padding 5
<<<<<<< HEAD
=======

include variantMuts.ra
>>>>>>> b5ba1cd9
<|MERGE_RESOLUTION|>--- conflicted
+++ resolved
@@ -330,11 +330,7 @@
 visibility hide
 priority 0.2
 dataVersion /gbdb/wuhCor1/sarsCov2Phylo/sarscov2phylo.version.txt
-<<<<<<< HEAD
-pennantIcon New red ../goldenPath/newsarch.html#010821 "Updated Dec. 04, 2020"
-=======
 #pennantIcon New red ../goldenPath/newsarch.html#010821 "Updated Dec. 04, 2020"
->>>>>>> b5ba1cd9
 
     track sarsCov2PhyloMinAf01
     shortLabel Min alt AF 1%
@@ -362,11 +358,7 @@
 
 track sarsCov2PhyloPub
 shortLabel Phylogeny: Public
-<<<<<<< HEAD
-longLabel Phylogenetic Tree and Variants from Sequences in Public Databases
-=======
 longLabel Phylogenetic Tree and Nucleotide Substitution Mutations in Sequences in Public Databases
->>>>>>> b5ba1cd9
 compositeTrack on
 type vcfTabix
 hapClusterEnabled on
@@ -381,13 +373,6 @@
 visibility squish
 priority 0.1
 dataVersion /gbdb/wuhCor1/sarsCov2PhyloPub/public.all.version.txt
-<<<<<<< HEAD
-pennantIcon New red ../goldenPath/newsarch.html#011821 "Updated Jan. 18, 2021"
-
-    track sarsCov2PhyloPubAllMinAf01
-    shortLabel All: Min AF 1%
-    longLabel Single Nucleotide Variants in all public sequences with alternate allele frequency >= 1%
-=======
 pennantIcon Updated red ../goldenPath/newsarch.html#012921 "Updated Jan. 29, 2021"
 release beta,public
 
@@ -441,15 +426,11 @@
     track sarsCov2PhyloPubAllMinAf01
     shortLabel Min AF 1%
     longLabel Nucleotide Substitution Mutations with Alternate Allele Frequency >= 1% in Public Sequences
->>>>>>> b5ba1cd9
     parent sarsCov2PhyloPub on
     bigDataUrl /gbdb/wuhCor1/sarsCov2PhyloPub/public.all.minAf.01.vcf.gz
     type vcfTabix
     priority 10
-<<<<<<< HEAD
-=======
     release alpha
->>>>>>> b5ba1cd9
 
     track sarsCov2PhyloPubAllMinAf001
     shortLabel Min AF 0.1%
@@ -458,10 +439,7 @@
     bigDataUrl /gbdb/wuhCor1/sarsCov2PhyloPub/public.all.minAf.001.vcf.gz
     type vcfTabix
     priority 20
-<<<<<<< HEAD
-=======
     release alpha
->>>>>>> b5ba1cd9
 
     track sarsCov2PhyloPubAllFull
     shortLabel No Min AF (slow!)
@@ -470,18 +448,11 @@
     type vcfTabix
     bigDataUrl /gbdb/wuhCor1/sarsCov2PhyloPub/public.all.vcf.gz
     priority 30
-<<<<<<< HEAD
-
-track sarsCov2PhyloPubParsimony
-shortLabel Parsimony: Public
-longLabel Parsimony Scores of Phylogenetic Tree and Variants from Sequences in Public Databases
-=======
     release alpha
 
 track sarsCov2PhyloPubParsimony
 shortLabel Parsimony: Public
 longLabel Parsimony Scores of Phylogenetic Tree and Nucleotide Substitution Mutations in Public Sequences
->>>>>>> b5ba1cd9
 type bigWig
 autoScale on
 maxHeightPixels 128:40:8
@@ -624,20 +595,6 @@
 vcfDoFilter off
 group varRep
 pennantIcon New red ../goldenPath/newsarch.html#010821 "Released Jan. 7, 2021"
-<<<<<<< HEAD
-
-track escape
-shortLabel Escape: 21 monocl Ab
-longLabel Mutations that lead to escape from 21 antibodies, Whelan lab, WUSTL (Mouse over to show mutation details)
-visibility pack
-type bigBed 9 +
-group immu
-bigDataUrl /gbdb/wuhCor1/escape/escape.bb
-mouseOverField _mouseOver
-noScoreFilter on
-release public
-=======
->>>>>>> b5ba1cd9
 
 include trackDb.119way.ra
 include trackDb.strainName119way.ra
@@ -656,48 +613,29 @@
 include treangen.ra
 include pbm.ra
 include pbmShanghai.ra
-<<<<<<< HEAD
-include abEscape.ra alpha
-=======
 include abEscape.ra
->>>>>>> b5ba1cd9
 include bloom.ra
 
 track spikeMuts
 shortLabel Spike Mutations
-<<<<<<< HEAD
-longLabel Spike protein mutations from community annotation (Jan 2021)
-type bigBed 9 +
-bigDataUrl /gbdb/wuhCor1/spikeMuts/spikeMuts.bb
-pennantIcon new red
-=======
 longLabel Spike protein mutations from community annotation (Feb 2021)
 html spikeMuts.Feb21
 type bigBed 9 +
 bigDataUrl /gbdb/wuhCor1/spikeMuts/spikeMuts.Feb21.bb
->>>>>>> b5ba1cd9
 itemRgb on
 bedNameLabel Mutation
 mouseOver $name $clinicalNotes
 noScoreFilter on
 urls geographyChartsUrl="$$" nextstrainBuildUrl="$$"
 searchIndex name
-<<<<<<< HEAD
-searchTrix /gbdb/wuhCor1/spikeMuts/spikeMutsSearch.ix
-group varRep
-=======
 searchTrix /gbdb/wuhCor1/spikeMuts/spikeMutsSearch.Feb21.ix
 group varRep
 pennantIcon Updated red ../goldenPath/newsarch.html "Updated Feb. 23, 2021"
->>>>>>> b5ba1cd9
 
 searchTable spikeMuts
 searchType bigBed
 searchDescription Spike protein mutations
 searchMethod fuzzy
 padding 5
-<<<<<<< HEAD
-=======
-
-include variantMuts.ra
->>>>>>> b5ba1cd9
+
+include variantMuts.ra