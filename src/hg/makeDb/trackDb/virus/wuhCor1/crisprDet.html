<h2>Description</h2>
<p>
This track shows the locations of CRISPR detection guides and flanking primers. There are three studies on this topic,
with the one by Mammoth Biosciences the most advanced. The Broad Institute's guides were validated, the NYU guides are predictions for now.
</p>

<table class="stdTbl">
    </tr>
        <th>
            Prefix
        </th>
        <th>
            Institution
        </th>
        <th>
            Overview
        </th>
        <th>
            Links
        </th>
    </tr>

    <tr>
        <td>Mammoth</td>
        <td>Mammoth Biosciences</td>
        <td>
                <p>There are three guides in the set, two are shown on the genome. The third guide detects human RNAseP, as a sample control. Target sequence: TAATTTCTACTAAGTGTAGATAATTACTTGGGTGTGACCCT
        </td>
        <td>
            <a target=_blank href="https://mammoth.bio/wp-content/uploads/2020/03/Mammoth-Biosciences-A-protocol-for-rapid-detection-of-SARS-CoV-2-using-CRISPR-diagnostics-DETECTR.pdf">Protocol</a> and <a target=_blank href="https://www.medrxiv.org/content/10.1101/2020.03.06.20032334v1">preprint</a>. 
        </td>

    <tr>
        <td>Broad</td>
        <td>Sabeti Lab, Broad Institute</td>
        <td>
            Various guides are predicted, the one shown here is from the protocol.
        </td>
        <td>
            <a target=_blank href="https://www.broadinstitute.org/files/publications/special/COVID-19%20detection%20(updated).pdf">Protocol from Mar 21 2020</a>, <a target=_blank href="https://adapt.sabetilab.org/covid-19/">Guide website</a> and <a target=_blank href="https://www.biorxiv.org/content/10.1101/2020.02.26.967026v2">preprint</a>. 
        </td>
    </tr>

    <tr>
        <td>NYU</td>
        <td>Sanjana Lab, New York University</td>
        <td>
            These are predictions by a new algorithm. Shown is the prediction with the highest score.
        </td>
        <td>
            <a target=_blank href="https://gitlab.com/sanjanalab/cas13/-/blob/master/Cas13designGuidePredictor/Readme.md#example-cas13-guide-rnas-to-target-the-sars-cov-2-rna-genome">Website</a>
        </td>
    </tr>
</table>
<<<<<<< HEAD
</p>
=======
>>>>>>> 62d9af47


<h2>Methods</h2>
Sequences were mapped with BLAT.

<h2>Credits</h2>
Thanks to the labs for producing this work, as well as Kiley Charbonneau for pointing us to the papers.<|MERGE_RESOLUTION|>--- conflicted
+++ resolved
@@ -52,10 +52,7 @@
         </td>
     </tr>
 </table>
-<<<<<<< HEAD
 </p>
-=======
->>>>>>> 62d9af47
 
 
 <h2>Methods</h2>
