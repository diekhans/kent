#!/bin/bash -e
usage='loadTracks [options] trackDb hgFindSpec db0 ...

options:
   -release=release
   -strict
   -raName=trackDb.ra  - base name of ra file
   -grpSql=grp.sql - create a grp table using this sql file
   -sqlDir=../../lib - directory containg trackDb.sql and hgFindSpec.sql
<<<<<<< HEAD
   -remoteLogin=user@machine - machine with /gbdb on it'
=======
   -gbdbList=user@machine - machine with /gbdb on it'
>>>>>>> b5ba1cd9

UNAME_N=`uname -n`
UNAME_N=${UNAME_N/.soe.ucsc.edu/}
release=''
settings=''
local=''
strict=''
raName=''
grpSql=''
<<<<<<< HEAD
remoteLogin=''
=======
gbdbList=''
>>>>>>> b5ba1cd9
sqlDir='../../lib'
while [[ $1 == -* ]] ; do
    case $1 in
        -release=*)
            release=$(echo $1 | sed 's/-release=//') ;;
        -strict)
            strict=yes;;
        -settings)
            settings="yes";;
        -raName=*)
            raName=$(echo $1 | sed 's/-raName=//') ;;
        -grpSql=*)
            grpSql=$(echo $1 | sed 's/-grpSql=//') ;;
        -sqlDir=*)
            sqlDir=$(echo $1 | sed 's/-sqlDir=//') ;;
<<<<<<< HEAD
        -remoteLogin=*)
            remoteLogin=$(echo $1 | sed 's/-remoteLogin=//') ;;
=======
        -gbdbList=*)
            gbdbList=$(echo $1 | sed 's/-gbdbList=//') ;;
>>>>>>> b5ba1cd9
        *)
            echo "invalid option: $1" >&2
            exit 1 ;;
    esac
    shift
done

if [ $# -lt 3 ] ; then
    echo "wrong # args: $usage" >&2
    exit 1
fi

trackDb="$1"; shift
hgFindSpec="$1" ; shift
dbs="$@"

# check if a database exists, print note and return non-zero if it doesn't
dbExists() {
    local db="$1"
    local dbChk=$(hgsql -Ne 'show databases like "'$db'"')
    if [ -z "$dbChk" ] ; then
        echo "Note: database $db does not exist, skipping"
        return 1
    else
        return 0
    fi
}

# load trackDb for a database
loadDbTracks() {
    local db="$1"
    local dbpath=$(ls -1 -d */$db)
    local org=$(echo $dbpath | sed -e 's/\/.*//')
    local topts='' fopts='' qopts='-check'
    if [ -f $dbpath/visibility.ra ] ; then
        topts="$topts -visibility=$dbpath/visibility.ra"
    elif [ -f $org/visibility.ra ] ; then
        topts="$topts -visibility=$org/visibility.ra"
    fi
    if [ -f $dbpath/priority.ra ] ; then
        topts="$topts -priority=$dbpath/priority.ra"
    elif [ -f $org/priority.ra ] ; then
        topts="$topts -priority=$org/priority.ra"
    fi
    if [ -n "$release" ] ; then
        topts="$topts -release=$release"
        fopts="$fopts -release=$release"
        qopts="$qopts -release=$release"
    fi
    if [ -n "$strict" ] ; then
        topts="$topts -strict"
        fopts="$fopts -strict"
        qopts="$qopts -strict"
    fi
    if [ -n "$settings" ] ; then
        topts="$topts -settings"
    fi
    if [ -n "$raName" ] ; then
        topts="$topts -raName=$raName"
        fopts="$fopts -raName=$raName"
    fi
<<<<<<< HEAD
    if [ -n "$remoteLogin" ] ; then
        topts="$topts -remoteLogin=$remoteLogin"
=======
    if [ -n "$gbdbList" ] ; then
        topts="$topts -gbdbList=$gbdbList"
>>>>>>> b5ba1cd9
    fi
    # don't use set -x, since the autoload scripts e-mail stderr.
    local cmd="hgTrackDb $topts $org $db $trackDb ${sqlDir}/trackDb.sql ."
    echo $cmd
    eval $cmd

    cmd="tdbQuery $qopts 'select count(*) from $db' -root=`pwd`"
    echo $cmd
    eval $cmd

    cmd="hgFindSpec $fopts $org $db $hgFindSpec ${sqlDir}/hgFindSpec.sql ."
    echo $cmd
    eval $cmd
    if [ -z "$strict" -a -f $dbpath/description.html ] ; then
	if [ "X${UNAME_N}Y" = "XhgwdevY" ]; then
	    if [ ! -L /gbdb/$db/html -a -d /hive/data/genomes/$db/html ]; then
		rm -f /gbdb/$db/html/description.html
		rmdir /gbdb/$db/html
		ln -s /hive/data/genomes/$db/html /gbdb/$db/html
	    fi
	    if [ -f /gbdb/$db/html/description.html ]; then
		rm -f /gbdb/$db/html/description.html
	    fi
	fi
	if [ $dbpath/description.html -nt /gbdb/$db/html/description.html ]; then
	    rm -f /gbdb/$db/html/description.html
	    cp -p $dbpath/description.html /gbdb/$db/html/description.html
	fi
    fi
    if [ -n "$grpSql" ] ; then
        cmd="hgsql $db < $grpSql"
        echo $cmd
        eval $cmd
    fi
}

# load for all specified databases
for db in $dbs ; do
    if dbExists $db ; then
        loadDbTracks $db
    fi
done
<|MERGE_RESOLUTION|>--- conflicted
+++ resolved
@@ -7,11 +7,7 @@
    -raName=trackDb.ra  - base name of ra file
    -grpSql=grp.sql - create a grp table using this sql file
    -sqlDir=../../lib - directory containg trackDb.sql and hgFindSpec.sql
-<<<<<<< HEAD
-   -remoteLogin=user@machine - machine with /gbdb on it'
-=======
    -gbdbList=user@machine - machine with /gbdb on it'
->>>>>>> b5ba1cd9
 
 UNAME_N=`uname -n`
 UNAME_N=${UNAME_N/.soe.ucsc.edu/}
@@ -21,11 +17,7 @@
 strict=''
 raName=''
 grpSql=''
-<<<<<<< HEAD
-remoteLogin=''
-=======
 gbdbList=''
->>>>>>> b5ba1cd9
 sqlDir='../../lib'
 while [[ $1 == -* ]] ; do
     case $1 in
@@ -41,13 +33,8 @@
             grpSql=$(echo $1 | sed 's/-grpSql=//') ;;
         -sqlDir=*)
             sqlDir=$(echo $1 | sed 's/-sqlDir=//') ;;
-<<<<<<< HEAD
-        -remoteLogin=*)
-            remoteLogin=$(echo $1 | sed 's/-remoteLogin=//') ;;
-=======
         -gbdbList=*)
             gbdbList=$(echo $1 | sed 's/-gbdbList=//') ;;
->>>>>>> b5ba1cd9
         *)
             echo "invalid option: $1" >&2
             exit 1 ;;
@@ -109,13 +96,8 @@
         topts="$topts -raName=$raName"
         fopts="$fopts -raName=$raName"
     fi
-<<<<<<< HEAD
-    if [ -n "$remoteLogin" ] ; then
-        topts="$topts -remoteLogin=$remoteLogin"
-=======
     if [ -n "$gbdbList" ] ; then
         topts="$topts -gbdbList=$gbdbList"
->>>>>>> b5ba1cd9
     fi
     # don't use set -x, since the autoload scripts e-mail stderr.
     local cmd="hgTrackDb $topts $org $db $trackDb ${sqlDir}/trackDb.sql ."
