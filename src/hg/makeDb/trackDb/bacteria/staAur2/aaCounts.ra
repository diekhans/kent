--- conflicted
+++ resolved
@@ -11,11 +11,7 @@
 priority 4
 type bigBed 9 +
 mouseOverField mouseOver
-<<<<<<< HEAD
-scoreFilter 0
-=======
 scoreFilter 0:1000
->>>>>>> 58502ff9
 scoreFilterByRange on
 itemRgb on
 labelOnFeature on
