--- conflicted
+++ resolved
@@ -89,13 +89,8 @@
         shortLabel Chinese hamster Chain
         longLabel Chinese hamster (Jun. 2020 GCF_003668045.3_CriGri-PICRH-1.0) Chained Alignments
         type bigChain GCF_003668045.3
-<<<<<<< HEAD
-        bigDataUrl /gbdb/mm39/bbi/chainNet/chainGCF_003668045.3.bb
-        linkDataUrl /gbdb/mm39/bbi/chainNet/chainGCF_003668045.3Link.bb
-=======
         bigDataUrl /gbdb/$D//bbi/chainNet/chainGCF_003668045.3.bb
         linkDataUrl /gbdb/$D//bbi/chainNet/chainGCF_003668045.3Link.bb
->>>>>>> b5ba1cd9
         html chainNet
 
     track mafNetGCF_003668045.3Viewnet
@@ -110,13 +105,8 @@
         shortLabel Chinese hamster mafNet
         longLabel Chinese hamster (Jun. 2020 GCF_003668045.3_CriGri-PICRH-1.0) mafNet Alignment
         type bigMaf
-<<<<<<< HEAD
-        bigDataUrl /gbdb/mm39/bbi/chainNet/mm39.GCF_003668045.3.net.bb
-        summary /gbdb/mm39/bbi/chainNet/mm39.GCF_003668045.3.net.summary.bb
-=======
         bigDataUrl /gbdb/$D//bbi/chainNet/$D/.GCF_003668045.3.net.bb
         summary /gbdb/$D//bbi/chainNet/$D/.GCF_003668045.3.net.summary.bb
->>>>>>> b5ba1cd9
         speciesOrder GCF_003668045.3
         html chainNet
 
@@ -173,12 +163,7 @@
         shortLabel lance-tailed manakin mafNet
         longLabel lance-tailed manakin (Jan. 2020 GCF_009829145.1_bChiLan1.pri) mafNet Alignment
         type bigMaf
-<<<<<<< HEAD
-        bigDataUrl /gbdb/mm39/bbi/chainNet/mm39.GCF_009829145.1.net.bb
-        summary /gbdb/mm39/bbi/chainNet/mm39.GCF_009829145.1.net.summary.bb
-=======
         bigDataUrl /gbdb/$D//bbi/chainNet/$D/.GCF_009829145.1.net.bb
         summary /gbdb/$D//bbi/chainNet/$D/.GCF_009829145.1.net.summary.bb
->>>>>>> b5ba1cd9
         speciesOrder GCF_009829145.1
         html chainNet
