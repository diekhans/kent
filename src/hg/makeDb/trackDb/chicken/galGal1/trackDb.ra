--- conflicted
+++ resolved
@@ -18,11 +18,7 @@
 
 track chainHg16
 shortLabel Human Chain 
-<<<<<<< HEAD
-longLabel Chained (July 2003 - hg16) Human/$Organism Alignments
-=======
 longLabel Chained $o_Organism ($o_date/$o_db) Alignments
->>>>>>> 345c22ad
 group compGeno
 priority 125
 visibility hide
@@ -34,11 +30,7 @@
 
 track netHg16
 shortLabel Human Net
-<<<<<<< HEAD
-longLabel (July 2003 - hg16) Human/$Organism Alignment Net
-=======
 longLabel $o_Organism ($o_date/$o_db) Alignment Net
->>>>>>> 345c22ad
 group compGeno
 priority 126
 visibility dense
@@ -48,7 +40,7 @@
 
 track netSyntenyHg16
 shortLabel Human Synteny
-longLabel (July 2003 - hg16) Human/$Organism Synteny Using Chained/Netted Blastz
+longLabel Human (July 2003/hg16) Synteny Using Chained/Netted Blastz
 group compGeno
 priority 127
 visibility hide
@@ -58,7 +50,7 @@
 
 track blastzBestHg16
 shortLabel Human axtBest
-longLabel Blastz Human(July 2003 - hg16) Human/$Organism AxtBest
+longLabel Blastz Human (July 2003/hg16) AxtBest
 group compGeno
 priority 128
 visibility hide
@@ -97,7 +89,7 @@
 
 track tblastHg16
 shortLabel Human Best Exon
-longLabel  Human Best Exon (Hg16 Known Genes tblastn galGal1)
+longLabel  Human Best Exon (hg16 Known Genes tblastn galGal1)
 group compGeno
 spectrum on
 priority 158
