#+ Controlled vocabulary from ENCODE
# Will be auto-generated from private Wiki
# $Header: /projects/compbio/cvsroot/kent/src/hg/encode/encodeValidate/config/cv.ra,v 1.256 2010/06/07 21:02:41 cline Exp $

#
# BEFORE YOU EDIT THIS FILE!!!
# - remember standard cv.ra editing protocol: after you add or modify any stanza,
#   add the keyword "Provisional" to the description line
#


# NOTE: the revision history of this file was lost when it was moved in the repository.
#     For history prior to Oct. 11, 2010  see the files v242_cv* in this directory.
#
# Human cell types, template below
# --------------------------
# term (human-readable cell type name. required)
# tag (machine-readable cell type name, no special characters. required.
#      uppercase except for possibly a brief lowercase suffix
#      closely-related cell types)
# type (informs pipeline code of stanza type.  Should always be Cell Line. Required)
# organism (used in many ways.  Should correspond to a "type organism" stanza. required)
# description (human-readable description of cell type, for cell type cellTypes.html. required)
# tissue (general tissue type, for categorizing cell types.  optional)
# vendorName (name of vendor or lab that provides these cells. required)
# vendorId (the ID of the cell type in the vendor's catalog. optional)
# orderUrl (URL for ordering the cell type. Links with vendorId on cellTypes.html. required)
# karyotype (optional human-readable karyotype, for .html page. optional)
# lineage (optional human-readable source of cell lines, e.g. 18 year old male. optional)
# termId (ID for best term in the BTO.  Optional but encouraged. Shown in cellTypes.html. optional)
# termUrl (URL for term in the ontology. Links with termId on cellTypes.html. optiona)
# color (specifies color code for track data of this cell type, rgb values. optional)
# sex (used in documentation and validation.  Should correspond to a "type sex" stanza. required)
# tier (In human, specifies which table the cell type appears in in cellTypes.html. Not used in mouse.
#       Should correspond to a "type tier" stanza. required)
# protocol (comma-separated list with entries of format: tag_submittingLab_protocol.pdf. optional)
# category: (T for tissue, L for cell line, or P for primary cells.  Not used in human. optional)



term GM12878
tag GM12878
type Cell Line
organism human
description lymphoblastoid, International HapMap Project - CEPH/Utah - European Caucasion, Epstein-Barr Virus
tissue Blood
vendorName Coriell
vendorId GM12878
orderUrl http://ccr.coriell.org/Sections/Search/Sample_Detail.aspx?Ref=GM12878&PgId=166
karyotype normal
lineage mesoderm
termId BTO:0002026 (non-specific)
termUrl http://www.ebi.ac.uk/ontology-lookup/browse.do?ontName=BTO&termId=BTO%3A0002026
color 153,38,0
sex F
tier 1
protocol ENCODE:GM12878_protocol.pdf

term K562
tag K562
type Cell Line
organism human
description leukemia, "The continuous cell line K-562 was established by Lozzio and Lozzio from the pleural effusion of a 53-year-old female with chronic myelogenous leukemia in terminal blast crises." - ATCC
tissue Blood
vendorName ATCC
vendorId CCL-243
orderUrl http://www.atcc.org/ATCCAdvancedCatalogSearch/ProductDetails/tabid/452/Default.aspx?ATCCNum=CCL-243&Template=cellBiology
karyotype cancer
lineage mesoderm
termId BTO:0000664
termUrl http://www.ebi.ac.uk/ontology-lookup/browse.do?ontName=BTO&termId=BTO%3A0000664
color 46,0,184
sex F
tier 1
protocol ENCODE:K562_protocol.pdf

term K562b
tag K562b
type Cell Line
organism human
tissue Blood
description leukemia (UCDavis alternate), "The continuous cell line K-562 was established by Lozzio and Lozzio from the pleural effusion of a 53-year-old female with chronic myelogenous leukemia in terminal blast crises." - ATCC
vendorName ATCC
vendorId CCL-243
orderUrl http://www.atcc.org/ATCCAdvancedCatalogSearch/ProductDetails/tabid/452/Default.aspx?ATCCNum=CCL-243&Template=cellBiology
karyotype cancer
lineage mesoderm
termId BTO:0000664
termUrl http://www.ebi.ac.uk/ontology-lookup/browse.do?ontName=BTO&termId=BTO%3A0000664
color 46,0,184
sex F
tier 1
protocol Farnham:K562_protocol.pdf

term HepG2
tag HEPG2
type Cell Line
organism human
tissue Liver
description liver carcinoma
vendorName ATCC
vendorId HB-8065
orderUrl http://www.atcc.org/ATCCAdvancedCatalogSearch/ProductDetails/tabid/452/Default.aspx?ATCCNum=HB-8065&Template=cellBiology
lineage endoderm
karyotype cancer
termId BTO:0000559
termUrl http://www.ebi.ac.uk/ontology-lookup/browse.do?ontName=BTO&termId=BTO%3A0000559
color 189,0,157
sex M
tier 2
protocol ENCODE:HepG2_protocol.pdf

term HepG2b
tag HEPG2b
type Cell Line
organism human
description liver carcinoma (UCDavis alternate)
tissue Liver
vendorName ATCC
vendorId HB-8065
orderUrl http://www.atcc.org/ATCCAdvancedCatalogSearch/ProductDetails/tabid/452/Default.aspx?ATCCNum=HB-8065&Template=cellBiology
lineage endoderm
karyotype cancer
termId BTO:0000559
termUrl http://www.ebi.ac.uk/ontology-lookup/browse.do?ontName=BTO&termId=BTO%3A0000559
color 189,0,157
sex M
tier 2
protocol ENCODE:HepG2_protocol.pdf

term HeLa-S3
tag HELAS3
type Cell Line
organism human
description cervical carcinoma
tissue Cervix
vendorName ATCC
vendorId CCL-2.2
orderUrl http://www.atcc.org/ATCCAdvancedCatalogSearch/ProductDetails/tabid/452/Default.aspx?ATCCNum=CCL-2.2&Template=cellBiology
#lineage ectoderm
karyotype cancer
termId BTO:0000568
termUrl http://www.ebi.ac.uk/ontology-lookup/browse.do?ontName=BTO&termId=BTO%3A0000568
color 0,119,158
sex F
tier 2
protocol ENCODE:HeLa-S3_protocol.pdf Crawford:HeLa-S3_IFN_Crawford_protocol.pdf

#term HeLa-S3_IFNg
#tag HeLaS3IFNg
#description cervical carcinoma (Interferon gamma treatment)
#type Cell Line
#organism human
#tissue Cervix
#orderUrl http://www.atcc.org/ATCCAdvancedCatalogSearch/ProductDetails/tabid/452/Default.aspx?ATCCNum=CCL-2.2&Template=cellBiology
#vendorName ATCC
#vendorId CCL-2.2
#lineage ectoderm
#karyotype cancer
#termId BTO:0000568
#termUrl http://www.ebi.ac.uk/ontology-lookup/browse.do?ontName=BTO&termId=BTO%3A0000568
#color 0,119,158
#tier 3
#protocol Protocol:HeLa-S3_protocol.pdf HeLa-S3_IFN_Crawford:HeLa-S3_IFN_Crawford_protocol.pdf

term HUVEC
tag HUVEC
type Cell Line
organism human
description umbilical vein endothelial cells
tissue Endothelium
vendorName Lonza
vendorId CC-2517
orderUrl http://www.lonza.com/
lineage mesoderm
karyotype normal
termId BTO:0001949
termUrl http://www.ebi.ac.uk/ontology-lookup/browse.do?ontName=BTO&termId=BTO%3A0001949
color 224,75,0
sex U
tier 2
protocol ENCODE:HUVEC_protocol.pdf

term NHEK
tag NHEK
type Cell Line
organism human
category Tissue
description epidermal keratinocytes
tissue Skin
vendorName Lonza
vendorId CC-2501
orderUrl http://www.lonza.com
lineage ectoderm
karyotype normal
termId BTO:0000375
termUrl http://www.ebi.ac.uk/ontology-lookup/browse.do?ontName=BTO&termId=BTO%3A0000375
color 179,0,134
sex U
tier 3
protocol ENCODE:Keratinocyte_protocol.pdf

term H1-hESC
tag H1HESC
type Cell Line
organism human
description embryonic stem cells
tissue EmbryonicStemCell
vendorName Cellular Dynamics
#vendorId
orderUrl http://www.cellulardynamics.com/
lineage inner cell mass
karyotype normal
termId CL:0000007
termUrl http://www.ebi.ac.uk/ontology-lookup/browse.do?ontName=CL&termId=CL0000007&termName=early%20embryonic%20cell
color 0,107,27
sex M
tier 1
protocol ENCODE:H1_ES_protocol.pdf

###### type 3 cells once they have been submitted.
term 8988T
tag 8988T
type Cell Line
organism human
description human pancreas adenocarcinoma (PA-TU-8988T), "established in 1985 from the liver metastasis of a primary pancreatic adenocarcinoma from a 64-year-old woman" - DSMZ
tier 3
lineage endoderm
karyotype cancer
sex F
tissue liver
vendorName DSMZ
vendorId ACC 162
orderUrl http://www.dsmz.de/human_and_animal_cell_lines/info.php?dsmz_nr=162&term=162&highlight=
termId BTO:0001521 (non-specific)
termUrl http://www.ebi.ac.uk/ontology-lookup/browse.do?ontName=BTO&termId=BTO%3A0001521
protocol Crawford:8988T_Crawford_protocol.pdf

term A549
tag A549
type Cell Line
organism human
description epithelial cell line derived from a lung carcinoma tissue. (PMID: 175022), "This line was initiated in 1972 by D.J. Giard, et al. through explant culture of lung carcinomatous tissue from a 58-year-old caucasian male." - ATCC
#, newly promoted to tier 2: not in 2011 analysis
tissue Epithelium
vendorName ATCC
vendorId CCl-185
lots 58483235
orderUrl http://www.atcc.org/ATCCAdvancedCatalogSearch/ProductDetails/tabid/452/Default.aspx?ATCCNum=CCL-185&Template=cellBiology
lineage endoderm
karyotype cancer
termId BTO:0000018
termUrl http://www.ebi.ac.uk/ontology-lookup/browse.do?ontName=BTO&termId=BTO%3A0000018
sex M
#tier 2
tier 3
protocol Myers:A549_protocol.pdf Crawford:A549_Crawford_protocol.pdf Stam:A549_Stam_protocol.pdf

term AG04449
tag AG04449
type Cell Line
organism human
description fetal buttock/thigh fibroblast
tissue Skin
karyotype normal
orderUrl http://ccr.coriell.org/Sections/Search/Sample_Detail.aspx?Ref=AG04449
vendorName Coriell
vendorId AG04449
sex M
tier 3
protocol Stam:AG04449_Stam_protocol.pdf

term AG04450
tag AG04450
type Cell Line
organism human
description fetal lung fibroblast
tissue Lung
lineage endoderm
karyotype normal
orderUrl http://ccr.coriell.org/Sections/Search/Sample_Detail.aspx?Ref=AG04450
vendorName Coriell
vendorId AG04450
sex M
tier 3
protocol Stam:AG04450_Stam_protocol.pdf

term AG09309
tag AG09309
type Cell Line
organism human
description adult toe fibroblast from apparently healthy 21 year old
tissue Skin
karyotype "7% of the cells examined showing random chromosome loss/gain" -Coriell
orderUrl http://ccr.coriell.org/Sections/Search/Sample_Detail.aspx?Ref=AG09309
vendorName Coriell
vendorId AG09309
sex F
tier 3
protocol Stam:AG09309_Stam_protocol.pdf

term AG09319
tag AG09319
type Cell Line
organism human
description gum tissue fibroblasts from apparently heathly 24 year old
tissue Gingival
#lineage mesoderm
karyotype normal
orderUrl http://ccr.coriell.org/Sections/Search/Sample_Detail.aspx?Ref=AG09319
vendorName Coriell
vendorId AG09319
sex F
tier 3
protocol Stam:AG09319_Stam_protocol.pdf

term AG10803
tag AG10803
type Cell Line
organism human
description abdominal skin fibroblasts from apparently heathly 22 year old
tissue Skin
karyotype "8% of the cells examined showing random chromosome loss, 2% showing random chromosome gain, and 2% showing 69,XYY" -Coriell
orderUrl http://ccr.coriell.org/Sections/Search/Sample_Detail.aspx?Ref=AG10803
vendorName Coriell
vendorId AG10803
sex M
tier 3
protocol Stam:AG10803_Stam_protocol.pdf

term AoAF
tag AOAF
type Cell Line
organism human
description aortic adventitial fibroblast cells
tissue Heart
lineage mesoderm
karyotype normal
vendorName Lonza
vendorId CC-7014, CC-7014T75
orderUrl http://www.lonza.com/
#termId
#termUrl
sex F
tier 3
protocol Stam:AoAF_Stam_protocol.pdf

term AoSMC
tag AOSMC
type Cell Line
organism human
description aortic smooth muscle cells
tissue Heart
lineage mesoderm
karyotype normal
vendorName Lonza
vendorId CC-2571
orderUrl http://www.lonza.com/
termUrl http://www.ebi.ac.uk/ontology-lookup/browse.do?ontName=BTO&termId=BTO%3A0001685
sex U
tier 3
termId BTO:0001685
protocol Crawford:AoSMC_Crawford_protocol.pdf

term Astrocy
tag ASTRO
type Cell Line
organism human
description astrocytes
tissue Brain
lineage ectoderm
vendorName Lonza
vendorId CC-2565
orderUrl http://www.lonza.com/
karyotype normal
termId BTO:0000099
termUrl http://www.ebi.ac.uk/ontology-lookup/browse.do?ontName=BTO&termId=BTO%3A0000099
sex U
tier 3
protocol Crawford:Astrocytes_Crawford_protocol.pdf

term BC_Adipose_UHN00001
tag BCADIPOSE
type Cell Line
tier 3
organism human
description adipose tissue, donor UHN0001, age 35, African American, DNA extract
tissue Adipose tissue
#lineage mesoderm
karyotype normal
sex F
vendorName BioChain
vendorId BioChain_D4234003_A701166
orderUrl http://www.biochain.com/biochain/homepage.htm
termId BTO:0001487
termUrl http://www.ebi.ac.uk/ontology-lookup/browse.do?ontName=BTO&termId=BTO%3A0001487
protocol Myers:Myers_BioChain_protocol.pdf

term BC_Adrenal_Gland_H12803N
tag BCADRENAL
type Cell Line
tier 3
organism human
description adrenal gland, donor H12803N, age 88, caucasian, DNA extract
tissue Adrenal gland
lineage ectoderm, mesoderm
# http://herkules.oulu.fi/isbn951426844X/html/i232188.html
karyotype normal
sex F
vendorName BioChain
vendorId BioChain_D1234004_B103117
orderUrl http://www.biochain.com/biochain/homepage.htm
termId BTO:0000047
termUrl http://www.ebi.ac.uk/ontology-lookup/browse.do?ontName=BTO&termId=BTO%3A0000047
protocol Myers:Myers_BioChain_protocol.pdf

term BC_Bladder_01-11002
tag BCBLADDER
type Cell Line
tier 3
organism human
description urinary bladder, donor 01-11002, age 83, caucasian, DNA extract
tissue Urinary Bladder
lineage endoderm
karyotype normal
sex F
vendorName BioChain
vendorId BioChain_CP-S12-D1234010-05_B402059
orderUrl http://www.biochain.com/biochain/homepage.htm
termId BTO:0001418
termUrl http://www.ebi.ac.uk/ontology-lookup/browse.do?ontName=BTO&termId=BTO%3A0001418
protocol Myers:Myers_BioChain_protocol.pdf

term BC_Brain_H11058N
tag BCBRAIN
type Cell Line
tier 3
organism human
description brain, donor H11058N, age 66, Asian, DNA extract
tissue Brain
lineage ectoderm
karyotype normal
sex M
vendorName BioChain
vendorId BioChain_D4234035_A810101
orderUrl http://www.biochain.com/biochain/homepage.htm
termId BTO:0000142
termUrl http://www.ebi.ac.uk/ontology-lookup/browse.do?ontName=BTO&termId=BTO%3A0000142
protocol Myers:Myers_BioChain_protocol.pdf

term BC_Breast_02-03015
tag BCBREAST
type Cell Line
tier 3
organism human
description breast, donor 02-03015, age 21, caucasian, DNA extract
tissue Breast
lineage ectoderm
karyotype normal
sex F
vendorName BioChain
vendorId BioChain_D4234086_A710031
orderUrl http://www.biochain.com/biochain/homepage.htm
termId BTO:0000149
termUrl http://www.ebi.ac.uk/ontology-lookup/browse.do?ontName=BTO&termId=BTO%3A0000149
protocol Myers:Myers_BioChain_protocol.pdf

term BC_Cervix_BN0773
tag BCCERVIX
type Cell Line
tier 3
organism human
description uterine cervix, donor BN0773, age 44, Asian, DNA extract
tissue Uterine cervix
lineage mesoderm
# http://en.wikipedia.org/wiki/Paramesonephric_duct
karyotype normal
sex F
vendorName BioChain
vendorId BioChain_D4234275_A511454
orderUrl http://www.biochain.com/biochain/homepage.htm
termId BTO:0001421
termUrl http://www.ebi.ac.uk/ontology-lookup/browse.do?ontName=BTO&termId=BTO%3A0001421
protocol Myers:Myers_BioChain_protocol.pdf

term BC_Colon_01-11002
tag BCCOLON
type Cell Line
tier 3
organism human
description colon, donor 01-11002, age 83, caucasian, DNA and RNA extract
tissue Colon
lineage endoderm
karyotype normal
sex F
vendorName BioChain
vendorId BioChain_CP-S12-D1234090-05_A903056; BioChain_CP-S10-R1234090-20_B402074
orderUrl http://www.biochain.com/biochain/homepage.htm
termId BTO:0000269
termUrl http://www.ebi.ac.uk/ontology-lookup/browse.do?ontName=BTO&termId=BTO%3A0000269
protocol Myers:Myers_BioChain_protocol.pdf

term BC_Colon_H12817N
tag BCCOLONb
type Cell Line
tier 3
organism human
description colon, donor H12817N, age 71, caucasian, DNA and RNA extract
tissue Colon
lineage endoderm
karyotype normal
sex M
vendorName BioChain
vendorId BioChain_CP-S13-D1234090-05_B111123; BioChain_CP-S10-R1234090-20_B111053
orderUrl http://www.biochain.com/biochain/homepage.htm
termId BTO:0000269
termUrl http://www.ebi.ac.uk/ontology-lookup/browse.do?ontName=BTO&termId=BTO%3A0000269
protocol Myers:Myers_BioChain_protocol.pdf

term BC_Esophagus_01-11002
tag BCEEOPHAGUS
type Cell Line
tier 3
organism human
description esophagus, donor 01-11002, age 83, caucasian, DNA and RNA extract
tissue Esophagus
lineage endoderm
karyotype normal
sex F
vendorName BioChain
vendorId BioChain_CP-S12-D1234106-05_A803198; BioChain_CP-S10-R1234106-20_B402075
orderUrl http://www.biochain.com/biochain/homepage.htm
termId BTO:0000959
termUrl http://www.ebi.ac.uk/ontology-lookup/browse.do?ontName=BTO&termId=BTO%3A0000959
protocol Myers:Myers_BioChain_protocol.pdf

term BC_Esophagus_H12817N
tag BCESOPHAGUSb
type Cell Line
tier 3
organism human
description esophagus, donor H12817N, age 71, caucasian, DNA extract
tissue Esophagus
lineage endoderm
karyotype normal
sex M
vendorName BioChain
vendorId BioChain_CP-S13-D1234106-05_B302113
orderUrl http://www.biochain.com/biochain/homepage.htm
termId BTO:0000959
termUrl http://www.ebi.ac.uk/ontology-lookup/browse.do?ontName=BTO&termId=BTO%3A0000959
protocol Myers:Myers_BioChain_protocol.pdf

term BC_Jejunum_H12817N
tag BCJEJUNUM
type Cell Line
tier 3
organism human
description jejunum, donor H12817N, age 71, caucasian, DNA and RNA extract
tissue Jejunum
lineage endoderm
# http://en.wikipedia.org/wiki/Jejunum
karyotype normal
sex M
vendorName BioChain
vendorId BioChain_CP-S13-D1234230-05_B402068; BioChain_CP-S10-R1234230-20_A911037
orderUrl http://www.biochain.com/biochain/homepage.htm
termId BTO:0000657
termUrl http://www.ebi.ac.uk/ontology-lookup/browse.do?ontName=BTO&termId=BTO%3A0000657
protocol Myers:Myers_BioChain_protocol.pdf

term BC_Kidney_01-11002
tag BCKIDNEY
type Cell Line
tier 3
organism human
description kidney, donor 01-11002, age 83, caucasian, DNA and RNA extract
tissue Kidney
lineage mesoderm
karyotype normal
sex F
vendorName BioChain
vendorId BioChain_CP-S12-D1234142-05_B402060; BioChain_CP-S10-R1234142-20_A808055
orderUrl http://www.biochain.com/biochain/homepage.htm
termId BTO:0000671
termUrl http://www.ebi.ac.uk/ontology-lookup/browse.do?ontName=BTO&termId=BTO%3A0000671
protocol Myers:Myers_BioChain_protocol.pdf

term BC_Kidney_H12817N
tag BCKIDNEYb
type Cell Line
tier 3
organism human
description kidney, donor H12817N, age 71, caucasian, DNA and RNA extract
tissue Kidney
lineage mesoderm
karyotype normal
sex M
vendorName BioChain
vendorId BioChain_CP-S13-D1234142-05_B402061; BioChain_CP-S10-R1234142-20_B111054
orderUrl http://www.biochain.com/biochain/homepage.htm
termId BTO:0000671
termUrl http://www.ebi.ac.uk/ontology-lookup/browse.do?ontName=BTO&termId=BTO%3A0000671
protocol Myers:Myers_BioChain_protocol.pdf

term BC_Left_Ventricle_N41
tag BCLEFVENTRI
type Cell Line
tier 3
organism human
description left ventricle, donor N41, age 26, Asian, DNA extract
tissue Left ventricle
lineage mesoderm
karyotype normal
sex M
vendorName BioChain
vendorId BioChain_D1234138_A705026
orderUrl http://www.biochain.com/biochain/homepage.htm
termId BTO:0001629
termUrl http://www.ebi.ac.uk/ontology-lookup/browse.do?ontName=BTO&termId=BTO%3A0001629
protocol Myers:Myers_BioChain_protocol.pdf

term BC_Leukocyte_UHN00204
tag BCLEUKOCYTE
type Cell Line
tier 3
organism human
description peripheral blood mononuclear cell, donor UHN00204, age 54, caucasian, DNA extract
tissue Peripheral blood mononuclear cell
lineage mesoderm
karyotype normal
sex M
vendorName BioChain
vendorId BioChain_D4234148_A612197
orderUrl http://www.biochain.com/biochain/homepage.htm
termId BTO:0001025
termUrl http://www.ebi.ac.uk/ontology-lookup/browse.do?ontName=BTO&termId=BTO%3A0001025
protocol Myers:Myers_BioChain_protocol.pdf

term BC_Liver_01-11002
tag BCLIVER
type Cell Line
tier 3
organism human
description liver, donor 01-11002, age 83, caucasian, DNA and RNA extract
tissue Liver
lineage endoderm
karyotype normal
sex F
vendorName BioChain
vendorId BioChain_CP-S12-D1234149-05_B209118; BioChain_CP-S10-R1234149-20_B304045
orderUrl http://www.biochain.com/biochain/homepage.htm
termId BTO:0000759
termUrl http://www.ebi.ac.uk/ontology-lookup/browse.do?ontName=BTO&termId=BTO%3A0000759
protocol Myers:Myers_BioChain_protocol.pdf

term BC_Lung_01-11002
tag BCLUNG
type Cell Line
tier 3
organism human
description lung, donor 01-11002, age 83, caucasian, DNA and RNA extract
tissue Lung
lineage endoderm
karyotype normal
sex F
vendorName BioChain
vendorId BioChain_CP-S12-D1234152-05_A610240; BioChain_CP-S10-R1234152-20_A906114
orderUrl http://www.biochain.com/biochain/homepage.htm
termId BTO:0000763
termUrl http://www.ebi.ac.uk/ontology-lookup/browse.do?ontName=BTO&termId=BTO%3A0000763
protocol Myers:Myers_BioChain_protocol.pdf

term BC_Lung_H12817N
tag BCLUNG
type Cell Line
tier 3
organism human
description lung, donor H12817N, age 71, caucasian, DNA and RNA extract
tissue Lung
lineage endoderm
karyotype normal
sex M
vendorName BioChain
vendorId BioChain_CP-S13-D1234152-05_B402062; BioChain_CP-S10-R1234152-20_B207133
orderUrl http://www.biochain.com/biochain/homepage.htm
termId BTO:0000763
termUrl http://www.ebi.ac.uk/ontology-lookup/browse.do?ontName=BTO&termId=BTO%3A0000763
protocol Myers:Myers_BioChain_protocol.pdf

term BC_Pancreas_H12817N
tag BCPANCREAS
type Cell Line
tier 3
organism human
description pancreas, donor H12817N, age 71, caucasian, DNA and RNA extract
tissue Pancreas
lineage endoderm
karyotype normal
sex M
vendorName BioChain
vendorId BioChain_CP-S13-D1234188-05_B402063; BioChain_CP-S10-R1234188-20_B402076
orderUrl http://www.biochain.com/biochain/homepage.htm
termId BTO:0000988
termUrl http://www.ebi.ac.uk/ontology-lookup/browse.do?ontName=BTO&termId=BTO%3A0000988
protocol Myers:Myers_BioChain_protocol.pdf

term BC_Penis_H12817N
tag BCPENIS
type Cell Line
tier 3
organism human
description penis, donor H12817N, age 71, caucasian, DNA extract
tissue Penis
lineage mesoderm
karyotype normal
sex M
vendorName BioChain
vendorId BioChain_CP-S13-D1234194-05_B402064
orderUrl http://www.biochain.com/biochain/homepage.htm
termId BTO:0000405
termUrl http://www.ebi.ac.uk/ontology-lookup/browse.do?ontName=BTO&termId=BTO%3A0000405
protocol Myers:Myers_BioChain_protocol.pdf

term BC_Pericardium_H12529N
tag BCPERICARDIUM
type Cell Line
tier 3
organism human
description pericardium, donor H12529N, age 70, caucasian, DNA extract
tissue Pericardium
lineage mesoderm
karyotype normal
sex F
vendorName BioChain
vendorId BioChain_D1234133_A712271
orderUrl http://www.biochain.com/biochain/homepage.htm
termId BTO:0000717
termUrl http://www.ebi.ac.uk/ontology-lookup/browse.do?ontName=BTO&termId=BTO%3A0000717
protocol Myers:Myers_BioChain_protocol.pdf

term BC_Placenta_UHN00189
tag BCPLACENTA
type Cell Line
tier 3
organism human
description placenta, donor UHN00189, age 29
tissue Placenta
lineage extraembryonic mesoderm, trophectoderm
# decidua basalis, chorion frondosum
karyotype normal
sex F
vendorName BioChain
vendorId BioChain_D4234200_A603104
orderUrl http://www.biochain.com/biochain/homepage.htm
termId BTO:0001078
termUrl http://www.ebi.ac.uk/ontology-lookup/browse.do?ontName=BTO&termId=BTO%3A0001078
protocol Myers:Myers_BioChain_protocol.pdf

term BC_Prostate_Gland_H12817N
tag BCPROSTATE
type Cell Line
tier 3
organism human
description prostate gland, donor H12817N, age 71, caucasian, DNA extract
tissue Prostate gland
lineage endoderm
karyotype normal
sex M
vendorName BioChain
vendorId BioChain_CP-D1234201-05_B101058
orderUrl http://www.biochain.com/biochain/homepage.htm
termId BTO:0001129
termUrl http://www.ebi.ac.uk/ontology-lookup/browse.do?ontName=BTO&termId=BTO%3A0001129
protocol Myers:Myers_BioChain_protocol.pdf

term BC_Rectum_N29
tag BCRECTUM
type Cell Line
tier 3
organism human
description rectum, donor N29, age 29, Asian, DNA extract
tissue Rectum
lineage endoderm
karyotype normal
sex M
vendorName BioChain
vendorId BioChain_D4234206_A712205
orderUrl http://www.biochain.com/biochain/homepage.htm
termId BTO:0001158
termUrl http://www.ebi.ac.uk/ontology-lookup/browse.do?ontName=BTO&termId=BTO%3A0001158
protocol Myers:Myers_BioChain_protocol.pdf

term BC_Skeletal_Muscle_01-11002
tag BCSKEL
type Cell Line
tier 3
organism human
description skeletal muscle, donor 01-11002, age 83, caucasian, DNA and RNA extract
tissue Skeletal muscle
lineage mesoderm
karyotype normal
sex F
vendorName BioChain
vendorId BioChain_CP-S12-D1234171-05_A610262; BioChain_CP-S10-R1234171-20_A808148
orderUrl http://www.biochain.com/biochain/homepage.htm
termId BTO:0001103
termUrl http://www.ebi.ac.uk/ontology-lookup/browse.do?ontName=BTO&termId=BTO%3A0001103
protocol Myers:Myers_BioChain_protocol.pdf

term BC_Skeletal_Muscle_H12817N
tag BCSKELb
type Cell Line
tier 3
organism human
description skeletal muscle, donor H12817N, age 71, caucasian, DNA and RNA extract
tissue Skeletal muscle
lineage mesoderm
karyotype normal
sex M
vendorName BioChain
vendorId BioChain_CP-S13-D1234171-05_B402065; BioChain_CP-S10-R1234230-20_A911037
orderUrl http://www.biochain.com/biochain/homepage.htm
termId BTO:0001103
termUrl http://www.ebi.ac.uk/ontology-lookup/browse.do?ontName=BTO&termId=BTO%3A0001103
protocol Myers:Myers_BioChain_protocol.pdf

term BC_Skin_01-11002
tag BCSKIN
type Cell Line
tier 3
organism human
description skin, donor 01-11002, age 83, caucasian, DNA extract
tissue Skin
lineage ectoderm, mesoderm
karyotype normal
sex F
vendorName BioChain
vendorId BioChain_CP-S12-D1234218-05_B402066
orderUrl http://www.biochain.com/biochain/homepage.htm
termId BTO:0001253
termUrl http://www.ebi.ac.uk/ontology-lookup/browse.do?ontName=BTO&termId=BTO%3A0001253
protocol Myers:Myers_BioChain_protocol.pdf

term BC_Small_Intestine_01-11002
tag BCSMINTESTINE
type Cell Line
tier 3
organism human
description small intestine, donor 01-11002, age 83, caucasian, DNA and RNA extract
tissue Small intestine
lineage endoderm
karyotype normal
sex F
vendorName BioChain
vendorId BioChain_CP-S12-D1234226-05_B402067; BioChain_CP-S10-R1234226-20_A612138
orderUrl http://www.biochain.com/biochain/homepage.htm
termId BTO:0000651
termUrl http://www.ebi.ac.uk/ontology-lookup/browse.do?ontName=BTO&termId=BTO%3A0000651
protocol Myers:Myers_BioChain_protocol.pdf

term BC_Spleen_01-11002
tag BCSPLEEN
type Cell Line
tier 3
organism human
description spleen, donor 01-11002, age 83, caucasian, RNA extract
tissue Spleen
lineage mesoderm
karyotype normal
sex F
vendorName BioChain
vendorId BioChain_CP-S10-R1234246-20_A612140
orderUrl http://www.biochain.com/biochain/homepage.htm
termId BTO:0001281
termUrl http://www.ebi.ac.uk/ontology-lookup/browse.do?ontName=BTO&termId=BTO%3A0001281
protocol Myers:Myers_BioChain_protocol.pdf

term BC_Spleen_H12817N
tag BCSPLEENb
type Cell Line
tier 3
organism human
description spleen, donor H12817N, age 71, caucasian, DNA and RNA extract
tissue Spleen
lineage mesoderm
karyotype normal
sex M
vendorName BioChain
vendorId BioChain_CP-S13-D1234246-05_B402069; BioChain_CP-S10-R1234246-20_B304070
orderUrl http://www.biochain.com/biochain/homepage.htm
termId BTO:0001281
termUrl http://www.ebi.ac.uk/ontology-lookup/browse.do?ontName=BTO&termId=BTO%3A0001281
protocol Myers:Myers_BioChain_protocol.pdf

term BC_Stomach_01-11002
tag BCSTOMACH
type Cell Line
tier 3
organism human
description stomach, donor 01-11002, age 83, caucasian, DNA extract
tissue Stomach
lineage endoderm
karyotype normal
sex F
vendorName BioChain
vendorId BioChain_CP-S12-D1234248-05_A808008
orderUrl http://www.biochain.com/biochain/homepage.htm
termId BTO:0001307
termUrl http://www.ebi.ac.uk/ontology-lookup/browse.do?ontName=BTO&termId=BTO%3A0001307
protocol Myers:Myers_BioChain_protocol.pdf

term BC_Stomach_H12817N
tag BCSTOMACHb
type Cell Line
tier 3
organism human
description stomach, donor H12817N, age 71, caucasian, DNA and RNA extract
tissue Stomach
lineage endoderm
karyotype normal
sex M
vendorName BioChain
vendorId BioChain_CP-S13-D1234248-05_B402070; BioChain_CP-S10-R1234248-20_B402077
orderUrl http://www.biochain.com/biochain/homepage.htm
termId BTO:0001307
termUrl http://www.ebi.ac.uk/ontology-lookup/browse.do?ontName=BTO&termId=BTO%3A0001307
protocol Myers:Myers_BioChain_protocol.pdf

term BC_Testis_N30
tag BCTESTIS
type Cell Line
tier 3
organism human
description testis, donor N30, age 41, Asian, DNA extract
tissue Testis
lineage mesoderm
karyotype normal
sex M
vendorName BioChain
vendorId BioChain_D4234260_A711169
orderUrl http://www.biochain.com/biochain/homepage.htm
termId BTO:0001363
termUrl http://www.ebi.ac.uk/ontology-lookup/browse.do?ontName=BTO&termId=BTO%3A0001363
protocol Myers:Myers_BioChain_protocol.pdf

term BC_Uterus_BN0765
tag BCUTERUS
type Cell Line
tier 3
organism human
description uterus, donor BN0765, age 44, Asian, DNA extract
tissue Uterus
lineage Uterus
karyotype normal
sex F
vendorName BioChain
vendorId BioChain_D4234274_A810099
orderUrl http://www.biochain.com/biochain/homepage.htm
termId BTO:0001424
termUrl http://www.ebi.ac.uk/ontology-lookup/browse.do?ontName=BTO&termId=BTO%3A0001424
protocol Myers:Myers_BioChain_protocol.pdf


term BE2_C
tag BE2C
type Cell Line
organism human
description neuroblastoma
tissue Brain
lineage ectoderm
karyotype cancer
vendorName ATCC
vendorId CRL-2268
orderUrl http://www.atcc.org/ATCCAdvancedCatalogSearch/ProductDetails/tabid/452/Default.aspx?ATCCNum=CRL-2268&Template=cellBiology
termId BTO:0000932 (non-specific)
termUrl http://www.ebi.ac.uk/ontology-lookup/browse.do?ontName=BTO&termId=BTO%3A0000932
sex M
tier 3
protocol Stam:BE2-C_Stam_protocol.pdf Myers:BE2-C_Myers_protocol.pdf

term BG02ES
tag BG02ES
type Cell Line
organism human
description human Embryonic Stem Cell (hESC), BG02, treatment: H9 Conditioned Medium
tissue EmbryonicStemCell
tier 3
lineage inner cell mass
karyotype normal
vendorName BresaGen, Inc.
vendorId BG02 (hESBGN.02)
orderUrl http://stemcells.nih.gov/research/registry/BresaGen.asp
sex M
protocol Myers:BG02ES_and_H9ES_Myers_protocols.pdf

term BG02ES-EBD
tag BG02ESEBD
type Cell Line
organism human
description  human Embryonic Stem Cell (hESC), BG02, Embryoid Body-Derived
tissue EmbryonicStemCell
tier 3
lineage inner cell mass
karyotype normal
vendorName BresaGen, Inc.
vendorId BG02 (hESBGN.02)
orderUrl http://stemcells.nih.gov/research/registry/BresaGen.asp
sex M
protocol Myers:BG02ES_and_H9ES_Myers_protocols.pdf

term BJ
tag BJ
type Cell Line
organism human
description skin fibroblast, "The line was established from skin taken from normal foreskin." - ATCC.  (PMID: 9916803)
tissue Skin
vendorName ATCC
vendorId CRL-2522
orderUrl http://www.atcc.org/ATCCAdvancedCatalogSearch/ProductDetails/tabid/452/Default.aspx?ATCCNum=CRL-2522&Template=cellBiology
karyotype normal
termId BTO:0001255
termUrl http://www.ebi.ac.uk/ontology-lookup/browse.do?ontName=BTO&termId=BTO%3A0001255
sex M
tier 3
protocol Stam:BJ-tert_Stam_protocol.pdf
# JEFF:  Please read and find which of these protocols is correct for BJ and label it appropriately

#These terms seem to have a lot of confusion and no one is currently using these cell lines.  We are commenting out until resovled see Bug#4536
#term BJ-5ta
#tag BJ5TA
#type Cell Line
#organism human
#description BJ foreskin fibroblast transfected with the pGRN145 hTERT, expressing T antigens of SV40 virus.(PMID: 9916802)
#tissue Skin
#vendorName ATCC
#vendorId CRL-4001
#orderUrl http://www.atcc.org/ATCCAdvancedCatalogSearch/ProductDetails/tabid/452/Default.aspx?ATCCNum=CRL-4001&Template=cellBiology
#karyotype normal
#termId BTO:0001255
#termUrl http://www.ebi.ac.uk/ontology-lookup/browse.do?ontName=BTO&termId=BTO%3A0001255
#sex M
#tier 3
#protocol Struhl:BJ_5ta_Struhl_protocol.pdf
#
#term BJ-HRas
#tag BJHRAS
#type Cell Line
#organism human
#description hTERT/BJ skin fibroblasts expressing T antigens of SV40 virus and H-RasV12
#tissue Skin
#vendorName Struhl laboratory
#vendorId BJ-HRas
#orderUrl https://struhl.med.harvard.edu/
#karyotype normal
#termId BTO:0001255
#termUrl http://www.ebi.ac.uk/ontology-lookup/browse.do?ontName=BTO&termId=BTO%3A0001255
#sex M
#tier 3
#protocol Struhl:BJ-tert-HRas_Struhl_protocol.pdf
#
#
#term BJ-T
#tag BJT
#type Cell Line
#organism human
#description foreskin fibroblast
#tissue Skin
#vendorName Struhl laboratory
#vendorId BJ-T
#orderUrl https://struhl.med.harvard.edu/
#karyotype normal
#termId BTO:0001255
#termUrl http://www.ebi.ac.uk/ontology-lookup/browse.do?ontName=BTO&termId=BTO%3A0001255
#sex M
#tier 3
#protocol Struhl:BJ-5ta_Struhl_protocol.pdf

term CD20+
tag CD20+
type Cell Line
tier 3
organism human
description Human B cells.
lineage missing
karyotype missing
sex F
tissue Blood
vendorName Heimfeld Lab, FHCRC
vendorId CD20+
orderUrl http://labs.fhcrc.org/heimfeld/index.html
termId BTO:0000776
termUrl http://www.ebi.ac.uk/ontology-lookup/browse.do?ontName=BTO&termId=BTO%3A0000776&termName=B-lymphocyte
protocol Stam:CD20+_Stam_protocol.pdf

term CD34+_Mobilized
tag CD34+MOBILIZED
type Cell Line
tier 3
organism human
description Hematopoietic progenitor cells - Mobilized.
lineage missing
karyotype missing
sex M
tissue Blood
vendorName Heimfeld Lab,
vendorId FHCRC
orderUrl http://labs.fhcrc.org/heimfeld/index.html
termId BTO:0000725
termUrl http://www.ebi.ac.uk/ontology-lookup/browse.do?ontName=BTO&termId=BTO%3A0000725
protocol Stam:CD34+Mobilized_Stam_protocol.pdf

term CLL
tag CLL
type Cell Line
organism human
description chronic lymphocytic leukemia cell, T-cell lymphocyte
tier 3
lineage mesoderm
karyotype cancer
sex F
tissue lymphocyte
vendorName Dr. Jennifer Brown, Department of Medicine, Harvard Medical School.
vendorId CLL
orderUrl http://www.dfhcc.harvard.edu/membership/profile/member/669/0/
termId BTO:0001546
termUrl http://www.ebi.ac.uk/ontology-lookup/browse.do?ontName=BTO&termId=BTO%3A0001546
protocol Crawford:CLL_Crawford_protocol.pdf

term Caco-2
tag CACO2
type Cell Line
organism human
description colorectal adenocarcinoma. (PMID: 1939345)
tissue Colon
vendorName ATCC
vendorId HTB-37
orderUrl http://www.atcc.org/ATCCAdvancedCatalogSearch/ProductDetails/tabid/452/Default.aspx?ATCCNum=HTB-37&Template=cellBiology
lineage endoderm
karyotype cancer
termId BTO:0000195
termUrl http://www.ebi.ac.uk/ontology-lookup/browse.do?ontName=BTO&termId=BTO%3A0000195
sex M
tier 3
protocol Stam:Stam_15_protocols.pdf

term Chorion
tag CHORION
type Cell Line
organism human
description chorion cells (outermost of two fetal membranes), fetal membranes were collected from women who underwent planned cesarean delivery at term, before labor and without rupture of membranes.
tissue FetalMembrane
vendorName Dr. Amy Murtha at Duke University (Durham, NC).
orderUrl http://www.dukehealth.org/physicians/amy_p_murtha
lineage extraembryonic mesoderm, trophectoderm
karyotype unknown
termId BTO:0000252
termUrl http://www.ebi.ac.uk/ontology-lookup/browse.do?ontName=BTO&termId=BTO%3A0000252
sex U
tier 3
protocol Crawford:Chorion_and_decidua_Crawford_protocol.pdf

term CMK
tag CMK
type Cell Line
organism human
description acute megakaryocytic leukemia cells, "established from the peripheral blood of a 10-month-old boy with Down's syndrome and acute megakaryocytic leukemia (AML M7) at relapse in 1985" - DSMZ. (PMID: 3016165)
tissue Blood
lineage mesoderm
karyotype cancer
orderUrl http://www.dsmz.de/human_and_animal_cell_lines/info.php?dsmz_nr=392&from=cell_line_index&select=search_for_term&term=CMK&preselect=human;hamster;mouse;rat;insect;other&firstload=0
vendorName DSMZ
vendorId ACC-392
sex M
tier 3
protocol Stam:CMK_Stam_protocol.pdf

term Decidua
tag DECIDUA
type Cell Line
organism human
description decidua cells (part of the mucous membrane lining uterus), Fetal membranes were collected from women who underwent planned cesarean delivery at term, before labor and without rupture of membranes
tissue Cervix
vendorName Dr. Amy Murtha at Duke University (Durham, NC).
orderUrl http://www.dukehealth.org/physicians/amy_p_murtha
lineage decidua
karyotype unknown
termId BTO:0001360
termUrl http://www.ebi.ac.uk/ontology-lookup/browse.do?ontName=BTO&termId=BTO%3A0001360
sex F
tier 3
protocol Crawford:Chorion_and_decidua_Crawford_protocol.pdf

term Dnd41
tag DND41
type Cell Line
tier 3
organism human
description Human T cell leukemia with Notch mutation
lineage mesoderm
karyotype cancer
sex M
tissue Blood
vendorName DSMZ
vendorId Dnd41
orderUrl http://www.dsmz.de/index.htm
termId BTO:0002104
termUrl http://www.ebi.ac.uk/ontology-lookup/browse.do?ontName=BTO&termId=BTO%3A0002104
protocol Bernstein:Dnd41_Bernstein_protocol.pdf

term ECC-1
tag ECC1
type Cell Line
organism human
description ECC-1 is a human epithelial cell line derived from an endometrium adenocarcinoma, fetal membranes were collected from women who underwent planned cesarean delivery at term, before labor and without rupture of membranes
tissue luminal epithelium
vendorName ATCC
vendorId CRL-2923
orderUrl http://www.atcc.org/ATCCAdvancedCatalogSearch/ProductDetails/tabid/452/Default.aspx?ATCCNum=CRL-2923&Template=cellBiology
lineage epithelial
karyotype cancer
termId BTO:0000194
termUrl http://www.ebi.ac.uk/ontology-lookup/browse.do?ontName=BTO&termId=BTO%3A0000194
sex F
tier 3
protocol Myers:ECC1_Myers_protocol.pdf

term FetalPBDE
tag FPBDE
type Cell Line
tier 3
organism human
description Peripheral blood-derived erythroblasts from 16-19 week human fetal liver
lineage mesoderm
karyotype normal
sex U
tissue Liver
vendorName Bouhassira Lab
vendorId FetalPBDE
orderUrl http://www.einstein.yu.edu/cellbiology/Lab/Bouhassira/default.htm
termId BTO:0000553
termUrl http://www.ebi.ac.uk/ontology-lookup/browse.do?ontName=BTO&termId=BTO:0000553
protocol Farnham:FetalPBDE_Farnham_protocol.pdf

term Fibrobl
tag FIBROBL
type Cell Line
organism human
description Normal child fibroblast, donor sex: female
tissue Skin
vendorName Coriell
vendorId AG08470
orderUrl http://ccr.coriell.org/Sections/Search/Sample_Detail.aspx?Ref=AG08470&PgId=166
karyotype normal
termId BTO:0000452
termUrl http://www.ebi.ac.uk/ontology-lookup/browse.do?ontName=BTO&termId=BTO%3A0000452
sex F
tier 3
protocol Crawford:fibroblast_Crawford_protocol.pdf

term FibroP
tag FIBROP
type Cell Line
organism human
description normal fibroblasts taken from individuals with Parkinson's disease
tissue Skin
karyotype normal
vendorName Paul Tesar (Case Western)
vendorId FibroP
orderUrl http://genetics.case.edu/page.php?page_id=5&LN=Tesar&FN=Paul
termUrl http://www.ebi.ac.uk/ontology-lookup/browse.do?ontName=BTO&termId=BTO%3A0000452
termId BTO:0000452
sex U
tier 3
protocol Crawford:FibroP_Crawford_protocol.pdf

term Gliobla
tag GLIOBLA
type Cell Line
organism human
description glioblastoma, these cells (aka H54 and D54) come from a surgical resection from a patient with glioblastoma multiforme (WHO Grade IV). D54 is a commonly studied glioblastoma cell line (Bao et al., 2006) that has been thoroughly described by S Bigner (1981). (PMID: 7252524)
tissue Brain
lineage ectoderm
karyotype cancer
vendorName Duke University Medical Center, requests for D54 cells should be directed to Darrell Bigner
orderUrl http://www.cancer.duke.edu/btc/modules/facultystaff1/index.php?id=85
termId BTO:0000527
termUrl http://www.ebi.ac.uk/ontology-lookup/browse.do?ontName=BTO&termId=BTO%3A0000527
sex U
tier 3
protocol Crawford:D54_Crawford_protocol.pdf

term GM06990
tag GM06990
type Cell Line
organism human
description Lymphoblastoid, International HapMap Project, CEPH/Utah, Treatment: Epstein-Barr Virus transformed
tissue Blood
vendorName Coriell
vendorId GM06990
orderUrl http://ccr.coriell.org/Sections/Search/Sample_Detail.aspx?Ref=GM06990&PgId=166
lineage mesoderm
karyotype normal
termId BTO:0002062 (non-specific)
termUrl http://www.ebi.ac.uk/ontology-lookup/browse.do?ontName=BTO&termId=BTO%3A0002062
sex F
tier 3
protocol Stam:Stam_15_protocols.pdf

term GM10847
tag GM10847
type Cell Line
organism human
description Lymphoblastoid, International HapMap Project, CEPH/Utah, Treatment: Epstein-Barr Virus transformed
tissue Blood
lineage mesoderm
karyotype unknown
orderUrl http://ccr.coriell.org/Sections/Search/Sample_Detail.aspx?Ref=GM10847
vendorName Coriell
vendorId GM10847
termId BTO:0002062 (non-specific)
termUrl http://www.ebi.ac.uk/ontology-lookup/browse.do?ontName=BTO&termId=BTO%3A0002062
sex F
tier 3
protocol Snyder:GM-generalized_Snyder_protocol.pdf

term GM12801
tag GM12801
type Cell Line
organism human
description B-Lymphocyte, Lymphoblastoid, International HapMap Project, CEPH/Utah, Treatment: Epstein-Barr Virus transformed
tissue Blood
vendorName Coriell
vendorId GM12801
orderUrl http://ccr.coriell.org/Sections/Search/Sample_Detail.aspx?Ref=GM12801&PgId=166
lineage mesoderm
karyotype unknown
termId BTO:0002062 (non-specific)
termUrl http://www.ebi.ac.uk/ontology-lookup/browse.do?ontName=BTO&termId=BTO%3A0002062
sex M
tier 3
protocol Stam:GM12801_Stam_protocol.pdf

term GM12864
tag GM12864
type Cell Line
organism human
description B-Lymphocyte, Lymphoblastoid, International HapMap Project, CEPH/Utah pedigree 1459, Treatment: Epstein-Barr Virus transformed
tissue Blood
lineage mesoderm
karyotype unknown
vendorName Coriell
vendorId GM12864
orderUrl http://ccr.coriell.org/Sections/Search/Sample_Detail.aspx?Ref=GM12864&PgId=166
termId BTO:0002062 (non-specific)
termUrl http://www.ebi.ac.uk/ontology-lookup/browse.do?ontName=BTO&termId=BTO%3A0002062&termName=B-lymphoblastoid%20cell%20line
sex M
tier 3
protocol Stam:GM12864_Stam_protocol.pdf

term GM12865
tag GM12865
type Cell Line
organism human
description B-Lymphocyte, Lymphoblastoid, International HapMap Project, CEPH/Utah pedigree 1459, Treatment: Epstein-Barr Virus transformed
tissue Blood
lineage mesoderm
karyotype unknown
vendorName Coriell
vendorId GM12865
orderUrl http://ccr.coriell.org/sections/Search/Sample_Detail.aspx?Ref=GM12865&PgId=166
termId BTO:0002062 (non-specific)
termUrl http://www.ebi.ac.uk/ontology-lookup/browse.do?ontName=BTO&termId=BTO%3A0002062&termName=B-lymphoblastoid%20cell%20line
sex F
tier 3
protocol Stam:GM12865_Stam_protocol.pdf

term GM12872
tag GM12872
type Cell Line
organism human
description B-Lymphocyte, Lymphoblastoid, International HapMap Project, CEPH/Utah pedigree 1459, Treatment: Epstein-Barr Virus transformed
tissue Blood
lineage mesoderm
karyotype unknown
vendorName Coriell
vendorId GM12872
orderUrl http://ccr.coriell.org/Sections/Search/Sample_Detail.aspx?Ref=GM12872&PgId=166
termId BTO:0002062 (non-specific)
termUrl http://www.ebi.ac.uk/ontology-lookup/browse.do?ontName=BTO&termId=BTO%3A0002062
sex M
tier 3
protocol Stam:GM12872_Stam_protocol.pdf

term GM12873
tag GM12873
type Cell Line
organism human
description B-Lymphocyte, Lymphoblastoid, International HapMap Project, CEPH/Utah pedigree 1459, Treatment: Epstein-Barr Virus transformed
tissue Blood
lineage mesoderm
karyotype unknown
vendorName Coriell
vendorId GM12873
orderUrl http://ccr.coriell.org/Sections/Search/Sample_Detail.aspx?Ref=GM12873&PgId=166
termId BTO:0002062 (non-specific)
termUrl http://www.ebi.ac.uk/ontology-lookup/browse.do?ontName=BTO&termId=BTO%3A0002062
sex F
tier 3
protocol Stam:GM12873_Stam_protocol.pdf

term GM12874
tag GM12874
type Cell Line
organism human
description B-Lymphocyte, Lymphoblastoid, International HapMap Project, CEPH/Utah pedigree 1459, Treatment: Epstein-Barr Virus transformed
tissue Blood
lineage mesoderm
karyotype unknown
vendorName Coriell
vendorId GM12874
orderUrl http://ccr.coriell.org/Sections/Search/Sample_Detail.aspx?Ref=GM12874&PgId=166
termId BTO:0002062 (non-specific)
termUrl http://www.ebi.ac.uk/ontology-lookup/browse.do?ontName=BTO&termId=BTO%3A0002062
sex M
tier 3
protocol Stam:GM12874_Stam_protocol.pdf

term GM12875
tag GM12875
type Cell Line
organism human
description B-Lymphocyte, Lymphoblastoid, International HapMap Project, CEPH/Utah pedigree 1459, Treatment: Epstein-Barr Virus transformed
tissue Blood
lineage mesoderm
karyotype unknown
vendorName Coriell
vendorId GM12875
orderUrl http://ccr.coriell.org/Sections/Search/Sample_Detail.aspx?Ref=GM12875&PgId=166
termId BTO:0002062 (non-specific)
termUrl http://www.ebi.ac.uk/ontology-lookup/browse.do?ontName=BTO&termId=BTO%3A0002062
sex F
tier 3
protocol Stam:GM12875_Stam_protocol.pdf

term GM12878-XiMat
tag GM12878Xb
type Cell Line
organism human
description lymphoblastoid, cloned for maternal X inactivation, International HapMap Project, CEPH/Utah, Epstein-Barr Virus
tissue Blood
vendorName Hunt Willard at Duke University
vendorId GM12878-XiMat
orderUrl http://www.genome.duke.edu/people/faculty/willard/
karyotype unknown
lineage mesoderm
termId BTO:0002026 (non-specific)
termUrl http://www.ebi.ac.uk/ontology-lookup/browse.do?ontName=BTO&termId=BTO%3A0002026
sex F
tier 3
protocol Myers:GM12878-XiMat_Myers_protocol.pdf

term GM12878-XiPat
tag GM12878c
type Cell Line
organism human
description lymphoblastoid, cloned for paternal X inactivation, International HapMap Project, CEPH/Utah, Treatment: Epstein-Barr Virus transformed
tissue Blood
vendorName Hunt Willard at Duke University
vendorId GM12878-XiPat
orderUrl http://www.genome.duke.edu/people/faculty/willard/
karyotype unknown
lineage mesoderm
termId BTO:0002026 (non-specific)
termUrl http://www.ebi.ac.uk/ontology-lookup/browse.do?ontName=BTO&termId=BTO%3A0002026
sex F
tier 3
protocol Myers:GM12878-XiPat_Myers_protocol.pdf

term GM12891
tag GM12891
type Cell Line
organism human
description B-Lymphocyte, Lymphoblastoid, International HapMap Project, CEPH/Utah pedigree 1463, Treatment: Epstein-Barr Virus transformed
tissue Blood
lineage mesoderm
karyotype unknown
vendorName Coriell
vendorId GM12891
orderUrl http://ccr.coriell.org/Sections/Search/Sample_Detail.aspx?Ref=GM12891
termId BTO:0002062 (non-specific)
termUrl http://www.ebi.ac.uk/ontology-lookup/browse.do?ontName=BTO&termId=BTO%3A0002062
sex M
tier 3
protocol Crawford:GM12891_Crawford_protocol.pdf

term GM12892
tag GM12892
type Cell Line
organism human
description B-Lymphocyte, Lymphoblastoid, International HapMap Project, CEPH/Utah pedigree 1463, Treatment: Epstein-Barr Virus transformed
tissue Blood
lineage mesoderm
karyotype unknown
vendorName Coriell
vendorId GM12892
orderUrl http://ccr.coriell.org/Sections/Search/Sample_Detail.aspx?Ref=GM12892
termId BTO:0002062 (non-specific)
termUrl http://www.ebi.ac.uk/ontology-lookup/browse.do?ontName=BTO&termId=BTO%3A0002062
sex F
tier 3
protocol Crawford:GM12892_Crawford_protocol.pdf

term GM15510
tag GM15510
type Cell Line
organism human
description Lymphoblastoid NIGMS Human Genetic Cell Repository, DNA Polymorphism Discovery Resource Collection, Treatment: Epstein-Barr Virus transformed
tissue Blood
lineage mesoderm
karyotype unknown
orderUrl http://ccr.coriell.org/Sections/Search/Sample_Detail.aspx?Ref=GM15510
vendorName Coriell
vendorId GM15510
termId BTO:0002062 (non-specific)
termUrl http://www.ebi.ac.uk/ontology-lookup/browse.do?ontName=BTO&termId=BTO%3A0002062
sex U
tier 3
protocol Snyder:GM-generalized_Snyder_protocol.pdf

term GM18505
tag GM18505
type Cell Line
organism human
description Lymphoblastoid, International HapMap Project, Yoruba in Ibadan, Nigera, Treatment: Epstein-Barr Virus transformed
tissue Blood
lineage mesoderm
karyotype unknown
orderUrl http://ccr.coriell.org/Sections/Search/Sample_Detail.aspx?Ref=GM18505
vendorName Coriell
vendorId GM18505
termId BTO:0002062 (non-specific)
termUrl http://www.ebi.ac.uk/ontology-lookup/browse.do?ontName=BTO&termId=BTO%3A0002062
sex F
tier 3
protocol Snyder:GM-generalized_Snyder_protocol.pdf

term GM18507
tag GM18507
type Cell Line
organism human
description Lymphoblastoid, International HapMap Project, Yoruba in Ibadan, Nigera, Treatment: Epstein-Barr Virus transformed
tissue Blood
vendorName Coriell
vendorId GM18507
orderUrl http://ccr.coriell.org/Sections/Search/Sample_Detail.aspx?Ref=GM18507
lineage mesoderm
karyotype unknown
termId BTO:0002062 (non-specific)
termUrl http://www.ebi.ac.uk/ontology-lookup/browse.do?ontName=BTO&termId=BTO%3A0002062
sex M
tier 3
protocol ENCODE:GM18507_protocol.pdf

term GM18526
tag GM18526
type Cell Line
organism human
description Lymphoblastoid, International HapMap Project, Han Chinese in Beijing, China, Treatment: Epstein-Barr Virus transformed
tissue Blood
lineage mesoderm
karyotype unknown
orderUrl http://ccr.coriell.org/Sections/Search/Sample_Detail.aspx?Ref=GM18526
vendorName Coriell
vendorId GM18526
termId BTO:0002062 (non-specific)
termUrl http://www.ebi.ac.uk/ontology-lookup/browse.do?ontName=BTO&termId=BTO%3A0002062
sex F
tier 3
protocol Snyder:GM-generalized_Snyder_protocol.pdf

term GM18951
tag GM18951
type Cell Line
organism human
description Lymphoblastoid, International HapMap Project, Japanese in Tokyo, Japan, Treatment: Epstein-Barr Virus transformed
tissue Blood
lineage mesoderm
karyotype unknown
orderUrl http://ccr.coriell.org/Sections/Search/Sample_Detail.aspx?Ref=GM18951
vendorName Coriell
vendorId GM18951
termId BTO:0002062 (non-specific)
termUrl http://www.ebi.ac.uk/ontology-lookup/browse.do?ontName=BTO&termId=BTO%3A0002062
sex F
tier 3
protocol Snyder:GM-generalized_Snyder_protocol.pdf

term GM19099
tag GM19099
type Cell Line
organism human
description Lymphoblastoid, International HapMap Project, Yoruba in Ibadan, Nigera, Treatment: Epstein-Barr Virus transformed
tissue Blood
lineage mesoderm
karyotype unknown
orderUrl http://ccr.coriell.org/Sections/Search/Sample_Detail.aspx?Ref=GM19099
vendorName Coriell
vendorId GM19099
termId BTO:0002062 (non-specific)
termUrl http://www.ebi.ac.uk/ontology-lookup/browse.do?ontName=BTO&termId=BTO%3A0002062
sex F
tier 3
protocol Snyder:GM-generalized_Snyder_protocol.pdf

term GM19193
tag GM19193
type Cell Line
organism human
description Lymphoblastoid, International HapMap Project, Yoruba in Ibadan, Nigera, Treatment: Epstein-Barr Virus transformed
tissue Blood
lineage mesoderm
karyotype unknown
orderUrl http://ccr.coriell.org/Sections/Search/Sample_Detail.aspx?Ref=GM19193
vendorName Coriell
vendorId GM19193
termId BTO:0002062 (non-specific)
termUrl http://www.ebi.ac.uk/ontology-lookup/browse.do?ontName=BTO&termId=BTO%3A0002062
sex F
tier 3
protocol Snyder:GM-generalized_Snyder_protocol.pdf

term GM19238
tag GM19238
type Cell Line
organism human
description B-Lymphocyte, Lymphoblastoid, International HapMap Project, Yoruba in Ibadan, Nigera, Treatment: Epstein-Barr Virus transformed
tissue Blood
lineage mesoderm
karyotype unknown
vendorName Coriell
vendorId GM19238
orderUrl http://ccr.coriell.org/Sections/Search/Sample_Detail.aspx?Ref=GM19238
termId BTO:0002062 (non-specific)
termUrl http://www.ebi.ac.uk/ontology-lookup/browse.do?ontName=BTO&termId=BTO%3A0002062&termName=B-lymphoblastoid%20cell%20line
sex F
tier 3
protocol Crawford:GM19238_Crawford_protocol.pdf

term GM19239
tag GM19239
type Cell Line
organism human
description B-Lymphocyte, Lymphoblastoid, International HapMap Project, Yoruba in Ibadan, Nigera, Treatment: Epstein-Barr Virus transformed
tissue Blood
lineage mesoderm
karyotype unknown
vendorName Coriell
vendorId GM19239
orderUrl http://ccr.coriell.org/Sections/Search/Sample_Detail.aspx?Ref=GM19239
termId BTO:0002062 (non-specific)
termUrl http://www.ebi.ac.uk/ontology-lookup/browse.do?ontName=BTO&termId=BTO%3A0002062&termName=B-lymphoblastoid%20cell%20line
sex M
tier 3
protocol Crawford:GM19239_Crawford_protocol.pdf

term GM19240
tag GM19240
type Cell Line
organism human
description B-Lymphocyte, Lymphoblastoid, International HapMap Project, Yoruba in Ibadan, Nigera, Treatment: Epstein-Barr Virus transformed
tissue Blood
lineage mesoderm
karyotype unknown
vendorName Coriell
vendorId GM19240
orderUrl http://ccr.coriell.org/Sections/Search/Sample_Detail.aspx?Ref=GM19240
termId BTO:0002062 (non-specific)
termUrl http://www.ebi.ac.uk/ontology-lookup/browse.do?ontName=BTO&termId=BTO%3A0002062&termName=B-lymphoblastoid%20cell%20line
sex F
tier 3
protocol Crawford:GM19240_Crawford_protocol.pdf

term H7-hESC
tag H7ES
type Cell Line
organism human
description Undifferentiated human embryonic stem cells
karyotype unknown
lineage inner cell mass
vendorName WiCell
vendorId WA07 (H7)
orderUrl http://www.wicell.org/index.php
sex U
tier 3
protocol Stam:H7-hESC_Stam_protocol.pdf

term H9ES
tag H9ES
type Cell Line
organism human
description human embryonic stem cell (hESC) H9
tissue EmbryonicStemCell
tier 3
lineage inner cell mass
karyotype unknown
vendorName WiCell
vendorId WA09 (H9)
orderUrl http://www.wicell.org/index.php
sex F
protocol Myers:BG02ES_and_H9ES_Myers_protocols.pdf

term H9ES-E
tag H9ESE
type Cell Line
organism human
description human embryonic stem cell (hESC) H9, endoderm
tissue EmbryonicStemCell
tier 3
lineage inner cell mass
karyotype unknown
vendorName WiCell
vendorId WA09 (H9)
orderUrl http://www.wicell.org/index.php
sex F
protocol Myers:BG02ES_and_H9ES_Myers_protocols.pdf

term H9ES-AFP+
tag H9ESAFP
type Cell Line
organism human
description human embryonic stem cell (hESC), H9-derived, Treatment: H9 AFP+
tissue EmbryonicStemCell
tier 3
lineage inner cell mass
karyotype unknown
vendorName WiCell
vendorId WA09 (H9)
orderUrl http://www.wicell.org/index.php
sex F
protocol Myers:BG02ES_and_H9ES_Myers_protocols.pdf

term H9ES-AFP-
tag H9ESAFPb
type Cell Line
organism human
description human embryonic stem cell (hESC), H9-derived, Treatment: H9 AFP-
tissue EmbryonicStemCell
tier 3
lineage inner cell mass
karyotype unknown
vendorName WiCell
vendorId WA09 (H9)
orderUrl http://www.wicell.org/index.php
sex F
protocol Myers:BG02ES_and_H9ES_Myers_protocols.pdf

term H9ES-EB
tag H9ESEB
type Cell Line
organism human
description human embryonic stem cell (hESC) H9, embryoid bodies
tissue EmbryonicStemCell
tier 3
lineage inner cell mass
karyotype unknown
vendorName WiCell
vendorId WA09 (H9)
orderUrl http://www.wicell.org/index.php
sex F
protocol Myers:BG02ES_and_H9ES_Myers_protocols.pdf

term H9ES-EBD
tag H9ESEBD
type Cell Line
organism human
description human embryonic stem cell (hESC) H9, embryoid body-derived
tissue EmbryonicStemCell
tier 3
lineage inner cell mass
karyotype unknown
vendorName WiCell
vendorId WA09 (H9)
orderUrl http://www.wicell.org/index.php
sex F
protocol Myers:BG02ES_and_H9ES_Myers_protocols.pdf

term H9ES-CM
tag H9ESCM
type Cell Line
organism human
description human embryonic stem cell (hESC) H9, Treatment: H9 conditioned medium
tissue EmbryonicStemCell
tier 3
lineage inner cell mass
karyotype unknown
vendorName WiCell
vendorId WA09 (H9)
orderUrl http://www.wicell.org/index.php
sex F
protocol Myers:BG02ES_and_H9ES_Myers_protocols.pdf

term HAc
tag HAC
type Cell Line
tier 3
organism human
description Human Astrocytes-cerebellar
lineage ectoderm
karyotype normal
sex U
tissue cerebellar
vendorName ScienCell
vendorId 1810
orderUrl http://www.sciencellonline.com/site/products/1810.php
termId BTO:0000099
termUrl http://www.ebi.ac.uk/ontology-lookup/browse.do?ontName=BTO&termId=BTO%3A0000099&termName=astrocyte
protocol Stam:HAc_Stam_protocol.pdf

term HAEpiC
tag HAE
type Cell Line
organism human
description Human Amniotic Epithelial Cells
tissue Epithelium
vendorName ScienCell
vendorId 7100
orderUrl http://www.sciencellonline.com/site/products/7100.php
tier 3
sex U
protocol Stam:HAEpiC_Stam_protocol.pdf

term HA-h
tag HAH
type Cell Line
tier 3
organism human
description Human Astrocytes-hippocampal
lineage ectoderm
karyotype normal
sex U
tissue brain hippocampus
vendorName ScienCell
vendorId 1830
orderUrl http://www.sciencellonline.com/site/products/1830.php
termId BTO:0000099
termUrl http://www.ebi.ac.uk/ontology-lookup/browse.do?ontName=BTO&termId=BTO%3A0000099&termName=astrocyte
protocol Stam:HAh_Stam_protocol.pdf

term HAL
tag HAL
type Cell Line
organism human
description Human Adult Liver, Genomic DNA purified from surgically excised adult human liver
tissue Liver
tier 3
lineage endoderm
color 189,0,157
vendorName Asterand, Inc.
vendorId HAL
orderUrl http://www.asterand.com/Asterand/
sex U
protocol Myers:HAL_Myers_protocol.pdf

term HA-sp
tag HASP
type Cell Line
organism human
description Human astrocytes spinal cord
tissue Spinal cord
vendorName ScienCell
vendorId 1820
orderUrl http://www.sciencellonline.com/site/products/1820.php
karyotype normal
lineage ectoderm
termId BTO:0000099
termUrl http://www.ebi.ac.uk/ontology-lookup/browse.do?ontName=BTO&termId=BTO%3A0000099
sex U
tier 3
protocol Stam:HA-sp_Stam_protocol.pdf

term HBMEC
tag HBMEC
type Cell Line
organism human
description Human Brain Microvascular Endothelial Cells
tissue Brain
tier 3
lineage ectoderm
vendorName ScienCell
vendorId 1000
orderUrl http://www.sciencellonline.com/site/products/1000.php
sex U
protocol Stam:HBMEC_Stam_protocol.pdf

term HBVP
tag HBVP
type Cell Line
tier 3
organism human
description Human Brain Vascular Pericytes.
lineage missing
karyotype missing
sex U
tissue Brain
vendorName ScienCell
vendorId 1200
orderUrl http://www.sciencellonline.com/site/productDetails.php?keyword=1200
termId BTO:0002441
termUrl http://www.ebi.ac.uk/ontology-lookup/browse.do?ontName=BTO&termId=BTO%3A0002441
protocol Stam:HBVP_Stam_protocol.pdf

term HBVSMC
tag HBVSMC
type Cell Line
tier 3
organism human
description Human Brain Vascular Smooth Muscle Cells.
lineage missing
karyotype missing
sex F
tissue Brain
vendorName ScienCell
vendorId 1100
orderUrl http://www.sciencellonline.com/site/productDetails.php?keyword=1100
termId BTO:0002488
termUrl http://www.ebi.ac.uk/ontology-lookup/browse.do?ontName=BTO&termId=BTO%3A0002488
protocol Stam:HBVSMC_Stam_protocol.pdf

term HCFaa
tag HCFAA
type Cell Line
organism human
description Human Cardiac Fibroblasts-Adult Atrial
tissue Heart
lineage mesoderm
vendorName ScienCell
vendorId 6320
orderUrl http://www.sciencellonline.com/site/products/6320.php
sex F
tier 3
protocol Stam:HCFaa_Stam_protocol.pdf

term HCF
tag HCF
type Cell Line
organism human
description Human Cardiac Fibroblasts
tissue Heart
lineage mesoderm
vendorName ScienCell
vendorId 6300
orderUrl http://www.sciencellonline.com/site/products/6300.php
sex U
tier 3
protocol Stam:HCF_Stam_protocol.pdf

term HConF
tag HCONF
type Cell Line
organism human
description Human Conjunctival Fibroblast
tissue Eye
lineage ectoderm
vendorName ScienCell
vendorId 6570
orderUrl http://www.sciencellonline.com/site/products/6570.php
sex U
tier 3
protocol Stam:HConF_Stam_protocol.pdf

term HCM
tag HCM
type Cell Line
organism human
description Human Cardiac Myocytes
tissue Heart
lineage mesoderm
vendorName ScienCell
vendorId 6200
orderUrl http://www.sciencellonline.com/site/products/6200.php
sex U
tier 3
protocol Stam:HCM_Stam_protocol.pdf

term HCPEpiC
tag HCPE
type Cell Line
organism human
description Human Choroid Plexus Epithelial Cells
tissue Epithelium
lineage ectoderm
vendorName ScienCell
vendorId 1310
orderUrl http://www.sciencellonline.com/site/products/1310.php
sex U
tier 3
protocol Stam:HCPEpiC_Stam_protocol.pdf

term HCT-116
tag HCT116
type Cell Line
organism human
description colorectal carcinoma (PMID: 7214343)
tissue Colon
vendorName ATCC
vendorId CCL-247
orderUrl http://www.atcc.org/ATCCAdvancedCatalogSearch/ProductDetails/tabid/452/Default.aspx?ATCCNum=CCL-247&Template=cellBiology
lineage endoderm
karyotype cancer
termId BTO:0002254
termUrl http://www.ebi.ac.uk/ontology-lookup/browse.do?ontName=BTO&termId=BTO%3A0002254
sex M
tier 3
protocol ENCODE:HCT-116_protocol.pdf Stam:HCT116_Stam_protocol.pdf

term HEEpiC
tag HEE
type Cell Line
organism human
description Human Esophageal Epithelial Cells
tissue Epithelium
lineage endoderm
vendorName ScienCell
vendorId 2700
orderUrl http://www.sciencellonline.com/site/products/2700.php
sex U
tier 3
protocol Stam:HEEpiC_Stam_protocol.pdf

term HEK293
tag HEK293
type Cell Line
organism human
description embryonic kidney. (PMID: 11967234)
tissue Kidney
vendorName ATCC
vendorId CRL-1573
orderUrl http://www.atcc.org/ATCCAdvancedCatalogSearch/ProductDetails/tabid/452/Default.aspx?ATCCNum=CRL-1573&Template=cellBiology
lineage mesoderm
karyotype cancer
termId BTO:0000007
termUrl http://www.ebi.ac.uk/ontology-lookup/browse.do?ontName=BTO&termId=BTO%3A0000007
sex U
tier 3
protocol Stam:Stam_15_protocols.pdf Snyder:HEK293b_Snyder_protocol.pdf Snyder:HEK293b_Snyder_protocol.pdf

#We are trying to eliminate these "b" terms.  We will not erase fully until 9/1/11.
#term HEK293(b)
#tag HEK293b
#type Cell Line
#organism human
#description embryonic kidney (alternate protocol). (PMID: 11967234)
#tissue Kidney
#vendorName ATCC
#vendorId CRL-1573
#orderUrl http://www.atcc.org/ATCCAdvancedCatalogSearch/ProductDetails/tabid/452/Default.aspx?ATCCNum=CRL-1573&Template=cellBiology
#lineage mesoderm
#karyotype cancer
#termId BTO:0000007
#termUrl http://www.ebi.ac.uk/ontology-lookup/browse.do?ontName=BTO&termId=BTO%3A0000007
#sex U
#tier 3
#protocol Snyder:HEK293b_Snyder_protocol.pdf

term Hepatocytes
tag HEPATO
type Cell Line
tier 3
organism human
description Primary Human Hepatocytes, liver perfused by enzymes to generate single cell suspension
lineage endoderm
karyotype normal
sex B
tissue Liver
vendorName zen-bio
vendorId (missing)
orderUrl http://www.zen-bio.com/
termId BTO:0000575
termUrl http://www.ebi.ac.uk/ontology-lookup/browse.do?ontName=BTO&termId=BTO%3A0000575
protocol Crawford:Hepatocytes_Crawford_protocol.pdf

term HFF
tag HFF
type Cell Line
tier 3
organism human
description Human Foreskin Fibroblast
lineage Fibroblast
karyotype normal
sex M
tissue foreskin
vendorName Dr. Torok-Storb, FHCRC
vendorId HFF
orderUrl http://myprofile.cos.com/torokstorb
termId BTO:0002245
termUrl http://www.ebi.ac.uk/ontology-lookup/browse.do?ontName=BTO&termId=BTO%3A0002245
protocol Stam:HFF_Stam_protocol.pdf

term HFF-Myc
tag HFFMYC
type Cell Line
tier 3
organism human
description Human Foreskin Fibroblast Cells Expressing Canine cMyc
lineage Fibroblast
karyotype normal (cMyc)
sex M
tissue foreskin
vendorName Dr. Torok-Storb, FHCRC
vendorId HFF-Myc
orderUrl http://myprofile.cos.com/torokstorb
termId BTO:0002245
termUrl http://www.ebi.ac.uk/ontology-lookup/browse.do?ontName=BTO&termId=BTO%3A0002245
protocol Stam:HFFMyc_Stam_protocol.pdf

term HFL11W
tag HFL11W
type Cell Line
organism human
tissue Liver
description Human Fetal Liver 11 weeks, consented fetal liver samples were isolated from legally aborted fetuses at 11 weeks gestation
tier 3
lineage endoderm
vendorName Unknown
vendorId HFL11W
orderUrl http://www.hudsonalpha.org/myers-lab
color 189,0,157
sex U
protocol ENCODE:HFL11W_and_HFL24W_Myers_protocols.pdf

term HFL24W
tag HFL24W
type Cell Line
organism human
tissue Liver
description Human Fetal Liver 24 weeks, consented fetal liver samples were isolated from legally aborted fetuses at 24 weeks gestation
tier 3
vendorName Unknown
vendorId HFL24W
orderUrl http://www.hudsonalpha.org/myers-lab
lineage endoderm
color 189,0,157
sex U
protocol Myers:HFL11W_and_HFL24W_Myers_protocols.pdf

term HGF
tag HGF
type Cell Line
organism human
description Human Gingival Fibroblasts
tissue Gingiva
vendorName ScienCell
vendorId 2620
orderUrl http://www.sciencellonline.com/index.php?main_page=product_info&cPath=1_22_5_42&products_id=83 ScienCell
#lineage
karyotype normal
termId BTO:0000519 (non-specific)
termUrl http://www.ebi.ac.uk/ontology-lookup/browse.do?ontName=BTO&termId=BTO%3A0000519
sex U
tier 3
protocol Stam:HGF_Stam_protocol.pdf

term HHSEC
tag HHSEC
type Cell Line
organism human
description Human Hepatic Sinusoidal Endothelial Cells
tissue Liver
lineage endoderm
vendorName ScienCell
vendorId 5000
orderUrl http://www.sciencellonline.com/site/products/5000.php
sex U
tier 3
protocol Stam:HHSEC_Stam_protocol.pdf


term HIPEpiC
tag HIPE
type Cell Line
organism human
description Human Iris Pigment Epithelial Cells
tissue Eye
lineage ectoderm
vendorName ScienCell
vendorId 6560
orderUrl http://www.sciencellonline.com/site/products/6560.php
sex U
tier 3
protocol Stam:HIPEpiC_Stam_protocol.pdf

term HL-60
tag HL60
type Cell Line
organism human
description Human promyelocytic leukemia cells. (PMID: 276884)
tissue Blood
lineage mesoderm
vendorName ATCC
vendorId CCL-240
orderUrl http://www.atcc.org/ATCCAdvancedCatalogSearch/ProductDetails/tabid/452/Default.aspx?ATCCNum=CCL-240&Template=cellBiology
termId BTO:0000738
termUrl http://www.ebi.ac.uk/ontology-lookup/browse.do?ontName=BTO&termId=BTO%3A0000738
karyotype cancer
sex F
tier 3
protocol Stam:HL-60_Stam_protocol.pdf

term HMEC
tag HMEC
type Cell Line
organism human
description Human Mammary Epithelial Cells
tissue Breast
lineage ectoderm
vendorName Lonza
vendorId CC-2551
orderUrl http://www.lonza.com/
#karyotype
termId BTO:0002178
termUrl http://www.ebi.ac.uk/ontology-lookup/browse.do?ontName=BTO&termId=BTO%3A0002178
sex U
tier 3
protocol Bernstein:HMEC_Bernstein_protocol.pdf Crawford:HMEC_Crawford_protocol.pdf Stam:HMEC_Stam_protocol.pdf

term HMF
tag HMF
type Cell Line
organism human
description human mammary fibroblasts
# mammary stromal cell line
tissue mammary
vendorName ScienCell
vendorId 7630
orderUrl http://www.sciencellonline.com/site/productDetails.php?keyword=7630
sex F
tier 3
protocol Stam:HMF_Stam_protocol.pdf

term HMVEC-dAd
tag HMVECDAD
type Cell Line
tier 3
organism human
description Adult Human Dermal Microvascular Endothelial Cells.
lineage missing
karyotype missing
sex F
tissue Skin
vendorName Lonza
vendorId CC-2543,CC-3202
orderUrl http://www.lonza.com
termId BTO:0001854
termUrl http://www.ebi.ac.uk/ontology-lookup/browse.do?ontName=BTO&termId=BTO:0001854
protocol Stam:HMVECdAd_Stam_protocol.pdf


term HMVEC-LLy
tag HMVECb
type Cell Line
organism human
description Normal Human Lymphatic Microvascular Endothelial Cells, Lung-Derived
tissue Blood
lineage mesoderm
vendorName Lonza
vendorId CC-2814, CC-2814T25
orderUrl http://www.lonza.com/
sex F
tier 3
protocol Stam:HMVEC-LLy_Stam_protocol.pdf

term HMVEC-dBl-Ad
tag HMVECc
type Cell Line
organism human
description Normal Adult Human Blood Microvascular Endothelial Cells, Dermal-Derived
tissue Blood
lineage mesoderm
vendorName Lonza
vendorId CC-2811, CC-2811T75
orderUrl http://www.lonza.com/
sex F
tier 3
protocol Stam:HMVEC-dBl-Ad_Stam_protocol.pdf

term HMVEC-dBl-Neo
tag HMVECd
type Cell Line
organism human
description Normal Neonatal Human Blood Microvascular Endothelial Cells, Dermal-Derived
tissue Blood
lineage mesoderm
vendorName Lonza
vendorId CC-2813, CC-2813T75
orderUrl http://www.lonza.com/
sex M
tier 3
protocol Stam:HMVEC-dBl-Neo_Stam_protocol.pdf

term HMVEC-dLy-Ad
tag HMVECe
type Cell Line
organism human
description Normal Adult Human Blood Microvascular Endothelial Cells, Dermal-Derived
tissue Blood
lineage mesoderm
vendorName Lonza
vendorId CC-2810, CC-2810T75
orderUrl http://www.lonza.com/
sex F
tier 3
protocol Stam:HMVEC-dLy-Ad_Stam_protocol.pdf

term HMVEC-dLy-Neo
tag HMVECf
type Cell Line
organism human
description Normal Neonatal Human Lymphatic Microvascular Endothelial Cells, Dermal-Derived
tissue Blood
lineage mesoderm
vendorName Lonza
vendorId CC-2812, CC-2812T25
orderUrl http://www.lonza.com/
sex M
tier 3
protocol Stam:HMVEC-dLy-Neo_Stam_protocol.pdf

term HMVEC-dNeo
tag HMVECg
type Cell Line
organism human
description Normal Neonatal Human Microvascular Endothelial Cells (single Donnor), Dermal-Derived
tissue Blood
lineage mesoderm
vendorName Lonza
vendorId CC-2505, CC-2505T225
orderUrl http://www.lonza.com/
sex M
tier 3
protocol Stam:HMVEC-dNeo_Stam_protocol.pdf

term HMVEC-LBl
tag HMVECh
type Cell Line
organism human
description Normal Human Blood Microvascular Endothelial Cells, Lung-Derived
tissue Blood
lineage mesoderm
vendorName Lonza
vendorId CC-2815, CC-2815T75
orderUrl http://www.lonza.com/
sex F
tier 3
protocol Stam:HMVEC-Lbl_Stam_protocol.pdf

term HNPCEpiC
tag HNPCE
type Cell Line
organism human
description Human Non-Pigment Ciliary Epithelial Cells
tissue Epithelium
vendorName ScienCell
vendorId 6580
orderUrl http://www.sciencellonline.com/site/products/6580.php
sex U
tier 3
protocol Stam:HNPCEpiC_Stam_protocol.pdf

term HPAEC
tag HPAEC
type Cell Line
tier 3
organism human
description Human Pulmonary Artery Endothelial Cells.
lineage missing
karyotype missing
sex F
tissue Heart
vendorName Lonza
vendorId CC-2530,CC-3162
orderUrl http://www.lonza.com
termId BTO:0001141
termUrl http://www.ebi.ac.uk/ontology-lookup/browse.do?ontName=BTO&termId=BTO%3A0001141
protocol Stam:HPAEC_Stam_protocol.pdf

term HPAEpiC
tag HPAE
type Cell Line
organism human
description Human Pulmonary Alevolar Epithelial Cells
tissue Epithelium
vendorName ScienCell
vendorId 3200
orderUrl http://www.sciencellonline.com/site/products/3200.php
sex U
tier 3
protocol Stam:HPAEpiC_Stam_protocol.pdf

term HPAF
tag HPAF
type Cell Line
organism human
description Human Pulmonary Artery Fibroblasts
tissue Blood
lineage mesoderm
vendorName ScienCell
vendorId 3120
orderUrl http://www.sciencellonline.com/site/products/3120.php
sex U
tier 3
protocol Stam:HPAF_Stam_protocol.pdf

term HPDE6-E6E7
tag HPDE6E6E7
type Cell Line
tier 3
organism human
description normal human pancreatic duct cells immortalized with E6E7 gene of HPV
lineage endoderm
karyotype  Unknown
sex F
tissue  Pancreatic Duct
vendorName  Dr. Ming-Sound Tsao, Ontario Cancer Institute
vendorId HPDE6-E6E7
orderUrl http://www.uhnresearch.ca/researchers/profile.php?lookup=6118
termId BTO:0002362
termUrl http://www.ebi.ac.uk/ontology-lookup/browse.do?ontName=BTO&termId=BTO%3A0002362
protocol Crawford:HPDE6-E6E7_Crawford_protocol.pdf

term HPdLF
tag HPDLF
type Cell Line
organism human
description Normal Human Periodontal Ligament Fibroblasts
tissue Epithelium
vendorName Lonza
vendorId CC-7049
orderUrl http://www.lonza.com/
sex M
tier 3
protocol Stam:HPdLF_Stam_protocol.pdf

term HPF
tag HPF
type Cell Line
organism human
description Human Pulmonary Fibroblasts isolated from lung tissue
tissue Blood
vendorName ScienCell
vendorId 3300
orderUrl http://www.sciencellonline.com/site/productDetails.php?keyword=3300
sex U
tier 3
protocol Stam:HPF_Stam_protocol.pdf

term HRCEpiC
tag HRCE
type Cell Line
organism human
description Human Renal Cortical Epithelial cells (normal)
tissue Epithelium
vendorName Lonza
vendorId CC-2554
lineage mesoderm
karyotype normal
orderUrl http://www.lonza.com/
termId BTO:0000059 (non-specific)
termUrl http://www.ebi.ac.uk/ontology-lookup/browse.do?ontName=BTO&termId=BTO%3A0000059
sex U
tier 3
protocol Stam:HRCEpiC_Stam_protocol.pdf

term HRE
tag HRE
type Cell Line
organism human
description Human Renal Epithelial cells (normal)
tissue Epithelium
vendorName Lonza
vendorId CC-2556
orderUrl http://www.lonza.com/
lineage mesoderm
karyotype normal
termId BTO:0000059 (non-specific)
termUrl http://www.ebi.ac.uk/ontology-lookup/browse.do?ontName=BTO&termId=BTO%3A0000059
sex U
tier 3
protocol Stam:HRE_Stam_protocol.pdf

term HRGEC
tag HRGEC
type Cell Line
tier 3
organism human
description Human Renal Glomerular Endothelial Cells
lineage mesoderm
karyotype normal
sex U
tissue kidney
vendorName ScienCell
vendorId 4000
orderUrl http://www.sciencellonline.com/site/products/4000.php
termId BTO:0001176
termUrl http://www.ebi.ac.uk/ontology-lookup/browse.do?ontName=BTO&termId=BTO%3A0001176
protocol Stam:HRGEC_Stam_protocol.pdf

term HRPEpiC
tag HRPE
type Cell Line
organism human
description Human Retinal Pigment Epithelial Cells
tissue Epithelium
lineage ectoderm
vendorName ScienCell
vendorId 6540
orderUrl http://www.sciencellonline.com/site/products/6540.php
sex U
tier 3
protocol Stam:HRPEpiC_Stam_protocol.pdf

term HSMM
tag HSMM
type Cell Line
organism human
description Normal Human Skeletal Muscle Myoblasts
tissue Muscle
lineage mesoderm
vendorName Refer to the protocol documents for differing sources
vendorId HSMM
#orderUrl http://www.lonza.com/
karyotype normal
termId BTO:0000256 (non-specific)
termUrl http://www.ebi.ac.uk/ontology-lookup/browse.do?ontName=BTO&termId=BTO%3A0000256
sex U
tier 3
protocol Bernstein:HSMM_Bernstein_protocol.pdf Crawford:HSMM_HSMMtube_Crawford_protocol.pdf Stam:HSMM_Stam_protocol.pdf

term HSMMtube
tag HSMMt
type Cell Line
organism human
description Normal Human Skeletal Muscle Myotubes
tissue Muscle
lineage mesoderm
vendorName Lonza
vendorId (missing)
orderUrl http://www.lonza.com/
karyotype normal
termId BTO:0001760 (non-specific)
termUrl http://www.ebi.ac.uk/ontology-lookup/browse.do?ontName=BTO&termId=BTO%3A0001760
sex U
tier 3
protocol Bernstein:HSMMtube_Bernstein_protocol.pdf Crawford:HSMM_HSMMtube_Crawford_protocol.pdf

term HT-1080
tag HT1080
type Cell Line
organism human
description epithelial cell line derived from a fibrosarcoma. (PMID: 4132053)
tissue Epithelium
lineage mesoderm
karyotype cancer, pseudo-diploid male with a modal chromosome number of 46. There are numerous chromosome abnormalities.
vendorName ATCC
vendorId CCL-121
orderUrl http://www.atcc.org/ATCCAdvancedCatalogSearch/ProductDetails/tabid/452/Default.aspx?ATCCNum=CCL-121&Template=cellBiology
termId BTO:0001282
termUrl http://www.ebi.ac.uk/ontology-lookup/browse.do?ontName=BTO&termId=BTO%3A0001282
sex M
tier 3
protocol Myers:HT1080_Myers_protocol.pdf

#This cell line has been superceded by SK-N-SH, HTB-11 was the venderId.
#term HTB-11
#tag HTB11
#type Cell Line
#organism human
#description Human neuroblastoma
#tissue Brain
#lineage ectoderm
#vendorName ATCC
#vendorId HTB-11
#orderUrl http://www.atcc.org/ATCCAdvancedCatalogSearch/ProductDetails/tabid/452/Default.aspx?ATCCNum=HTB-11&Template=cellBiology
#karyotype cancer
#termId BTO:0000932 (non-specific)
#termUrl http://www.ebi.ac.uk/ontology-lookup/browse.do?ontName=BTO&termId=BTO%3A0000932
#sex F
#tier 3
#protocol HudsonAlpha:HTB-11_Myers_protocol.pdf

term HTR8svn
tag HTR8
type Cell Line
organism human
tier 3
description Trophoblast (HTR-8/SVneo) cell line. A thin layer of ectoderm that forms the wall of many mammalian blastulas and functions in the nutrition and implantation of the embryo.
lineage Blastula
karyotype normal
sex F
tissue Ectoderm
vendorName Charles H. Graham, Department of Anatomy & Cell Biology, Queen's University at Kingston, Kingston, Ontario, Canada
vendorId HTR8svn
orderUrl http://anatomy.queensu.ca/faculty/graham.cfm
termId BTO:0001079
termUrl http://www.ebi.ac.uk/ontology-lookup/browse.do?ontName=BTO&termId=BTO%3A0001079
protocol Crawford:HTR8svn_Crawford_protocol.pdf

term  Huh-7
tag  HUH7
type Cell Line
tier 3
organism human
description  Hepatocellular carcinoma
lineage  endoderm
karyotype cancer
sex M
tissue  Liver
vendorName  Ravi Jhaveri, Duke University
vendorId Huh-7
orderUrl http://www.dukehealth.org/physicians/ravi_r_jhaveri
termId BTO:0001950
termUrl http://www.ebi.ac.uk/ontology-lookup/browse.do?ontName=BTO&termId=BTO%3A0001950
protocol Crawford:Huh-7_Crawford_protocol.pdf

term  Huh-7.5
tag  HUH7.5
type Cell Line
tier 3
organism human
description  Hepatocellular carcinoma, hepatocytes selected for high levels of hepatitis C replication
lineage endoderm
karyotype cancer
sex M
tissue  Liver
vendorName  Ravi Jhaveri, Duke University
vendorId Huh-7.5
orderUrl http://www.dukehealth.org/physicians/ravi_r_jhaveri
termId BTO:0001950
termUrl http://www.ebi.ac.uk/ontology-lookup/browse.do?ontName=BTO&termId=BTO%3A0001950
protocol Crawford:Huh-7.5_Crawford_protocol.pdf

term HVMF
tag HVMF
type Cell Line
organism human
description Human Villous Mesenchymal Fibroblast Cells
tissue Connective
vendorName ScienCell
vendorId 7130
orderUrl http://www.sciencellonline.com/site/products/7130.php
sex U
tier 3
protocol Stam:HVMF_Stam_protocol.pdf

term IMR90
tag IMR90
type Cell Line
organism human
description Normal Human Lung Fibroblasts
#, newly promoted to tier 2: not in 2011 analysis
tissue Lung
lineage endoderm
vendorName ATCC
vendorId CCL-186
lots 58607680
orderUrl http://www.atcc.org/ATCCAdvancedCatalogSearch/ProductDetails/tabid/452/Default.aspx?ATCCNum=CCL-186&Template=cellBiology
sex U
#tier 2
tier 3
protocol Stam:IMR90_Stam_protocol.pdf

term iPS
tag IPS
type Cell Line
tier 3
organism human
description  induced pluripotent stem cell
lineage  induced pluripotent stem cell derived from skin fibroblast
karyotype  Unknown
sex B
tissue  iPS stem cell derived from skin fibroblast
vendorName  Josh Chenoweth, Laboratory of Molecular Biology, National Institutes of Health, NINDS
vendorId iPS
orderUrl http://intra.ninds.nih.gov/lab.asp?org_id=25
termId BTO:0000001 (nonspecific)
termUrl http://www.ebi.ac.uk/ontology-lookup/browse.do?ontName=BTO&termId=BTO%3A0000001
protocol Crawford:iPS_Crawford_protocol.pdf

term Jurkat
tag JURKAT
type Cell Line
organism human
description T lymphoblastoid derived from an acute T cell leukemia, "The Jurkat cell line was established from the peripheral blood of a 14 year old boy by Schneider et al., and was originally designated JM." - ATCC. (PMID: 68013)
tissue Blood
vendorName ATCC
vendorId TIB-152
orderUrl http://www.atcc.org/ATCCAdvancedCatalogSearch/ProductDetails/tabid/452/Default.aspx?ATCCNum=TIB-152&Template=cellBiology
lineage mesoderm
karyotype cancer
termId BTO:0001948
termUrl http://www.ebi.ac.uk/ontology-lookup/browse.do?ontName=BTO&termId=BTO%3A0001948
sex M
tier 3
protocol Myers:Jurkat_protocol.pdf Stam:Jurkat_Stam_protocol.pdf

term LHCN-M2
tag LHCNM2
type Cell Line
tier 3
organism human
description skeletal myoblasts derived from satellite cells from the pectoralis major muscle of a 41 year old caucasian heart transplant donor, immortalized with lox-hygro-hTERT ("LH"), and Cdk4-neo ("CN"), Zhu et al. (2007) in Aging Cell, vol. 6, pp 515-523.
lineage mesoderm
#karyotype
sex M
tissue Skeletal muscle myoblast
vendorName Woodring Wright, M.D., Ph.D.
vendorId (None)
orderUrl http://www.utsouthwestern.edu/findfac/professional/0,,18156,00.html
termId BTO:0000023
termUrl http://www.ebi.ac.uk/ontology-lookup/?termId=BTO:0000023
protocol Wold:LHCNM2_Wold_protocol.pdf


term LHSR
tag LHSR
type Cell Line
organism human
description prostate epithelial cells (PrEC), multiple human donors, all of whom are HIV-1, Hepatitis B and Hepatitis C negative. Treatment: To create LHSR, cells were infected with amphotropic retroviruses encoding the SV40 large T antigen (L), the telomerase catalytic subunit hTERT (H), the SV40 small T antigen (S) and an oncogenic allele of H-ras (R).
tissue Epithelium
vendorName William Hahn at the Dana Farber Cancer Institute, Boston, MA
orderUrl http://physicians.dana-farber.org/directory/profile.asp?dbase=main&setsize=10&display=Y&nxtfmt=pc&pgt=William+C.+Hahn,+MD,+PhD&gs=r&picture_id=0000378&lookup=Y&pict_id=0000378
lineage endoderm
karyotype normal
#termId BTO:0001389 (non-specific)
#termUrl http://www.ebi.ac.uk/ontology-lookup/browse.do?ontName=BTO&termId=BTO%3A0001948
sex U
tier 3
protocol Crawford:LHSR_Crawford_protocol.pdf

term LNCaP
tag LNCAP
type Cell Line
organism human
description prostate adenocarcinoma, "LNCaP clone FGC was isolated in 1977 by J.S. Horoszewicz, et al., from a needle aspiration biopsy of the left supraclavicular lymph node of a 50-year-old caucasian male (blood type B+) with confirmed diagnosis of metastatic prostate carcinoma." - ATCC. (Horoszewicz et al. LNCaP Model of Human Prostatic Carcinoma. Cancer Research 43, 1809-1818, April 1983.)
tissue Prostate
vendorName ATCC
vendorId CRL-1740
orderUrl http://www.atcc.org/ATCCAdvancedCatalogSearch/ProductDetails/tabid/452/Default.aspx?ATCCNum=CRL-1740&Template=cellBiology
lineage endoderm
karyotype cancer
termId BTO:0002021
termUrl http://www.ebi.ac.uk/ontology-lookup/browse.do?ontName=BTO&termId=BTO%3A0002021
color 0,119,158
sex M
tier 3
protocol Crawford:LNCaP_Crawford_protocol.pdf Farnham:LNCaP_protocol.pdf Stam:LNCaP_Stam_protocol.pdf

term Loucy
tag LOUCY
type Cell Line
tier 3
organism human
description Human T cell leukemia
lineage mesoderm
karyotype cancer
sex F
tissue Blood
vendorName DSMZ
vendorId Loucy
orderUrl http://www.dsmz.de/index.htm
termId BTO:0002104
termUrl http://www.ebi.ac.uk/ontology-lookup/?termId=BTO%3A0002104
protocol Bernstein:Loucy_Bernstein_protocol.pdf

term MCF-7
tag MCF7
type Cell Line
organism human
description mammary gland, adenocarcinoma. (PMID: 4357757)
#, newly promoted to tier 2: not in 2011 analysis
tissue Breast
vendorName ATCC
vendorId HTB-22
lots 59401285
orderUrl http://www.atcc.org/ATCCAdvancedCatalogSearch/ProductDetails/tabid/452/Default.aspx?ATCCNum=HTB-22&Template=cellBiology
lineage ectoderm
karyotype cancer
termId BTO:0000093
termUrl http://www.ebi.ac.uk/ontology-lookup/browse.do?ontName=BTO&termId=BTO%3A0000093
sex F
#tier 2
tier 3
protocol Crawford:MCF-7_Crawford_protocol.pdf Farnham:MCF-7_Farnham_protocol.pdf Stam:Stam_15_protocols.pdf

#term MCF-10A
#tag MCF10A
#type Cell Line
#organism human
#description mammary gland, fibrocystic disease
#tissue Breast
#vendorName ATCC
#vendorId CRL-10317
#orderUrl http://www.atcc.org/ATCCAdvancedCatalogSearch/ProductDetails/tabid/452/Default.aspx?ATCCNum=CRL-10317&Template=cellBiology
#lineage Caucasian
#karyotype stable, near-diploid
#termId BTO:0001939
#termUrl http://www.ebi.ac.uk/ontology-lookup/browse.do?ontName=BTO&termId=BTO%3A0001939
#sex F
#tier 3
#protocol Yale_TFBS(Struhl):MCF-10A_Struhl_protocol.pdf

term MCF10A-Er-Src
tag MCF10AES
type Cell Line
organism human
description mammary gland, non-tumorigenic epithelial, inducible cell line, derived from the MCF-10A parental cells and contain ER-Src, a derivative of the Src kinase oncoprotein (v-Src) that is fused to the ligand-binding domain of the estrogen receptor (ER)
tissue Breast
vendorName Struhl laboratory
vendorId MCF10A-Er-Src
orderUrl https://struhl.med.harvard.edu/
lineage ectoderm
karyotype unknown
termId BTO:0001939
termUrl http://www.ebi.ac.uk/ontology-lookup/browse.do?ontName=BTO&termId=BTO%3A0001939
sex F
tier 3
protocol Struhl:MCF-10A_Struhl_protocol.pdf

term MDA-MB-231
tag MDA
type Cell Line
organism human
description breast adenocarcinoma, epithelial cell line, derived from metastatic site: pleural effusion. (PMID: 730202)
tissue Breast
vendorName ATCC
vendorId HTB-26
orderUrl http://www.atcc.org/ATCCAdvancedCatalogSearch/ProductDetails/tabid/452/Default.aspx?ATCCNum=HTB-26&Template=cellBiology
lineage ectoderm
karyotype cancer
termId BTO:0000815
termUrl http://www.ebi.ac.uk/ontology-lookup/browse.do?ontName=BTO&termId=BTO%3A0000815
sex F
tier 3
protocol Struhl:MDA-MB-231_Struhl_protocol.pdf


term Medullo
tag MEDULLO
type Cell Line
organism human
description Medulloblastoma (aka D721), surgical resection from a patient with medulloblastoma as described by Darrell Bigner (1997)
tissue Brain
lineage ectoderm
karyotype cancer
vendorName Darrell Bigner, Duke University Medical Center
orderUrl http://cmb.duke.edu/faculty/bigner.html
termId BTO:0001359
termUrl http://www.ebi.ac.uk/ontology-lookup/browse.do?ontName=BTO&termId=BTO%3A0001359
sex U
tier 3
protocol Crawford:D721_Crawford_protocol.pdf

term Melano
tag MELANO
type Cell Line
organism human
description epidermal melanocytes
tissue Skin
lineage ectoderm
#karyotype
vendorName ScienCell
vendorId 2200
orderUrl http://www.sciencellonline.com/site/productDetails.php?keyword=2200
termUrl http://www.ebi.ac.uk/ontology-lookup/browse.do?ontName=BTO&termId=BTO%3A0000847
sex U
tier 3
termId BTO:0000847
protocol Crawford:Melano_Crawford_protocol.pdf

term Monocytes-CD14+
tag MONOCD14
type Cell Line
#tier 2
tier 3
organism human
description Monocytes-CD14+ are CD14-positive cells from human leukapheresis production
#, newly promoted to tier 2: not in 2011 analysis
lineage mesoderm
karyotype normal
sex F
tissue monocytes
vendorName S. Heimfeld Laboratory, FHCRC
vendorId Monocytes-CD14+
orderUrl http://labs.fhcrc.org/heimfeld/contact.html
termId BTO:0000876
termUrl http://www.ebi.ac.uk/ontology-lookup/browse.do?ontName=BTO&termId=BTO%3A0000876
protocol Stam:MonoCD14_Stam_protocol.pdf

term Myometr
tag MYOMETR
type Cell Line
organism human
tissue Myometrium
description Myometrial cells
vendorName Dr. Jennifer Condon of Magee Women's Research Institute (Pittsburg, PA)
orderUrl http://www.mwrif.org/188/condon-jeyasuria-lab
termUrl http://www.ebi.ac.uk/ontology-lookup/browse.do?ontName=BTO&termId=BTO%3A0000907
termId BTO:0000907
sex F
tier 3
protocol Crawford:Myometr_Crawford_protocol.pdf

term NB4
tag NB4
type Cell Line
organism human
tissue Blood
lineage mesoderm
description acute promyelocytic leukemia cell line. (PMID: 1995093)
vendorName Refer to protocol documents for differing sources, UW: DSMZ (Deutsche Sammlung von Mikroorganismen und Zellkulturen) ACC-207 http://www.dsmz.de/ or Yale (Stanford): National Cell Culture Center http://www.nccc.com/
#put universities in for Stam and Snyder
vendorId NB4
#orderUrl
karyotype cancer
termId BTO:0002489
termUrl http://www.ebi.ac.uk/ontology-lookup/browse.do?ontName=BTO&termId=BTO%3A0002489
sex U
tier 3
protocol ENCODE:NB4_protocol.pdf Stam:NB4_Stam_protocol.pdf

term NH-A
tag NHA
type Cell Line
organism human
tissue Nervous
lineage ectoderm
karyotype normal
description normal human astrocytes
vendorName Lonza
vendorId CC-2565
orderUrl http://www.lonza.com/
termUrl http://www.ebi.ac.uk/ontology-lookup/browse.do?ontName=BTO&termId=BTO%3A0000099
sex U
tier 3
termId BTO:0000099
protocol Bernstein:NH-A_Bernstein_protocol.pdf Stam: ENCODE:NH-A_Stam_protocol.pdf

term NHBE
tag NHBE
type Cell Line
organism human
tissue Epithelium
description normal human bronchial epithelial cells
lineage endoderm
vendorName Lonza
vendorId CC-2541
orderUrl http://www.lonza.com/
termUrl http://www.ebi.ac.uk/ontology-lookup/browse.do?ontName=BTO&termId=BTO%3A0002022
sex F
tier 3
termId BTO:0002022
protocol Crawford:NHBE_Crawford_protocol.pdf

#
# Note from Melissa: this is a new submission from UW.  NHBE is already registered.  This
# is apparently NHBE with a retinoic acid treatment.  Propose to the lab that they submit
# their experiments as NHBE with a retinoic acid treatment, and we save their protocol as
# an appendix of the NHBE protocol.  Remove this stanza if it's not needed by 8/31/11.
#
#term NHBE
#tag NHBE
#type Cell Line
#tier 3
#organism human
#description Normal Human Bronchial Epithelial Cells w/RA.
#lineage missing
#karyotype missing
#sex F
#tissue Bronchial Epithelium
#vendorName Lonza
#vendorId CC-2540, CC3170
#orderUrl http://www.lonza.com
#termId BTO:0001845
#termUrl http://www.ebi.ac.uk/ontology-lookup/browse.do?ontName=BTO&termId=BTO%3A0001845
#protocol UW_Stam:NHBE_Stam_protocol.pdf


term NHDF-Ad
tag NHDFAD
type Cell Line
organism human
tissue Skin
lineage mesoderm
description Adult Normal Human Dermal Fibroblasts
vendorName Lonza
vendorId CC-2511, CC-2511T225
orderUrl http://www.lonza.com/
sex F
tier 3
protocol Stam:NHDF-Ad_Stam_protocol.pdf Bernstein:NHDF-Ad_Bernstein_protocol.pdf

term NHDF-neo
tag NHDFNEO
type Cell Line
organism human
tissue Skin
lineage mesoderm
description Neonatal Human Dermal Fibroblasts
vendorName Lonza
vendorId CC-2509
orderUrl http://www.lonza.com/
sex U
tier 3
protocol Stam:NHDF-neo_Stam_protocol.pdf

term NHLF
tag NHLF
type Cell Line
organism human
tissue Lung
lineage endoderm
description Normal Human Lung Fibroblasts
vendorName Lonza
vendorId CC-2512
orderUrl http://www.lonza.com/
#karyotype
termId BTO:0000161 (non-specific)
termUrl http://www.ebi.ac.uk/ontology-lookup/browse.do?ontName=BTO&termId=BTO%3A0000161
sex U
tier 3
protocol Bernstein:NHLF_Bernstein_protocol.pdf Stam:NHLF_Stam_protocol.pdf

term NT2-D1
tag NT2D1
type Cell Line
organism human
tissue Testis
description malignant pluripotent embryonal carcinoma (Ntera2), "The NTERA-2 cl.D1 cell line is a pluripotent human testicular embryonal carcinoma cell line derived by cloning the NTERA-2 cell line." - ATCC. (PMID: 6694356)
vendorName ATCC
vendorId CRL-1973
orderUrl http://www.atcc.org/ATCCAdvancedCatalogSearch/ProductDetails/tabid/452/Default.aspx?ATCCNum=CRL-1973&Template=cellBiology
lineage inner cell mass
karyotype cancer
termId BTO:0000946
termUrl http://www.ebi.ac.uk/ontology-lookup/browse.do?ontName=BTO&termId=BTO%3A0000946
sex M
tier 3
protocol ENCODE:NT2-D1_protocol.pdf

term Osteobl
tag OSTEO
type Cell Line
organism human
description normal human osteoblasts (NHOst)
tissue Bone
lineage mesoderm
vendorName Lonza
vendorId CC-2538
orderUrl http://www.lonza.com/
karyotype normal
termId BTO:0001593
termUrl http://www.ebi.ac.uk/ontology-lookup/browse.do?ontName=BTO&termId=BTO%3A0001593
sex U
tier 3
protocol Crawford:Osteoblast_Crawford_protocol.pdf Bernstein:Osteoblast_Bernstein_protocol.pdf

term ovcar-3
tag OVCAR3
type Cell Line
organism human
description ovarian adenocarcinoma, "the NIH: OVCAR-3 line was established in 1982 by T.C. Hamilton, et al. from the malignant ascites of a patient with progressive adenocarcinoma of the ovary." - ATCC. (PMID: 6604576)
tissue Ovary
vendorName ATCC
vendorId HTB-161
orderUrl http://www.atcc.org/ATCCAdvancedCatalogSearch/ProductDetails/tabid/452/Default.aspx?ATCCNum=HTB-161&Template=cellBiology
lineage mesoderm
karyotype cancer
termId BTO:0000812
termUrl http://www.ebi.ac.uk/ontology-lookup/browse.do?ontName=BTO&termId=BTO%3A0000812
sex F
tier 3
protocol Stam:Stam_15_protocols.pdf

term PANC-1
tag PANC1
type Cell Line
organism human
description pancreatic carcinoma. (PMID: 1140870)
tissue Pancreas
vendorName ATCC
vendorId CRL-1469
orderUrl http://www.atcc.org/ATCCAdvancedCatalogSearch/ProductDetails/tabid/452/Default.aspx?ATCCNum=CRL-1469&Template=cellBiology
lineage endoderm
karyotype cancer
termId BTO:0000304
termUrl http://www.ebi.ac.uk/ontology-lookup/browse.do?ontName=BTO&termId=BTO%3A0000304
sex M
tier 3
protocol Myers:PANC-1_Myers_protocol.pdf Stam:PANC-1_Stam_protocol.pdf

term PanIsletD
tag PANISD
type Cell Line
organism human
description Dedifferentiated human pancreatic islets
tissue Pancreas
lineage endoderm
vendorName National Disease Research Interchange (NDRI).
vendorId PanIsletD
orderUrl http://www.ndriresource.org/NDRI_Initiatives/Pancreatic_Islets/31/
termId BTO:0000991 (non-specific)
termUrl http://www.ebi.ac.uk/ontology-lookup/browse.do?ontName=BTO&termId=BTO%3A0000991
sex B
tier 3
protocol Crawford:PanIsletD_Crawford_protocol.pdf

term PanIslets
tag PANISLETS
type Cell Line
organism human
description human pancreatic islets
tissue Pancreas
lineage endoderm
vendorName Refer to protocol documents for differing sources
vendorId PanIslets
#orderUrl
termId BTO:0000991 (non-specific)
termUrl http://www.ebi.ac.uk/ontology-lookup/browse.do?ontName=BTO&termId=BTO%3A0000991
sex M
tier 3
protocol Crawford:PanIslets_Crawford_protocol.pdf Lieb:PanIslets_Lieb_protocol.pdf

term PBDE
tag PBDE
type Cell Line
organism human
description Human peripheral blood-derived erythroblasts
tissue Blood
lineage mesoderm
#vendorName PBDE were cultured from blood drawn from volunteers using an IRB approved protocol.
vendorId PBDE
vendorName Farnham lab
orderUrl http://www.ucdmc.ucdavis.edu/pharmacology/Faculty/farnham/index.html
termId BTO:0000574 (non-specific)
termUrl http://www.ebi.ac.uk/ontology-lookup/browse.do?ontName=BTO&termId=BTO%3A0000574
sex M
tier 3
protocol Farnham:PBDE_Farnham_protocol.pdf

term PBMC
tag PBMC
type Cell Line
organism human
description Peripheral blood mononuclear cells
tissue Blood
lineage mesoderm
vendorName PBMC cells provided by E. Bresnick, UW Madison
vendorId PBMC
orderUrl http://www.genecards.org/cgi-bin/carddisp.pl?gene=POLR3G
termId BTO:0001025
termUrl http://www.ebi.ac.uk/ontology-lookup/browse.do?ontName=BTO&termId=BTO%3A0001025
sex M
tier 3
protocol Farnham:PBMC_Farnham_protocol.pdf

term PFSK-1
tag PFSK1
type Cell Line
organism human
description neuroectodermal cell line derived from a human cerebral brain tumor. (PMID: 1316433)
tissue Brain
vendorName ATCC
vendorId CRL-2060
orderUrl http://www.atcc.org/ATCCAdvancedCatalogSearch/ProductDetails/tabid/452/Default.aspx?ATCCNum=CRL-2060&Template=cellBiology
lineage ectoderm
karyotype cancer
termId BTO:0000690 (non-specific)
termUrl http://www.ebi.ac.uk/ontology-lookup/browse.do?ontName=BTO&termId=BTO%3A0000690
sex M
tier 3
protocol Myers:PFSK-1_protocol.pdf

term pHTE
tag PHTE
type Cell Line
organism human
description Primary Human Tracheal Epithelial Cells
tissue Epithelium
vendorName Dr. Cal Cotton at Case Western Reserve University
orderUrl https://www.case.edu/cgi-bin/directory/pb_lookup.cgi?search_text=calvin+cotton&submit.x=0&submit.y=0&submit=Search&search_method=regular&page_num=1
lineage endoderm
termId BTO:0001120 (non-specific)
termUrl http://www.ebi.ac.uk/ontology-lookup/browse.do?ontName=BTO&termId=BTO%3A0001120
sex U
tier 3
protocol Crawford:pHTE_Crawford_protocol.pdf

term PrEC
tag PREC
type Cell Line
organism human
tier 3
description Human Prostate Epithelial Cell line
tissue Prostate
vendorName Lonza
vendorId CC-2555
orderUrl http://www.lonza.com/
lineage Epithelial
karyotype normal
termId BTO:0002398
termUrl http://www.ebi.ac.uk/ontology-lookup/browse.do?ontName=BTO&termId=BTO%3A0002398
sex U
protocol Stam:PrEC_Stam_protocol.pdf


term ProgFib
tag PROGFIB
type Cell Line
organism human
description fibroblasts, Hutchinson-Gilford progeria syndrome
tissue Skin
vendorName Progeria Research Foundation
vendorId HGADFN167
orderUrl http://www.progeriaresearch.org/
#lineage
karyotype unknown
termId BTO:0001255 (non-specific)
termUrl http://www.ebi.ac.uk/ontology-lookup/browse.do?ontName=BTO&termId=BTO%3A0001255
sex U
tier 3
protocol Crawford:progeria_Crawford_protocol.pdf

term prostate
tag PROSTATE
type Cell Line
organism human
description prostate tissue purchased for CSHL project
tissue Prostate
lineage endoderm
vendorName ATCC
vendorId (see protocol documents)
orderUrl http://www.atcc.org/
#karyotype
termId BTO:0001129
termUrl http://www.ebi.ac.uk/ontology-lookup/browse.do?ontName=BTO&termId=BTO%3A0001129
tier 3
sex M
protocol Gingeras:Prostate_Gingeras_protocol.pdf

term Raji
tag RAJI
type Cell Line
organism human
description B lymphocyte, "The Raji line of lymphoblast-like cells was established by R.J.V. Pulvertaft in 1963 from a Burkitt's lymphoma of the left maxilla of an 11-year-old Black male." - ATCC. (PMID: 14086209)
tissue Hematopoietic
vendorName ATCC
vendorId CCl-86
orderUrl http://www.atcc.org/ATCCAdvancedCatalogSearch/ProductDetails/tabid/452/Default.aspx?ATCCNum=CCL-86&Template=cellBiology
lineage mesoderm
karyotype cancer
termId BTO:0001154
termUrl http://www.ebi.ac.uk/ontology-lookup/browse.do?ontName=BTO&termId=BTO%3A0001154&termName=RAJI%20cell
sex M
tier 3
protocol Farnham:Raji_Farnham_protocol.pdf

term RPTEC
tag RPTEC
type Cell Line
organism human
description Renal Proximal Tubule Epithelial Cells
tissue Epithelium
vendorName Lonza
vendorId CC-2553, CC-2553T225
orderUrl http://www.lonza.com/
sex U
tier 3
protocol Stam:RPTEC_Stam_protocol.pdf

term SAEC
tag SAEC
type Cell Line
organism human
description Small Airway Epithelial Cells
tissue Epithelium
lineage endoderm
vendorName Lonza
vendorId CC-2547
orderUrl http://www.lonza.com/
karyotype normal
termId BTO:0002022 (non-specific)
termUrl http://www.ebi.ac.uk/ontology-lookup/browse.do?ontName=BTO&termId=BTO%3A0002022
sex U
tier 3
protocol Stam:SAEC_Stam_protocol.pdf

term SH-SY5Y
tag SHSY5Y
type Cell Line
organism human
description neuroblastoma clonal subline of the neuroepithelioma cell line SK-N-SH that had been established in 1970 from the bone marrow biopsy of a 4-year-old girl with metastatic neuroblastoma
tissue brain
vendorName ATCC
vendorId CC-2266
orderUrl http://www.atcc.org/ATCCAdvancedCatalogSearch/ProductDetails/tabid/452/Default.aspx?ATCCNum=CRL-2266&Template=cellBiology
lineage ectoderm
karyotype cancer, trisomy of 1q
termId BTO:0000793
termUrl http://www.ebi.ac.uk/ontology-lookup/?termId=BTO%3A0000793
sex F
tier 3
protocol Farnham:SH-SY5Y_Farnham_protocol.pdf

term SK-N-MC
tag SKNMC
type Cell Line
organism human
description neuroepithelioma cell line derived from a metastatic supra-orbital human brain tumor, "SK-N-MC was isolated in September of l971 and was found to have moderate dopamine - beta - hydroxylase activity as well as formaldehyde induced fluorescence indicative of intracellular catecholamines." - ATCC. (Biedler, et al. Morphology and Growth, Tumorigenicity, and Cytogenetics of Human Neuroblastoma Cells in Continuous Culture. Cancer Research 33, 2643-2652, November 1973.)
tissue Brain
vendorName ATCC
vendorId HTB-10
orderUrl http://www.atcc.org/ATCCAdvancedCatalogSearch/ProductDetails/tabid/452/Default.aspx?ATCCNum=HTB-10&Template=cellBiology
lineage ectoderm
karyotype cancer
termId BTO:0002372 (non-specific)
termUrl http://www.ebi.ac.uk/ontology-lookup/browse.do?ontName=BTO&termId=BTO%3A0002372
sex F
tier 3
protocol Myers:SK-N-MC_protocol.pdf Stam:SK-N-MC_Stam_protocol.pdf

term SK-N-SH
tag SKNSH
type Cell Line
organism human
description Human neuroblastoma
#, newly promoted to tier 2: not in 2011 analysis
tissue Brain
lineage ectoderm
vendorName ATCC
vendorId HTB-11
lots 59257297
orderUrl http://www.atcc.org/ATCCAdvancedCatalogSearch/ProductDetails/tabid/452/Default.aspx?ATCCNum=HTB-11&Template=cellBiology
karyotype cancer
termId BTO:0000932 (non-specific)
termUrl http://www.ebi.ac.uk/ontology-lookup/browse.do?ontName=BTO&termId=BTO%3A0000932
sex F
#tier 2
tier 3
protocol Myers:SK-N-SH_Myers_protocol.pdf

# In the trackDb.ra this is displayed as "SK-N-SH(+RA)" but the (+) chars are not liked by some javascript functions like track filtering
term SK-N-SH_RA
tag SKNSHRA
type Cell Line
organism human
description neuroblastoma cell line, treatment: differentiated with retinoic acid. (Biedler, et al. Morphology and Growth, Tumorigenicity, and Cytogenetics of Human Neuroblastoma Cells in Continuous Culture. Cancer Research 33, 2643-2652, November 1973.)
tissue Brain
vendorName ATCC
vendorId HTB-11
orderUrl http://www.atcc.org/ATCCAdvancedCatalogSearch/ProductDetails/tabid/452/Default.aspx?ATCCNum=HTB-11&Template=cellBiology
lineage ectoderm
karyotype cancer
termId BTO:0002372 (non-specific)
termUrl http://www.ebi.ac.uk/ontology-lookup/browse.do?ontName=BTO&termId=BTO%3A0002372
sex F
tier 3
protocol Stam:Stam_15_protocols.pdf

# This cell line may not exist...  -Jeff
# See http://redmine.soe.ucsc.edu/issues/4408
#term SK-SY5Y
#tag SKSY5Y
#type Cell Line
#organism human
#description neuroblastoma, parental cell line: SK-N-SH
#tissue bone marrow
#vendorName ATCC
#vendorId bone marrow
#orderUrl http://www.atcc.org/ATCCAdvancedCatalogSearch/ProductDetails/tabid/452/Default.aspx?ATCCNum=CRL-2266&Template=cellBiology
#lineage ectoderm
#karyotype The cells possess a unique marker comprised of a chromosome 1 with a complex insertion of an additional copy of a 1q segment into the long arm, resulting in trisomy of 1q
#termId BTO:0000793
#termUrl http://www.ebi.ac.uk/ontology-lookup/browse.do?ontName=BTO&termId=BTO%3A0000932
#sex F
#tier 3
#protocol SYDH_TFBS(Farnham):SK-SY5Y_Farnham_protocol.pdf

term SKMC
tag SKMC
type Cell Line
organism human
description Human Skeletal Muscle Cells
tissue Muscle
lineage mesoderm
vendorName Lonza
vendorId CC-2561
orderUrl http://www.lonza.com/
karyotype unknown
termId BTO:0001801 (non-specific)
termUrl http://www.ebi.ac.uk/ontology-lookup/browse.do?ontName=BTO&termId=BTO%3A0001801
sex U
tier 3
protocol Stam:SkMC_Stam_protocol.pdf

term Stellate
tag STELLATE
type Cell Line
tier 3
organism human
description  Human Hepatic Stellate Cells, Liver that was perfused with collagenase and sellected for hepatic stellate cells by density gradient
lineage endoderm
karyotype  normal
sex F
tissue  Liver
vendorName  Steve Choi, Duke University
vendorId Stellate
orderUrl http://www.dukehealth.org/physicians/steve_s_choi
termId BTO:0002316
termUrl http://www.ebi.ac.uk/ontology-lookup/browse.do?ontName=BTO&termId=BTO%3A0002316
protocol Crawford:Stellate_Crawford_protocol.pdf

term T-REx-HEK293
tag THEK293
type Cell Line
tier 3
organism human
description Human embryonic kidney cells transformed with Adenovirus 5 DNA stably expressing tetracycline repressor, ATCC number CRL-1573
lineage mesoderm
karyotype cancer, hypotriploid, XXX
sex F
tissue Kidney
vendorName Invitrogen
vendorId r71007
orderUrl http://products.invitrogen.com/ivgn/product/R71007
termId BTO:0000007
termUrl http://www.ebi.ac.uk/ontology-lookup/browse.do?ontName=BTO&termId=BTO%3A0000007
protocol Farnham:T-REx-HEK293_Farnham_protocol.pdf

term T98G
tag T98G
type Cell Line
organism human
description fibroblast cell line derived from a glioblastoma multiforme. (PMID: 222778)
karyotype cancer
tissue Brain
lineage ectoderm
vendorName ATCC
vendorId CRL-1690
orderUrl http://www.atcc.org/ATCCAdvancedCatalogSearch/ProductDetails/tabid/452/Default.aspx?ATCCNum=CRL-1690&Template=cellBiology
termId BTO:0001583
termUrl http://www.ebi.ac.uk/ontology-lookup/browse.do?ontName=BTO&termId=BTO%3A0001583
sex M
tier 3
protocol Myers:T98G_Myers_protocol.pdf

term TBEC
tag TBEC
type Cell Line
organism human
description Trachea and bronchial epithelial cells, passage 2 primary, non-immortalized, human trachea and bronchial epithelial cells, donor was 21 years old
vendorName National Disease Research Interchange-provided fresh lung tissue, designated DD009C in-house.
tissue Epithelium
vendorId (see description)
orderUrl http://www.ndriresource.org/
#TIB-152 is a lymphocytic cell line with no relation to TBEC
lineage endoderm
karyotype unknown
termId BTO:0001389 (non-specific)
termUrl http://www.ebi.ac.uk/ontology-lookup/browse.do?ontName=BTO&termId=BTO%3A0001389
sex M
tier 3
protocol Crawford:TBEC_Crawford_protocol.pdf

term Th1
tag TH1
type Cell Line
organism human
tissue Blood
lineage mesoderm
description primary human Th1 T cells
vendorName Stam lab
vendorId None (primary pheresis of single normal subject)
orderUrl http://www.gs.washington.edu/faculty/stamj.htm
karyotype unknown
termId BTO:0001678
termUrl http://www.ebi.ac.uk/ontology-lookup/browse.do?ontName=BTO&termId=BTO%3A0001678
sex U
tier 3
protocol Stam:Stam_15_protocols.pdf

term Th2
tag TH2
type Cell Line
organism human
description Primary human Th2 T cells
tissue Blood
lineage mesoderm
vendorName Stam lab
vendorId None (primary pheresis of single normal subject)
orderUrl http://www.gs.washington.edu/faculty/stamj.htm
karyotype unknown
termId BTO:0001679
termUrl http://www.ebi.ac.uk/ontology-lookup/browse.do?ontName=BTO&termId=BTO%3A0001679
sex U
tier 3
protocol Stam:Th2_Stam_protocol.pdf


term T-47D
tag T47D
type Cell Line
organism human
description T-47D is a human epithelial cell line derived from an mammary ductal carcinoma.
tissue duct
vendorName ATCC
vendorId HTB-133
orderUrl http://www.atcc.org/ATCCAdvancedCatalogSearch/ProductDetails/tabid/452/Default.aspx?ATCCNum=HTB-133&Template=cellBiology
karyotype cancer
termId BTO:0001248
termUrl http://www.ebi.ac.uk/ontology-lookup/browse.do?ontName=BTO&termId=BTO%3A0001248
sex F
tier 3
protocol Myers:T47D_Myers_protocol.pdf

term Urothelia
tag UROTHEL
type Cell Line
organism human
description A primary culture of urothelial cells derived from a 12 year-old girl and immortalized by transfection with a temperature-sensitive SV-40 large T antigen gene, normal human ureter cells
tier 3
# lineage
karyotype normal
sex F
tissue urothelium
vendorName lab of Dr. D Sens (University of N. Dakota)
vendorId Urothelia
orderUrl http://pathology.med.und.nodak.edu/dept_home/MaryAnn.cfm
termUrl http://www.ebi.ac.uk/ontology-lookup/browse.do?ontName=BTO&termId=BTO%3A001245
termId BTO:0001245
protocol Crawford:Urothelia_Crawford_protocol.pdf

term U87
tag U87
type Cell Line
organism human
description human glioblastoma, astrocytoma. (PMID: 4332744)
tissue Brain
lineage ectoderm
vendorName ATCC
vendorId HTB-14
orderUrl http://www.atcc.org/ATCCAdvancedCatalogSearch/ProductDetails/tabid/452/Default.aspx?ATCCNum=HTB-14&Template=cellBiology
karyotype cancer
termId BTO:0002036
termUrl http://www.ebi.ac.uk/ontology-lookup/browse.do?ontName=BTO&termId=BTO%3A0002036
sex F
tier 3
protocol Myers:U-87_Myers_protocol.pdf


term U2OS
tag U2OS
type Cell Line
organism human
description Osteosarcoma from the tibia of a 15 year old human female, J. Ponten and E. Saksela derived this line (originally 2T) in 1964 from a moderately differentiated sarcoma, viruses were not detected during co-cultivation with WI-38 cells or in CF tests against SV40, RSV or adenoviruses, mycoplasma contamination was detected and eliminated in 1972. (PMID: 6081590)
tissue bone
vendorName ATCC
vendorId HTB-96
orderUrl http://www.atcc.org/ATCCAdvancedCatalogSearch/ProductDetails/tabid/452/Default.aspx?ATCCNum=HTB-96&Template=cellBiology
lineage mesoderm
karyotype cancer
termId BTO:0000970
termUrl http://www.ebi.ac.uk/ontology-lookup/browse.do?ontName=BTO&termId=BTO%3A0000970
sex F
tier 3
protocol Farnham:U2OS_Farnham_protocol.pdf

term WERI-Rb-1
tag WERIRB1
type Cell Line
organism human
description retinoblastoma (PMID: 844036)
tissue Eye
lineage ectoderm
vendorName ATCC
vendorId HTB-169
orderUrl http://www.atcc.org/ATCCAdvancedCatalogSearch/ProductDetails/tabid/452/Default.aspx?ATCCNum=HTB-169&Template=cellBiology
karyotype cancer
termId BTO:0001178 (non-specific)
termUrl http://www.ebi.ac.uk/ontology-lookup/browse.do?ontName=BTO&termId=BTO%3A0001178
sex M
tier 3
protocol Stam:WERI-Rb-1_Stam_protocol.pdf

term WI-38
tag WI38
type Cell Line
tier 3
organism human
description Embryonic Lung Fibroblast Cells, hTERT immortalized, includes Raf1 construct
lineage endoderm
karyotype normal (RAF)
sex F
tissue embryonic lung
vendorName Dr. Carl Mann, SBIGeM
vendorId WI-38
orderUrl http://www-dsv.cea.fr/dsv/instituts/institut-de-biologie-et-de-technologies-de-saclay-ibitec-s/unites/service-de-biologie-integrative-et-genetique-moleculaire-sbigem/laboratoire-stress-oxydants-et-cancer-lsoc/equipe-mecanismes-de-stabilite-genomique-c.-mann
termId BTO:0001958
termUrl http://www.ebi.ac.uk/ontology-lookup/browse.do?ontName=BTO&termId=BTO%3A0001958
protocol Stam:WI38_Stam_protocol.pdf


### Mouse Cell Lines
# Human cell types, template below
# --------------------------
# term (human-readable cell type name. required)
# tag (machine-readable cell type name, no special characters. required.
#       Uppercase except for a possible lowercase suffix to distinguish
#       closely-related cell types)
# type (informs pipeline code of stanza type.  Should always be Cell Line. Required)
# organism (used in many ways.  Should correspond to a "type organism" stanza. required)
# description (human-readable description of cell type, for cell type cellTypes.html. required)
# tissue (general tissue type, for categorizing cell types.  optional)
# age (should correspond to a "type age". optional)
# strain (should correspond to a "type strain". optional)
# vendorName (name of vendor or lab that provides these cells. required)
# vendorId (the ID of the cell type in the vendor's catalog. optional)
# orderUrl (URL for ordering the cell type. Links with vendorId on cellTypes.html. required)
# karyotype (optional human-readable karyotype, for .html page. optional)
# lineage (optional human-readable source of cell lines, e.g. 18 year old male. optional)
# termId (ID for best ontology term.  Optional but encouraged. Shown in cellTypes.html. optional)
# termUrl (URL for term in the ontology. Links with termId on cellTypes.html. optiona)
# color (specifies color code for track data of this cell type, rgb values. optional)
# sex (used in documentation and validation.  Should correspond to a "type sex" stanza. required)
# protocol (comma-separated list with entries of format: tag_submittingLab_protocol.pdf. optional)
# category: (T for tissue, L for cell line, or P for primary cells.  optional)
# tier is NOT used in mouse
term 3134
tag 3134
type Cell Line
organism mouse
tissue Mammary
category cellLine
description Mammary
age immortalized
strain RIII
vendorName Stam lab
vendorId 3134
orderUrl http://www.gs.washington.edu/faculty/stamj.htm
termId 7035
termUrl http://www.informatics.jax.org/searches/anatdict.cgi?id=7035
color 0,158,115
sex M
protocol Stam:3134_Stam_protocol.pdf

term 416B
tag 416B
type Cell Line
organism mouse
tissue Blood
category cellLine
description myeloid progenitor cells, CD34+
age immortalized
strain B6D2F1/J
vendorName UW lab
vendorId 416B
orderUrl http://www.gs.washington.edu/faculty/stamj.htm
termId 7043
termUrl http://www.informatics.jax.org/searches/anatdict.cgi?id=7043
color 86,180,233
sex M
protocol Stam:416B_Stam_protocol.pdf

term A20
tag A20
type Cell Line
organism mouse
tissue Blood
category cellLine
description B cell lymphoma line derived from a spontaneous reticulum cell neoplasm
age immortalized
strain BALB/cAnN
vendorName ATCC
vendorId TIB-208
orderUrl http://www.atcc.org/ATCCAdvancedCatalogSearch/ProductDetails/tabid/452/Default.aspx?ATCCNum=TIB-208&Template=cellBiology
termId 7069
termUrl http://www.informatics.jax.org/searches/anatdict.cgi?id=7069
color 86,180,233
sex M
protocol Stam:A20_Stam_protocol.pdf

term AtT-20
tag ATT20
type Cell Line
organism mouse
tissue Cortex
category cellLine
description Pituitary tumor LAF1
age immortalized
strain Unknown
vendorName ATCC
vendorId CCL-89
orderUrl http://www.atcc.org/ATCCAdvancedCatalogSearch/ProductDetails/tabid/452/Default.aspx?ATCCNum=CCL-89
termId 7087
termUrl http://www.informatics.jax.org/searches/anatdict.cgi?id=7087
color 189,0,157
sex M
protocol ENCODE:missing

term B-cell_(CD19+)
tag BCELLCD19P
type Cell Line
organism mouse
tissue Blood
category primaryCells
description B Cell , CD19+
age adult-8wks
strain C57BL/6
vendorName Stam lab
vendorId B-cell_(CD19+)
orderUrl http://www.gs.washington.edu/faculty/stamj.htm
termId 7069
termUrl http://www.informatics.jax.org/searches/anatdict.cgi?id=7069
color 86,180,233
sex M
protocol Stam:bCellCd19_Stam_protocol.pdf

term B-cell_(CD43-)
tag BCELLCD43N
type Cell Line
organism mouse
tissue Blood
category primaryCells
description mouse spleen B cells, CD43-,CD11b-
age adult-8wks
strain C57BL/6
vendorName M. Bender (FHCRC)
vendorId B-cell_(CD43-)
orderUrl http://www.seattlechildrens.org/medical-staff/michael-a-bender/
termId 7069
termUrl http://www.informatics.jax.org/searches/anatdict.cgi?id=7069
color 86,180,233
sex M
protocol Stam:bCellCd43_Stam_protocol.pdf

term BoneMarrow
tag BMARROW
type Cell Line
organism mouse
tissue Bone
category Tissue
age ageUnknown
strain Unknown
description Bone Marrow
vendorName LICR lab
vendorId BoneMarrow
orderUrl http://www.bio.upenn.edu/faculty/ren/
termId 6943
termUrl http://www.informatics.jax.org/searches/anatdict.cgi?id=6943
color 86,180,233
sex U
protocol Ren:BoneMarrow_Ren_protocol.pdf

term C2C12
tag C2C12
type Cell Line
organism mouse
tissue Skeletal Muscle
category cellLine
age immortalized
strain C3H
description Myoblast cell line derived from thigh muscle of C3H mice after crush injury (PROVISIONAL)
vendorName 	Barbara Wold lab
vendorId C2C12
termId 7125
termUrl http://www.informatics.jax.org/searches/anatdict.cgi?id=7125
color 139,69,19
sex F
protocol Wold:C2C12_Wold_protocol.pdf

term Cerebellum
tag CBELLUM
type Cell Line
organism mouse
tissue Cerebellum
category Tissue
age ageUnknown
strain Unknown
description Cerebellum
vendorName LICR lab
vendorId Cerebellum
orderUrl http://www.bio.upenn.edu/faculty/ren/
termId 7012
termUrl http://www.informatics.jax.org/searches/anatdict.cgi?id=7012
color 105,105,105
sex U
protocol Ren:Cerebellum_Ren_protocol.pdf Stam:Tissue_Stam_protocol.pdf

term Cerebrum
tag CEREBRUM
type Cell Line
organism mouse
tissue Cerebrum
category Tissue
age ageUnknown
strain Unknown
description Cerebrum
vendorName UW Lab
vendorId Cerebrum
orderUrl http://www.gs.washington.edu/faculty/stamj.htm
#termId
#termUrl
color 105,105,105
sex U
protocol Stam:Tissue_Stam_protocol.pdf

term CH12
tag CH12
type Cell Line
organism mouse
tissue Blood
category cellLine
description B-cell lymphoma (GM12878 analog)
age immortalized
strain B10.H-2aH-4bp/Wts
vendorName Weissman lab
vendorId CH12
orderUrl http://bbs.yale.edu/people/sherman_weissman.profile
termId 7069
termUrl http://www.informatics.jax.org/searches/anatdict.cgi?id=7069
color 86,180,233
sex F
protocol Weissman:CH12_Weissman_protocol.pdf

term ES-CJ7
tag ESCJ7
type Cell Line
organism mouse
#tissue
category primaryCells
description ES-cells were originally isolated  from 129S1/SVImJ mice by Swiatek PJ et al. in 1993 ("Perinatal lethality and defects in hindbrain development in mice homozygous for a targeted mutation of the zinc finger gene Krox20". Swiatek PJ, Gridley T. Genes Dev. 1993 Nov,7(11):2071-84.)
age E0
strain 129
vendorName Uw lab
vendorId ES-CJ7
orderUrl http://www.gs.washington.edu/faculty/stamj.htm
#termId
#termUrl
color 65,105,225
sex U
protocol Stam:ES-CJ7_Stam_protocol.pdf


term Colon
tag COLON
type Cell Line
organism mouse
tissue Colon
category Tissue
age ageUnknown
strain Unknown
description Colon
vendorName LICR lab
vendorId Colon
orderUrl http://www.bio.upenn.edu/faculty/ren/
termId 6984
termUrl http://www.informatics.jax.org/searches/anatdict.cgi?id=6984
color 230,159,0
sex U
protocol Ren:Colon_Ren_protocol.pdf

term Cortex
tag CORTEX
type Cell Line
organism mouse
tissue Cortex
category Tissue
age ageUnknown
strain Unknown
description Cortex
vendorName LICR lab
vendorId Cortex
orderUrl http://www.bio.upenn.edu/faculty/ren/
termId 4465
termUrl http://www.informatics.jax.org/searches/anatdict.cgi?id=4465
color 105,105,105
sex U
protocol Ren:Cortex_Ren_protocol.pdf

term ES-Bruce4
tag ESB4
type Cell Line
organism mouse
category primaryCells
description mouse embryonic stem cells
age E0
strain C57BL/6
vendorName University of California, San Diego Transgenic Core and Embryonic Stem Cell
vendorId ES-Bruce4
orderUrl http://cancer.ucsd.edu/research-training/shared-resources/transgenic-core/Pages/default.aspx
#termId
#termUrl
color 65,105,225
sex M
protocol Ren:ES-Bruce4_Ren_protocol.pdf


term FatPad
tag FAT
type Cell Line
organism mouse
tissue Adipose
category Tissue
age ageUnknown
strain Unknown
description Adipose tissue
vendorName UW lab
vendorId FatPad
orderUrl http://www.gs.washington.edu/faculty/stamj.htm
termId 7108
termUrl http://www.informatics.jax.org/searches/anatdict.cgi?id=7108
color 189,0,157
sex U
protocol Stam:Tissue_Stam_protocol.pdf

term Fibroblast
tag FIBROBLAST
type Cell Line
organism mouse
tissue Lung
category Tissue
age ageUnknown
strain Unknown
description Fibroblast
vendorName UW lab
vendorId Fibroblast
orderUrl http://www.gs.washington.edu/faculty/stamj.htm
termId 6948
termUrl http://www.informatics.jax.org/searches/anatdict.cgi?id=6948
sex U
protocol Stam:Fibroblast_Stam_protocol.pdf

term ForelimbBud
tag FLBUD
type Cell Line
organism mouse
tissue Limb
category Tissue
age ageUnknown
strain Unknown
description embryo forelimb buds
vendorName Selleri lab, Cornell
vendorId ForelimbBud
orderUrl http://weill.cornell.edu/research/researcher/lselleri/
termId 3883
termUrl http://www.informatics.jax.org/searches/anatdict.cgi?id=3883
color 102,50,200
sex U
protocol Stam:ForelimbBuds_Stam_protocol.pdf


term G1E
tag G1E
type Cell Line
organism mouse
tissue Blood
category cellLine
description Gata1- erythroid progenitor
age E0
strain 129
vendorName Mitch Weiss lab
orderUrl http://www.med.upenn.edu/apps/faculty/index.php/g20000320/p14904
termId 7079
termUrl http://www.informatics.jax.org/searches/anatdict.cgi?id=7079
color 153,38,0
sex U
protocol Hardison:G1E_Hardison_protocol.pdf

term G1E-ER4+E2
tag G1E_ER4_E2
type Cell Line
organism mouse
tissue Blood
category cellLine
description Gata1 restored erythroid cells, differentiation induced by estradiol (E2)
age E0
strain 129
vendorName Mitch Weiss lab
orderUrl http://www.med.upenn.edu/apps/faculty/index.php/g20000320/p14904
termId 7079
termUrl http://www.informatics.jax.org/searches/anatdict.cgi?id=7079
color 153,38,0
sex U
protocol Hardison:G1E_ER4_E2_Hardison_protocol.pdf

term GenitalFatPad
tag GFAT
type Cell Line
organism mouse
tissue Adipose
category Tissue
age ageUnknown
strain Unknown
description Genital Adipose tissue
vendorName UW lab
vendorId GenitalFatPad
orderUrl http://www.gs.washington.edu/faculty/stamj.htm
termId 16230
termUrl http://www.informatics.jax.org/searches/anatdict.cgi?id=16230
color 189,0,157
sex U
protocol Stam:GenitalFatPad_Stam_protocol.pdf

term Heart
tag HEART
type Cell Line
organism mouse
tissue Heart
category Tissue
age ageUnknown
strain Unknown
description Heart
vendorName LICR lab
vendorId Heart
orderUrl http://www.bio.upenn.edu/faculty/ren/
termId 7103
termUrl http://www.informatics.jax.org/searches/anatdict.cgi?id=7103
color 153,38,0
sex U
protocol Ren:Heart_Ren_protocol.pdf

term HeadlessEmbryo
tag HLEMBRYO
type Cell Line
organism mouse
tissue Embryo
category Tissue
age ageUnknown
strain Unknown
description Whole embryos with heads removed
vendorName Selleri lab, Cornell
vendorId HeadlessEmbryo
orderUrl http://weill.cornell.edu/research/researcher/lselleri/
termId 3341
termUrl http://www.informatics.jax.org/searches/anatdict.cgi?id=3341
color 65,105,225
sex U
protocol Stam:HeadlessEmbryo_Stam_protocol.pdf

term HindlimbBud
tag HLBUD
type Cell Line
organism mouse
tissue Limb
category Tissue
age ageUnknown
strain Unknown
description embryo hindlimb buds
vendorName Selleri lab, Cornell
vendorId HindlimbBud
orderUrl http://weill.cornell.edu/research/researcher/lselleri/
termId 3891
termUrl http://www.informatics.jax.org/searches/anatdict.cgi?id=3891
color 102,50,200
sex U
protocol Stam:HindlimbBuds_Stam_protocol.pdf

term Kidney
tag KIDNEY
type Cell Line
organism mouse
tissue Kidney
category Tissue
age ageUnknown
strain Unknown
description Kidney
vendorName UW lab
vendorId Kidney
orderUrl http://www.gs.washington.edu/faculty/stamj.htm
#termId
#termUrl
color 204,121,16
sex U
protocol Stam:Tissue_Stam_protocol.pdf

term Limb
tag LIMB
type Cell Line
organism mouse
tissue Limb
category Tissue
age ageUnknown
strain Unknown
description Limb
vendorName LICR lab
vendorId Limb
orderUrl http://www.bio.upenn.edu/faculty/ren/
termId 7127
termUrl http://www.informatics.jax.org/searches/anatdict.cgi?id=7127
color 102,50,200
sex U
# Procotol doesn't exist htdocsExtras/ENCODE/protocols/cell/mouse
#protocol LICR(Ren):Limb_Ren_protocol.pdf

term Liver
tag LIVER
type Cell Line
organism mouse
tissue Liver
category Tissue
age ageUnknown
strain Unknown
description Liver
vendorName LICR lab
vendorId Liver
orderUrl http://www.gs.washington.edu/faculty/stamj.htm
termId 6963
termUrl http://www.informatics.jax.org/searches/anatdict.cgi?id=6963
color 230,159,0
sex U
protocol Ren:Liver_Ren_protocol.pdf Stam:Tissue_Stam_protocol.pdf

term Lung
tag LUNG
type Cell Line
organism mouse
tissue Lung
category Tissue
age ageUnknown
strain Unknown
description Lung
vendorName LICR lab
vendorId Lung
orderUrl http://www.bio.upenn.edu/faculty/ren/
termId 6948
termUrl http://www.informatics.jax.org/searches/anatdict.cgi?id=6948
sex U
protocol Ren:Lung_Ren_protocol.pdf


term MEF
tag MEF
type Cell Line
organism mouse
tissue MEF
age ageUnknown
strain Unknown
category primaryCells
description Mouse Embryonic Fibroblast
vendorName LICR lab
vendorId MEF
orderUrl http://www.bio.upenn.edu/faculty/ren/
termId 6948
termUrl http://www.informatics.jax.org/searches/anatdict.cgi?id=6948
color 65,105,225
sex U
protocol Ren:MEF_Ren_protocol.pdf

#Shortened Tem
term Megakaryo
tag MEGAKARYO
type Cell Line
organism mouse
tissue Blood
age ageUnknown
strain Unknown
category primaryCells
description Megakaryocyte
vendorName Mitch Weiss lab
orderUrl http://www.med.upenn.edu/apps/faculty/index.php/g20000320/p14904
termId 7054
termUrl http://www.informatics.jax.org/searches/anatdict.cgi?id=7054
color 86,180,233
sex U
# Procotol doesn't exist htdocsExtras/ENCODE/protocols/cell/mouse
#protocol PSU(Hardison):Megakaryocyte_Hardison_protocol.pdf

#Needs protocol, VendorName and Term Id
term MEL
tag MEL
type Cell Line
organism mouse
category cellLine
description Leukemia (K562 analog)
age immortalized
strain Unknown
tissue Blood
vendorName Weissman lab
vendorId MEL
orderUrl http://bbs.yale.edu/people/sherman_weissman.profile
color 86,180,233
sex M
protocol Weissman:MEL_Weissman_protocol.pdf Stam:MEL_Stam_protocol.pdf

term Mesoderm
tag MESODERM
type Cell Line
organism mouse
tissue Mesoderm
category Tissue
age ageUnknown
strain Unknown
description axial somatic and lateral plate mesoderm from eviscerated headless, limbless embryos
vendorName Selleri lab, Cornell
vendorId Mesoderm
orderUrl http://weill.cornell.edu/research/researcher/lselleri/
termId 3342
termUrl http://www.informatics.jax.org/searches/anatdict.cgi?id=3342
color 65,105,225
sex U
protocol Stam:Mesoderm_Stam_protocol.pdf

term Myocyte
tag MYOCYTE
type Cell Line
organism mouse
tissue Blood
age ageUnknown
strain Unknown
category cellLine
description Myocyte
vendorName Hardison
orderUrl http://bmb.psu.edu/directory/rch8
color 139,69,19
sex U
#Procotol doesn't exist htdocsExtras/ENCODE/protocols/cell/mouse
#protocol PSU(Hardison):Myocyte_Hardison_protocol.pdf

term Muscle
tag MUSCLE
type Cell Line
organism mouse
tissue Blood
category Tissue
age ageUnknown
strain Unknown
description Muscle
vendorName Hardison lab
orderUrl http://bmb.psu.edu/directory/rch8
termId 7054
termUrl http://www.informatics.jax.org/searches/anatdict.cgi?id=7054
color 139,69,19
sex U
#Procotol doesn't exist htdocsExtras/ENCODE/protocols/cell/mouse
#protocol PSU(Hardison):Muscle_Hardison_protocol.pdf

term NIH-3T3
tag NIH3T3
type Cell Line
organism mouse
tissue Blood
category cellLine
description fibroblast
age immortalized
strain NIH/Swiss
vendorName ATCC
vendorId CRL-1658
orderUrl http://www.atcc.org/ATCCAdvancedCatalogSearch/ProductDetails/tabid/452/Default.aspx?ATCCNum=CRL-1658&Template=cellBiology
termId 7146
termUrl http://www.informatics.jax.org/searches/anatdict.cgi?id=7146
color 86,180,233
sex M
protocol Stam:NIH-3T3_Stam_protocol.pdf

# shortened term
term OlfactBulb
tag OLFACTORY
type Cell Line
organism mouse
tissue OlfactoryBulb
category Tissue
age ageUnknown
strain Unknown
description Olfactory Bulb
vendorName LICR lab
vendorId Olfactory Bulb
orderUrl http://www.bio.upenn.edu/faculty/ren/
termId 7015
termUrl http://www.informatics.jax.org/searches/anatdict.cgi?id=7015
color 105,105,105
sex U
protocol Ren:OlfactoryBulb_Ren_protocol.pdf

term Pancreas
tag PANCREAS
type Cell Line
organism mouse
tissue Pancreas
age ageUnknown
strain Unknown
category Tissue
description Pancreas
vendorName LICR lab
vendorId Pancreas
orderUrl http://www.bio.upenn.edu/faculty/ren/
termId 7015
termUrl http://www.informatics.jax.org/searches/anatdict.cgi?id=7015
color 189,0,157
sex U
protocol Ren:Pancreas_Ren_protocol.pdf

term Patski
tag PATSKI
type Cell Line
organism mouse
tissue Kidney
category cellLine
description Mouse Embryonic Kidney Fibroblast. As described in Lingenfelter et al., 1998 (Nat Genet. 1998 18:212-3) and Yang et al., 2010 (Genome Res.  2010 20:614-22), PATSKI is a female interspecific mouse fibroblast that was derived from the embryonic  kidney of an M.spretus x C57BL/6J hybrid mouse such that the C57Bl/6J X chromosome (maternal) is  always the inactive X. This is an adherent cell line.
age immortalized
strain C57BL/6J
vendorName Dr. Christine Disteche (University of Washington)
vendorId Patski
orderUrl http://depts.washington.edu/chdd/iddrc/res_aff/disteche.html
termId 6948
termUrl http://www.informatics.jax.org/searches/anatdict.cgi?id=6948
color 204,121,167
sex F
protocol Stam:Patski_Stam_protocol.pdf

term Placenta
tag PLACENTA
type Cell Line
organism mouse
tissue Placenta
description Placenta
category Tissue
age ageUnknown
strain Unknown
vendorName LICR lab
vendorId Placenta
orderUrl http://www.bio.upenn.edu/faculty/ren/
termId 6957
termUrl http://www.informatics.jax.org/searches/anatdict.cgi?id=6957
color 153,38,0
sex U
# Procotol doesn't exist htdocsExtras/ENCODE/protocols/cell/mouse
#protocol LICR:Placenta_Ren_protocol.pdf

#Shortened term
term SmIntestine
tag SMINTESTINE
type Cell Line
organism mouse
tissue SmallIntestine
category Tissue
age ageUnknown
strain Unknown
description Small Intestine
vendorName LICR lab
vendorId Small Intestine
orderUrl http://www.bio.upenn.edu/faculty/ren/
termId 6978
termUrl http://www.informatics.jax.org/searches/anatdict.cgi?id=6978
color 230,159,0
sex U
protocol Ren:SmallIntestine_Ren_protocol.pdf

term Spleen
tag SPLEEN
type Cell Line
organism mouse
tissue Spleen
category Tissue
age ageUnknown
strain Unknown
description Spleen
vendorName LICR lab
vendorId Spleen
orderUrl http://www.bio.upenn.edu/faculty/ren/
termId 7038
termUrl http://www.informatics.jax.org/searches/anatdict.cgi?id=7038
color 86,180,233
sex U
protocol Ren:Spleen_Ren_protocol.pdf

term Testis
tag TESTIS
type Cell Line
organism mouse
tissue Testis
category Tissue
age ageUnknown
strain Unknown
description Testis
vendorName LICR lab
vendorId Testis
orderUrl http://www.bio.upenn.edu/faculty/ren/
termId 9201
termUrl http://www.informatics.jax.org/searches/anatdict.cgi?id=9201
color 0,158,115
sex U
protocol Ren:Testis_Ren_protocol.pdf

term Thymus
tag THYMUS
type Cell Line
organism mouse
tissue Thymus
category Tissue
age ageUnknown
strain Unknown
description Thymus
vendorName LICR lab
vendorId Thymus
orderUrl http://www.bio.upenn.edu/faculty/ren/
termId 7037
termUrl http://www.informatics.jax.org/searches/anatdict.cgi?id=7037
color 86,180,233
sex U
protocol Ren:Thymus_Ren_protocol.pdf Stam:Thymus_Stam_protocol.pdf

term T-Naive
tag TNAIVE
type Cell Line
organism mouse
tissue Blood
age ageUnknown
strain Unknown
category primaryCells
description Naive T cells: CD4+, CD25-
vendorName UW lab
vendorId T-Naive
orderUrl http://www.gs.washington.edu/faculty/stamj.htm
termId 7060
termUrl http://www.informatics.jax.org/searches/anatdict.cgi?id=7060
color 86,180,233
sex U
protocol Stam:Tissue_Stam_protocol.pdf

term TReg
tag TREG
type Cell Line
organism mouse
tissue Blood
age ageUnknown
strain Unknown
category primaryCells
description Regulatory T cells CD4+,CD25+
vendorName UW lab
vendorId TReg
orderUrl http://www.gs.washington.edu/faculty/stamj.htm
termId 7060
termUrl http://www.informatics.jax.org/searches/anatdict.cgi?id=7060
color 86,180,233
sex U
protocol Stam:TReg_Stam_protocol.pdf

term WholeBrain
tag WHOLEBRAIN
type Cell Line
organism mouse
tissue Brain
category Tissue
age ageUnknown
strain Unknown
description Whole Brain
vendorName UW lab
vendorId Whole Brain
orderUrl http://www.gs.washington.edu/faculty/stamj.htm
termId 7005
termUrl http://www.informatics.jax.org/searches/anatdict.cgi?id=7005
color 105,105,105
sex U
protocol Stam:Tissue_Stam_protocol.pdf

term ZhBTc4
tag ZHBTC4
type Cell Line
organism mouse
#tissue
category primaryCells
age E0
strain 129/Ola
description Undifferentiated mouse embryonic stem cells
vendorName Dr. Levasseur (University of Iowa)
vendorId ZhBTc4
orderUrl http://molcellbio.grad.uiowa.edu/faculty/dana-levasseur
#termId
#termUrl
color 65,105,225
sex M
protocol Stam:ZhBTc4_Stam_protocol.pdf



# Gene types
# term (human-readable cell type name)
# tag (machine-readable cell type name, no special characters. uppercase)
# type (informs pipeline code of stanza type.  Should always be Gene Type)
# description (human-readable description of the gene type.  Perhaps it's used by the Gencode track.(
term Known
tag KNOWN
type Gene Type
description known or novel CDS

term Putative
tag PUTATIVE
type Gene Type
description novel, putative, TEC or artifact

term Polymorphic
tag POLYMORPH
type Gene Type
description polymorphic

term Pseudo
tag PSEUDO
type Gene Type
description pseudogene

#### Antibodies
# template below
# --------------------------
# term (human-readable name)
# tag (machine-readable name, no special characters)
# type (informs pipeline code of stanza type.  Should always be Antibody)
# antibodyDescription (human-readable description.  Used in antibodies.html)
# targetDescription (human-readable description of what the antibody targets.  Used in antibodies.html)
# targetId (some external ID of the target.  Used in antibodies.html)
# targetUrl (link to the target ID somewhere on the web.  Used in antibodies.html)
# vendorName (name of vendor or lab that provides these antibodies)
# vendorId (the ID of the antibody in the vendor's catalog)
# orderUrl (URL for ordering the antibody. Links with vendorId on cellTypes.html)
# lab (lab that first asked for this antibody.  Should match the "labPi" field in some "type lab" stanza)
# validation (either missing or the name of a validation document in a format to be documented by Venkat)
# lots (optional lot numbers)

term AP-2alpha
tag AP2ALPHA
type Antibody
target AP-2alpha
antibodyDescription Rabbit polyclonal - AP-2alpha (H-79) is a rabbit polyclonal antibody raised against amino acids 130-209 mapping within an internal region of AP-2alpha of human origin.
targetDescription Sequence-specific DNA-binding protein that interacts with inducible viral and cellular enhancer elements to regulate transcription of selected genes.  AP-2 factors bind to the consensus sequence 5' -GCCNNNGGC-3' and activate genes involved in a large spectrum of important biological functions including proper eye, face, body wall, limb and neural tube development.  They also suppress a number of genes including MCAM/MUC18, C/EBP alpha and MYC.  AP-2alpha is the only AP-2 protein required for early morphogenesis of the lens vesicle (by similarity).
vendorName Santa Cruz Biotech
vendorId sc-8975
orderUrl http://www.scbt.com/datasheet-8975-ap-2alpha-h-79-antibody.html
lab Farnham
targetId GeneCard:TFAP2A
targetUrl http://www.genecards.org/cgi-bin/carddisp.pl?gene=TFAP2A
validation AP-2alpha_(siRNA,ChIP):human_AP-2alpha_validation_Farnham.pdf

term AP-2gamma
tag AP2GAMMA
type Antibody
target AP-2gamma
antibodyDescription Rabbit polyclonal - AP-2Y (H-77) is a rabbit polyclonal antibody raised against amino acids 145-221 mapping with in an internal region of AP-2Y of human origin.
targetDescription Sequence-specific DNA-binding protein that interacts with inducible viral and cellular enhancer elements to regulate transcription of selected genes.  AP-2 factors bind to the consensus sequence 5'-GCCNNNGGC-3' and activate genes involved in a large spectrum of important biological functions including proper eye, face, body wall, limb and neural tube development.  They also suppress a number of genes including MCAM/MUC18, C/EBP alpha and MYC.
vendorName Santa Cruz Biotech
vendorId sc-8977
orderUrl http://www.scbt.com/datasheet-8977-ap-2gamma-h-77-antibody.html
lab Farnham
targetId GeneCard:GTFAP2C
targetUrl http://www.genecards.org/cgi-bin/carddisp.pl?gene=TFAP2C
validation AP-2alpha_(siRNA,ChIP):human_AP-2alpha_validation_Farnham.pdf

term ATF3
tag ATF3
type Antibody
target ATF3
antibodyDescription Rabbit polyclonal IgG, epitope mapping at the C-terminus of ATF3 of human origin.
targetDescription Activating transcription factor 3. A bZIP transcription factor and member of the Ca2+/cAMP response element-binding (CREB) protein family. ATF3 is found to act both as an activator and repressor of transcription.
orderUrl http://www.scbt.com/datasheet-188-atf-3-c-19-antibody.html
vendorName Santa Cruz Biotech
vendorId sc-188
lab Myers
targetId GeneCard:ATF3
targetUrl http://www.genecards.org/cgi-bin/carddisp.pl?gene=ATF3
validation ATF3(Immunoblot):human_ATF3_validation_Myers.pdf

term BAF155
tag BAF155
type Antibody
target BAF155
antibodyDescription BAF155 (SMARCC1, Brg1-Associated Factor, 155 kD) is a ubiquitous component of the SWI/SNF chromatin-remodeling complex.
targetDescription BAF155 (H-76) is a rabbit polyclonal antibody raised against amino acids 998-1073 of BAF155 of human origin.
orderUrl http://www.scbt.com/datasheet-10756-baf155-h-76-antibody.html
vendorName Santa Cruz Biotech
vendorId sc-10756
lab Snyder
targetId GeneCard:SMARCC1
targetUrl http://www.genecards.org/cgi-bin/carddisp.pl?gene=SMARCC1
validation missing

term BAF170
tag BAF170
type Antibody
target BAF170
antibodyDescription BAF170 (Brg1-Associated Factor, 170 kD) is a ubiquitous component of the SWI/SNF chromatin-remodeling complex.
targetDescription BAF170 (H-116) is a rabbit polyclonal antibody raised against amino acids 1093-1208 of BAF170 of human origin.
orderUrl http://www.scbt.com/datasheet-10757-baf170-h-116-antibody.html
vendorName Santa Cruz Biotech
vendorId sc-10757
lab Snyder
targetId GeneCard:SMARCC2
targetUrl http://www.genecards.org/cgi-bin/carddisp.pl?gene=SMARCC2
validation missing

term BATF
tag BATF
type Antibody
target BATF
antibodyDescription Mouse monoclonal. Raised against recombinant B-ATF of human origin. Recommended for detection of B-ATF of m, r and h origin by WB, IP and ELISA
targetDescription The protein encoded by this gene is a nuclear basic leucine zipper protein that belongs to the AP-1/ATF superfamily of transcription factors. The leucine zipper of this protein mediates dimerization with members of the Jun family of proteins. This protein is thought to be a negative regulator of AP-1/ATF transcriptional events.
vendorName Santa Cruz Biotech
vendorId sc-100974
orderUrl http://www.scbt.com/datasheet-100974-b-atf-ww8-antibody.html
lab Myers
targetId GeneCard:BATF
targetUrl http://www.genecards.org/cgi-bin/carddisp.pl?gene=BATF
validation missing

term BCL11A
tag BCL11A
type Antibody
target BCL11A
antibodyDescription Mouse monoclonal [18B12DE6] to Ctip1. Raised against a cocktail of BCL11A fusion proteins. Reacts with human and mouse. Tested for ICC/IF, IHC-P, IP, WB
targetDescription This gene encodes a C2H2 type zinc-finger protein by its similarity to the mouse Bcl11a/Evi9 protein. Functions as a myeloid and B-cell proto-oncogene. May play important roles in leukemogenesis and hematopoiesis. An essential factor in lymphopoiesis,is required for B-cell formation in fetal liver. May function as a modulator of the transcriptional repression activity of ARP1 (By similarity)
vendorName Abcam
vendorId ab19489
orderUrl http://www.abcam.com/Ctip1-antibody-18B12DE6-ab19489.html
lab Myers
targetId GeneCard:BCL11A
targetUrl http://www.genecards.org/cgi-bin/carddisp.pl?gene=BCL11A
validation missing

term BCL3
tag BCL3
type Antibody
target BCL3
antibodyDescription Bcl-3(C-14) is an affinity purified rabbit polyclonal antibody raised against a peptide mapping at the C-terminus of Bcl-3 of human origin. Recommended for detection of Bcl-3 of m, r and h origin by WB, IP, IF and ELISA.
targetDescription This gene is a proto-oncogene candidate. It is identified by its translocation into the immunoglobulin alpha-locus in some cases of B-cell leukemia. The protein encoded by this gene contains seven ankyrin repeats, which are most closely related to those found in I kappa B proteins. This protein functions as a transcriptional co-activator that activates through its association with NF-kappa B homodimers. The expression of this gene can be induced by NF-kappa B, which forms a part of the autoregulatory loop that controls the nuclear residence of p50 NF-kappa B. (Provided by RefSeq).
vendorName Santa Cruz Biotech
vendorId sc-185
orderUrl http://www.scbt.com/datasheet-185-bcl-3-c-14-antibody.html
lab Myers
targetId GeneCard:BCL3
targetUrl http://www.genecards.org/cgi-bin/carddisp.pl?gene=BCL3
validation BCL3(Immunoblot):human_BCl3_C-14_validation_Myers.pdf

term BCLAF1_(SC-101388)
tag BCLAF1
type Antibody
target BCLAF1
antibodyDescription Mouse monoclonal IgG, raised against a synthetic peptide corresponding to a.a. 900-909 of BCLAF1 of human origin.
targetDescription This gene encodes a transcriptional repressor that interacts with several members of the BCL2 family of proteins. Overexpression of this protein induces apoptosis, which can be suppressed by co-expression of BCL2 proteins (RefSeq).
vendorName Santa Cruz Biotech
vendorId sc-101388
orderUrl http://www.scbt.com/datasheet-101388-bclaf1-m33-p5b11-antibody.html
lab Myers
targetId GeneCard:BCLAF1
targetUrl http://www.genecards.org/cgi-bin/carddisp.pl?gene=BCLAF1
validation BCLAF1(Immunoblot):human_BCLAF1_SC101388_validation_Myers.pdf

term BDP1
tag BDP1
type Antibody
target BDP1
antibodyDescription Rabbit polyclonal - Antiserum 2663 was raised by immunizing rabbits with synthetic peptide CSDRYRIYKAQKLRE (human Bdp1 residues 139?153) coupled to KLH.
targetDescription 'B double-prime 1', subunit of RNA polymerase III transcription initiation factor IIIB
vendorName Donated by Dr. RJ White, The Beatson Institute for Cancer Research
vendorId 2663
orderUrl http://www.beatson.gla.ac.uk/Regulation-of-Cancer-Cell-Proliferation-and-Growth/Robert-J-White-Gene-Transcription.html
lab Struhl
targetId GeneCard:BDP1
targetUrl http://www.genecards.org/cgi-bin/carddisp.pl?gene=BDP1
validation missing

term BHLHE40
tag BHLHE40
type Antibody
target BHLHE40
antibodyDescription Dec-1(S-8) is a mouse monoclonal IgG2b antibody raised against recombinant DEC1 of human origin. Recommended for detection of DEC1 of m and h origin by WB, IP and ELISA.
targetDescription This gene encodes a basic helix-loop-helix protein expressed in various tissues. Expression in the chondrocytes is responsive to the addition of Bt2cAMP. The encoded protein is believed to be involved in the control of cell differe
vendorName Santa Cruz Biotech
vendorId sc-101023
orderUrl http://www.scbt.com/datasheet-101023-dec1-s-8-antibody.html
lab Myers
targetId GeneCard:BHLHE40
targetUrl http://www.genecards.org/cgi-bin/carddisp.pl?gene=BHLHE40
validation BHLEH40(Immunoblot):human_BHLEHE40_S-8_validation_Myers.pdf

term BHLHE40_(NB100-1800)
tag BHLHE40c
type Antibody
target BHLHE40
antibodyDescription Rabbit polyclonal, maps to a region between residues 350 and the C-terminus (residue 412)
targetDescription This gene encodes a basic helix-loop-helix protein expressed in various tissues. Expression in the chondrocytes is responsive to the addition of Bt2cAMP. The encoded protein is believed to be involved in the control of cell differentiation.
vendorName Novus
vendorId NB100-1800
orderUrl http://www.novusbio.com/DEC1-Antibody-_NB100-1800.html?rr=true
lab Snyder
lots N/A
targetId GeneCards:BHLHE40
targetUrl http://www.genecards.org/cgi-bin/carddisp.pl?gene=BHLHE40
validation missing

term BRCA1_(A300-000A)
tag BRCA1
type Antibody
target BRCA1
antibodyDescription Rabbit polyclonal recognizing a region between residue 1800 and the C-terminus (residue 1863) of human Breast Cancer Gene 1
targetDescription Nuclear phosphoprotein that plays a role in maintaining genomic stability, and acts as a tumor suppressor. Associates with RNA polymerase II, and through the C-terminal domain, also interacts with histone deacetylase complexes. Plays a role in transcription, DNA repair of double-stranded breaks, and recombination. Mutations in this gene are responsible for approximately 40% of inherited breast cancers and more than 80% of inherited breast and ovarian cancers.
vendorName Bethyl Labratories
vendorId A300-000A
orderUrl http://www.bethyl.com/product/A300-000A/BRCA1_Antibody/
lab Snyder
targetId GeneCard:BRCA1
targetUrl http://www.genecards.org/cgi-bin/carddisp.pl?gene=BRCA1
validation missing

term BRF1
tag BRF1
type Antibody
target BRF1
antibodyDescription Rabbit polyclonal - Anti-BRF antibody 128 was raised by immunising rabbits with synthetic peptide KISSKINYSVLRGLS (human BRF residues 533-547) coupled to keyhole limpet haemocyanin.
targetDescription 'B-related factor 1', subunit of RNA polymerase III transcription initiation factor IIIB
vendorName Donated by Dr. RJ White, The Beatson Institute for Cancer Research
vendorId 128
orderUrl http://www.beatson.gla.ac.uk/Regulation-of-Cancer-Cell-Proliferation-and-Growth/Robert-J-White-Gene-Transcription.html
lab Struhl
targetId GeneCard:BRF1
targetUrl http://www.genecards.org/cgi-bin/carddisp.pl?gene=BRF1
validation missing

term BRF2
tag BRF2
type Antibody
target BRF2
antibodyDescription Antibody 4295 against Brf2 was raised by immunizing rabbits with keyhole limpet hemocyanin coupled to synthetic peptides VSRSQQRGLRRVRDLC and SDSEIEQYLRTPQEVR, corresponding to human Brf2 residues 66-80 and 385-400, respectively.
targetDescription Brf2 is a component of an alternate form of the RNA Polymerase III transcription factor TFIIIB.
vendorName Donated by Dr. RJ White, The Beatson Institute for Cancer Research
vendorId 4295
orderUrl http://www.beatson.gla.ac.uk/Regulation-of-Cancer-Cell-Proliferation-and-Growth/Robert-J-White-Gene-Transcription.html
lab Struhl
targetId GeneCard:BRF2
targetUrl http://www.genecards.org/cgi-bin/carddisp.pl?gene=BRF2
validation missing

term Brg1
tag BRG1
type Antibody
target BRG1
antibodyDescription Brg1 (SMARCA4) is an ATPase subunit of the SWI/SNF chromatin-remodeling complex.
targetDescription Brg-1 (G-7) is a mouse monoclonal antibody raised against amino acids 209-296 mapping near the N-terminus of Brg-1 of human origin.
orderUrl http://www.scbt.com/datasheet-16189-ini1-c-20-antibody.html
vendorName Santa Cruz Biotech
vendorId 16189
lab Snyder
targetId GeneCard:SMARCA4
targetUrl http://www.genecards.org/cgi-bin/carddisp.pl?gene=SMARCA4
validation missing

term c-Fos
tag CFOS
type Antibody
target c-Fos
antibodyDescription Rabbit polyclonal to amino acids 210-335 mapping at the C-terminus of c-Fos of human origin
targetDescription Heterodimer of Fos and Jun constitute transcription factor AP1.  Proto-oncogene c-Jun is a leucine-zipper.
vendorName Santa Cruz Biotech
vendorId sc-7202
orderUrl http://www.scbt.com/product.php?datasheet=7202
lab Snyder
targetId GeneCard:FOS
targetUrl http://www.genecards.org/cgi-bin/carddisp.pl?gene=FOS
validation missing

term c-Jun
tag CJUN
type Antibody
target c-Jun
antibodyDescription Rabbit polyclonal to amino acids 1-79 mapping at the N-terminus of c-Jun p39 of human origin
targetDescription Heterodimer of Fos and Jun constitute transcription factor AP1.  Proto-oncogene c-Jun is a leucine-zipper.
vendorName Santa Cruz Biotech
vendorId sc-1694
orderUrl http://www.scbt.com/product.php?datasheet=1694
lab Snyder
targetId GeneCard:JUN
targetUrl http://www.genecards.org/cgi-bin/carddisp.pl?gene=JUN
validation missing

term c-Myb_(SC-7874)
tag CMYB
type Antibody
target c-Myb
antibodyDescription Rabbit polyclonal IgG, Epitope corresponding to amino acids 500-640 mapping at the C-terminus of c-Myb of human origin
targetDescription Transcriptional activator; DNA-binding protein that specifically recognize the sequence 5'-YAAC[GT]G-3'. Plays an important role in the control of proliferation and differentiation of hematopoietic progenitor cells.
vendorName Santa Cruz Biotech
vendorId sc-7874
orderUrl http://www.scbt.com/datasheet-7874-c-myb-h-141-antibody.html
lab Snyder
targetId GeneCard:MYB
targetUrl http://www.genecards.org/cgi-bin/carddisp.pl?gene=MYB
validation missing

term c-Myc
tag CMYC
type Antibody
target c-Myc
antibodyDescription rabbit polyclonal to amino acids 1-262 of c-Myc human origin
targetDescription transcription factor; c-Myc-encoded proteins function in cell proliferation,differentiation and neoplastic disease
vendorName Santa Cruz Biotech
vendorId sc-764
orderUrl http://www.scbt.com/product.php?datasheet=764
lab Iyer, Snyder
lots H0107
targetId GeneCard:MYC
targetUrl http://www.genecards.org/cgi-bin/carddisp.pl?gene=MYC
validation missing

term CCNT2
tag CCNT2
type Antibody
target CCNT2
antibodyDescription Goal polyclonal. Raised against an internal region of human CycT2a/b. Recommeded for detection of CycT2a/b of rat, mouse or human origin. Vendor recommeds it use for the folloiwng applications: WB, IF and ELISA.
targetDescription CycT2 is one of three cyclins that can form a heterodimer with cyclin-dependent kinase 9 (CDK9). The heterodimer is known as positive elongation factor b (P-TEFb) and is responsible for the phosphophorylation of Ser2 of the heptad repeat in the C-terminal domain of RNA polymerase II as well as the negative elongation factors DSIF (hSpt4/hSpt5) and NELF. Phosphorylation of RNA polymerase II and the negative elongation factors by P-TEFb promotes elongation. CycT2 contains a leucine rich domain capable of binding to the C-terminal domain of RNA polymerase II.
vendorName Santa Cruz Biotechnology
vendorId sc-12419
orderUrl http://www.scbt.com/datasheet-12419-cyclin-t2a-b-a-20-antibody.html
lab Struhl
lots H2306
targetId GeneCard:CCNT2
targetUrl http://www.genecards.org/cgi-bin/carddisp.pl?gene=CCNT2
validation missing

term CEBPB
tag CEBPB
type Antibody
target CEBPB
antibodyDescription Rabbit polyclonal IgG
targetDescription epitope mapping at the C-terminus of C/EBP-beta of rat origin
orderUrl http://www.scbt.com/datasheet-150-c-ebp-beta-c-19-antibody.html
vendorName Santa Cruz Biotech
vendorId sc-150
targetId GeneCard:CEBPB
targetUrl http://www.genecards.org/cgi-bin/carddisp.pl?gene=CEBPB
lab Snyder
validation missing

term CHD2_(AB68301)
tag CHD2
type Antibody
target CHD2
antibodyDescription Rabbit polyclonal to CHD2 Synthetic peptide derived from within residues 1250 - 1350 of Human CHD2.
targetDescription CHD family of proteins are characterized by presence of chromo (chromatin organization modifier) domains and SNF2-related helicase/ATPase domains. CHD genes alter gene expression possibly by modification of chromatin structure thus altering access of the transcriptional apparatus to its chromosomal DNA template.
orderUrl http://www.abcam.com/CHD2-antibody-ab68301.html
vendorName Abcam
vendorId ab68301
lab Snyder
targetId GeneCard:CHD2
targetUrl http://www.genecards.org/cgi-bin/carddisp.pl?gene=CHD2
validation missing

term CTCF
tag CTCF
type Antibody
target CTCF
antibodyDescription rabbit polyclonal
targetDescription CTCF zinc finger transcription factor. A sequence specific DNA binding protein that functions as an insulator, blocking enhancer activity. It has also been suggested to block the spreading of chromatin structure in certain instances.
orderUrl http://www.millipore.com/catalogue/item/07-729
vendorName Millipore
vendorId 07-729
lab Hardison
lots 1350637, DAM1472197
targetId GeneCard:CTCF
targetUrl http://www.genecards.org/cgi-bin/carddisp.pl?gene=CTCF
validation CTCF(Western_blot):mouse_CTCF_validation_Hardison.pdf

term CTCF_(SC-15914)
tag CTCFb
type Antibody
target CTCF
antibodyDescription Goat polyclonal, epitope mapping near the C-terminus of CTCF of human origin
targetDescription Transcriptional regulator with 11 highly conserved zinc finger domains. Depending on context, can bind a histone acetyltransferase (HAT)-containing complex and function as transcriptional activator or bind a histone deacetylase (HDAC)-containing complex and function as transcriptional repressor. Involved in transcriptional regulation by binding to chromatin insulators and preventing interaction between promoter and nearby enhancers and silencers. Preferentially interacts with unmethylated DNA, preventing spreading of CpG methylation. Can dimerize, mediating long-range chromatin looping. When bound to chromatin, provides an anchor point for nucleosomes positioning. Involved in sister chromatid cohesion. Associates with both centromeres and chromosomal arms during metaphase and required for cohesin localization to CTCF sites.
orderUrl http://www.scbt.com/datasheet-15914-ctcf-c-20-antibody.html
vendorName Santa Cruz Biotech
vendorId sc-15914
lab Snyder
targetId GeneCard:CTCF
targetUrl http://www.genecards.org/cgi-bin/carddisp.pl?gene=CTCF
validation missing

term CTCF_(SC-5916)
tag CTCFc
type Antibody
target CTCF
antibodyDescription Goat polyclonal IgG, epitope mapping at the N-terminus of CTCF of human origin.
targetDescription This gene is a member of the BORIS + CTCF gene family and encodes a transcriptional regulator protein with 11 highly conserved zinc finger (ZF) domains. This nuclear protein is able to use different combinations of the ZF domains to bind different DNA target sequences and proteins. (provided by RefSeq)
vendorName Santa Cruz Biotech
vendorId sc-5916
orderUrl http://www.scbt.com/datasheet-5916-ctcf-n-17-antibody.html
lab Myers
lots K0902
targetId GeneCards:CTCF
targetUrl http://www.genecards.org/cgi-bin/carddisp.pl?gene=CTCF
validation missing

term CTCFL_(SC-98982)
tag CTCFL
type Antibody
target CTCFL
antibodyDescription Rabbit polyclonal IgG, epitope corresponding to amino acids 91-210 mapping within an internal region of BORIS(CTCFL) of human origin.
targetDescription CCCTC-binding factor (CTCF), an 11-zinc-finger factor involved in gene regulation, utilizes different zinc fingers to bind varying DNA target sites. CTCF forms methylation-sensitive insulators that regulate X-chromosome inactivation.  This gene is a paralog of CTCF and appears to be expressed primarily in the cytoplasm of spermatocytes, unlike CTCF which is expressed primarily in the nucleus of somatic cells.  CTCF and the protein encoded by this gene are normally expressed in a mutually exclusive pattern that correlates with resetting of methylation marks during male germ cell differentiation. (provided by RefSeq)
vendorName Santa Cruz Biotech
vendorId sc-98982
orderUrl http://www.scbt.com/datasheet-98982-boris-h-120-antibody.html
lab Myers
lots E0109
targetId GeneCards:CTCFL
targetUrl http://www.genecards.org/cgi-bin/carddisp.pl?gene=CTCFL
validation missing

##This does not appear in metaDb
term CtBP1
tag CTBP1
type Antibody
target CtBP1
antibodyDescription mouse monoclonal
targetDescription C-terminal binding protein 1
orderUrl http://www.bdbiosciences.com/ptProduct.jsp?prodId=229303
vendorName BD Biosciences
vendorId 612042
lab Farnham
targetId GeneCard:CTBP1
targetUrl http://www.genecards.org/cgi-bin/carddisp.pl?gene=CTBP1
validation missing

##This does not appear in metaDb
term CtBP2
tag CTBP2
type Antibody
target CtBP2
antibodyDescription mouse monoclonal
targetDescription C-terminal binding protein 2
orderUrl http://www.bdbiosciences.com/ptProduct.jsp?prodId=229326
vendorName BD Biosciences
vendorId 612044
lab Farnham
targetId GeneCard:CTBP2
targetUrl http://www.genecards.org/cgi-bin/carddisp.pl?gene=CTBP2
validation CtBP2(Western_blot,siRna):human_CtBP2_validation_Farnham.pdf

term E2F1
tag E2F1
type Antibody
target E2F1
antibodyDescription E2F1(KH20 and KH95) is a mouse monoclonal antibody.  The epitope for KH20 has been mapped to amino acids 1-89; KH95 to amino acids 342-386.  Recommended for detection of E2F1 of H and Xn origin by WB and IP.
targetDescription E2F1, the original member of the E2F family of transcription factors, was identified as a cellular protein with DNA binding activity associated with the adenovirus E2 gene promoter. E2F1 is cell cycle regulated with very low levels in early G1, then increasing levels as cells move from G1 to S, and highest levels of protein at the G1/S boundary, which is consistent with its role in S-phase entry.
orderUrl http://www.millipore.com/catalogue/item/05-379#
vendorName Millipore
vendorId 05-379
lab Farnham
targetId GeneCard:E2F1
targetUrl http://www.genecards.org/cgi-bin/carddisp.pl?gene=E2F1
validation E2F1(Immunoprecipitation-Western_blot,ChIP):human_E2F1_HA-E2F1_validation_Farnham.pdf

term E2F4
tag E2F4
type Antibody
target E2F4
targetDescription mapping at the C-terminus of E2F4 of human origin
antibodyDescription rabbit polyclonal
vendorName Santa Cruz Biotech
vendorId sc-866
orderUrl http://www.scbt.com/datasheet-866-e2f-4-c-20-antibody.html
lab Farnham
targetId GeneCard:E2F4
targetUrl http://www.genecards.org/cgi-bin/carddisp.pl?gene=E2F4
validation E2F4(Immunoprecipitation-Western_blot,ChIP):human_E2F4_validation_Farnham.pdf

term E2F6
tag E2F6
type Antibody
target E2F6
targetDescription epitope corresponding to amino acids 232-281 mapping at the C-terminus of E2F-6 of human origin
antibodyDescription rabbit polyclonal
vendorName Santa Cruz Biotech
vendorId sc-22823
orderUrl http://www.scbt.com/datasheet-22823-e2f-6-h-50-antibody.html
lab Farnham
targetId GeneCard:E2F6
targetUrl http://www.genecards.org/cgi-bin/carddisp.pl?gene=E2F6
validation E2F6(Western_blot,siRNA-ChIP):human_E2F6_validation_Farnham.pdf

term  E2F6_(SC-22823)
tag  E2F6b
type Antibody
target  E2F6
antibodyDescription  Rabbit polyclonal IgG, epitope corresponding to a.a. 232-281 mapping at the C-terminus of E2F-6 of human origin.
targetDescription  This gene encodes a member of the E2F transcription factor protein family. E2F family members play a crucial role in control of the cell cycle and of the action of tumor suppressor proteins. They are also a target of the transforming proteins of small DNA tumor viruses. Many E2F proteins contain several evolutionarily conserved domains: a DNA binding domain, a dimerization domain which determines interaction with the differentiation regulated transcription factor proteins (DP), a transactivation domain enriched in acidic amino acids, and a tumor suppressor protein association domain which is embedded within the transactivation domain. The encoded protein of this gene is atypical because it lacks the transactivation and tumor suppressor protein association domains. It contains a modular suppression domain and is an inhibitor of E2F-dependent transcription. The protein is part of a multimeric protein complex that contains a histone methyltransferase and the transcription factors Mga and Max. Multiple transcript variants have been reported for this gene, but it has not been clearly demonstrated that they encode valid isoforms (RefSeq).
vendorName Santa Cruz Biotech
vendorId sc-22823
orderUrl http://www.scbt.com/datasheet-22823-e2f-6-h-50-antibody.html
lab Myers
lots D1206
targetId E2F6
targetUrl http://www.genecards.org/cgi-bin/carddisp.pl?gene=E2F6
validation E2F6_(SC-22823)(WesternBlot,IP-MassSpec):human_E2F6_SC-22823_validation_Myers.pdf


term EBF1_(SC-137065)
tag EBF1
type Antibody
target EBF1
antibodyDescription  Mouse monoclonal IgG, raised against a.a. 1-300 mapping at the N-terminus of EBF of human origin.
targetDescription  Early B-cell factor 1.  Transcriptional activator which recognizes variations of the palindromic sequence 5'-ATTCCCNNGGGAATT-3' (By similarity).
vendorName Santa Cruz Biotech
vendorId sc-137065
orderUrl http://www.scbt.com/datasheet-137065-ebf-c-8-antibody.html
lab Myers
lots J0505
targetId EBF1
targetUrl http://www.genecards.org/cgi-bin/carddisp.pl?gene=EBF1
validation EBF1_(SC-137065)(Immunoprecipitation-WesternBlotMassSpec):human_EBF1_SC-137065_validation_Myers.pdf

term eGFP-FOS
tag FOSe
type Antibody
target eGFP-FOS
antibodyDescription Goat polyclonal
targetDescription Fos
vendorName Kevin White
vendorId (None)
orderUrl http://www.genes.uchicago.edu/white.html
lab White
lots N/A
targetId GeneCards:FOS
targetUrl http://www.genecards.org/cgi-bin/carddisp.pl?gene=FOS
validation eGFP-FOS:human_validation_White.pdf

term eGFP-GATA2
tag GATA2e
type Antibody
target eGFP-GATA2
antibodyDescription Goat polyclonal
targetDescription GATA2
vendorName Kevin White
vendorId (None)
orderUrl http://www.genes.uchicago.edu/white.html
lab White
lots N/A
targetId GeneCards:GATA2
targetUrl http://www.genecards.org/cgi-bin/carddisp.pl?gene=GATA2
validation eGFP-GATA2:human_validation_White.pdf

term eGFP-HDAC8
tag HDAC8e
type Antibody
target eGFP-HDAC8
antibodyDescription Goat polyclonal
targetDescription HDAC8
vendorName Kevin White
vendorId (None)
orderUrl http://www.genes.uchicago.edu/white.html
lab White
lots N/A
targetId GeneCards:HDAC8
targetUrl http://www.genecards.org/cgi-bin/carddisp.pl?gene=HDAC8
validation eGFP-HDAC8:human_validation_White.pdf

term eGFP-JunB
tag JUNBe
type Antibody
target eGFP-JunB
antibodyDescription Goat polyclonal
targetDescription JunB
vendorName Kevin White
vendorId (None)
orderUrl http://www.genes.uchicago.edu/white.html
lab White
lots N/A
targetId GeneCards:JUNB
targetUrl http://www.genecards.org/cgi-bin/carddisp.pl?gene=JUNB
validation eGFP-JunB:human_validation_White.pdf

term eGFP-JunD
tag JUNDe
type Antibody
target eGFP-JunD
antibodyDescription Goat polyclonal
targetDescription JunD
vendorName Kevin White
vendorId (None)
orderUrl http://www.genes.uchicago.edu/white.html
lab White
lots N/A
targetId GeneCards:JUND
targetUrl http://www.genecards.org/cgi-bin/carddisp.pl?gene=JUND
validation eGFP-JunD:human_validation_White.pdf

term eGFP-NR4A1
tag NR4A1e
type Antibody
target eGFP-NR4A1
antibodyDescription Goat polyclonal
targetDescription NR4A1
vendorName Kevin White
vendorId (None)
orderUrl http://www.genes.uchicago.edu/white.html
lab White
lots N/A
targetId GeneCards:NR4A1
targetUrl http://www.genecards.org/cgi-bin/carddisp.pl?gene=Nr4a1
validation eGFP-NR4A1:human_validation_White.pdf

term ELF1_(SC-631)
tag ELF1
type Antibody
target  ELF1
antibodyDescription  Rabbit polyclonal IgG, epitope mapping at the C-terminus of Elf-1 of human origin.
targetDescription  This gene encodes an E26 transformation-specific related transcription factor.  The encoded protein is primarily expressed in lymphoid cells and acts as both an enhancer and a repressor to regulate transcription of various genes.  Alternative splicing results in multiple transcript variants. (provided by RefSeq)
vendorName Santa Cruz Biotech
vendorId sc-631
orderUrl http://www.scbt.com/datasheet-631-elf-1-c-20-antibody.html
lab Myers
lots L2707
targetId GeneCards:ELF1
targetUrl http://www.genecards.org/cgi-bin/carddisp.pl?gene=ELF1
validation ELF1_(SC-631)(WesternBlot,IP-MassSpec):human_ELF1_SC-631_validation_Myers.pdf

term ELK4
tag ELK4
type Antibody
target ELK4
antibodyDescription Rabbit polyclonal IgG
targetDescription This gene is a member of the Ets family of transcription factors and of the ternary complex factor (TCF) subfamily.
orderUrl http://datasheets.scbt.com/sc-13030.pdf
vendorName Santa Cruz Biotech
vendorId sc-13030
lab Farnham
targetId GeneCard:ELK4
targetUrl http://www.genecards.org/cgi-bin/carddisp.pl?gene=ELK4
validation missing

term ERalpha_a
tag ERAA
type Antibody
target ERalpha_a
antibodyDescription Rabbit affinity purified polyclonal antibody. Epitope is the C-terminus of human estrogen receptor alpha (ESR1). Recommended for detection of estrogen receptor  of m, r and h origin by WB, IP, IF, IHC(P) and ELISA
targetDescription This gene encodes an estrogen receptor, a ligand-activated transcription factor composed of several domains important for hormone binding, DNA binding, and activation of transcription. The protein localizes to the nucleus where it may form a homodimer or a heterodimer with estrogen receptor 2. Estrogen and its receptors are essential for sexual development and reproductive function, but also play a role in other tissues such as bone. Estrogen receptors are also involved in pathological processes including breast cancer, endometrial cancer, and osteoporosis. Alternative splicing results in several transcript variants, which differ in their 5-prime UTRs and use different promoters. (provided by RefSeq)
vendorName Santa Cruz Biotech
vendorId sc-543
orderUrl http://www.scbt.com/datasheet-543-eralpha-hc-20-antibody.html
lab Ruan
targetId GeneCard:ESR1
targetUrl http://www.genecards.org/cgi-bin/carddisp.pl?gene=ESR1&search=ESR1
validation ERalpha_a(Immunoprecipitation-WesternBlot,MassSpect):human_ERalpha_a_validation_Myers.pdf

##This does not appear in metaDb
term ERalpha_b
tag ERAB
type Antibody
target ERalpha_b
antibodyDescription Monoclonal antibody raised in mouse against the NH2 terminus of the human ER (estrogen receptor alpha), using a KLH-conjugated synthetic peptide (Q19-K32).
targetDescription This gene encodes an estrogen receptor, a ligand-activated transcription factor composed of several domains important for hormone binding, DNA binding, and activation of transcription. The protein localizes to the nucleus where it may form a homodimer or a heterodimer with estrogen receptor 2. Estrogen and its receptors are essential for sexual development and reproductive function, but also play a role in other tissues such as bone. Estrogen receptors are also involved in pathological processes including breast cancer, endometrial cancer, and osteoporosis. Alternative splicing results in several transcript variants, which differ in their 5-prime UTRs and use different promoters. (provided by RefSeq)
vendorName Diagenode
vendorId MAb-009-050
orderUrl http://www.diagenode.com/en/catalog/antibodies-3/nuclear-receptor-30/product/er-alpha-monoclonal-antibody-185
lab Ruan
targetId GeneCard:ESR1
targetUrl http://www.genecards.org/cgi-bin/carddisp.pl?gene=ESR1
validation missing

term Egr-1
tag EGR1
type Antibody
target EGR1
antibodyDescription Rabbit polyclonal, EGR-1 (588).
targetDescription Egr-1, Egr-2, Egr-3 and Egr-4 are nuclear transcription factors belonging to the Egr C2H2-type zinc-finger protein family and containing three C2H2-type zinc fingers. As immediate early proteins, Egr transcription factors are rapidly induced by diverse extracellular stimuli. Egr proteins are subject to tight differential control through diverse mechanisms at several levels of regulation including transcriptional, translational and post-translational (including glyco- sylation, phosphorylation and redox) mechanisms and protein-protein inter- action. Egr-1 binds to the DNA sequence 5'-CGCCCCCGC-3' (EGR-site), there- by activating transcription of target genes whose products are required for mitogenisis and differentiation. Egr-2 binds specific DNA sites located in the promoter region of HoxA4. Egr-2 defects cause congenital hypomyelination neuropathy (also designated Charcot-Marie-tooth disease) and Dejerine- Sottas neuropathology (also designated hereditary motor and sensory neuro- pathy III. Egr-3 is involved in muscle spindle development and is expressed in T cells 20 minutes following activation. EGR-4 binds to the EGR consensus motif GCGTGGGCG, functions as a transcriptional repressor, and displays autoregulatory activities, downregulating its on gene promoter in a dose dependent manner.
vendorName Santa Cruz Biotech
vendorId sc-110
orderUrl http://www.scbt.com/product.php?datasheet=110
lab Farnham
targetId GeneCard:EGR1
targetUrl http://www.genecards.org/cgi-bin/carddisp.pl?gene=EGR1
validation Egr-1(Immunoblot):human_Egr-1_588_validation_Myers.pdf

term ERRA
tag ERRA
type Antibody
target ERRA
antibodyDescription Rabbit polyclonal IgG, epitope mapping at the C-terminus of Ets-1 of human origin.
targetDescription epitope corresponding to amino acids 81-160 mapping near the N-terminus of ERRalpha of human origin
orderUrl http://www.scbt.com/datasheet-66882-erralpha-h-80-antibody.html
vendorName Santa Cruz Biotech
vendorId sc-66882
targetId GeneCard:ESRRA
targetUrl http://www.genecards.org/cgi-bin/carddisp.pl?gene=ESRRA
lab Snyder
validation missing

##This does not appear in metaDb
term ETS1
tag ETS1
type Antibody
target ETS1
antibodyDescription Rabbit polyclonal IgG
targetDescription ETS transcriptions factors, such as ETS1, regulate numerous genes and are involved in stem cell development, cell senescence and death, and tumorigenesis
vendorName Santa Cruz Biotech
vendorId sc-350
orderUrl http://www.scbt.com/datasheet-350-ets-1-c-20-antibody.html
targetId GeneCard:ETS1
targetUrl http://www.genecards.org/cgi-bin/carddisp.pl?gene=ETS1
lab Myers
validation ETS1(Immunoprecipitation-WesternBlot,MassSpec):human_ETS1_validation_Myers.pdf

term  FOSL1_(SC-183)
tag  FOSL1
type Antibody
target  FOSL1
antibodyDescription  Rabbit polyclonal IgG, epitope mapping at the N-terminus of FOSL1 of human origin.
targetDescription  The Fos gene family consists of 4 members: FOS, FOSB, FOSL1, and FOSL2.  These genes encode leucine zipper proteins that can dimerize with proteins of the JUN family, thereby forming the transcription factor complex AP-1.  As such, the FOS proteins have been implicated as regulators of cell proliferation, differentiation, and transformation. (provided by RefSeq)
vendorName Santa Cruz Biotech
vendorId sc-183
orderUrl http://www.scbt.com/datasheet-183-fra-1-n-17-antibody.html
lab Myers
lots  I0809
targetId GeneCard:FOSL1
targetUrl http://www.genecards.org/cgi-bin/carddisp.pl?gene=FOSL1
validation FOSL1_(SC-183)(Western_blot,IP-MassSpec):human_FOSL1-SC183_validation_Myers.pdf



term FOSL2
tag FOSL2
type Antibody
target FOSL2
antibodyDescription Fra-2(Q-20) is an affinity purified rabbit polyclonal raised against the N-terminus of Fra-2 of human origin. Recommended for detection of Fra-2 of m, r, h and chicken origin by WB, IP, IF, IHC(P) and ELISA.
targetDescription The Fos gene family consists of 4 members: FOS, FOSB, FOSL1, and FOSL2. These genes encode leucine zipper proteins that can dimerize with proteins of the JUN family, thereby forming the transcription factor complex AP-1. As such, the FOS proteins have been implicated as regulators of cell proliferation, differentiation, and transformation.
vendorName Santa Cruz Biotech
vendorId sc-604
orderUrl http://www.scbt.com/datasheet-604-fra-2-q-20-antibody.html
lab Myers
targetId GeneCard:FOSL2
targetUrl http://www.genecards.org/cgi-bin/carddisp.pl?gene=FOSL2
validation FOSL2(Immunoblot):human_FOSL2_Q-20_validation_Myers.pdf

term FOXA1_(SC-6553)
tag FOXA1b
type Antibody
target FOXA1
targetDescription This gene encodes a member of the forehead class of DNA-binding proteins. These hepatocyte nuclear factors are transcriptional activators for liver-specific transcripts such as albumin and transthyretin, and they also interact with chromatin. Similar family members in mice have roles in the regulation of metabolism and in the differentiation of the pancreas and liver (RefSeq).
antibodyDescription 	 Goat polyclonal IgG, epitope mapping at the C-terminus of FOXA1 of human origin.
vendorName Santa Cruz Biotech
vendorId sc-6553
orderUrl http://www.scbt.com/datasheet-6553-hnf-3alpha-beta-c-20-antibody.html
lab Myers
targetId GeneCard:FOXA1
targetUrl http://www.genecards.org/cgi-bin/carddisp.pl?gene=FOXA1
validation FOXA1(Immunoprecipitation-WesternBlot,MassSpec):human_FOXA1_SC-6553_validation_Myers.pdf

term  FOXA1_(SC-101058)
tag  FOXA1
type Antibody
target  FOXA1
antibodyDescription  Mouse monoclonal IgG, raised against recombinant HNF-3a of human origin.
targetDescription  This gene encodes a member of the forkhead class of DNA-binding proteins.  These hepatocyte nuclear factors are transcriptional activators for liver-specific transcripts such as albumin and transthyretin, and they also interact with chromatin. Similar family members in mice have roles in the regulation of metabolism and in the differentiation of the pancreas and liver. (provided by RefSeq)
vendorName Santa Cruz Biotech
vendorId sc-101058
orderUrl http://www.scbt.com/datasheet-101058-hnf-3alpha-q-6-antibody.html
lab Myers
lots  A2706
targetId GeneCards:FOXA1
targetUrl http://www.genecards.org/cgi-bin/carddisp.pl?gene=FOXA1
validation FOXA1_(SC-101058)(Immunoprecipitation-WesternBlot,MassSpec):human_FOXA1_SC-101058_validation_Myers.pdf

term FOXA2_(SC-6554)
tag FOXA2
type Antibody
target FOXA2
antibodyDescription Goat polyclonal IgG, epitope mapping at the N-terminus of FOXA2 of human origin.
targetDescription The intronless gene for this transcription coactivator is located between the protocadherin beta and gamma gene clusters on chromosome 5.  The protein encoded by this gene is a component of the TFIID protein complex, a complex which binds to the TATA box in class II promoters and recruits RNA polymerase II and other factors.  This particular subunit interacts with the largest TFIID subunit, as well as multiple transcription activators.  The protein is required for transcription by promoters targeted by RNA polymerase II. (provided by RefSeq)
vendorName Santa Cruz Biotech
vendorId sc-6554
orderUrl http://www.scbt.com/datasheet-6554-hnf-3beta-m-20-antibody.html
lab Myers
lots L1409
targetId GeneCards:FOXA2
targetUrl http://www.genecards.org/cgi-bin/carddisp.pl?gene=FOXA2
validation missing

term FOXP2
tag FOXP2
type Antibody
target FOXP2
targetDescription transcriptional repressor, involved in development of speech
antibodyDescription rabbit polyclonal
vendorName Abcam
vendorId ab16046
orderUrl http://www.abcam.com/index.html?datasheet=16046
lab Myers
targetId GeneCard:FOXP2
targetUrl http://www.genecards.org/cgi-bin/carddisp.pl?gene=FOXP2
validation missing

term GABP
tag GABP
type Antibody
target GABP
targetDescription The transcription factor GA-binding protein (GABP) is composed of two subunits, alpha and beta. Alpha binds to a specific DNA sequence.
antibodyDescription Mouse monoclonal, GABPa(G-1), IgG1
vendorName Santa Cruz Biotech
vendorId sc-28312
orderUrl http://www.scbt.com/product.php?datasheet=28312
targetId GeneCard:GABPB1
targetUrl http://www.genecards.org/cgi-bin/carddisp.pl?gene=GABPB1
lab Myers
lots F1804
validation GABP(Immunoprecipitation-WesternBlot,MassSpec):human_GABP_validation_Myers.pdf

term GATA-1
tag GATA1
type Antibody
target GATA1
targetDescription GATA-1 is a transcriptional activator which probably serves as a general switch factor for erythroid development. It binds to DNA sites with the consensus sequence [AT]GATA[AG} within regulatory regions of globin genes and of other genes expressed in erythroid cells.
antibodyDescription Anti-GATA-1 rabbit polyclonal antibody was generated by using a purified GST fusion to amino acids 1-89 of mouse GATA-1.
vendorName Donated by Dr. E.H. Bresnick, UW Madison
vendorId GATA-1
orderUrl http://stemcells.wisc.edu/faculty/bresnick.html
targetId GeneCard:GATA1
targetUrl http://www.genecards.org/cgi-bin/carddisp.pl?gene=GATA1
lab Farnham
validation GATA-1_(WesternBlot,ChIP):human_GATA-1_validation_Farnham.pdf

term GATA1_(SC-265)
tag GATA1a
type Antibody
target GATA1
targetDescription GATA1 is erythroid-specific and is responsible for the regulated transcription of erythroid genes.
antibodyDescription rat monoclonal antibody raised against mouse recombinant GATA1; recommended for detection of GATA1 of mouse, rat and human origin
vendorName Santa Cruz Biotech
vendorId  sc-265
orderUrl http://www.scbt.com/datasheet-265-gata-1-n6-antibody.html
targetId GeneCard:Gata1
targetUrl http://www.genecards.org/cgi-bin/carddisp.pl?gene=Gata1
lab Hardison
validation GATA1(Western_blot):mouse_GATA1_validation_Hardison.pdf

term  GATA1_(SC-266)
tag  GATA1b
type Antibody
target  GATA1
antibodyDescription  Rat monoclonal raised against bacterially expressed murine GATA-1
targetDescription  GATA1 is erythroid-specific and is responsible for the regulated transcription of erythroid genes.
vendorName Santa Cruz Biotech
vendorId sc-266
orderUrl http://www.scbt.com/datasheet-266-gata-1-n1-antibody.html
lab Snyder
#lots
targetId GeneCard:Gata1
targetUrl http://www.genecards.org/cgi-bin/carddisp.pl?gene=GATA1
validation GATA1(Immunoblot):mouse_GATA1-SC266_validation_Snyder.pdf


term GATA-2
tag GATA2
type Antibody
target GATA2
targetDescription GATA binding protein 2
antibodyDescription Rabbit polyclonal
vendorName Donated by Dr. E.H. Bresnick, UW Madison
vendorId   ;
orderUrl http://molpharm.wisc.edu/people/faculty/bresnick/bresnick.html
targetId GeneCard:GATA2
targetUrl http://www.genecards.org/cgi-bin/carddisp.pl?gene=GATA2
lab Farnham
validation GATA-2(Western_blot,siRNA):human_GATA-2_validation_Farnham.pdf

term GATA2_(SC-267)
tag GATA2b
type Antibody
target GATA2
targetDescription This gene encodes a member of the GATA family of zinc-finger transcription factors that are named for the consensus nucleotide sequence they bind in the promoter regions of target genes. The encoded program plays an essential role in regulation transcription of genes involved in the development and proliferation of hematopoietic and endocrine cell lineages (RefSeq).
antibodyDescription Mouse monoclonal IgG.
vendorName Santa Cruz Biotech
vendorId  sc-267
orderUrl http://www.scbt.com/datasheet-267-gata-2-cg2-96-antibody.html
targetId GeneCard:GATA2
targetUrl http://www.genecards.org/cgi-bin/carddisp.pl?gene=GATA2
lab Myers
validation GATA2_(SC-267)(Immunoprecipitation-WesternBlot,MassSpec):human_GATA2_SC-267_validation_Myers.pdf

term  GATA3_(SC-268)
tag  GATA3
type Antibody
target  GATA3
antibodyDescription  Mouse monoclonal IgG raised against human recombinant GATA-3.
targetDescription  This gene encodes a protein which belongs to the GATA family of transcription factors.  The protein contains two GATA-type zinc fingers and is a n important regulator of T-cell development and plays an important role in endothelial cell biology.  Defects in this gene are the cause of hypoparathyroidism with sensorineural deafness and renal dysplasia (provided by RefSeq).
vendorName Santa Cruz Biotech
vendorId sc-268
orderUrl http://www.scbt.com/datasheet-268-gata-3-hg3-31-antibody.html
lab Myers
lots  A2610
targetId GeneCard:GATA3
targetUrl http://www.genecards.org/cgi-bin/carddisp.pl?gene=GATA3
validation GATA3_SC-268(ChIP,MassSpec):human_GATA3-SC268_validation_Myers.pdf

term GATA3_(SC-269)
tag GATA3SC269
type Antibody
antibodyDescription Mouse monoclonal IgG raised against human recombinant GATA-3 (amino acids 1-264)
target GATA3
targetDescription This gene encodes a protein which belongs to the GATA family of transcription factors. The protein contains two GATA-type zinc fingers and is a n important regulator of T-cell development and plays an important role in endothelial cell biology. Defects in this gene are the cause of hypoparathyroidism with sensorineural deafness and renal dysplasia (provided by RefSeq)
vendorName Santa Cruz Biotech
vendorId sc-269
orderUrl http://www.scbt.com/datasheet-269-gata-3-hg3-35-antibody.html
lab Farnham
lots A1404
targetId GeneCards:Genecard:GATA3
targetUrl http://www.genecards.org/cgi-bin/carddisp.pl?gene=Genecard:GATA3
validation GATA3_SC-269_(siRNA,ChIP):human_GATA3_SC-269_validation_Farnham.pdf



term GCN5
tag GCN5
type Antibody
target GCN5
antibodyDescription Rabbit polyclonal anti-GCN5 antibody (2676), Immunogen&nbsp;: synthetic peptide coupled to Ovalbumin (sequence-MAEPSQAPTPAPAAQPRPLC)
targetDescription KAT2A, or GCN5, is a histone acetyltransferase (HAT) that functions primarily as a transcriptional activator. Acetylation of histones gives a specific tag for epigenetic transcription activation. In case of HIV-1 infection, it is recruited by the viral protein Tat. Regulates Tat's transactivating activity and may help inducing chromatin remodeling of proviral genes. Component of the SAGA and ATAC complexes, complexes with histone acetyltransferase activities on histones H3 and H4
vendorName Laszlo Tora
vendorId (None)
orderUrl http://www.igbmc.fr/recherche/Prog_FGC/Eq_LTora/index.html
lab Struhl
#lots
targetId GeneCards:KAT2A
targetUrl http://www.genecards.org/cgi-bin/carddisp.pl?gene=KAT2A&search=gcn5
validation missing

term GR
tag GR
type Antibody
target GR
targetDescription Glucocorticoid Receptor
antibodyDescription Rabbit Polyclonal
vendorName Santa Cruz Biotech
vendorId sc-1004
orderUrl http://www.scbt.com/product.php?datasheet=1004
lab Myers
lots A2508, E1908
targetId GeneCard:NR3C2
targetUrl http://www.genecards.org/cgi-bin/carddisp.pl?gene=NR3C2
validation GR(Immunoblot):human_GR_M-20_validation_Myers.pdf

term GRp20
tag GRP20
type Antibody
target GRp20
antibodyDescription Rabbit polyclonal IgG
targetDescription epitope mapping at the C-terminus of GR alpha of human origin
orderUrl http://www.scbt.com/datasheet-1002-gr-p-20-antibody.html
vendorName Santa Cruz Biotech
vendorId sc-1002
lab Snyder
targetId GeneCard:NR3C1
targetUrl http://www.genecards.org/cgi-bin/carddisp.pl?gene=NR3C1
validation missing

term GTF2B
tag GTF2B
type Antibody
target GTF2B
antibodyDescription rabbit polyclonal IgG, 200 ?g/ml. epitope mapping near the C-terminus of TFIIB of human origin.
targetDescription DNA- binding general transcription factor
orderUrl http://www.scbt.com/datasheet-225-tfiib-c-18-antibody.html
vendorName Santa Cruz Biotech
vendorId sc-225
lab Struhl
targetId GeneCard:GTF2B
targetUrl http://www.genecards.org/cgi-bin/carddisp.pl?gene=GTF2B
validation missing

term GTF2F1_(AB28179)
tag GTF2F1
type Antibody
target GTF2F1
antibodyDescription Rabbit polyclonal to TFIIF - Recombinant full length protein - RAP 74 subunit of TF11F
targetDescription RNA polymerase II transcription factor TFIIF is a heterodimer with 2 subunits: one, referred to as RAP74. TFIIF appears to assist TFIIB in recruiting RNA polymerase II into a preinitiation complex. It also affects RNA transcription by suppressing transient pausing of the polymerase at locations on the DNA template.
orderUrl http://www.abcam.com/TFIIF-antibody-ChIP-Grade-ab28179.html
vendorName Abcam
vendorId ab28179
lab Snyder
targetId GeneCard:GTF2F1
targetUrl http://www.genecards.org/cgi-bin/carddisp.pl?gene=GTF2F1
validation GTF2F1_(AB28179)(Western_blot,Immunoprecipitation):human_GTF2F1_AB28179_validation_Snyder.pdf


##This does not appear in metaDb
term H2A.Z
tag H2AZ
type Antibody
target H2AZ
antibodyDescription Rabbit polyclonal antibody raised against a peptide corresponding to the C-terminus of H2AZ.
targetDescription H2A.Z is a sequence variant of Histone H2A.
orderUrl http://www.millipore.com/catalogue/item/07-594
vendorName Upstate (Millipore)
vendorId 07-594
lab Bernstein
lots DAM1540736
targetId GeneCard:H2AFZ
targetUrl http://www.genecards.org/cgi-bin/carddisp.pl?gene=H2AFZ
validation missing

term H3K4me1
tag H3K04ME1
type Antibody
target H3K4me1
antibodyDescription rabbit polyclonal
targetDescription Histone H3 (mono methyl K4). Is associated with enhancers, and downstream of transcription starts.
orderUrl http://www.abcam.com/index.html?datasheet=8895
vendorName Abcam
vendorId ab8895
lab Bernstein
lots 383111
targetId GeneCard:HIST2H3C
targetUrl http://www.genecards.org/cgi-bin/carddisp.pl?gene=HIST2H3C
validation H3K4me1(Dot_blot):human_H3K4me1_validation_Bernstein.pdf

term H3K4me1_(pAb-037-050)
tag H3K04ME1b
type Antibody
antibodyDescription Polyclonal antibody raised in rabbit against histone H3 containing the monomethylated lysine 4 (H3K4me1), using a KLH-conjugated synthetic peptide.
target H3K4me1
targetDescription Histones are the main constituents of the protein part of chromosomes of eukaryotic cells. They are rich in the amino acids arginine and lysine and have been greatly conserved during evolution.Histone tails undergo numerous posttranslational modifications. This antibodies recognizes histone H3 monomethylated on lysine 4.
vendorName Diagenode
vendorId pAb-037-050
orderUrl http://www.diagenode.com/en/catalog/antibodies-3/histone-h3-and-modified-h3-27/product/h3k4me1-polyclonal-antibody-37
lab Farnham
lots Lot# A399-002341P
targetId GeneCard:HIST2H3C
targetUrl http://www.genecards.org/cgi-bin/carddisp.pl?gene=HIST2H3C
validation H3K4me1_(pAb-037-050)(WesternBlot,DotBlot):human_H3K4me1_pAb-037-050_validation_Farnham.pdf

term H3K4me2
tag H3K04ME2
type Antibody
target H3K4me2
antibodyDescription rabbit polyclonal
targetDescription Histone H3 (di methyl K4). Marks promoters and enhancers. Most CpG islands are marked by H3K4me2 in primary cells. May be associated also with poised promoters.
orderUrl http://www.abcam.com/index.html?datasheet=7766
vendorName Abcam
vendorId ab7766
lab Bernstein
lots 56293
targetId GeneCard:HIST2H3C
targetUrl http://www.genecards.org/cgi-bin/carddisp.pl?gene=HIST2H3C
validation H3K4me2(Dot_blot):human_H3K4me2_validation_Bernstein.pdf

term H3K4me3
tag H3K04ME3
type Antibody
target H3K4me3
antibodyDescription rabbit polyclonal
targetDescription Histone H3 (tri methyl K4). Marks promoters that are active or poised to be activated.
vendorName Millipore
vendorId 07-473
orderUrl http://www.millipore.com/catalogue/item/07-473
#vendorName Abcam
#vendorId ab8580
#orderUrl http://www.abcam.com/index.html?datasheet=8580
lab Bernstein
lots 498616(Abcam:ab8580), 331024(Abcam:ab8580), R0903B0054(Millipore:07-473)
targetId GeneCard:HIST2H3C
targetUrl http://www.genecards.org/cgi-bin/carddisp.pl?gene=HIST2H3C
validation H3K4me3(Dot_blot):human_H3K4me3_validation_Bernstein.pdf

##This does not appear in metaDb 5/23/11
term H3K4me3B
tag H3K04ME3b
type Antibody
target H3K4me3
displayName H3K4me3
antibodyDescription Rabbit monoclonal antibody
targetDescription Histone H3 (tri-methyl K4) marks promoters in chromatin regions
vendorName Cell Signaling
vendorId 9751S
orderUrl http://www.cellsignal.com/products/9751.html
lab Farnham
lots 1,2
targetId GeneCard:HIST2H3C
targetUrl http://www.genecards.org/cgi-bin/carddisp.pl?gene=HIST2H3C
validation H3K4me3B(Western_blot,Competitor_peptides):human_H3K4me3B_validation_Farnham.pdf

term H3K9ac
tag H3K09AC
type Antibody
target H3K9ac
antibodyDescription rabbit polyclonal
targetDescription Histone H3 (acetyl K9). As with H3K27ac, associated with transcriptional initiation and open chromatin structure. It remains unknown whether acetylation can have different consequences depending on the specific lysine residue targeted. In general, though, there appears to be high redundancy. Histone acetylation is notable for susceptibility to small molecules and drugs that target histone deacetylases.
orderUrl http://www.abcam.com/index.html?datasheet=4441
vendorName Abcam
vendorId ab4441
lab Bernstein
lots 455103
targetId GeneCard:HIST2H3C
targetUrl http://www.genecards.org/cgi-bin/carddisp.pl?gene=HIST2H3C
validation missing

term H3K9acB
tag H3K09ACb
displayName H3K9ac
type Antibody
target H3K9ac
antibodyDescription Rabbit polyclonal
targetDescription Histone H3 (acetyl K9) marks promoters in chromatin regions
orderUrl http://www.millipore.com/catalogue/item/07-352
vendorName Millipore
vendorId 07-352
lab Farnham
#lots
targetId GeneCard:HIST2H3C
targetUrl http://www.genecards.org/cgi-bin/carddisp.pl?gene=HIST2H3C
validation missing

term H3K9Ac_(9649)
tag H3K09ACc
type Antibody
antibodyDescription Monoclonal antibody was produced by immunizing rabbits with a synthetic peptide corresponding to the amino terminus of histone H3 in which Lys9 is acetylated.
target H3K9Ac
targetDescription Acetyl-Histone H3 (Lys9) (C5B11) Rabbit mAb detects endogenous levels of histone target H3 only when acetylated on Lys9. This antibody does not cross-react with other acetylated histones.
vendorName Cell Signaling
vendorId 9649
orderUrl http://www.cellsignal.com/products/9649.html
lab Farnham
lots Lot#1
targetId GeneCard:HIST2H3C
targetUrl http://www.genecards.org/cgi-bin/carddisp.pl?gene=HIST2H3C
validation H3K9Ac_(9649)(WesternBlot,DotBlot):human_H3K9Ac_9649_validation_Farnham.pdf

term H3K9me1
tag H3K09ME1
type Antibody
target H3K9me1
antibodyDescription rabbit polyclonal
targetDescription Histone H3 (mono-methyl K9). Is associated with active and accessible regions. NOTE CONTRAST to H3K9me3 which is associated with repressive heterochromatic state.
orderUrl http://www.abcam.com/index.html?datasheet=8896
vendorName Abcam
vendorId ab8896
lab Bernstein
lots 104560
targetId GeneCard:HIST2H3C
targetUrl http://www.genecards.org/cgi-bin/carddisp.pl?gene=HIST2H3C
validation missing

term H3K9me3
tag H3K09ME3
type Antibody
target H3K9me3
antibodyDescription rabbit polyclonal, ChIP grade
targetDescription Histone H3 (tri methyl K9). Is associated with repressive heterochromatic state (silenced chromatin). NOTE CONTRAST to H3K9me1 which is associated with active and accessible regions.
vendorName Abcam
vendorId ab8898
orderUrl http://www.abcam.com/index.html?datasheet=8898
lab Farnham
targetId GeneCard:HIST2H3C
targetUrl http://www.genecards.org/cgi-bin/carddisp.pl?gene=HIST2H3C
validation H3K9me3(Dot_blot):human_H3K9me3_validation_Bernstein.pdf

term H3K9me3_(9754)
tag H3K09ME3b
type Antibody
antibodyDescription Rabbit polyclonal antibody was produced by immunizing animals with a synthetic peptide corresponding to the amino terminus of histone H3 in which Lys9 is tri-methylated. Antibody was purified by protein A and peptide affinity chromatography.
target H3K9me3
targetDescription Tri-Methyl-Histone H3 (Lys9) Antibody detects endogenous levels of histone H3 only when tri-methylated on Lys9. The antibody does not cross-react with non-methylated, mono-methylated, or di-methylated Lys9. In addition, the antibody does not cross-react with non-methylated, mono-methylated, di-methylated or tri-methylated histone H3 Lys4, Lys27, Lys36 or histone H4 Lys20.
vendorName Cell Signaling
vendorId 9754
orderUrl http://www.cellsignal.com/products/9754.html
lab Farnham
lots Lot#1
targetId GeneCard:HIST2H3C
targetUrl http://www.genecards.org/cgi-bin/carddisp.pl?gene=HIST2H3C
validation H3K9me3_(9754)(WesternBlot,PeptideELISA):human_H3K9me3_9754_validation_Farnham.pdf

term H3K27ac
tag H3K27AC
type Antibody
target H3K27ac
antibodyDescription rabbit polyclonal
targetDescription Histone H3 (acetyl K27). As with H3K9ac, associated with transcriptional initiation and open chromatin structure. It remains unknown whether acetylation has can have different consequences depending on the specific lysine residue targeted. In general, though, there appears to be high redundancy. Histone acetylation is notable for susceptibility to small molecules and drugs that target histone deacetylases.
orderUrl http://www.abcam.com/index.html?datasheet=4729
vendorName Abcam
vendorId ab4729
lab Bernstein
lots 31456
targetId GeneCard:HIST2H3C
targetUrl http://www.genecards.org/cgi-bin/carddisp.pl?gene=HIST2H3C
validation H3K27ac(Dot_blot):human_H3K27ac_validation_Bernstein.pdf

term H3K27me3
tag H3K27ME3
type Antibody
target H3K27me3
antibodyDescription rabbit polyclonal
targetDescription Histone H3 (tri-methyl K27). Marks promoters that are silenced by Polycomb proteins in a given lineage; large domains are found at inactive developmental loci.
orderUrl http://www.millipore.com/catalogue/item/07-449
vendorName Millipore
vendorId 07-449
lab Bernstein
lots DAM1387952
targetId GeneCard:HIST2H3C
targetUrl http://www.genecards.org/cgi-bin/carddisp.pl?gene=HIST2H3C
validation H3K27me3(Dot_blot):human_H3K27me3_validation_Bernstein.pdf

##This does not appear in metaDb
term H3K27me3B
tag H3K27ME3b
type Antibody
target H3K27me3
displayName H3K27me3
antibodyDescription rabbit monoclonal
targetDescription Histone H3 (tri-methyl K27) marks repressed chromatin regions
orderUrl http://www.cellsignal.com/products/9733.html
vendorName Cell Signaling
vendorId 9733S
lab Farnham
lots 1
targetId GeneCard:HIST2H3C
targetUrl http://www.genecards.org/cgi-bin/carddisp.pl?gene=HIST2H3C
validation H3K27me3B(Western_blot,Peptide_ELISA):human_H3K27me3B_validation_Farnham.pdf

term H3K36me3
tag H3K36ME3
type Antibody
target H3K36me3
antibodyDescription rabbit polyclonal
targetDescription Histone H3 (tri-methyl K36). Marks regions of RNAPII elongation, including coding and non-coding transcripts.
orderUrl http://www.abcam.com/index.html?datasheet=9050
vendorName Abcam
vendorId ab9050
lab Bernstein
lots 136353
targetId GeneCard:HIST2H3C
targetUrl http://www.genecards.org/cgi-bin/carddisp.pl?gene=HIST2H3C
validation H3K36me3(Dot_blot):human_H3K36me3_validation_Bernstein.pdf

term H3K36me3B
tag H3K36ME3b
displayName H3K36me3
type Antibody
target H3K36me3
antibodyDescription rabbit polyclonal
targetDescription Histone H3 (tri-methyl K36) marks actively transcribed chromatin regions
orderUrl http://www.cellsignal.com/products/9763.html
vendorName Cell Signaling
vendorId 9763S
lab Farnham
#lots
targetId GeneCard:HIST2H3C
targetUrl http://www.genecards.org/cgi-bin/carddisp.pl?gene=HIST2H3C
validation H3K36me3B(Western_blot,Peptide_ELISA):human_H3K36me3B_validation_Farnham.pdf

term H3K79me2
tag H3K79ME2
type Antibody
target H3K79me2
antibodyDescription Rabbit polyclonal antibody raised against a peptide containing K79 di-methylation
targetDescription H3K79me2 is a mark of the transcriptional transition region - the region between the initiation marks (K4me3, etc) and the elongation marks (K36me3).
orderUrl http://www.activemotif.com/catalog/details/39143/histone-h3-dimethyl-lys79-antibody-pab.html
vendorName Active Motif
vendorId 39143
lab Bernstein
lots 177/0100800
targetId GeneCard:HIST2H3C
targetUrl http://www.genecards.org/cgi-bin/carddisp.pl?gene=HIST2H3C
validation H3K79me2(Dot_blot):human_H3K79me2_validation_Bernstein.pdf

term H4K20me1
tag H4K20ME1
type Antibody
target H4K20me1
antibodyDescription rabbit polyclonal
targetDescription Histone H4 (mono-methyl K20). Is associated with active and accessible regions. In mammals, PR-Set7 specifically catalyzes H4K20 monomethylation. NOTE CONTRAST to H3K20me3 which is associated with heterochromatin and DNA repair.
orderUrl http://www.abcam.com/index.html?datasheet=9051
vendorName Abcam
vendorId ab9051
lab Bernstein
lots 104513
targetId GeneCard:HIST2H4A
targetUrl http://www.genecards.org/cgi-bin/carddisp.pl?gene=HIST2H4A
validation H4K20me1(Dot_blot):human_H4K20me1_validation_Bernstein.pdf

term HA-E2F1
tag HAE2F1
type Antibody
target HA-E2F1
targetDescription The HA-E2F1 protein is a derivative of E2F1, a member of the E2F family of transcription factors. The E2F family plays a crucial role in the control of cell cycle and action of tumor suppressor proteins and is also a target of the transforming proteins of small DNA tumor viruses. The E2F proteins contain several evolutionary conserved domains found in most members of the family. These domains include a DNA binding domain, a dimerization domain which determines interaction with the differentiation regulated transcription factor proteins (DP), a transactivation domain enriched in acidic amino acids, and a tumor suppressor protein association domain which is embedded within the transactivation domain. This version of E2F1 includes an N terminal HA tag and a modified ER ligand binding domain to allow regulated translocation to the nucleus.antibodyDescription Mouse monoclonal - HA.11 clone 16B12 is a mouse monoclonal antibody raised against the twelve amino acids peptide CYPYDVPDYASL. The HA.11 antibody recognizes HA epitopes located in the middle of protein sequences as well as at the N- or C-terminus.
antibodyDescription Monoclonal antibody HA.11 was raised against the twelve amino acid peptide CYPYDVPDYASL. This second-generation HA antibody is an excellent substitute for the 12CA5 monoclonal antibody. The HA.11 antibody recognizes the influenza hemagglutinin epitope (YPYDVPDYA) which has been used extensively as a general epitope tag in expression vectors. The extreme specificity of the antibody allows unambiguous identification and quantitative analysis of the tagged protein. The HA.11 antibody recognizes HA epitopes located in the middle of protein sequences as well as at the N- or C-terminus.
orderUrl https://store.crpinc.com/datasheet.aspx?catalogno=MMS-101P
vendorName Covance
vendorId MMS-101P
lab Farnham
targetId GeneCard:E2F1
targetUrl http://www.genecards.org/cgi-bin/carddisp.pl?gene=E2F1
validation HA-E2F1(Immunoprecipitation-Western_blot,ChIP):human_E2F1_HA-E2F1_validation_Farnham.pdf

term  HDAC2_(SC-6296)
tag  HDAC2
type Antibody
target  HDAC2
antibodyDescription  Goat polyclonal IgG, epitope mapping at the C-terminus of HDAC2 of human origin.
targetDescription  This gene product belongs to the histone deacetylase family.  Histone deacetylases act via the formation of large multiprotein complexes, and are responsible for the deacetylation of lysine residues at the N-terminal regions of core histones (H2A, H2B, H3 and H4). This protein forms transcriptional repressor complexes by associating with many different proteins, including YY1, a mammalian zinc-finger transcription factor. (provided by RefSeq)
vendorName Santa Cruz Biotech
vendorId sc-6296
orderUrl http://www.scbt.com/datasheet-6296-hdac2-c-19-antibody.html
lab Myers
lots  G0307
targetId GeneCards:HDAC2
targetUrl http://www.genecards.org/cgi-bin/carddisp.pl?gene=HDAC2
validation HDAC2_(SC-6296)(Immunoprecipitation-WesternBlot,MassSpec):human_HDAC2_SC-6296_validation_Myers.pdf

term HEY1
tag HEY1
type Antibody
target HEY1
antibodyDescription HRT1 (C-20) Goat polyclonal IgG, 200 ?g/ml. Epitope mapping near the C-terminus of HRT1 of human origin
targetDescription This gene encodes a nuclear protein belonging to the hairy and enhancer of split-related (HESR) family of basic helix-loop-helix (bHLH)-type transcriptional repressors. Expression of this gene is induced by the Notch and c-Jun signal transduction pathways. Two similar and redundant genes in mouse are required for embryonic cardiovascular development, and are also implicated in neurogenesis and somitogenesis. Alternative splicing results in multiple transcript variants.
vendorName Santa Cruz Biotech
vendorId sc-16424
orderUrl http://www.scbt.com/datasheet-16424-hrt1-c-20-antibody.html
lab Myers
targetId GeneCard:HEY1
targetUrl http://www.genecards.org/cgi-bin/carddisp.pl?gene=HEY1
validation missing

term HMGN3
tag HMGN3
type Antibody
target HMGN3
antibodyDescription Rabbit polyclonal. Raised against an amino acids 60 to 99 of human HMGN3. Vendor recommeds its use for detection of HMGN3 in human samples using immunohistochemistry.
targetDescription HMGN3 is a high-mobility group protein. These proteins are small, 8 to 11 kDa, ubiquitous proteins believed to play a role in chromatin structure. HMGNs bind to nucleosomes between the histone core and DNA and reduce chromatin compaction. As a result HMGNs, HMGN3 included, are believed to increase access to DNA for DNA replication, repair and transcription. HMGN3 has specifically been implicated in the action of Thyroid horomone receptors.
orderUrl http://www.acris-antibodies.com/NB100-61076.htm
vendorName Acris Antibodies
vendorId NB100-61076
lots 1
lab Struhl
targetId GeneCard:HMGN3
targetUrl http://www.genecards.org/cgi-bin/carddisp.pl?gene=HMGN3
validation missing

term HNF4A
tag HNF4A
type Antibody
target HNF4A
antibodyDescription Goat polyclonal IgG
targetDescription epitope mapping at the C-terminus of Rab 11 of human origin
orderUrl http://www.scbt.com/datasheet-6556-hnf-4alpha-c-19-antibody.html
vendorName Santa Cruz Biotech
vendorId sc-6556
lab Snyder
targetId GeneCard:HNF4A
targetUrl http://www.genecards.org/cgi-bin/carddisp.pl?gene=HNF4A
validation missing

term HNF4A_(SC-8987)
tag HNF4Ab
type Antibody
target HNF4A
antibodyDescription Rabbit polyclonal IgG, epitope corresponding to a.a. 295-465 mapping at the C-terminus of HNF4A of human origin.
targetDescription The protein encoded by this gene is a nuclear transcription factor which binds DNA as a homodimer. The encoded protein controls the expression of several genes, including hepatocyte nuclear factor 1 alpha, a transcription factor which regulates the expression of several hepatic genes (RefSeq).
orderUrl http://www.scbt.com/datasheet-8987-hnf-4alpha-h-171-antibody.html
vendorName Santa Cruz Biotech
vendorId sc-8987
lab Myers
targetId GeneCard:HNF4A
targetUrl http://www.genecards.org/cgi-bin/carddisp.pl?gene=HNF4A
validation HNF4A_(SC-8987)(Immunoprecipitation-WesternBlot,MassSpec):human_HNF4a_SC-8987_validation_Myers.pdf

term HNF4G_(SC-6558)
tag HNF4G
type Antibody
target HNF4G
antibodyDescription Goat polyclonal IgG, epitope mapping at the C-terminus of HNF4G of human origin.
targetDescription Hepatocyte nuclear factor 4 gamma (HNF4G) also known as NR2A2 (nuclear receptor subfamily 2, group A, member 2) is a nuclear receptor that in humans is encoded by the HNF4G gene
vendorName Santa Cruz Biotech
vendorId sc-6558
orderUrl http://www.scbt.com/datasheet-6558-hnf-4gamma-c-18-antibody.html
lab Myers
lots I299
targetId GeneCards:HNF4G
targetUrl http://www.genecards.org/cgi-bin/carddisp.pl?gene=HNF4G
validation HNF4G_(SC-6558)(ChIP,MassSpec):human_HNF4G_SC-6558_validation_Myers.pdf

term HSF1
tag HSF1
type Antibody
target HSF1
antibodyDescription Rabbit polyclonal IgG
targetDescription epitope corresponding to amino acids 219-529 of heat shock transcription factor 1 (HSF1) of human origin
orderUrl http://www.scbt.com/datasheet-9144-hsf1-h-311-antibody.html
vendorName Santa Cruz Biotech
vendorId sc-9144
lab Snyder
targetId GeneCard:HSF1
targetUrl http://www.genecards.org/cgi-bin/carddisp.pl?gene=HSF1
validation missing

term Ini1
tag INI1
type Antibody
target INI1
antibodyDescription Ini1 (BAF47, SMARCB1) is a ubiquitous 47 kD component of the SWI/SNF chromatin-remodeling complex.
targetDescription Ini1 (C-20) is an affinity purified goat polyclonal antibody raised against a peptide mapping near the C-terminus of Ini1 of human origin.
orderUrl http://www.scbt.com/datasheet-17796-brg-1-g-7-antibody.html
vendorName Santa Cruz Biotech
vendorId sc-17796
lab Snyder
targetId GeneCard:SMARCB1
targetUrl http://www.genecards.org/cgi-bin/carddisp.pl?gene=SMARCB1
validation missing

term IRF1
tag IRF1
type Antibody
target IRF1
antibodyDescription IRF-1 (C-20) is an affinity purified rabbit polyclonal antibody raised against a peptide mapping at the C-terminus of IRF-1 of human origin.
targetDescription Interferon regulatory factor 1 is a member of the interferon regulatory transcription factor (IRF) family. IRF1 serves as an activator of interferons alpha and beta transcription and also functions as a transcription activator of genes induced by interferons alpha, beta, and gamma. IRF1 has been shown to play roles in regulating apoptosis and tumor suppression.
vendorName Santa Cruz Biotech
vendorId sc-497
orderUrl http://www.scbt.com/datasheet-497-irf-1-c-20-antibody.html
lab Farnham
targetId GeneCard:IRF1
targetUrl http://www.genecards.org/cgi-bin/carddisp.pl?gene=IRF1&search=IRF1
validation missing

term IRF3
tag IRF3
type Antibody
target IRF3
antibodyDescription Rabbit polyclonal; epitope corresponding to amino acids 1-425 of IRF-3 of human origin
targetDescription Mediates interferon-stimulated response element (ISRE) promoter activation. DsRNA leads to IRF3 phosphorylation on the C-terminal serine/threonine cluster. This induces a conformational change, leading to its dimerization, nuclear localization and association with CREB binding protein (CREBBP) to form dsRNA-activated factor 1 (DRAF1), a complex which activates the transcription of genes under the control of ISRE.
vendorName Santa Cruz Biotech
vendorId sc-9082
orderUrl http://www.scbt.com/datasheet-9082-irf-3-fl-425-antibody.html
lab Snyder
targetId GeneCard:IRF3
targetUrl http://www.genecards.org/cgi-bin/carddisp.pl?gene=IRF3
validation IRF3(Immunoblot):human_IRF3_validation_Snyder.pdf


term  IRF4_(SC-6059)
tag  IRF4
type Antibody
target  IRF4
antibodyDescription  Goat polyclonal IgG, epitope mapping at the C-terminus of IRF-4 of mouse origin.
targetDescription  The protein encoded by this gene belongs to the IRF (interferon regulatory factor) family.  It functions as a lymphocyte specific transcription factor and negatively regulates TLR signaling by selectively competing with IRF5.  A chromosomal translocation involving this gene and the IgH locus, t(6;14)(p25;q32), may be a cause of multiple myeloma (RefSeq).
vendorName Santa Cruz Biotech
vendorId sc-6059
orderUrl http://www.scbt.com/datasheet-6059-irf-4-m-17-antibody.html
lab Myers
lots  IO1O6
targetId IRF4
targetUrl http://www.genecards.org/cgi-bin/carddisp.pl?gene=IRF4
validation IRF4_(SC-6059)(Immunoprecipitation-WesternBlot,MassSpec):human_IRF4_SC-6059_validation_Myers.pdf

term JunD
tag JUND
type Antibody
target JunD
antibodyDescription rabbit polyclonal IgG
targetDescription The protein encoded by this intronless gene is a member of the JUN family, and a functional component of the AP1 transcription factor complex. It has been proposed to protect cells from p53-dependent senescence and apoptosis. Alternate translation initiation site usage results in the production of different isoforms. (provided by RefSeq)
vendorName Santa Cruz Biotech
vendorId sc-74
orderUrl http://www.scbt.com/product.php?datasheet=74
lab Snyder
targetId GeneCard:JUND
targetUrl http://www.genecards.org/cgi-bin/carddisp.pl?gene=JUND
validation missing

term KAP1
tag KAP1
type Antibody
target KAP1
antibodyDescription rabbit polyclonal
targetDescription KRAB Associated Protein 1, helps regulate transcriptional repression
vendorName Abcam
vendorId ab10483
orderUrl http://www.abcam.com/index.html?datasheet=10483
lab Farnham
targetId GeneCard:TRIM2B
targetUrl http://www.genecards.org/cgi-bin/carddisp.pl?gene=TRIM28
validation KAP1(Western_blot,Immunoprecipitation-Western_blot):human_KAP1_validation_Farnham.pdf

term LEF1_(SC-8592)
tag LEF1
type Antibody
target LEF1
antibodyDescription 	 Goat polyclonal IgG, epitope mapping near the C-terminus of LEF1 of human origin
targetDescription This gene encodes a transcription factor belonging to a family of proteins that share homology with the high mobility group protein-1. The proteins encoded by this gene can bind to a functionally important site in the T-cell receptor-alpha enhancer, thereby conferring maximal enhancer activity (RefSeq).
vendorName Santa Cruz Biotech
vendorId sc-8592
orderUrl http://www.scbt.com/datasheet-8592-lef-1-c-19-antibody.html
lab Myers
targetId GeneCard:LEF1
targetUrl http://www.genecards.org/cgi-bin/carddisp.pl?gene=LEF1
validation LEF1_(SC-8592)(Immunoprecipitation-WesternBlot,MassSpec):human_LEF1_SC-8592_validation_Myers.pdf

term MafF_(M8194)
tag MAFF
type Antibody
target MafF
antibodyDescription Rabbit polyclonal. Raised against synthetic peptide corresponding to amino acids 147-163 of human MAFF. The immunizing peptide does not cross-react with other members of the family.
targetDescription The protein encoded by this gene is a (bZIP) transcription factor that lacks a transactivation domain. It is known to bind the US-2 DNA element in the promoter of the oxytocin receptor (OTR) gene and most likely heterodimerizes with other leucine zipper-containing proteins to enhance expression of the OTR gene during term pregnancy. Can also form homodimers, and since it lacks a transactivation domain, the homodimer may act as a repressor of transcription. May also be involved in the cellular stress response.
vendorName Sigma-Aldrich
vendorId M8194
orderUrl http://www.sigmaaldrich.com/
lab Snyder
#lots
targetId GeneCards:MAFF
targetUrl http://www.genecards.org/cgi-bin/carddisp.pl?gene=MAFF
validation missing

term MafK_(ab50322)
tag MAFK
type Antibody
target MafK
antibodyDescription Rabbit polyclonal. Raised against synthetic peptide: TTNPKPNKALKVKKEA conjugated to KLH by a C-terminal Cysteine residue linker, corresponding to amino acids 2-17 of Human MAFK
targetDescription NFE2 DNA-binding activity consists of a heterodimer containing an 18-kD Maf protein (MafF, MafG, or MafK) and p45. Both subunits are members of the activator protein-1 superfamily of basic leucine zipper (bZIP)proteins. Since they lack a putative transactivation domain, small Mafs behave as transcriptional repressors when they dimerize among themselves. They serve as transcriptional activators by dimerizing with other (usually larger) bZip proteins and recruiting them to specific DNA-binding sites.
vendorName Abcam
vendorId ab50322
orderUrl http://www.abcam.com/MAFK-antibody-ab50322.html
lab Snyder
#lots
targetId GeneCards:MAFK
targetUrl http://www.genecards.org/cgi-bin/carddisp.pl?gene=MAFK
validation missing

term MafK_(SC-477)
tag MAFKb
type Antibody
target MafK
antibodyDescription Rabbit polyclonal raised against epitope mapping at the C-terminus of NF-E2 p18 of mouse origin; recommended for detection of NF-E2 p18 (MafK) of mouse, rat and human origin
targetDescription NFE2 DNA-binding activity consists of a heterodimer containing an 18-kD Maf protein (MafF, MafG, or MafK) and p45. Both subunits are members of the activator protein-1 superfamily of basic leucine zipper (bZIP)proteins. Since they lack a putative transactivation domain, small Mafs behave as transcriptional repressors when they dimerize among themselves. They serve as transcriptional activators by dimerizing with other (usually larger) bZip proteins and recruiting them to specific DNA-binding sites.
vendorName Santa Cruz Biotech
vendorId SC-477
orderUrl http://www.scbt.com/datasheet-477-nf-e2-p18-c-16-antibody.html
lab Snyder
#lots
targetId GeneCards:MAFK
targetUrl http://www.genecards.org/cgi-bin/carddisp.pl?gene=MAFK
validation missing

term Max
tag MAX
type Antibody
target Max
antibodyDescription  Rabbit polyclonal IgG, epitope mapping at the C-terminus of Max of human origin.
targetDescription  The protein encoded by this gene is a member of the basic helix-loop-helix leucine zipper (bHLHZ) family of transcription factors. It is able to form homodimers and heterodimers with other family members, which include Mad, Mxi1 and Myc. Myc is an oncoprotein implicated in cell proliferation, differentiation and apoptosis. The homodimers and heterodimers compete for a common DNA target site (the E box) and rearrangement among these dimer forms provides a complex system of transcriptional regulation. Multiple alternatively spliced transcript variants have been described for this gene but the full-length nature for some of them is unknown (RefSeq).
vendorName Santa Cruz Biotech
vendorId sc-197
orderUrl http://www.scbt.com/datasheet-197-max-c-17-antibody.html
lab Myers
lots  J0809
targetId GeneCards:MAX
targetUrl http://www.genecards.org/cgi-bin/carddisp.pl?gene=MAX
validation MAX(Immunoprecipitation-WesternBlot,MassSpec)_Myers:human_MAX_validation_Myers.pdf


##This does not appear in metaDb
term MEF2A
tag MEF2A
type Antibody
target MEF2A
antibodyDescription Rabbit polyclonal IgG, epitope mapping at the C-terminus of MEF-2 of human origin.
targetDescription The protein encoded by this gene is a DNA-binding transcription factor that activates many muscme-specific, growth factor-induced, and stress-induced genes.
vendorName Santa Cruz Biotech
vendorId sc-313
orderUrl http://www.scbt.com/datasheet-313-mef-2-c-21-antibody.html
lab Myers
targetId GeneCard:MEF2A
targetUrl http://www.genecards.org/cgi-bin/carddisp.pl?gene=MEF2A
validation MEF2A(Immunoblot):human_MEF2A_validation_Myers.pdf

term MEF2C_(SC-13268)
tag MEF2C
type Antibody
target MEF2C
antibodyDescription Goat polyclonal IgG, epitope mapping near the C-terminus of MEF2C of human origin.
targetDescription This locus encodes a member of the MADS box transcription enhancer factor 2 (MEF2) family of proteins, which play a role in myogenesis. The encoded protein, MEF2 polypeptide C, has both trans-activating and DNA binding activities.  This protein may play a role in maintaining the differentiated state of muscle cells. Mutations and deletions at this locus have been associated with severe mental retardation, stereotypic movements, epilepsy, and cerebral malformation.  Alternatively spliced transcript variants have been described. (provided by RefSeq)
vendorName Santa Cruz Biotech
vendorId sc-13268
orderUrl http://www.scbt.com/datasheet-13268-mef-2c-c-17-antibody.html
lab Myers
lots K2009
targetId GeneCards:MEF2C
targetUrl http://www.genecards.org/cgi-bin/carddisp.pl?gene=MEF2C
validation missing

term NANOG_(SC-33759)
tag NANOG
type Antibody
target NANOG
antibodyDescription Rabbit polyclonal IgG, epitope corresponding to amino acids 151-305 mapping at the C-terminus of Nanog of human origin.
targetDescription Transcription regulator involved in inner cell mass and embryonic stem (ES) cells proliferation and self-renewal.  Imposes pluripotency on ES cells and prevents their differentiation towards extraembryonic endoderm and trophectoderm lineages.  Blocks bone morphogenetic protein-induced mesoderm differentiation of ES cells by physically interacting with SMAD1 and interfering with the recruitment of coactivators to the active SMAD transcriptional complexes (By similarity).  Acts as a transcriptional activator or repressor (By similarity).  Binds optimally to the DNA consensus sequence 5'-TAAT[GT][GT]-3' or 5'-[CG][GA][CG]C[GC]ATTAN[GC]-3' (By similarity).  When overexpressed, promotes cells to enter into S phase and proliferation (By similarity) (provided by RefSeq).
vendorName Santa Cruz Biotech
vendorId sc-33759
orderUrl http://www.scbt.com/datasheet-33759-nanog-h-155-antibody.html
lab Myers
lots C0909
targetId GeneCards:NANOG
targetUrl http://www.genecards.org/cgi-bin/carddisp.pl?gene=NANOG
validation NANOG_(SC-33759)(Western_blot,IP-MassSpec):human_NANOG_SC-33759_validation_Myers.pdf



term NELFe
tag NELFE
type Antibody
target NELFe
antibodyDescription NELFe (RDBP)
targetDescription NELFe (RDBP) is a part of the negative elongation factor complex which binds to RNAPII to suppress elongation.
orderUrl http://www.scbt.com/datasheet-32912-nelf-e-h-140-antibody.html
vendorName Santa Cruz Biotech
vendorId sc-32912
lab Struhl
targetId GeneCard:RDBP
targetUrl http://www.genecards.org/cgi-bin/carddisp.pl?gene=RDBP
validation missing

term NF-E2
tag NFE2
type Antibody
target NF-E2
antibodyDescription Rabbit polyclonal, epitope mapping at the C-terminus of NF-E2 of mouse origin and recommended for detection of protein of rat, mouse and human origin.
targetDescription Nuclear factor, erythroid-derived 2
vendorName Santa Cruz Biotech
vendorId sc-291
orderUrl http://www.scbt.com/product.php?datasheet=291
lab Snyder
lots D1703
targetId GeneCard:NFE2
targetUrl http://www.genecards.org/cgi-bin/carddisp.pl?gene=NFE2
validation missing

term NF-E2_(SC-22827)
tag NFE2b
type Antibody
target NF-E2
antibodyDescription Rabbit Polyclonal, epitope: 1-230 mapping at the N-terminus of NF-E2 of human origin
targetDescription Transcription factor NF-E2 45 kDa subunit is a component of the NF-E2 complex and essential for regulating erythroid and megakaryocytic maturation and differentiation. Binds to the hypersensitive site 2 (HS2) of the beta-globin control region (LCR). This subunit (NFE2)recognizes the TCAT/C sequence of the AP-1-like core palindrome present in a number of erythroid and megakaryocytic gene promoters. Requires MAFK or other small MAF proteins for binding to the NF-E2 motif. May play a role in all aspects of hemoglobin production from globin and heme synthesis to procurement of iron. NFE2 has been shown to interact with CREB binding protein.
vendorName Santa Cruz Biotech
vendorId sc-22827
orderUrl http://www.scbt.com/product.php?datasheet=22827
lab Snyder
targetId GeneCard:NFE2
targetUrl http://www.genecards.org/cgi-bin/carddisp.pl?gene=NFE2
validation missing

term NFKB
tag NFKB
type Antibody
target NFKB
targetDescription Epitope mapping at the C-terminus of NF-kappa-B p65 of human origin, recommended for detection of NFkB p65 of m, r and h origin by WB, IP, IF and ELISA
antibodyDescription Rabbit polyclonal
vendorName Santa Cruz Biotech
vendorId sc-372
orderUrl http://www.scbt.com/datasheet-372-nfkappab-p65-c-20-antibody.html
lab Snyder
targetId GeneCard:NFKB1
targetUrl http://www.genecards.org/cgi-bin/carddisp.pl?gene=NFKB1
validation missing

term NF-YA
tag NFYA
type Antibody
target NF-YA
targetDescription NF-YA is the alpha subunit of the trimeric NFY transcription factor complex that binds to the ubiquitous CCAAT motif
antibodyDescription Affinity purified rabbit polyclonal raised against amino acids 139-347 of recombinant human NF-YA
vendorName Donated by Dr. R. Mantovani, Universita degli Studi di Milano, Italy
vendorId  ;
orderUrl http://www.unimi.it/didattica/scienzemfn/
lab Struhl
targetId GeneCard:NFYA
targetUrl http://www.genecards.org/cgi-bin/carddisp.pl?gene=NFYA
validation missing

term NF-YB
tag NFYB
type Antibody
target NF-YB
targetDescription NF-YB is the beta subunit of the trimeric NFY transcription factor complex that binds to the ubiquitous CCAAT motif
antibodyDescription Affinity purified rabbit polyclonal raised against recombinant full length human NF-YB
vendorName Donated by Dr. R. Mantovani, Universita degli Studi di Milano, Italy
vendorId  ;
orderUrl http://www.unimi.it/didattica/scienzemfn/
lab Struhl
targetId GeneCard:NFYB
targetUrl http://www.genecards.org/cgi-bin/carddisp.pl?gene=NFYB
validation missing

term Nrf1
tag NRF1
type Antibody
target NRF1
antibodyDescription Mouse monoclonal, Immunogen corresponding to amino acids 201-286 of Human NRF1
targetDescription NRF1 is the mammalian homolog to the erect wing (ewg) Drosophila protein that is required for proper development of the central nervous system and indirect flight muscles. In mammals NRF1 functions as a transcription factor that activates the expression of the EIF2S1 (EIF-alpha) gene. This protein links the transcriptional modulation of key metabolic genes to cellular growth and development, and has been implicated in the control of nuclear genes required for respiration, heme biosynthesis and mitochondrialDNA transcription and replication. NRF1 forms a homodimer and binds DNA as a dimer. NRF1 shows a nuclear localization and is expressed widely in embryonic, fetal and adult tissues. Phosphorylation of NRF1 enhances DNA binding.
vendorName Abcam
vendorId ab55744
orderUrl http://www.abcam.com/NRF1-antibody-ab55744.html
lab Snyder
targetId GeneCard:NRF1
targetUrl http://www.genecards.org/cgi-bin/carddisp.pl?gene=NRF1
validation missing

term Nrf2
tag NRF2
type Antibody
target Nrf2
antibodyDescription Rabbit polyclonal IgG
targetDescription epitope corresponding to amino acids 1-180 mapping at the N-terminus of GABP-alpha of human origin
orderUrl http://www.scbt.com/datasheet-22810-gabp-alpha-h-180-antibody.html
vendorName Santa Cruz Biotech
vendorId sc-22810
lab Snyder
targetId GeneCard:GABPA
targetUrl http://www.genecards.org/cgi-bin/carddisp.pl?gene=GABPA
validation missing

term NRSF
tag NRSF
type Antibody
target NRSF
antibodyDescription Mouse monoclonal
targetDescription Neuron-restrictive silencer transcription factor
vendorName David Anderson, Caltech
vendorId  (Made by Protein Expression Center: pec@caltech.edu)
orderUrl http://www.cns.caltech.edu/people/faculty/anderson.html
lab Myers, Wold
lots 20070905JV
targetId GeneCard:REST
targetUrl http://www.genecards.org/cgi-bin/carddisp.pl?gene=REST
validation missing


term p300
tag P300
type Antibody
target P300
targetDescription EP300(c-20)
antibodyDescription Rabbit Polyclonal
vendorName Santa Cruz Biotech
vendorId sc-585
orderUrl  http://www.scbt.com/product.php?datasheet=585
lab Myers
targetId GeneCard:EP300
targetUrl http://www.genecards.org/cgi-bin/carddisp.pl?gene=EP300
validation missing

term p300_(SC-584)
tag P300b
type Antibody
target P300
targetDescription Encodes the adenovirus E1A-associated cellular p300 transcriptional co-activator protein. Functions as histone acetyltransferase and regulates transcription via chromatin remodeling. Acetylates all four core histones in nucleosomes. Mediates cAMP-gene regulation by binding specifically to phosphorylated CREB protein
antibodyDescription Rabbit polyclonal IgG, epitope mapping at the N-terminus of p300 of human origin
vendorName Santa Cruz Biotech
vendorId sc-584
orderUrl http://www.scbt.com/datasheet-584-p300-n-15-antibody.html
lab Snyder
targetId GeneCard:EP300
targetUrl http://www.genecards.org/cgi-bin/carddisp.pl?gene=EP300
validation missing

term p300_(SC-48343)
tag P300c
type Antibody
target P300
targetDescription Encodes the adenovirus E1A-associated cellular p300 transcriptional co-activator protein. Functions as histone acetyltransferase and regulates transcription via chromatin remodeling. Acetylates all four core histones in nucleosomes. Mediates cAMP-gene regulation by binding specifically to phosphorylated CREB protein.
antibodyDescription mouse monoclonal raised against amino acids 774-1045 of p300 of human origin
vendorName Santa Cruz Biotech
vendorId sc-48343
orderUrl http://www.scbt.com/datasheet-48343-p300-f-4-antibody.html
lab Snyder
targetId GeneCard:EP300
targetUrl http://www.genecards.org/cgi-bin/carddisp.pl?gene=EP300
validation missing

term PAX5-C20
tag PAX5
type Antibody
target PAX5
antibodyDescription Goat polyclonal IgG, 200 ?g/ml. Epitope mapping at the C-terminus of Pax-5 of human origin. Recommended for detection of Pax-5 of m, r and h origin by WB, IP, IF, IHC(P) and ELISA
targetDescription This gene encodes a member of the paired box (PAX) family of transcription factors. The central feature of this gene family is a novel, highly conserved DNA-binding motif, known as the paired box. PAX proteins are important regulators in early development, and alterations in the expression of their genes are thought to contribute to neoplastic transformation.
vendorName Santa Cruz Biotech
vendorId sc-1974
orderUrl http://www.scbt.com/datasheet-1974-pax-5-c-20-antibody.html
lab Myers
targetId GeneCard:PAX5
targetUrl http://www.genecards.org/cgi-bin/carddisp.pl?gene=PAX5
validation PAX5-C20(Immunoprecipitation-WesternBlot,MassSpec):human_PAX5_C-20_validation_Myers.pdf

term PAX5-N19
tag PAX5b
type Antibody
target PAX5
antibodyDescription Goat polyclonal IgG, 200 ?g/ml. Epitope mapping at the N-terminus of Pax-5 of human origin. Recommended for detection of Pax-5 of human origin by WB, IP, IF and ELISA
targetDescription This gene encodes a member of the paired box (PAX) family of transcription factors. The central feature of this gene family is a novel, highly conserved DNA-binding motif, known as the paired box. PAX proteins are important regulators in early development, and alterations in the expression of their genes are thought to contribute to neoplastic transformation.
vendorName Santa Cruz Biotech
vendorId sc-1975
orderUrl http://www.scbt.com/datasheet-1975-pax-5-n-19-antibody.html
lab Myers
targetId GeneCard:PAX5
targetUrl http://www.genecards.org/cgi-bin/carddisp.pl?gene=PAX5
validation PAX5-N19(Immunoprecipitation-WesternBlot,MassSpec):human_PAX5_N-19_validation_Myers.pdf

term PAX5_(N-15)
tag PAX5c
type Antibody
target PAX5
antibodyDescription rabbit polyclonal antibody; epitope is a synthetic peptide: MDLEKNYPTPRTSRT, corresponding to amino acids 1-15 of Human PAX5, cross-reacts with human and mouse PAX5
targetDescription The PAX5 gene is a member of the paired box (PAX) family of transcription factors. The central feature of this gene family is a novel, highly conserved DNA binding motif, known as the paired box. The PAX proteins are important regulators in early development, and alterations in the expression of their genes are thought to contribute to neoplastic transformation. The PAX5 gene encodes the B cell lineage specific activator protein (BSAP) that is expressed at early, but not late stages of B cell differentiation.
vendorName Abcam
vendorId ab12000
orderUrl http://www.abcam.com/PAX5-antibody-ab12000.html
lab Hardison
targetId GeneCard:PAX5
targetUrl http://www.genecards.org/cgi-bin/carddisp.pl?gene=PAX5
validation PAX_N-15(Western_blot):mouse_PAX_N-15_validation_Hardison.pdf

term Pbx3
tag PBX3
type Antibody
target PBX3
targetDescription Pbx 3 (D-17)
antibodyDescription Rabbit Polyclonal IgG
vendorName Santa Cruz Biotech
vendorId sc-891
orderUrl  http://www.scbt.com/product.php?datasheet=891
lab Myers
targetId GeneCard:PBX3
targetUrl http://www.genecards.org/cgi-bin/carddisp.pl?gene=PBX3
validation missing

term PGC1A
tag PGC1A
type Antibody
target PGC1A
antibodyDescription rabbit polyclonal IgG
targetDescription The protein encoded by this gene is a transcriptional coactivator that regulates the genes involved in energy metabolism. This protein interacts with PPARgamma, which permits the interaction of this protein with multiple transcription factors. This protein can interact with, and regulate the activities of, cAMP response element binding protein (CREB) and nuclear respiratory factors (NRFs).
orderUrl http://www.scbt.com/datasheet-13067-pgc-1-h-300-antibody.html
vendorName Santa Cruz Biotech
vendorId sc-13067
lab Snyder
targetId GeneCard:PPARGC1A
targetUrl http://www.genecards.org/cgi-bin/carddisp.pl?gene=PPARGC1A
validation missing

term PITX1_(SC-81979)
tag PITX1
type Antibody
target PITX1
antibodyDescription Mouse monoclonal IgG, raised against recombinant Pitx1 of human origin.
targetDescription This gene encodes a member of the RIEG/PITX homeobox family, which is in the bicoid class of homeodomain proteins.  Members of this family are involved in organ development and left-right asymmetry.  This protein acts as a transcriptional regulator involved in basal and hormone-regulated activity of prolactin. (provided by RefSeq)
vendorName Santa Cruz Biotech
vendorId sc-81979
orderUrl http://www.scbt.com/datasheet-81979-pitx1-r-129-antibody.html
lab Myers
lots J0109
targetId GeneCards:PITX1
targetUrl http://www.genecards.org/cgi-bin/carddisp.pl?gene=PITX1
validation PITX1_(SC-81979)(Immunoprecipitation-WesternBlot,MassSpec):human_PITX1_SC-81979_validation_Myers.pdf

term Pol2
tag POL2
type Antibody
target POL2
targetDescription RNA Polymerase II
antibodyDescription mouse monoclonal, clone 8WG16
vendorName Covance
vendorId MMS-126R
orderUrl http://store.crpinc.com/datasheet.aspx?UpProd=&catalogno=MMS-126R
lab Farnham, Iyer, Snyder
lots 14861301, 14922701
targetId GeneCard:POL2
targetUrl http://www.genecards.org/cgi-bin/carddisp.pl?gene=POLR2A
validation Pol2(Immunoblot):human_Pol2_validation_Snyder.pdf

term Pol2(b)
tag POL2b
type Antibody
target POL2B
antibodyDescription mouse monoclonal, clone CTD4H8
targetDescription RNA polymerase II. Is responsible for RNA transcription. It is generally enriched at 5' gene ends, probably due to higher rate of occupancy associated with transition from initiation to elongation.
orderUrl http://store.crpinc.com/pdfdatasheet.aspx?catalogno=MMS-128P
vendorName Covance
vendorId MMS-128P
lab Bernstein
lots 147337002
targetId GeneCard:POLR2A
targetUrl http://www.genecards.org/cgi-bin/carddisp.pl?gene=POLR2A
validation missing

term Pol2-4H8
tag POL24H8
type Antibody
target POL24H8
antibodyDescription Mouse monoclonal to RNA polymerase II CTD repeat YSPTSPS antibody (4H8) - ChIP Grade
targetDescription This gene encodes the largest subunit of RNA polymerase II, the polymerase responsible for synthesizing messenger RNA in eukaryotes
vendorName Abcam
vendorId ab5408
orderUrl http://www.abcam.com/RNA-polymerase-II-CTD-repeat-YSPTSPS-antibody-4H8-ChIP-Grade-ab5408.html
lab Myers
targetId GeneCard:POLR2A
targetUrl http://www.genecards.org/cgi-bin/carddisp.pl?gene=POLR2A
validation Pol2-4H8(ChIP,MassSpec):human_Pol2-4H8_validation_Myers.pdf

term Pol2(phosphoS2)
tag POL2S2
type Antibody
target POL2S2
antibodyDescription Rabbit polyclonal against peptide conjugated to KLH derived from within residues 1600 - 1700 of S. cerevisiae RNA polymerase II CTD repeat YSPTSPS, phosphorylated at S2
targetDescription RNA polymerase II, large subunit- specific for phosphorylated C-terminal domain.
vendorName Abcam
vendorId ab5095
orderUrl http://www.abcam.com/RNA-polymerase-II-CTD-repeat-YSPTSPS-phospho-S2-antibody-ChIP-Grade-ab5095.html
lab Snyder
targetId GeneCard:POLR2A
targetUrl http://www.genecards.org/cgi-bin/carddisp.pl?gene=POLR2A
validation missing

term Pol3
tag POL3
type Antibody
target POL3
targetDescription RNA Polymerase III
antibodyDescription mouse monoclonal IgG1
vendorName Santa Cruz Biotech
vendorId sc-21754
orderUrl http://www.scbt.com/product.php?datasheet=21754
lab Snyder
targetId GeneCard:POLR3G
targetUrl http://www.genecards.org/cgi-bin/carddisp.pl?gene=POLR3G
validation missing

term POU5F1_(SC-9081)
tag POU5F1
type Antibody
target POU5F1
antibodyDescription Rabbit polyclonal IgG, epitope corresponding to amino acids 1-134 of Oct3/4 of human origin.
targetDescription This gene encodes a transcription factor containing a POU homeodomain.  This transcription factor plays a role in embryonic development, especially during early embryogenesis, and it is necessary for embryonic stem cell pluripotency.  A translocation of this gene with the Ewing's sarcoma gene, t(6;22)(p21;q12), has been linked to tumor formation.  Alternative splicing, as well as usage of alternative translation initiation codons, results in multiple isoforms, one of which initiates at a non-AUG (CUG) start codon.  Related pseudogenes have been identified on chromosomes 1, 3, 8, 10, and 12 (provided by RefSeq).
vendorName Santa Cruz Biotech
vendorId sc-9081
orderUrl http://www.scbt.com/datasheet-9081-oct-3-4-h-134-antibody.html
lab Myers
lots F2609
targetId GeneCards:POU5F1
targetUrl http://www.genecards.org/cgi-bin/carddisp.pl?gene=POU5F1
validation POU5F1_(SC-9081)(WesternBlot,IP-MassSpec):human_POU5F1_SC-9081_validation_Myers.pdf

term POU2F2
tag POU2F2
type Antibody
target POU2F2
antibodyDescription Oct-2(C-20) is an affinity purified rabbit polyclonal antibody raised against a peptide mapping at the C-terminus of Oct-2 of human origin. Recommended for detection of Oct-2 of m, r and h origin by WB, IP, IF, IHC(P) and ELISA.
targetDescription Transcription factor that specifically binds to the octamer motif (5'-ATTTGCAT-3'). Regulates transcription in a number of tissues in addition to activating immunoglobulin gene expression. Modulates transcription transactivation by NR3C1, AR and PGR. Isoform 5 activates the U2 small nuclear RNA (snRNA) promoter.
vendorName Santa Cruz Biotech
vendorId sc-233
orderUrl http://www.scbt.com/datasheet-233-oct-2-c-20-antibody.html
lab Myers
targetId GeneCard:POU2F2
targetUrl http://www.genecards.org/cgi-bin/carddisp.pl?gene=POU2F2
validation POU2F2(Immunoprecipitation-WesternBlot,MassSpec):human_POU2F2_validation_Myers.pdf

term PRDM1_(9115)
tag PRDM1
type Antibody
target PRDM1
antibodyDescription Rabbit Monoclonal antibody against a synthetic peptide corresponding to residues surrounding Val90 of human PRDI-BF1.
targetDescription Transcriptional repressor that binds specifically to the PRDI element in the promoter of the beta-interferon gene. Drives the maturation of B-lymphocytes into Ig secreting cells.
vendorName Cell Signaling Technology
vendorId 9115
orderUrl http://www.cellsignal.com/products/9115.html#references
lab Snyder
targetId GeneCard:PRDM1
targetUrl http://www.genecards.org/cgi-bin/carddisp.pl?gene=PRDM1
validation missing

term PU.1
tag PU1
type Antibody
target PU1
targetDescription PU.1 (H-135)
antibodyDescription Rabbit Polyclonal IgG
vendorName Santa Cruz Biotech
vendorId sc-22805
orderUrl http://www.scbt.com/product.php?datasheet=22805
lab Myers
targetId GeneCard:SPI1
targetUrl http://www.genecards.org/cgi-bin/carddisp.pl?gene=SPI1
validation PU.1(Immunoprecipitation-WesternBlot,MassSpec):human_PU.1_validation_Myers.pdf

term Rad21
tag RAD21
type Antibody
target RAD21
targetDescription Synthetic peptide (Human) conjugated to KLH - which represents a portion of human Rad21 encoded within exon 14
antibodyDescription Rabbit polyclonal
orderUrl http://www.abcam.com/index.html?datasheet=992
vendorName Abcam
vendorId ab992
lots 940739, 891751
lab Snyder
targetId GeneCard:RAD21
targetUrl http://www.genecards.org/cgi-bin/carddisp.pl?gene=RAD21
validation RAD21(Immunoblot):human_RAD21_validation_Myers.pdf

term RPC155
tag RPC155
type Antibody
target RPC155
antibodyDescription Rabbit polyclonal - Antiserum 1900 was raised by immunizing rabbits with synthetic peptide PKRPLTFDTNEFHIPLVT (residues 1374?1391 of the RPC155 subunit of human pol III) coupled to KLH.
targetDescription polymerase (RNA) III (DNA directed) polypeptide A, 155kDa
vendorName Donated by Dr. RJ White, The Beatson Institute for Cancer Research
vendorId 1900
orderUrl http://www.beatson.gla.ac.uk/Regulation-of-Cancer-Cell-Proliferation-and-Growth/Robert-J-White-Gene-Transcription.html
lab Struhl
targetId GeneCard:POLR3A
targetUrl http://www.genecards.org/cgi-bin/carddisp.pl?gene=POLR3A
validation missing

term RFX5_(200-401-194)
tag RFX5
type Antibody
target RFX5
targetDescription Activates transcription from class II MHC promoters. Recognizes X-boxes. Mediates cooperative binding betweenRFX and NF-Y. RFX binds the X1 box of MHC-II promoters
antibodyDescription Rabbit polyclonal against RFX5 peptide corresponding to a region at amino acids 320 to 494 of the human protein conjugated to Keyhole Limpet Hemocyanin
orderUrl http://www.rockland-inc.com//store/200-401-194-14562-O4L_9248.aspx
vendorName Rockland Immunochemicals
vendorId 200-401-194
lab Snyder
targetId GeneCard:RFX5
targetUrl http://www.genecards.org/cgi-bin/carddisp.pl?gene=RFX5
validation RFX5_(200-401-194)(Western_blot,Immunoprecipitation):human_RFX5_200-401-194_validation_Snyder.pdf

term RXRA
tag RXRA
type Antibody
target RXRA
antibodyDescription RXRa(D-20) is an affinity purified rabbit polyclonal antibody raised against a peptide mapping at the N-terminus of RXRalpha of human origin. Recommended for detection of RXRalpha of m, r and h origin by WB, IP, IF, IHC(P) and ELISA.
targetDescription Retinoid X receptors (RXRs) and retinoic acid receptors (RARs), are nuclear receptors that mediate the biological effects of retinoids by their involvement in retinoic acid-mediated gene activation. These receptors exert their action by binding, as homodimers or heterodimers, to specific sequences in the promoters of target genes and regulating their transcription. The protein encoded by this gene is a member of the steroid and thyroid hormone receptor superfamily of transcriptional regulators.
vendorName Santa Cruz Biotech
vendorId sc-553
orderUrl http://www.scbt.com/datasheet-553-rxralpha-d-20-antibody.html
lab Myers
targetId GeneCard:RXRA
targetUrl http://www.genecards.org/cgi-bin/carddisp.pl?gene=RXRA
validation RXRA(Immunoprecipitation-WesternBlot,MassSpec):human_RXRA_validation_Myers.pdf

term SETDB1
tag SETDB1
type Antibody
target SETDB1
antibodyDescription Rabbit polyclonal
targetDescription SET domain, bifurcated 1, the SET domain is a highly conserved, approximately 150-amino acid motif implicated in the modulation of chromatin structure
vendorName Proteintech Group
vendorId  11231-1-AP
orderUrl http://www.ptglab.com/Products/SETDB1-Antibody-11231-1-AP.htm
lab Farnham
targetId GeneCard:SETDB1
targetUrl http://www.genecards.org/cgi-bin/carddisp.pl?gene=SETDB1
validation missing

term  SETDB1_(SC-66884)
tag  SETDB1b
type Antibody
target  SETDB1
antibodyDescription  SETDB1 (H-300) is an affinity purified rabbit polyclonal antibody raised against an epitope corresponding to amino acids 1-300 mapping at the N-terminus of the human SETDB1 protein. Recommended for detection of SETDB1 of m, r and h origin by WB, IP, IF and ELISA; also reactive with additional mammalian species, including cow and dog.
targetDescription  SETDB1 is a H3K9-selective histone methyltransferase, methylating Lys-9 of Histone H3 and mutations within the SETDB1 gene abolishes its methyltransferase activity. This methylation acts is thought to play a role in transcriptional repression through HP1 protein recruitment to methylated histones.
vendorName Santa Cruz Biotech
vendorId sc-66884
orderUrl http://www.scbt.com/datasheet-66884-eset-h-300-antibody.html
lab Farnham
#lots
targetId Genecards:SETDB1
targetUrl http://www.genecards.org/cgi-bin/carddisp.pl?gene=Setdb1
validation SETDB1_SC-66884(Immunoprecipitation,Western_blot,CHiP):human_SETDB1-SC66884_validation_Farnham.pdf

term Sin3Ak-20
tag SIN3AK20
type Antibody
target SIN3AK20
antibodyDescription Rabbit polyclonal, Sin3A (k-20).
targetDescription Co-repressor interacting with HDAC1, N-coR, SMRT, and MeCP2
vendorName Santa Cruz Biotech
vendorId sc-994
orderUrl http://www.scbt.com/product.php?datasheet=994
lab Myers
targetId GeneCard:SIN3A
targetUrl http://www.genecards.org/cgi-bin/carddisp.pl?gene=SIN3A
validation Sin3Ak-20(Immunoprecipitation-WesternBlot,MassSpec):human_Sin3A_K-20_validation_Myers.pdf

term SIRT6
tag SIRT6
type Antibody
target SIRT6
antibodyDescription Rabbit polyclonal
targetDescription A synthetic peptide made to an internal region of the human SIRT6 protein
vendorName Abcam
vendorId ab48192
orderUrl http://www.abcam.com/SIRT6-antibody-ab48192.html
lab Struhl
targetId GeneCard:SIRT6
targetUrl http://www.genecards.org/cgi-bin/carddisp.pl?gene=SIRT6
validation missing

term SIX5
tag SIX5
type Antibody
target SIX5
antibodyDescription Six5 (K-20) Goat polyclonal IgG, 200?g/ml. Epitope mapping near the C-terminus of Six5 of human origin. Recommended for detection of Six5 of human origin by WB, IF and ELISA
targetDescription The protein encoded by this gene is a homeodomain-containing transcription factor that appears to function in the regulation of organogenesis. This gene is located downstream of the dystrophia myotonica-protein kinase gene. Mutations in this geneare a cause of branchiootorenal syndrome type 2.
vendorName Santa Cruz Biotech
vendorId sc-55706
orderUrl http://www.scbt.com/datasheet-55706-six5-k-20-antibody.html
lab Myers
targetId GeneCard:SIX5
targetUrl http://www.genecards.org/cgi-bin/carddisp.pl?gene=SIX5
validation SIX5(ChIP,MassSpec):human_SIX5_validation_Myers.pdf

term SMC3_(ab9263)
tag SMC3
type Antibody
target SMC3
antibodyDescription Rabbit polyclonal raised against synthetic peptide representing a portion within the last 100 amino acids of the human Structural Maintenance of Chromosomes-3 conjugated to KLH
targetDescription Involved in chromosome cohesion during cell cycle and in DNA repair. Central component of cohesin complex.  The cohesin complex is required for the cohesion of sister chromatids after DNA replication.
vendorName Abcam
vendorId ab9263
orderUrl http://www.abcam.com/SMC3-antibody-ab9263.html
lab Snyder
#lots
targetId GeneCards:SMC3
targetUrl http://www.genecards.org/cgi-bin/carddisp.pl?gene=SMC3
validation missing

term SP1
tag SP1
type Antibody
target SP1
antibodyDescription Sp1(E-3) is a mouse monoclonal antibody raised against amino acids 121-345 mapping near the N-terminus of Sp1 ofhuman origin. Recommended for detection of Sp1 of m, r and h origin by WB, IP, IF and ELISA.
targetDescription SP1 is a transcription factor that binds to GC box promoters elements and selectively activates mRNA synthesis from genes that contain functional recognition sites. It can interact with G/C-rich motifs from the serotonin receptor promoter.
vendorName Santa Cruz Biotech
vendorId sc-17824
orderUrl http://www.scbt.com/datasheet-17824-sp1-e-3-antibody.html
lab Myers
targetId GeneCard:SP1
targetUrl http://www.genecards.org/cgi-bin/carddisp.pl?gene=SP1
validation SP1(Immunoprecipitation-WesternBlot,MassSpec):human_SP1_validation_Myers.pdf

term SP2_(SC-643)
tag SP2
type Antibody
target SP2
antibodyDescription Rabbit polyclonal IgG, epitope mapping near the N-terminus of SP2 of human origin.
targetDescription This gene encodes a member of the Sp subfamily of Sp/XKLF transcription factors.  Sp family proteins are sequence-specific DNA-binding proteins characterized by an amino-terminal trans-activation domain and three carboxy-terminal zinc finger motifs. This protein contains the least conserved DNA-binding domain within the Sp subfamily of proteins, and its DNA sequence specificity differs from the other Sp proteins.  It localizes primarily within subnuclear foci associated with the nuclear matrix, and can activate or in some cases repress expression from different promoters. (provided by RefSeq)
vendorName Santa Cruz Biotech
vendorId sc-643
orderUrl http://www.scbt.com/datasheet-643-sp2-k-20-antibody.html
lab Myers
lots K1803
targetId GeneCards:TAF7
targetUrl http://www.genecards.org/cgi-bin/carddisp.pl?gene=TAF7
validation missing

term SP4_(V-20)
tag SP4V20
type Antibody
target SP4_(V-20)
antibodyDescription  Rabbit polyclonal IgG, epitope mapping at the C-terminus of Sp4 of human origin.
targetDescription  Binds to GT and GC boxes promoters elements. Probable transcriptional activator.
vendorName Santa Cruz Biotech
vendorId sc-645
orderUrl http://www.scbt.com/datasheet-645-sp4-v-20-antibody.html
lab Myers
lots  F2609
targetId SP4
targetUrl http://www.genecards.org/cgi-bin/carddisp.pl?gene=SP4
validation SP4_V-20(Immunoblot):human_SP4_V-20_validation_Myers.pdf

term SPT20
tag SPT20
type Antibody
target SPT20
antibodyDescription Rabbit polyclonal anti-SPT20 antibody (3006), Immunogen:  C-terminal region of mSPT20 (330-531 aa) is cloned in pET28b and over expressed in E. Coli. Protein was purified on Ni-NTA exchange column. Sequence: mSPT20 (330-531 amino acids)
targetDescription Also known as FAM48A or P38IP.   It is a component of SAGA complex.  Required for MAP kinase p38 (MAPK11, MAPK12, MAPK13 and/or MAPK14) activation during gastrulation. Required for down-regulation of E-cadherin during gastrulation by regulating E-cadherin protein level downstream from NCK-interacting kinase (NIK) and independently of the regulation of transcription by Fgf signaling and Snail.
vendorName Laszlo Tora
vendorId (None)
orderUrl http://www.igbmc.fr/recherche/Prog_FGC/Eq_LTora/index.html
lab Struhl
#lots
targetId GeneCards:FAM48A
targetUrl http://www.genecards.org/cgi-bin/carddisp.pl?gene=FAM48A&search=spt20
validation missing

term SREBP1
tag SREBP1
type Antibody
target SREBP1
targetDescription Sterol regulatory element binding transcription factor 1
antibodyDescription Rabbit polyclonal
vendorName Santa Cruz Biotech
vendorId sc-8984
orderUrl http://www.scbt.com/product.php?datasheet=8984
lab Snyder
targetId GeneCards:SREBF1
targetUrl http://www.genecards.org/cgi-bin/carddisp.pl?gene=SREBF1
validation missing

term SREBP2
tag SREBP2
type Antibody
target SREBP2
targetDescription Sterol regulatory element binding transcription factor 2
antibodyDescription Rabbit polyclonal
vendorName Cayman Chemical
vendorId 10007663
orderUrl http://www.caymanchem.com/app/template/Product.vm/catalog/10007663
lab Snyder
targetId GeneCards:SREBF2
targetUrl http://www.genecards.org/cgi-bin/carddisp.pl?gene=SREBF2
validation missing

term SRF
tag SRF
type Antibody
target SRF
targetDescription Serum response transcription factor
antibodyDescription Rabbit polyclonal
vendorName Santa Cruz Biotech
vendorId sc-335
orderUrl http://www.scbt.com/product.php?datasheet=335
lab Myers, Wold
lots F3006 L2005 H2604
targetId GeneCard:SRF
targetUrl http://www.genecards.org/cgi-bin/carddisp.pl?gene=SRF
validation SRF(Immunoprecipitation-WesternBlot,MassSpec):human_SRF_validation_Myers.pdf

term STAT1
tag STAT1
type Antibody
target STAT1
targetDescription transcription factor, activated by interferon signalling
antibodyDescription rabbit polyclonal to STAT1 (alpha) p-91 (C-24)
vendorName Santa Cruz Biotech
vendorId sc-345
orderUrl http://www.scbt.com/product.php?datasheet=345
lab Snyder
lots G2406 and K2106
targetId GeneCard:STAT1
targetUrl http://www.genecards.org/cgi-bin/carddisp.pl?gene=STAT1&search=STAT1
validation missing

term STAT2
tag STAT2
type Antibody
target STAT2
targetDescription peptide mapping at c-terminus of Human STAT2 p-113 (C-20) X
antibodyDescription Rabbit polyclonal
vendorName Santa Cruz Biotech
vendorId sc-476x
orderUrl http://www.scbt.com/product.php?datasheet=476
lab Snyder
targetId GeneCard:STAT2
targetUrl http://www.genecards.org/cgi-bin/carddisp.pl?gene=STAT2
validation missing

term STAT3
tag STAT3
type Antibody
target STAT3
targetDescription Member of STAT family. After phosphorylation in response to cytokines and growth factors (including IFNs, EGF, IL5, IL6, HGF, LIF and BMP2), forms homo- or heterodimers that translocate to nucleus and activate transcription. Activates expression of a variety of genes with roles in processes such as cell growth and apoptosis.
antibodyDescription Rabbit polyclonal; epitope mapping at the C-terminus of Stat3 of mouse origin
vendorName Santa Cruz Biotech
vendorId sc-482
orderUrl http://www.scbt.com/datasheet-482-stat3-c-20-antibody.html
lab Snyder
targetId GeneCard:STAT3
targetUrl http://www.genecards.org/cgi-bin/carddisp.pl?gene=STAT3
validation STAT3(Western_blot,Immunoprecipitation):human_STAT3_validation_Snyder.pdf

term SUZ12
tag SUZ12
type Antibody
target SUZ12
targetDescription Suppressor of zeste 12 homolog, Polycomb group (PcG) protein, Component of the PRC2/EED-EZH2 complex
antibodyDescription rabbit polyclonal
vendorName Antibody made by Farnham lab
vendorId   ;
orderUrl http://www.ucdmc.ucdavis.edu/pharmacology/Faculty/farnham/index.html
lab Farnham
targetId GeneCard:SUZ12
targetUrl http://www.genecards.org/cgi-bin/carddisp.pl?gene=SUZ12
validation SUZ12_(WesternBlot,ChIP):human_SUZ12_validation_Farnham.pdf

term TAF1
tag TAF1
type Antibody
target TAF1
targetDescription TAF1 RNA polymerase II, TATA box binding protein (TBP)-associated factor, 250kDa. Also designated TAF250.
antibodyDescription Mouse monoclonal (p250)
vendorName Santa Cruz Biotech
vendorId sc-735
orderUrl http://www.scbt.com/product.php?datasheet=735
targetId GeneCards:TAF1
targetUrl http://www.genecards.org/cgi-bin/carddisp.pl?gene=TAF1
lab Myers, Wold
lots K0905 F2706
validation TAF1(ChIP,MassSpec):human_TAF1_validation_Myers.pdf


term  TAF7_(SC-101167)
tag  TAF7
type Antibody
target  TAF7
antibodyDescription  Mouse monoclonal IgG, raised against recombinant TAF II p55 (TAF7) of human origin.
targetDescription  The intronless gene for this transcription coactivator is located between the protocadherin beta and gamma gene clusters on chromosome 5. The protein encoded by this gene is a component of the TFIID protein complex, a complex which binds to the TATA box in class II promoters and recruits RNA polymerase II and other factors. This particular subunit interacts with the largest TFIID subunit, as well as multiple transcription activators. The protein is required for transcription by promoters targeted by RNA polymerase II (RefSeq).
vendorName Santa Cruz Biotech
vendorId sc-101167
orderUrl http://www.scbt.com/datasheet-101167-taf-ii-p55-sq-8-antibody.html
lab Myers
lots  J1509
targetId TAF7
targetUrl http://www.genecards.org/cgi-bin/carddisp.pl?gene=TAF7
validation TAF7_(SC-101167)(Immunoprecipitation-WesternBlot,MassSpec):human_TAF7_SC-101167_validation_Myers.pdf

term TAL1_(SC-12984)
tag TAL1
type Antibody
antibodyDescription goat polyclonal antibody; epitope mapping at the C-terminus of TAL1 of human origin, recommended for detection of TAL1 of mouse, rat and human origin
vendorName Santa Cruz Biotech
vendorId sc-12984
orderUrl http://www.scbt.com/datasheet-12984-tal1-c-21-antibody.html
target TAL1
targetDescription TAL1 (also designated SCL) is a serine phosphoprotein and basic helix-loop-helix transcription factor known to regulate embryonic hematopoiesis.
targetId GeneCard:Tal1
targetUrl http://www.genecards.org/cgi-bin/carddisp.pl?gene=TAL1
lab Hardison
validation TAL1(Western_blot):mouse_TAL1_validation_Hardison.pdf

#term TAF-II
#type Antibody
#target TAF-II
#antibodyDescription Mouse monoclonal (p250)
#targetDescription General transcription factor; TBP-associated factor p250kDa; other names: TAF250
#vendorName Santa Cruz Biotech
#vendorId sc-735
#orderUrl http://www.scbt.com/product.php?datasheet=735
#lab Myers / Wold
#lots K0905 F2706
#validation missing

term TBP
tag TBP
type Antibody
target TBP
antibodyDescription Mouse monoclonal. Immunogen is synthetic peptide conjugated to KLH derived from within residues 1 - 100 of HumanTATA binding protein TBP
targetDescription General transcription factor that functions at the core of the DNA-binding multiprotein factor TFIID. Binding of TFIID to the TATA box is the initial transcriptional step of the pre-initiation complex (PIC), playing a role in the activation of eukaryotic genes transcribed by RNA polymerase II. Component of the transcription factor SL1/TIF-IB complex, which is involved in the assembly of the PIC (preinitiation complex) during RNA polymerase I-dependent transcription.
vendorName abcam
vendorId ab62126
orderUrl http://www.abcam.com/TATA-binding-protein-TBP-antibody-mAbcam-62126-Nuclear-Loading-Control-and-ChIP-Grade-ab62126.html
lab Snyder
targetId GeneCard:TBP
targetUrl http://www.genecards.org/cgi-bin/carddisp.pl?gene=TBP
validation TBP(Immunoblot):human_TBP_validation_Snyder.pdf

term TCF12
tag TCF12
type Antibody
target TCF12
antibodyDescription HEB (A-20) Rabbit polyclonal IgG, 200 ?g/ml. Epitope mapping within the C-terminus of HEB of human origin
targetDescription The protein encoded by this gene is a member of the basic helix-loop-helix (bHLH) E-protein family that recognizes the consensus binding site (E-box) CANNTG. This encoded protein is expressed in many tissues, among them skeletal muscle, thymus, B- and T-cells, and may participate in regulating lineage-specific gene expression through the formation of heterodimers with other bHLH E-proteins. Several alternatively spliced transcript variants of this gene have been described, but the full-length nature of some of these variants has not been determined.
vendorName Santa Cruz Biotech
vendorId sc-357
orderUrl http://www.scbt.com/datasheet-357-heb-a-20-antibody.html
lab Myers
targetId GeneCard:TCF12
targetUrl http://www.genecards.org/cgi-bin/carddisp.pl?gene=TCF12
validation TCF12(Immunoprecipitation-WesternBlot,MassSpec):human_TCF12_A-20_validation_Myers.pdf

##This does not appear in metaDb
term TCF3_(SC-349)
tag TCF3
type Antibody
target TCF3
antibodyDescription E2A.E12(V-18) is an affinity purified rabbit polyclonal antibody raised against a peptide mapping at the C-terminus of E2A.E12 of human origin. Recommended for detection of E12 and E47 of m, r and h origin by WB, IP, IF, IHC(P), ELISA and indirect FCM using PE (sc-3739)- or FITC (sc-2012)-conjugated goat anti-rabbit IgG.
targetDescription Heterodimers between TCF3 and tissue-specific basic helix-loop-helix (bHLH) proteins play major roles in determining tissue-specific cell fate during embryogenesis, like muscle or early B-cell differentiation. Dimers bind DNA on E-box motifs: 5'-CANNTG-3'. Binds to the kappa-E2 site in the kappa immunoglobulin gene enhancer.
vendorName Santa Cruz Biotech
vendorId sc-349
orderUrl http://www.scbt.com/datasheet-349-e2a-e12-v-18-antibody.html
lab Myers
targetId GeneCard:TCF3
targetUrl http://www.genecards.org/cgi-bin/carddisp.pl?gene=TCF3
validation TCF3_(SC-349)(Immunoprecipitation-WesternBlot,MassSpec):human_TCF3_SC349_validation_Myers.pdf

term TCF4
tag TCF4
type Antibody
target TCF4
antibodyDescription Rabbit monoclonal
targetDescription TCF4 is a member of the high mobility group (HMG) DNA binding protein family of transcription factors which consists of the following: Lymphoid enhancer factor 1 (LEF1), T Cell Factor 1 (TCF1), TCF3 and TCF4.
vendorName Cell Signaling Technology
vendorId 2569S
orderUrl http://www.cellsignal.com/products/2569.html
lab Farnham
targetId GeneCard:TCF4
targetUrl http://www.genecards.org/cgi-bin/carddisp.pl?gene=TCF4
validation missing

term TCF7L2
tag TCF7L2
type Antibody
target TCF7L2
targetDescription TCF7L2 (formerly known as TCF4) is a member of the high mobility group (HMG) DNA binding protein family of transcription factors which consists of the following: Lymphoid enhancer factor 1 (LEF1), T Cell Factor 1 (TCF1), TCF3 and TCF4.
antibodyDescription Rabbit monoclonal
vendorName Cell Signaling Tech
vendorId H2569S
orderUrl http://www.cellsignal.com/products/2569.html
lab Farnham
targetId GeneCard:TCF7L2
targetUrl http://www.genecards.org/cgi-bin/carddisp.pl?gene=TCF7L2
validation missing

##This does not appear in metaDb
term TFIIB
tag TFIIB
type Antibody
target TFIIB
antibodyDescription Rabbit polyclonal. Raised against an epitope mapping to C-terminus of human TFIIB. Recommended for detection of TFIIB p33 of mouse, rabbit and human origin. Supports following applications: WB, IP, IF, ELISA, FCM and ChIP.
targetDescription TFIIB is a general transcription factor that is believed to play a critical role in recruiting RNA polymerase II to the pre-initiation complex to activate transcription. TFIIB binds to the core promoter element indirectly via TFIID subunit TBP (TATA-binding protein) and directly via the TFIIB-response element (BRE). TFIIB directly recruits RNA polymerase II to the pre-initiation complex.
vendorName Santa Cruz Biotechnology
vendorId sc-225
orderUrl http://www.scbt.com/datasheet-225-tfiib-c-18-antibody.html
targetId GeneCard:GTF2B
targetUrl http://www.genecards.org/cgi-bin/carddisp.pl?gene=GTF2B
lots J1905
lab Struhl
validation missing

term TFIIIC-110
tag TF3C110
type Antibody
target TFIIIC-110
antibodyDescription rabbit polyclonal
targetDescription TFIIIC-110 is a subunit of the RNA Polymerase III transcription factor TFIIIC. Antiserum 4286 was raised by immunizing rabbits with synthetic peptide RPGFSPTSHRLLPTP (human TFIIIC110 residues 897 to 911) coupled to keyhole limpet hemocyanin.
vendorName Dr. Robert J. White, Beatson Institute for Cancer Research, UK
vendorId 4286
orderUrl http://www.beatson.gla.ac.uk/Regulation-of-Cancer-Cell-Proliferation-and-Growth/Robert-J-White-Gene-Transcription.html
lab Struhl
targetId GeneCard:GTF2B
targetUrl http://www.genecards.org/cgi-bin/carddisp.pl?gene=GTF2B
validation missing

term THAP1_(SC-98174)
tag THAP1
type Antibody
target THAP1
antibodyDescription Goat polyclonal IgG, epitope mapping near the C-terminus of THAP1 of human origin.
targetDescription The protein encoded by this gene contains a THAP domain, a conserved DNA-binding domain.  This protein colocalizes with the apoptosis response protein PAWR/PAR-4 in promyelocytic leukemia (PML) nuclear bodies, and functions as a proapoptotic factor that links PAWR to PML nuclear bodies.  Alternatively spliced transcript variants encoding distinct isoforms have been observed. (provided by RefSeq)
vendorName Santa Cruz Biotech
vendorId sc-98174
orderUrl http://www.scbt.com/datasheet-98174-thap1-c-18-antibody.html
lab Myers
lots D1910
targetId GeneCards:THAP1
targetUrl http://www.genecards.org/cgi-bin/carddisp.pl?gene=THAP1
validation missing

term TR4
tag TR4
type Antibody
target TR4
antibodyDescription Rabbit polyclonal
targetDescription (Also: NR2C2) Members of the nuclear hormone receptor family, such as NR2C2, act as ligand-activated transcription factors. The proteins have an N-terminal transactivation domain, a central DNA-binding domain with 2 zinc fingers, and a ligand-binding domain at the C terminus.
vendorName Donated by Dr. J.D.Engel, University of Michigan
vendorId TR4
orderUrl https://www.umms.med.umich.edu/facultysearch/facultyPage.do?facUniqname=engel
lab Farnham
targetId GeneCard:nr2c2
targetUrl http://www.genecards.org/cgi-bin/carddisp.pl?gene=nr2c2
validation TR4_(WesternBlot,ChIP):mouse_TR4_validation_Farnham.pdf

term TRIM37_(SC-49548)
tag TRIM37
type Antibody
target TRIM37
antibodyDescription Goat polyclonal IgG raised against  a peptide mapping at the C-terminus of TRIM37 of human origin.
targetDescription This gene encodes a member of the tripartite motif (TRIM) family, whose members are involved in diverse cellular functions such as developmental patterning and oncogenesis.  The TRIM motif includes zinc-binding domains, a RING finger region, a B-box motif and a coiled-coil domain.  The RING finger and B-box domains chelate zinc and might be involved in protein-protein and/or protein-nucleic acid interactions.  The gene mutations are associated with mulibrey (muscle-liver-brain-eye) nanism, an autosomal recessive disorder that involves several tissues of mesodermal origin.  Alternatively spliced transcript variants encoding the same protein have been identified. (provided by RefSeq)
vendorName Santa Cruz Biotech Cat#
vendorId sc-49548
orderUrl http://www.scbt.com/datasheet-49548-trim37-c-15-antibody.html
lab Myers
lots F2507
targetId GeneCard:TRIM37
targetUrl http://www.genecards.org/cgi-bin/carddisp.pl?gene=TRIM37
validation TRIM37_(SC-49548)(ChIP,MassSpec):human_TRIM37_SC-49548_validation_Myers.pdf

term USF-1
tag USF1
type Antibody
target USF1
antibodyDescription Rabbit polyclonal, USF-1 (C-20).
targetDescription The ubiquitously expressed cellular upstream stimulatory factor (USF) consists of USF-1 and USF-2 polypeptides which independently exhibit site-specific DNA binding and are members of the c-Myc-related family of regulatory factors containing helix-loop-helix domains. USF also contains a leucine repeat that is required for efficient DNA binding. USF was originally identified as an up- stream stimulatory factor that binds the core sequence CACGTG in the adeno- virus late promoter. These findings, together with the demonstration of coop- erative interaction between USF and the initiator-binding protein, TFII-I, raises the possibility of a more general involvement of USF in transcriptional regula- tion. While expression of both USF-1 and USF-2 species is ubiquitous, different ratios of USF homo- and heterodimers are found in different cell types.
vendorName Santa Cruz Biotech
vendorId sc-229
orderUrl http://www.scbt.com/product.php?datasheet=229
lab Myers
targetId GeneCard:USF1
targetUrl http://www.genecards.org/cgi-bin/carddisp.pl?gene=USF1
validation USF-1(Immunoprecipitation-WesternBlot,MassSpec):human_USF1_validation_Myers.pdf

term USF1_(SC-8983)
tag USF1b
type Antibody
target  USF1
antibodyDescription  Rabbit polyclonal IgG, epitope corresponding to a.a. 75-160 mapping within internal region of USF1 of human origin.
targetDescription  This gene encodes a member of the basic helix-loop-helix leucine zipper family, and can function as a cellular transcription factor. The encoded protein can activate transcription through pyrimidine-rich initiator (Inr) elements and E-box motifs. This gene has been linked to familial combined hyperlipidemia (FCHL). Two transcript variants encoding distinct isoforms have been identified for this gene. (provided by RefSeq).
vendorName Santa Cruz Biotech
vendorId sc-8983
orderUrl http://www.scbt.com/datasheet-8983-usf-1-h-86-antibody.html
lab Myers
lots  E2810
targetId GeneCards:USF1
targetUrl http://www.genecards.org/cgi-bin/carddisp.pl?gene=USF1
validation USF1_SC-8983(Immunoprecipitation-WesternBlot,MassSpec):human_USF1_SC-8983_validation_Myers.pdf

term USF2
tag USF2
type Antibody
target USF2
antibodyDescription Mouse monoclonal. Immunogen corresponds to amino acids 1-101 of Human USF2
targetDescription Encodes a member of the basic helix-loop-helix leucine zipper family. The encoded protein can activate transcription through pyrimidine-rich initiator (Inr) elements and E-box motifs (5'-CACGTG-3').
vendorName abcam
vendorId ab60931
orderUrl http://www.abcam.com/USF2-antibody-ab60931.html
lab Snyder
targetId GeneCard:USF2
targetUrl http://www.genecards.org/cgi-bin/carddisp.pl?gene=USF2
validation USF2(Immunoblot):human_USF2_validation_Snyder.pdf

term USF2_(C-20)
tag USF2b
type Antibody
target  USF2_(C-20)
antibodyDescription  Rabbit polyclonal IgG, epitope mapping at the C-terminus of USF-2 of mouse origin.  Recommended for detection of USF-2 p44 of mouse, rat and human.
targetDescription  This gene encodes a member of the basic helix-loop-helix leucine zipper family, and can function as a cellular transcription factor. The encoded protein can activate transcription through pyrimidine-rich initiator (Inr) elements and E-box motifs. Two transcript variants encoding distinct isoforms have been identified for this gene (RefSeq).
vendorName Santa Cruz Biotech
vendorId sc-862
orderUrl http://www.scbt.com/datasheet-862-usf-2-c-20-antibody.html
lab Myers
lots  J0908
targetId GeneCard:USF2
targetUrl http://www.genecards.org/cgi-bin/carddisp.pl?gene=USF2
validation USF2_C-20(Immunoblot):human_USF2_C-20_validation_Myers.pdf

term WHIP
tag WHIP
type Antibody
target WHIP
antibodyDescription Rabbit polyclonal; Immunogen:Synthetic peptide: SRESYDAPPTPSGAC conjugated to KLH, corresponding to amino acids 107-120 of Human WHIP.
targetDescription Interacts with the N-terminal portion of Werner protein containing the exonuclease domain, shows homology to replication factor C family proteins, and is conserved from E. coli to human. Studies in yeast suggest that this gene may influence the aging process. Functions as a modulator for initiation or reinitiation events during DNA polymerase delta-mediated DNA synthesis. Has an intrinsic ATPase activity that functions as a sensor of DNA damage or of arrested replication forks and regulates the extent of DNA synthesis.
vendorName Abcam
vendorId ab4731
orderUrl http://www.abcam.com/WHIP-antibody-ab4731.html
lab Snyder
targetId GeneCard:WRNIP1
targetUrl http://www.genecards.org/cgi-bin/carddisp.pl?gene=WRNIP1
validation missing

term XRCC4
tag XRCC4
type Antibody
target XRCC4
targetDescription Recognizes the XRCC4 protein (X ray cross complementation protein). XRCC4 is a ubiquitous protein reported to have a role in DNA double-stranded break repair and in V(D)J recombination.
antibodyDescription Rabbit polyclonal
orderUrl http://www.abcam.com/index.html?datasheet=145
vendorName Abcam
vendorId ab145
lab Snyder
targetId GeneCard:XRCC4
targetUrl http://www.genecards.org/cgi-bin/carddisp.pl?gene=XRCC4
validation XRCC4(Immunoblot):human_XRCC4_validation_Snyder.pdf

term YY1
tag YY1
type Antibody
target YY1
antibodyDescription Rabbit polyclonal
targetDescription YIN YANG 1 transcription factor belongs to the GLI-Kruppel class of zinc finger proteins.
vendorName Santa Cruz Biotech
vendorId sc-1703
orderUrl http://www.scbt.com/product.php?datasheet=1703
lab Farnham
targetId GeneCard:YY1
targetUrl http://www.genecards.org/cgi-bin/carddisp.pl?gene=YY1
validation missing

term YY1_(SC-281)
tag YY1c
type Antibody
target YY1
antibodyDescription Rabbit polyclonal IgG, epitope mapping at the C-terminus of YY1 of human origin
targetDescription YY1 is a ubiquitously distributed transcription factor belonging to the GLI-Kruppel class of zinc finger proteins.  The protein is involved in repressing and activating a diverse number of promoters.  YY1 may direct histone deacetylases and histone acetyltransferases to a promoter in order to activate or repress the promoter, thus implicating histone modification in the function of YY1
vendorName Santa Cruz Biotech
vendorId sc-281
orderUrl http://www.scbt.com/product.php?datasheet=281
lab Myers
targetId GeneCard:YY1
targetUrl http://www.genecards.org/cgi-bin/carddisp.pl?gene=YY1
validation YY1_(SC-281)(Immunoprecipitation-WesternBlot,MassSpec):human_YY1_SC-281_validation_Myers.pdf

term ZBTB33
tag ZBTB33
type Antibody
target ZBTB33
antibodyDescription Kaiso (6F8) Mouse monoclonal IgG1. Raised against amino acids 1-504 representing full length Kaiso of human origin. Recommended for detection of Kaiso of m, r, h, canine and chicken origin by WB, IP, IF and ELISA
targetDescription KAISO is a transcriptional regulator that binds, via its zinc fingers, to DNA sequences containing methylated CGCG or to the consensus KAISO-binding site (KBS) TCCTGCNA
vendorName Santa Cruz Biotech
vendorId sc-23871
orderUrl http://www.scbt.com/datasheet-23871-kaiso-6f8-antibody.html
lab Myers
targetId GeneCard:ZBTB33
targetUrl http://www.genecards.org/cgi-bin/carddisp.pl?gene=ZBTB33
validation ZBTB33(WesternBlot,IP-MassSpec):human_ZBTB33_6F8_validation_Myers.pdf

term ZBTB7A_(SC-34508)
tag ZBTB7A
type Antibody
target  ZBTB7A
antibodyDescription  Goat polyclonal IgG, epitope mapping at the C-terminus of LRF of human origin.
targetDescription  Plays a key role in the instruction of early lymphoid progenitors to develop into B lineage by repressing T-cell instructive Notch signals (By similarity).
vendorName Santa Cruz Biotech
vendorId sc-34508
orderUrl http://www.scbt.com/datasheet-34508-lrf-c-18-antibody.html
lab Myers
lots  H2406
targetId GeneCards:ZBTB7A
targetUrl http://www.genecards.org/cgi-bin/carddisp.pl?gene=ZBTB7A
validation ZBTB7A_SC-34508(Immunoprecipitation-WesternBlot,MassSpec):human_ZBTB7A_SC-34508_validation_Myers.pdf

term ZEB1_(SC-25388)
tag ZEB1
type Antibody
target ZEB1
antibodyDescription Rabbit polyclonal IgG, epitope corresponding to amino acids 39-140 mapping near the N-terminus of ZEB1 of human origin.
targetDescription This gene encodes a zinc finger transcription factor.  The encoded protein likely plays a role in transcriptional repression of interleukin 2.  Mutations in this gene have ben associated with posterior polymorphous corneal dystrophy-3 and late-onset Fuchs endothelial corneal dystrophy.  Alternatively spliced transcript variants encoding different isoforms have been described. (provided by RefSeq).
vendorName Santa Cruz Biotech
vendorId sc-25388
orderUrl http://www.scbt.com/datasheet-25388-zeb1-h-102-antibody.html
lab Myers
lots D2010
targetId GeneCards:ZEB1
targetUrl http://www.genecards.org/cgi-bin/carddisp.pl?gene=ZEB1
validation ZEB1_(SC-25388)(WesternBlot,IP-MassSpec):human_ZEB1_SC-25388_validation_Myers.pdf

term Znf143_(16618-1-AP)
tag ZNF143
type Antibody
target Znf143
antibodyDescription Rabbit polyclonal against human ZNF143 (amino acids 283-626)-6his fusion protein
targetDescription Transcriptional activator. Activates the gene for selenocysteine tRNA (tRNAsec). Binds to the SPH motif of small nuclear RNA (snRNA) gene promoters. Participates to efficient U6 RNA polymerase III transcription via its interaction with CHD8
vendorName Proteintech
vendorId 16618-1-AP
orderUrl http://www.ptglab.com/Products/ZNF143-Antibody-16618-1-AP.htm
lab Snyder
#lots
targetId GeneCards:ZNF143
targetUrl http://www.genecards.org/cgi-bin/carddisp.pl?gene=ZNF143
validation missing

term ZNF217
tag ZNF217
type Antibody
antibodyDescription A rabbit polyclonal antibody raised against a recombinant ZNF217 protein corresponding to the 1562-2207 nucleotides from a human ZNF217 cDNA
target ZNF217
targetDescription ZNF217 is an important oncogene based on the high frequency of amplification and overexpression in many cancer types, but its molecular mode of gene regulation is poorly understood. ZNF217 has been purified in complexes that contain repressor proteins such as CtBP2, suggesting that it acts as a transcriptional repressor. ZNF217 contains seven C2H2 zinc finger domains and has been shown to bind to gene promoters
vendorName From the lab of Dr. Paul Yaswen
vendorId ZNF217
orderUrl http://stemcellcenter.berkeley.edu/PIs/yaswen.html
lab Farnham
lots N/A
targetId GeneCards:Genecard:ZNF217
targetUrl http://www.genecards.org/cgi-bin/carddisp.pl?gene=Genecard:ZNF217
validation ZNF217_(WesternBlot,SiRNA):human_ZNF217_validation_Farnham.pdf

term ZNF263
tag ZNF263
type Antibody
target ZNF263
targetDescription ZNF263 (NP_005732, 201 a.a. ~ 299 a.a) partial recombinant protein with GST tag.
antibodyDescription Mouse polyclonal
vendorName Novus Biologicals
vendorId H00010127-A01
orderUrl http://www.novusbio.com/data_sheet/index/H00010127-A01
lab Farnham
targetId GeneCard:ZNF263
targetUrl http://www.genecards.org/cgi-bin/carddisp.pl?gene=ZNF263
validation ZNF263_(WesternBlot,siRNA):human_ZNF263_validation_Farnham.pdf

term ZNF274
tag ZNF274
type Antibody
target ZNF274
antibodyDescription Mouse polyclonal antibody raised against a partial recombinant ZNF274 (GST-fusion of a.a.420-531 of human ZNF274 protein). Works in IP, WB and ELISA.
targetDescription ZNF274 is a zinc finger protein containing five C2H2-type zinc finger domains, two Kruppel-associated box A (KRABA) domains, and a leucine-rich SCAN domain. The encoded protein has been suggested to be a transcriptional repressor. It localizes predominantly to the nucleolus.
vendorName ABNOVA
vendorId H00010782-A01
orderUrl http://www.abnova.com/products/products_detail.asp?Catalog_id=H00010782-A01
lab Farnham
lots 060729QCS1
targetId GeneCard:ZNF274
targetUrl http://www.genecards.org/cgi-bin/carddisp.pl?gene=ZNF274
validation ZN274(Western_blot,Immunoprecipitation,siRNA):human_ZNF274_validation_Farnham.pdf

term ZZZ3
tag ZZZ3
type Antibody
target ZZZ3
antibodyDescription Rabbit Polyclonal anti-human ZZZ3, Immunogen: Synthetic peptide coupled to Ovalbumin (Name PI130, sequence CGNNNGRTTDLKQQSTRESW)
targetDescription ZZZ3 contains one ZZ-type zinc finger domain. ZZ type finger domains are named because of their ability to bind two zinc ions. These domains contain 4-6 Cys residues that participate in zinc binding (plus additional Ser/His residues), including a Cys-X2-Cys motif found in other zinc finger domains. These zinc fingers are thought to be involved in protein-protein interactions -they are most likely involved in ligand binding or molecular scaffolding. The structure of the ZZ domain shows that it belongs to the family of cross-brace zinc finger motifs that include the PHD, RING, and FYVE domains.
orderUrl http://www.igbmc.fr/recherche/Dep_GF/Eq_LTora/index_uk.html
vendorName Lazlo Tora, Institut de G?n?tique et de Biologie Mol?culaire et Cellulaire
vendorId  ;
lab Struhl
targetId GeneCard:ZZZ3
targetUrl http://www.genecards.org/cgi-bin/carddisp.pl?gene=ZZZ3
validation missing


###  Antibodies
### These are all for the  experiments.
### They are commentedout until we get the final go ahead to merge the ripAntibodies with the Antibodies


##This does not appear in metaDb
term CBX5
tag CBX5
type Antibody
target CBX5
targetDescription Chromobox homolog 5 (HP1 alpha homolog, Drosophila)
antibodyDescription Mouse monoclonal. Raised against GST fusion protein corresponding to residues 2-191 of human HP1 protein. Recommended for detection of Hp1 (CBX5) of human, mouse, and vertebrates origin by Chromatin IP, IC, IH,IP,and WB.
vendorName Millipore
vendorId 05-689
orderUrl http://www.millipore.com/catalogue/item/05-689
lab Tenenbaum
#lots
targetId GeneCards:CBX5
targetUrl http://www.genecards.org/cgi-bin/carddisp.pl?gene=CBX5
validation missing


term CELF1
tag CELF1
type Antibody
target CELF1
targetDescription Embryo deadenylation element-binding protein homolog (Homo sapiens)
antibodyDescription Mouse monoclonal. Raised against full-length GST fusion protein corresponding to human CUG-BP1, also known as heterogeneous nuclear ribonucleoprotein (hnRNP) hNab50. Recommended for detection of CUGBP1 (CELF1) of b, h, m, po, r, rb by WB, IP,IC, EMSA.
vendorName Millipore
vendorId 05621
orderUrl http://www.millipore.com/
lab Tenenbaum
# lots
targetId GeneCards:CELF1
targetUrl http://www.genecards.org/cgi-bin/carddisp.pl?gene=CELF1
validation missing

##This does not appear in metaDb
term CELF2
tag CELF2
type Antibody
target CELF2
targetDescription CUGBP, Elav-like family member 2
antibodyDescription Mouse monoclonal. Raised against a synthetic peptide corresponding to amino acids 209-415 of human CuGBP2. Recommended for detection of CELF2 of human origin by WB.
vendorName Millipore
vendorId 04-047
orderUrl http://www.millipore.com/catalogue/item/04-047
lab Tenenbaum
# lots
targetId GeneCards:CELF2
targetUrl http://www.genecards.org/cgi-bin/carddisp.pl?gene=CELF2
validation missing

##This does not appear in metaDb
term EEF1A1
tag EEF1A1
type Antibody
target EEF1A1
targetDescription Eukaryotic translation elongation factor 1 alpha 1
antibodyDescription Mouse monoclonal. Raised against Crude calmodulin-binding proteins from Trypanosoma brucei isolated using calmodulin-affinity chromatography. Recommended for detection of EEF1A1 of bacterial, mammal, yeast (S. cerevisiae) origin by IP and WB.
vendorName Millipore
vendorId 05-235
orderUrl http://www.millipore.com/catalogue/item/05-235
lab Tenenbaum
# lots
targetId Gene:1915
targetUrl http://www.ncbi.nlm.nih.gov/gene/1915
validation missing

##This does not appear in metaDb
term EIF4E
tag EIF4E
type Antibody
target EIF4E
targetDescription Eukaryotic initiation factor 4E
antibodyDescription Rabbit monoclonal. Raised against Synthetic peptide corresponding to residues surrounding phosphorylated Ser209of human eIF4E. Recommended for detection of EIF4E of H, M, and R origin by WB, IH(P), IC, and IP.
vendorName Millipore
vendorId 04-1058
orderUrl http://www.millipore.com/catalogue/item/04-1058
lab Tenenbaum
# lots
targetId Gene:45525
targetUrl http://www.ncbi.nlm.nih.gov/gene/45525
validation missing

##This does not appear in metaDb
term EIF4EBP1
tag EIF4EBP1
type Antibody
target EIF4EBP1
targetDescription Eukaryotic translation initiation factor 4E binding protein 1
antibodyDescription Rabbit monoclonal. Raised against Phospho-specific peptide corresponding to residues surrounding Thr45 of humanE IF4EBP1 . Recommended for detection of phospho-4E-BP1/2/3 of H and M origin by IC, IH(P), IP, and WB.
vendorName Millipore
vendorId 04-1010
orderUrl http://www.millipore.com/catalogue/item/04-1010
lab Tenenbaum
# lots
targetId Gene:1978
targetUrl http://www.ncbi.nlm.nih.gov/gene/1978
validation missing

term ELAVL1
tag ELAVL1
type Antibody
target ELAVL1
targetDescription  (Embryonic lethal, abnormal vision, Drosophila)-like 1 (Huantigen R) (Homo sapiens)
antibodyDescription 1) Mouse monocloanal vs HuR, Hel-N1, HuC and HuD of mus, rat, hum and Xenopus origin; 2) Rabbit polyclonal. Raised against synthetic peptide, amino acids 3-19 of HuR. Recommended for detection against ELAV1 in human and mouse origin.
vendorName 1) Santa Cruz Biotech; 2) Millipore
vendorId SC-5261; 07-1735 is recommended replacement for AB5831
orderUrl http://www.scbt.com/datasheet-5261-hur-3a2-antibody.html ; http://www.millipore.com/catalogue/item/07-1735
lab Tenenbaum
lots 1) B2508(Nov2008)
targetId Gene:1994
targetUrl http://view.ncbi.nlm.nih.gov/gene/1994
validation missing

##This does not appear in metaDb
term FXR1
tag FXR1
type Antibody
target FXR1
targetDescription Fragile X mental retardation, autosomal homolog 1
antibodyDescription Mouse monoclonal. Raised against recombinant protein corresponding to human FXR1. Recommended for detection of FXR1 of H, M origin by WB, IC, and IP.
vendorName Millipore
vendorId 05-1529
orderUrl http://www.millipore.com/catalogue/item/05-1529
lab Tenenbaum
# lots
targetId Gene:8087
targetUrl http://www.ncbi.nlm.nih.gov/gene/8087
validation missing

##This does not appear in metaDb
term Hexim1
tag HEXIM1
type Antibody
target Hexim1
targetDescription Hexamethylene bis-acetamide inducible 1
antibodyDescription Rabbit Polyclonal. Raised against recombinant protein corresponding to human FXR1. Recommended for detection of FXR1 of H, M origin by WB, IC, and IP.
vendorName Millipore
vendorId 07-955
orderUrl http://www.millipore.com/catalogue/item/07-955
lab Tenenbaum
# lots
targetId Gene:10614
targetUrl http://www.ncbi.nlm.nih.gov/gene/10614
validation missing

##This does not appear in metaDb
term HNRNPD
tag HNRNPD
type Antibody
target HNRNPD
targetDescription Heterogeneous nuclear ribonucleoprotein D (AU-rich element RNA binding protein 1, 37kDa)
antibodyDescription Rabbit polyclonal. Raised against purified Human AUF1. Recommended for detection of HNRNPD of m,r, h origin by WB and IP
vendorName Millipore
vendorId 07-260
orderUrl http://www.millipore.com/catalogue/item/07-260
lab Tenenbaum
# lots
targetId Gene:3184
targetUrl http://www.ncbi.nlm.nih.gov/gene/3184
validation missing

##This does not appear in metaDb
term hnRNPM
tag HNRNPM
type Antibody
target hnRNPM
targetDescription Heterogeneous nuclear ribonucleoprotein MantibodyDescription Mouse monoclonal. Raised against T7 gene 10 fusion protein containing full length human RNP M4. Recommended fordetection of hnRNP M1-M4 (RNRNPM) of B, H, M, Po, R, and Rb origin by IP and WB.
antibodyDescription Anti-hnRNP M1-M4, clone 1D8
vendorName Millipore
vendorId 05-620
orderUrl http://www.millipore.com/catalogue/item/05-620
lab Tenenbaum
# lots
targetId Gene:76936
targetUrl http://www.ncbi.nlm.nih.gov/gene/76936
validation missing


term IGF2BP1
tag IGF2BP1
type Antibody
target IGF2BP1
targetDescription  Insulin-like growth factor 2 mRNA binding protein 1 (Homo sapiens)
antibodyDescription Goat monoclonal vs IGF-II mRNA-binding protien 1 of mouse, human, and rat origin.
vendorName Santa Cruz Biotech
vendorId SC-21027
orderUrl http://www.scbt.com/datasheet-21027-imp-1-c-20-antibody.html
lab Tenenbaum
lots I0607(Nov2008)
targetId Gene:10642
targetUrl http://view.ncbi.nlm.nih.gov/gene/10642
validation missing


term Mxi1_(AF4185)
tag MXI1
type Antibody
target Mxi1
targetDescription  Transcriptional repressor. Binds with MAX to form recognize the core sequence 5'-CAC[GA]TG-3', antagonizes MYC transcriptional activity by competing for MAX
antibodyDescription Goat IgG. Raised against E. coli-derived rhMxi1
vendorName R&D Systems
vendorId AF4185
orderUrl http://www.rndsystems.com/
lab Snyder
lots ZIJ01
targetId GeneCard:MXI1
targetUrl http://www.genecards.org/cgi-bin/carddisp.pl?gene=MXI1
validation missing


##This does not appear in metaDb
term NONO
tag NONO
type Antibody
target NONO
targetDescription Non-POU domain containing, octamer-binding
antibodyDescription Mouse monoclonal. Raised against KLH-conjugated, synthetic peptide corresponding to amino acids TVREAGPPAFYRPNS.Recommended for detection of NONO of H, R origin by IP, WB, IH.
vendorName Millipore
vendorId 05-950
orderUrl http://www.millipore.com/catalogue/item/05-950
lab Tenenbaum
# lots
targetId GeneCard:NONO
targetUrl http://www.genecards.org/cgi-bin/carddisp.pl?gene=NONO
validation missing

##This does not appear in metaDb
term PABP
tag PABP
type Antibody
target PABP
targetDescription PolyA-binding protein
antibodyDescription Mouse monoclonal. Raised against fusion protein corresponding to full-length human poly (A)-binding protein PABP. Recommended for detection of PABP of H, Rb, and Xenopus origin by IF, IP, and WB.
vendorName Millipore
vendorId 04-1467
orderUrl http://www.millipore.com/catalogue/item/04-1467
lab Tenenbaum
# lots
targetId Gene:37070
targetUrl http://www.ncbi.nlm.nih.gov/gene/37070
validation missing

term PABPC1
tag PABPC1
type Antibody
target PABPC1
targetDescription  poly(A) binding protein, cytoplasmic 1 (Homo sapiens).
antibodyDescription Mouse monoclonal vs PABPC1 of human, mouse, bovine, can, hamster, Xenopus origin.
vendorName Sigma Chemical Co.
vendorId P6246
orderUrl http://www.sigmaaldrich.com/catalog/search/ProductDetail/SIGMA/P6246
lab Tenenbaum
lots 044K4810 (Nov 2008)
targetId 26986
targetUrl http://view.ncbi.nlm.nih.gov/gene/26986
validation missing

##This does not appear in metaDb
term QKI
tag QKI
type Antibody
target QKI
targetDescription Quaking homolog, KH domain RNA binding (mouse)
antibodyDescription Rabbit polyclonal. Raised against synthetic peptide from mouse QKI. Recommended for detection of QKI of H, M, and R origin by IP and WB.
vendorName Millipore
vendorId AB9904
orderUrl http://www.millipore.com/catalogue/item/ab9904
lab Tenenbaum
# lots
targetId 9444
targetUrl http://www.ncbi.nlm.nih.gov/gene/9444
validation missing


##This does not appear in metaDb
term RPS6KA1
tag RPS6KA1
type Antibody
target RPS6KA1
targetDescription Ribosomal protein S6 kinase, 90kDa, polypeptide 1
antibodyDescription Rabbit polyclonal. Raised against Synthetic peptide corresponding to the c-terminal sequence of human p90 RSK1(C-LAQRRVRKLPSTTL). Recommended for detection of RPS6KA1 of H, M, and R origin by WB, IP, and ELISA.
vendorName Millipore
vendorId 07-1477
orderUrl http://www.millipore.com/catalogue/item/07-1477
lab Tenenbaum
# lots
targetId 6195
targetUrl http://www.ncbi.nlm.nih.gov/gene/6195
validation missing


term ripInput
tag RIPIN
type Antibody
target ripInput
targetDescription  Total input for comparison for RIP experiments
antibodyDescription Total input
vendorId RIP Input
vendorName Tenenbaum lab
orderUrl http://www.albany.edu/cancergenomics/faculty/stenenbaum/index.shtml
lab Tenenbaum
# lots
targetId (input)
#targetUrl ;
validation missing

term SLBP
tag SLBP
type Antibody
target SLBP
targetDescription  Stem-loop binding protein (Homo sapiens)
antibodyDescription 1) Mil_061376 Rabbit polyclonal. Recommended for detection fo SLBP of mouse, human, and rat origin. 2) SC-26522 Goat polyclonal. Recommended for detection of SLBP of mouse, human, and rat origin. 3) Mouse monoclonal.
vendorName 1)Millipore; 2)Santa Cruz Biotech; 3)Affinity Bioreagents
vendorId 06-1376; 26522; MA156353
orderUrl http://www.millipore.com/catalogue/item/06-1376 ; http://www.scbt.com/datasheet-26522-imp-1-c-20-antibody.html ; http://www.bioreagents.com
lab Tenenbaum
lots 3) 7308-S2
targetId 7884
targetUrl http://view.ncbi.nlm.nih.gov/gene/7884
validation missing

term T7Tag
tag T7
type Antibody
target T7Tag
targetDescription  Negative Control Ab (T7 Tag Mouse Monoclonal).
antibodyDescription 1) Mil AB3790 Anti-t7 Epitope tag, T7 (MASMTGGQQMG) 2) Novagen 69522 Negative Control Ab (T7 Tag Mouse Monoclonal)
vendorName 1)Millipore; 2)Novagen
vendorId AB3790; Nov_69522
orderUrl http://www.millipore.com/
lab Tenenbaum
#lots
targetId (input)
#targetUrl http://www.emdbiosciences.com/usa/life-science-research/t7-tag-monoclonal-antibody/EMD_B###IO-69522/p_uuid
validation missing

### mapAlgorithm : Comparing map algorithms
# term (human-readable map algorithm name)
# tag (machine-readable map algorithm name, no special characters)
# type (informs pipeline code of stanza type.  Should always be mapAlgorithm)
# description (human-readable description of the map algorithm, unclear where/if it's used)
term NA
tag NA
type mapAlgorithm
description No algorithm applicable

term erng32a
tag ERNG32A
type mapAlgorithm
description erange v3.2.0alpha

term erng3
tag ERNG3
type mapAlgorithm
description erange v3.0

term erng3b
tag ERNG3b
type mapAlgorithm
description erange v3.0beta

term blat34
tag BLAT34
type mapAlgorithm
description blat v34

term bow098
tag BOW098
type mapAlgorithm
description bowtie v0.981

term bow10
tag BOW10
type mapAlgorithm
description bowtie v0.10.0

term bow125
tag BOW125
type mapAlgorithm
description bowtie v0.12.5

term BB1
tag BB1
type mapAlgorithm
description bowtie v0.981 followed by blat v34

term BB2
tag BB2
type mapAlgorithm
description bowtie v0.10.0 followed by blat v34

term TH1014
tag TH1014
type mapAlgorithm
description TopHat v1.0.14

### readType
# term (human-readable read type name)
# tag (machine-readable read type name, no special characters)
# type (informs pipeline code of stanza type.  Should always be readType)
# description (human-readable description of the read type, unclear where/if it's used)
term 1x25
tag R1X25
type readType
description Single 25 n.t. reads

term 1x32
tag R1X32
type readType
description Single 32 n.t. reads

term 1x36
tag R1X36
type readType
description Single 36 n.t. reads

term 1x50
tag R1X50
type readType
description Single 50 n.t. reads

term 1x75
tag R1X75
type readType
description Single 75 n.t. reads

term 1x75D
tag R1X75D
type readType
description Single 75 n.t. directed reads

term 2x75
tag R2X75
type readType
description Paired 75 n.t. reads

#### insertLength
#### This is being used by the Wold lab as a variable.
#### I do not think that it needs to be controlled. - Cricket


term 400
tag IL400
type insertLength
description insert length of 400nt

term 200
tag IL200
type insertLength
description insert length of 200nt

term ilNA
tag ILNA
type insertLength
description insert length not applicable


### fragSize : DNA Fragment Size for GIS DNA PET (gPET)
term 1k
tag F1K
type fragSize
description 1 kb DNA fragments

term 5k
tag F5K
type fragSize
description 5 kb DNA fragments

term 10k
tag F10K
type fragSize
description 10 kb DNA fragments

term 20k
tag F20K
type fragSize
description 20 kb DNA fragments


### localization
# term (human-readable name)
# tag (machine-readable name, no special characters)
# type (informs pipeline code of stanza type.  Should always be localization)
# description (human-readable description, used with matrix entries for subcellular localization tracks)
# termId (GO ID for this subcellular compartment)
# termUrl (a hyperlink to this GO ID.  Used with description in matrix entries)
term cell
tag CELL
type localization
description Whole cell
termId GO:0005623
termUrl http://amigo.geneontology.org/cgi-bin/amigo/term-details.cgi?term=GO:0005623
label whole_cell

term nucleus
tag NUCLEUS
type localization
description Large membrane bound part of cell containing chromosomes and the bulk of the cell's DNA
termId GO:0005634
termUrl http://amigo.geneontology.org/cgi-bin/amigo/term-details.cgi?term=GO:0005634

term cytosol
tag CYTOSOL
type localization
description The fluid between the cells outer membrane and the nucleus
termId GO:0005829
termUrl http://amigo.geneontology.org/cgi-bin/amigo/term-details.cgi?term=GO:0005829

term polysome
tag POLYSOME
type localization
description Strand of mRNA with ribosomes attached
termId GO:0005844
termUrl http://amigo.geneontology.org/cgi-bin/amigo/term-details.cgi?term=GO:0005844

term chromatin
tag CHROMATIN
type localization
description Nuclear DNA and associated proteins
termId GO:0000790
termUrl http://amigo.geneontology.org/cgi-bin/amigo/term-details.cgi?term=GO:0000790

term nucleolus
tag NUCLEOLUS
type localization
description The part of the nucleus where ribosomal RNA is actively transcribed
termId GO:0005730
termUrl http://amigo.geneontology.org/cgi-bin/amigo/term-details.cgi?term=GO:0005730

term nucleoplasm
tag NUCLEOPLASM
type localization
description That part of the nuclear content other than the chromosomes or the nucleolus
termId GO:0005654
termUrl http://amigo.geneontology.org/cgi-bin/amigo/term-details.cgi?term=GO:0005654

term nuclearMatrix
tag NUCLEARMATRIX
type localization
description The dense fibrillar network lying on the inner side of the nuclear membrane
termId GO:0016363
termUrl http://amigo.geneontology.org/cgi-bin/amigo/term-details.cgi?term=GO:0016363

term membraneFraction
tag MEMBRANEFRACTION
type localization
description That fraction of cells, prepared by disruptive biochemical methods, that includes the plasma and other membranes.
termId GO:0005624
termUrl http://amigo.geneontology.org/cgi-bin/amigo/term-details.cgi?term=GO:0005624

term mitochondria
tag MITO
type localization
description Mitochondria
termId GO:0005739
termUrl http://amigo.geneontology.org/cgi-bin/amigo/term-details.cgi?term=GO:0005739

### RNA extracts
term total
tag TOTAL
type rnaExtract
description Total RNA extract (longer than 200 nt)
label Total_RNA

term shortPolyA
tag SHORTPOLYA
type rnaExtract
description Rna shorter than 200 nt that is Poly Adenalyated
label short_PolyA_RNA

term shortTotal
tag SHORTTOTAL
type rnaExtract
description Rna shorter than 200 nt that has not been seperated based on Poly Adenalyation
label short_Total_RNA

term longPolyA
tag PAP
type rnaExtract
description Poly(A)+ RNA longer than 200 nt
label longPolyA+

term longNonPolyA
tag PAM
type rnaExtract
description Poly(A)- RNA longer than 200 nt
label longPolyA-

## This is what Yale and Caltech are using
term polyA
tag POLYA
type rnaExtract
description Isolated Poly(A) RNA
label PolyA+

term nonPolyARRna
tag NONPOLYARRNA
type rnaExtract
description Depleted Poly(A) RNA and rRNA
label PolyARRna-

term nonPolyA
tag NONPOLYA
type rnaExtract
description Depleted Poly(A) RNA
label PolyA-



term proteinRnaExtracts
tag PROTEINRNAEXTRACTS
type rnaExtract
description RNA associated with RNA binding proteins

### promoters
term SV40
tag SV40
type promoter
description Simian Virus 40 (SV40) Early Core Promoter

term G-gamma
tag GGAMMA
type promoter
description promoter for the G-gamma globulin genes

### Species
term hg18
tag HG18
type species
description The reference genome: Homo sapiens, March 2006 release

term panTro2
tag PANTRO2
type species
description Chimpanzee: Pan troglodytes, March 2006 release

term rheMac2
tag RHEMAC2
type species
description Monkey: Rhesus macaque, January 2006 release

term mm9
tag MM9
type species
description Mouse: Mus musculus, July 2007 release

term rn4
tag RN4
type species
description Rat: Rattus norvegicus, November 2004 release

term canFam2
tag CANFAM2
type species
description Dog: Canis lupus familiaris, May 2005 release

term bosTau4
tag BOSTAU4
type species
description Cow: Bos Taurus, October 2007 release

##### Control Terms
term Control
tag CONTROL
type control
description This data represents a control being compared with the other tracks in the set.

term Control_eGFP-FOS
tag CONTROLFOS
type control
description This data represents a control being compared to experiments using antibody eGFP-FOS

term Control_eGFP-GATA2
tag CONTROLGATA2
type control
description This data represents a control being compared to experiments using antibody eGFP-GATA2

term Control_eGFP-HDAC8
tag CONTROLHDAC8
type control
description This data represents a control being compared to experiments using antibody eGFP-HDAC8

term Control_eGFP-JunB
tag CONTROLJUNB
type control
description This data represents a control being compared to experiments using antibody eGFP-JunB

term Control_eGFP-JunD
tag CONTROLJUND
type control
description This data represents a control being compared to experiments using antibody eGFP-JunD

term Control_eGFP-NR4A1
tag CONTROLNR4A1
type control
description This data represents a control being compared to experiments using antibody eGFP-NR4A1

term Input
tag INPUT
type control
description Control signal which may be subtracted from experimental raw signal before peaks are called.

term Large_Fragment
tag LARGEFRAGMENT
type control
description Control signal from sonication into large fragments of DNA (350-800 bp).

term Naked_DNA
tag NAKEDDNA
type control
description Control signal from Naked DNA.

term Reference_Genome
tag REFERENCEGENOME
type control
description The reference human genome is currently hg18 - March 2006 (NCBI Build 36.1).

<<<<<<< HEAD
term RevXlinkChromatin
tag RXLCH
type control
description Control signal from reverse cross-link of Chromatin. (PROVISIONAL)
=======
term RevXlinkChromatin 
tag RXLCH
type control
description Sequencing library made from sonicated chromatin whose formaldehyde cross-links have been reversed.  These samples serve as controls for peak-calling. (PROVISIONAL)
>>>>>>> bea3bce6

term None
tag NONE
description No special treatment or protocol applies
type control


### Inputs which are a special type of control
term std
tag STD
type control
description Standard input signal for most experiments.

term IgG-mus
tag IGGMUS
type control
description Input signal from Normal Mouse IgG ChIP-seq.

term IgG-rab
tag IGGRAB
type control
description Input signal from Normal Rabbit IgG ChIP-seq.

term IgG-rat
tag IGGRAT
type control
description Input signal from Normal Rat IgG ChIP-seq

term IgG-Yale
tag IGGYALE
type control
description Input signal from Mouse IgG ChIP-seq prepared at Yale

term MNase
tag MNASE
type control
description Input signal from MNase digested DNA.

term UCDavis
tag UCD
type control
description Input library was prepared at UC Davis.


### Treatments

term androgen
tag ANDRO
description 12 hrs with 1 nM Methyltrienolone (R1881) (Crawford)
type treatment
label Methyltrienolone

term Alpha-amanitin_50ug_9hr
tag AMA50UG9H
type treatment
description 9h with 50 ug/ml alpha-amanitin

term Betamethasone_100nM
tag BMETH
description 1 h with 100 nM Betamethasone (Myers)
type treatment

term BPA_100nM
tag BPA1H
description 1 h with 100 nM Bisphenol A  (Myers)
type treatment

term BPA_100nM_4hr
tag BPA14H
description 4 h with 100 nM Bisphenol A (Myers)
type treatment

term DEX_100nM
tag DEX100NM
description 1 h with 100 nM DEX (Myers)
type treatment

term DEX_100pM
tag DEX100PM
description 1 h with 100 pM DEX (Myers)
type treatment

term DEX_1nM
tag DEX1NM
description 1 h with 1 nM DEX (Myers)
type treatment

term DEX_50nM
tag DEX50NM
description 1 h with 50 nM DEX (Myers)
type treatment

term DEX_5nM
tag DEX5NM
description 1 h with 5 nM DEX (Myers)
type treatment

term DEX_500pM
tag DEX500PM
description 1 h with 500 pM DEX (Myers)
type treatment


term DMSO_0.02pct
#tag DMSO2
tag DM002P1H
description 1 h with 0.02% DMSO (Myers)
type treatment


term DMSO_0.02pct_24hr
#tag DMSO224H
tag DM002P24H
description 24 h with 0.02% DMSO (Myers)
type treatment


term DMSO_2.0pct
#tag DMSO20
tag DM2P5D
description 5 d with 2% DMSO (Weissman)
type treatment

term DMSO_4hr
#term DMSO_0.02pct_4hr  would like to change
#tag DMSO4hr
tag DM002P4H
description 4 hr with 0.02% DMSO (Myers)
type treatment

term DIFF_7d
tag DIFF7D
description Grown for 7 days in differentiation medium (Wold)
type treatment

term Estradiol_10nM
tag EST10NM1H
description  1 h with 10 nM Estradiol  (Myers)
type treatment

term Estradiol_10nM_24hr
tag EST10NM24H
description  24 hr with 10 nM Estradiol  (Myers)
type treatment

term Estradiol_1nM
tag EST1NM1H
description  1 h with 1 nM Estradiol  (Myers)
type treatment

term Estradiol_10nM_4hr
tag EST10NM4H
description  4 h with 10 nM Estradiol (Myers)
type treatment

term estrogen
tag ESTRO
description 45 min with 100 nM Estradiol (Crawford)
type treatment
label Estradiol_100nM

term EtOH_0.01pct
tag ETOH01
description 36 h with 0.01% EtOH (Snyder)
type treatment

term EtOH_0.01pct_4hr
tag ETOH01B
description 4 h with 0.01% EtOH (Snyder)
type treatment

term EtOH_0.01pct_12hr
tag ETOH01C
description 12 h with 0.01% EtOH (Snyder)
type treatment

term EtOH_0.02pct
tag ETOH02
description 1 h with 0.02% EtOH (Myers)
type treatment

term forskolin
tag FORSKLN
description low-glucose DMEM with 0.5% BSA supplemented with 1uM forskolin and 1mM pyruvate for 6h. (Snyder)
type treatment

term Genistein_100nM
tag GEN1H
description  1 h with 100 nM Genistein   (Myers)
type treatment

term Genistein_100nM_4hr
tag GEN4H
description  4 h with 100 nM Genistein   (Myers)
type treatment

term Hypoxia_LacAcid
tag HYPOXLAC
label Hypoxia, Lactic acidosis
description Hypoxia and Lactic acidosis: 1% p02 and 10 mM Lactate, pH of 6.7 for 24 hours (Crawford)
type treatment

term IFNa30
tag IFNA30
description Interferon alpha treatment - 30 minutes (Snyder)
type treatment

term IFNa4h
tag IFNA4H
description Interferon alpha treatment - 4 hours with 500 U/ml (Crawford)
type treatment

term IFNa6h
tag IFNA6H
description Interferon alpha treatment - 6 hours (Snyder)
type treatment

term IFNg30
tag IFNH30
description Interferon gamma treatment - 30 minutes (Snyder)
type treatment

term IFNg4h
tag IFNH4H
description Interferon gamma treatment - 4 hours with 5 ng/ml (Crawford)
type treatment

term IFNg6h
tag IFNG6H
description Interferon gamma treatment - 6 hours (Snyder)
type treatment

term insulin
tag INSLN
description Human DMEM with 0.5% BSA supplemented with 100 nM insulin and 10 uM 22-hydroxycholesterol for 6 h. (Snyder)
type treatment

term MNaseD
tag MNASED
description Fragmented using micrococcal nuclease digestion
type treatment
label MNase

term NaBut
tag NABUT
label Sodium Butyrate
description 0.5 mM Sodium Butyrate for 72 hours
type treatment

term OHUrea
tag OHUREA
label Hydroxyurea
description 100 uM Hydroxyurea for 72 hours
type treatment

term pravastatin
tag PRAVAST
description For sterol deprivation, cells were cultured with pravastatin (2 uM, Sigma) in DMEM with 0.5% BSA for 16 h. (Snyder)
type treatment

term Prednisolone_100nM
tag PREDNIS
description 1 h with 100 nM Prednisolone (Myers)
type treatment

term serum_free_media
tag SERUMFREE
description grown in serum free media (Crawford)
type treatment

term 4OHTAM_1uM_36hr
# Changed tag from OHTAM1: 6/9/11
tag TAM
description (To replace TAM_1uM_36hr) 36 h with 1 uM 4-hydroxytamoxifen (Myers)
type treatment

term 4OHTAM_20nM_72hr
tag OHTAM
description 72 hours with 20 nM 4-hydroxytamoxifen (Stam)
type treatment
label 4-OHTAM_20nM_72hr

term TGFb
tag TGFB
description 1 ng/mL transforming growth factor beta for 24 hours (Crawford)
type treatment

term TNFa
tag TNFA
description human recombinant TNF-alpha from eBioscience [product# 14-8329-62] (Snyder)
type treatment

term  UT189
tag UT189
label UT189 E.Coli
description UT189 E.Coli treatment 1 hour, followed by 24 hour incubation
type treatment

term vehicle
tag VEH
description Charcoal stripped hormone-free FBS for 72 hours (Crawford)
type treatment



### Protocols
term PCR1x
tag PCR1X
description 1-cycle of PCR (Myers)
type protocol

term PCR2x
tag PCR2X
description 2-cycles of PCR (Myers)
type protocol

term v041610.1
tag V0416101
description 2x10^7 cells, fragmentation by bioruptor, one 15-cycle round of PCR (Myers)
type protocol

term v041610.2
tag V0416102
description 2x10^7 cells, fragmentation by probe-in sonicator, one 15-cycle round of PCR (Myers)
type protocol

term v042211.1
tag V0422111
description Faster ChIP protocol & AMpure XP size selection for ChIP-seq (Myers)
type protocol

term v042211.2
tag V0422112
description Faster ChIP protocol & gel size selection for ChIP-seq (Myers)
type protocol


### phase
term G1
tag G1
type phase
description Flow sorted, G1 phase

### region
# genomic regions used in experiments that are not whole-genome
term chr21
tag CHR21
type region
description Chromsome 21

term ENM
tag ENM
type region
description ENCODE pilot manually-selected regions (http://hgdownload.cse.ucsc.edu/goldenPath/hg19/encodeDCC/referenceSequences/encodePilotRegions.hg19.bed)

term ENR
tag ENR
type region
description ENCODE pilot randomly-selected regions (http://hgdownload.cse.ucsc.edu/goldenPath/hg19/encodeDCC/referenceSequences/encodePilotRegions.hg19.bed)

term UW-5C-Myc-Region
tag UW5CMYC
type region
description Myc upstream gene desert region used in UW 5C experiments (hg19 chr8:126445818-130737929)

term UW-5C-Gene-Regions
tag UW5CGENE
type region
description Set of 25 regions interrogated in UW 5C gene-targeted experiments


### restrictionEnzyme
term msp
tag MSP
description MSP Restriction Enzyme
type restrictionEnzyme

term hpa
tag HPA
description HPA Restriction Enzyme
type restrictionEnzyme


### view     THIS WHOLE SECTION IS A ATTEMPT AT CONTROLLING VIEWS
### term:
### tag:   This is the camel case convention that we use in our file names
### label: This will be used for human display

term Alignability
tag ALIGNABI
type view
label Alignability
description PROVISIONAL The CRG Alignability tracks display how uniquely k-mer sequences align to a region of the genome. To generate the data, the GEM-mappability program has been employed. The method is equivalent to mapping sliding windows of k-mers (where k has been set to 36, 40, 50, 75 or 100 nts to produce these tracks) back to the genome using the GEM mapper aligner (up to 2 mismatches were allowed in this case). For each window, a mapability score was computed (S = 1/(number of matches found in the genome): S=1 means one match in the genome, S=0.5 is two matches in the genome, and so on). The CRG Alignability tracks were generated independently of the ENCODE project, in the framework of the GEM (GEnome Multitool) project. 

term Alignments
tag ALN
type view
label Alignments
description Shows individual reads mapped to the genome and indicates where bases may mismatch

term Base_Overlap_Signal
tag  SIGBO
type view
label Base_Overlap_Signal
description An alternative version of the F-Seq Density Signal track annotation that provides a higher resolution view of the raw sequence data. This track also includes the combined set of sequences from all replicates. For each sequence, the aligned read is extended 5 bp in both directions from its 5' aligned end where DNase cut the DNA. The score at each base pair represents the number of extended fragments that overlap the base pair.

term Clusters
tag CLUSTERS
type view
label Clusters
description Clusters built from the alignments

term CNV
tag CNV
type view
label CNV
description Copy Number Variation

term Contigs
tag CONTIGS
type view
label Contigs
description Contigs

term Excludable
tag EXCLU
type view
label Excludable
description Genomic regions for which mapped sequence tags were filtered out before signal generation and peak calling, problematic regions for short sequence tag signal detection (such as satellites and rRNA genes)

term ExonsGencV3c
tag EXONGENCV3C
type view
label Exons Gencode V3c
description Expression level estimates for GENCODE CRCh37.v3c exons in gtf format derived by summing the expression levels in FPKM for all transcripts containing a given exon

term Fasta3p
tag FASTA3P
type view
label Fasta3p
description 3 prime RNA FASTA

term Fasta5p
tag FASTA5P
type view
label Fasta5p
description 5 prime RNA FASTA

term FastaRd1
tag FASTARD1
type view
label FastaRd1
description FASTA Read 1

term FastaRd2
tag FASTARD2
type view
label FastaRd2
description FASTA Read 2

term Fastq
tag FASTQ
type view
label Fastq
description Raw sequence with Phred33 quality scores

term FastqRd1
tag FASTQRD1
type view
label FastqRd1
description Raw sequence with Phred33 quality scores Read 1

term FastqRd2
tag FASTQRD2
type view
label FastqRd2
description Raw sequence with Phred33 quality scores Read 2

term FiltTransfrags
tag FILTTRANSFRAGS
type view
label Filtered Transfrags
description Filtered transcript fragments

term GeneDeNovo
tag GENEDENO
type view
label Genes DeNovo
description Expression estimates for genes defined by Cufflinks in de novo mode in gtf format

term GeneGencV3c
tag GENEGENCV3C
type view
label Genes Gencode V3c
description Expression level estimates at the gene level for the GENCODE CRCh37.v3c annotation in gtf format

term HMM
tag HMM
type view
label HMM
description Hidden Markov Model

term Hotspots
tag HOTSPOTS
type view
label Hotspots
description ChIP-seq affinity zones identified using the HotSpot algorithm

term Interactions
tag INTERACTIONS
type view
label Interactions
description ChIA-PET Chromatin Interaction PET clusters: Two different genomic regions in the chromatin are genomically far from each other or in different chromosomes, but are spatially close to each other in the nucleus and interact with each other for regulatory functions. BED12 format is used to represent the data.

term Junctions
tag JUNCTIONS
type view
label Junctions
description TopHat-defined splice junctions

# Interactions may be a better view for this
term Matrix
tag MATRIX
type view
label Matrix
description Matrix

term MinusRawSignal
tag MUNUSRAWSIG
type view
label Minus Raw Signal
description Graphs the base-by-base density of tags on the minus strand

term Peaks
tag PKS
type view
label Peaks
description Regions of enriched signal in experiment

term PeptideMapping
tag PEPTIDEMAP
type view
label Peptide Mapping
description PeptideMapping

term PlusRawSignal
tag PLUSRAWSIG
type view
label Plus Raw Signal
description Graphs the base-by-base density of tags on the plus strand

term Protocol
tag PRTCL
type view
label Protocol
description Document of experimental methods

term Qual3p
tag QUAL3P
type view
label QUAL3P
description Qual3p

term Qual5p
tag QUAL5P
type view
label Qual5p
description Qual5p

term RawData
tag RAW
type view
label Raw_Data
description Sequence and quality files

term RawData2
tag RAW2
type view
label Raw Data 2
description Sequence and quality files

term RawSignal
tag RAWSIG
type view
label Raw Signal
description Shows the density of mapped reads on the plus and minus strands (wiggle format)

term RbpAssocRna
tag RBPASSOCRNA
type view
label Rbp Associated RNA
description Ribosome binding protein associated RNA

term Regions
tag REGIONS
type view
label Regions
description Regions

term Signal
tag SIG
type view
label Signal
description Signal

term SimpleSignal
tag SIGSIMPLE
type view
label Simple Signal
description Simple Signal

term Sites
tag SITES
type view
label Sites
description Sites

term SNP
tag SNP
type view
label SNP
description Single Nucleotide Polymorphism

term Spikeins
tag SPKNS
type view
label Spikeins
description Spikeins

term Splices
tag SPLICES
type view
label Splices
description Subset of aligned reads that cross splice junctions

term TranscriptDeNovo
tag TRANSDENOVO
type view
label TranscriptDeNovo
description Transcript models and expression estimates in FPKM produced by Cufflinks in de novo mode

term TranscriptGencV3c
tag TRANSGENCV3C
type view
label Transcript Gencode V3c
description Expression level estimates at the transcript level for the GENCODE CRCh37.v3c annotation in gtf format

term Transfrags
tag TRANSFRAGS
type view
label Transfrags
description Transfrags

term TSS
tag TSS
type view
label TSS
description Expression level estimates for GENCODE CRCh37.v3c transcription start sites (TSS) in gtf format derived by summing the expression levels in FPKM for all transcripts originating from a given TSS

term Uniqueness
tag UNQ
type view
label Uniqueness
description (PROVISIONAL)The Duke uniqueness tracks display how unique is each sequence on the positive strand starting at a particular base and of a particular length. Thus, the 20 bp track reflects the uniqueness of all 20 base sequences with the score being assigned to the first base of the sequence. Scores are normalized to between 0 and 1 with 1 representing a completely unique sequence and 0 representing the sequence occurs more than 4 times in the genome (excluding chrN_random and alternative haplotypes). A score of 0.5 indicates the sequence occurs exactly twice, likewise 0.33 for three times and 0.25 for four times. The Duke uniqueness tracks were generated for the ENCODE project as tools in the development of the Open Chromatin: DNaseI HS, FAIRE, TFBS and Synthesis tracks. 

term Validation
tag VALIDATION
type view
label Validation
description Documents used for the verification of experimental results

### dataType
### term:  Ideally this should be the term used by NHGRI for the data type
### tag:   This is the camel case convention that we use in our file names
### label: This will be used for human display and should also match NHGRI with any further information

term 5C
tag 5C
type dataType
label 5C
description 5C Interactions

term AffyExonArray
tag AFFYEXONARRAY
type dataType
label Exon-array
description Affymetrix Exon Array


#not currently in metaDb
term Bip
tag BIP
type dataType
label BIP
description Bi-directional Promoters

term Cage
tag CAGE
type dataType
label CAGE
description CAGE

term ChipSeq
tag CHIPSEQ
type dataType
label ChIP-seq
description ChIP-Seq

term Cluster
tag CLUSTER
type dataType
label Integ Cluster
description Element cluster by integrative analysis

#tag not standard to match hg18
term Cnv
tag CNV
type dataType
label CNV
description Copy Number Variation

term Combined
tag COMBO
type dataType
label Combined
description Synthesis of multiple types of data
# Currently this is used by OpenChrom to combine DnaseSeq, FaireSeq and ChipSeq, but could be expanded to other situations so is being entered as a generic dateType (01/14/2011)

#term not standard to match hg18???
term DnaseDgf
tag DGF
type dataType
label DNase-DGF
description DNase Digital Footprinting

term DnaPet
tag DNAPET
type dataType
label DNA-PET
description DNA Paired End Tag

term DnaseSeq
tag DNASESEQ
type dataType
label DNase-seq
description DNase digestion followed by sequencing

#The tag is not standard Camel case to be consistent with hg18
term FaireSeq
tag FAIRESEQ
type dataType
label FAIRE-seq
description FAIRE followed by sequencing

term Genotype
tag GENOTYPE
type dataType
label Genotype
description Genotyping experiments including copy nummber variants and SNPs

term Gencode
tag GENCODE
type dataType
label Gencode
description Gencode

term ChiaPet
tag CHIAPET
type dataType
label ChIA-pet
description ChIA-pet

term Orchid
tag ORCHID
type dataType
label ORChID
description ORChID

term Mapability
tag MAPABILITY
type dataType
label Mapability
description Uniqueness of n-mer sequence fragments across the genome

term MethylArray
tag METHYLARRAY
type dataType
label Methyl Array
description Methyl Bead Array

term MethylSeq
tag METHYLSEQ
type dataType
label Methyl-Seq
description MethylSeq

term MethylRrbs
tag METHYLRRBS
type dataType
label Methyl RRBS
description Methyl RRBS

# tag not standard to match hg18
term NRE
tag NRE
type dataType
label Neg Regulatory
description Negative Regulatory Elements

term Nucleosome
tag NUCLEOSOME
type dataType
label Nucleosome
description Nucleosome positioning data

term Proteogenomics
tag PROTGENO
type dataType
label Proteogenomics
description Mass Spec Proteogenomic Mapping

# tag not standard to match hg18
term RnaPet
tag PET
type dataType
label RNA-PET
description RNA Paired-End Tag

term RnaChip
tag RNACHIP
type dataType
label RNA-chip
description microarray analysis of RNA expression

term RnaSeq
tag RNASEQ
type dataType
label RNA-seq
description Sequencing analysis of RNA expression

#GeneST and Tiling are flavors of the RIP-chip.
#They need separate dataTypes for the experiment table to work
term RipGeneSt
tag  GENEST
type dataType
label RIP-chip Gene ST
description RIP-Chip on Affymetrix GeneChip® Human Gene 1.0 ST Arrays

term RipTiling
tag  TILING
type dataType
label RIP-chip Tiling Array
description RIP-Chip on Affymetrix GeneChip ENCODE 2.0R Tiling Arrays

term RipChip
tag  RIPCHIP
type dataType
label RIP-chip
description Rna IP measured on microarray

term RipSeq
tag  RIPSEQ
type dataType
label RIP-seq
description RNA-seq on RIP-chip data

#term Snp
#tag SNP
#type dataType
#label SNPs
#description PROVISIONAL Single-nucleotide polymorphism
# I would like to take this out and replace with Genotype as a more general datatype to match the composite

term Switchgear
tag SWITCHGEAR
type dataType
label SwitchGear
description SwitchGear Genomics 3' UTR reporter assay


#This is not in the metaDB currently
term TfbsValid
tag TFBSVALID
type dataType
label TFBS-Valid
description TFBS-Valid

### version

term V2
tag V2
type version
description version

### Strain
# Used in conjunction with mouse submissions
# Expected fields:
# ----------------
# term (human-readable name)
# tag (machine-readable name, no special characters)
# type (informs pipeline code of stanza type.  Should always be strain)
# description (human-readable description.  Can't say where/how it's used)

term B10.H-2aH-4bp/Wts
tag 2A4B
type strain
description Derived by inbreeding from selected F2 progeny of B10.A X B10.129
# Used for the CH12 Cell Line

term B6D2F1/J
tag B6D2F1J
type strain
description Derived by cross between C57BL/6J Female x DBA/2J Male (C57BL/6xDBA/2)F1.

term BALB/cAnN
tag BALBCANN
type strain
description ccMyeloma high incidence H2d

term C3H
tag C3H
type strain
description Strain C3H, Very related to C57BL/6

term C57BL/6
tag C57BL6
type strain
description C57 black 6, the most common inbred strain of laboratory mouse

term C57BL/6J
tag C57BL6J
type strain
description C57 black 6, the most common inbred strain of laboratory mouse

term CD-1
tag CD1
type strain
description Multipurpose mouse used for safety testing, aging studies, surgical models and pseudopregnancy.

term NIH/Swiss
tag NIHS
type strain
description An outbred Swiss mouse  used as a general-purpose stock. Used extensively for pertussis HSF testing.

term RIII
tag RIII
type strain
description High mammary tumor incidence in unfostered substrains.

term 129
tag S129
type strain
description Strain 129, has widely available embryonic stem cells

term 129/Ola
tag 129OLA
type strain
description The mice have yellow coats and late onset severe vacuolation in brain (700+ days). Inbred strain used as a control group to compare with null PrP mice.

term Spretus.BL6-Xist
tag SPBL6
type strain
description M.spretus x C57BL/6J hybrid mouse such that the C57Bl/6J X chromosome (maternal) is  always the inactive X.

term Unknown
tag UKN
type strain
description Unknown strain origin

### Age
# Used in conjunction with mouse submissions
# Expected fields:
# ----------------
# term (human-readable name)
# tag (machine-readable name, no special characters)
# type (informs pipeline code of stanza type.  Should always be age)
# stage (either embryonic or adult.  cannot say how/where this is used)
# description (human-readable description.  Can't say where/how it's used)

term E0
tag E0
type age
stage Embryonic
description Embryonic day 0 (stem cell)

term E11.5
tag E11HALF
type age
stage Embryonic
description Embryonic day 11.5

term E13.5
tag E13HALF
type age
stage Embryonic
description Embryonic day 13.5

term E14
tag E14
type age
stage Embryonic
description Embryonic day 14

term E14.5
tag E14HALF
type age
stage Embryonic
description Embryonic day 14.5

term E18
tag E18
type age
stage Embryonic
description Embryonic day 18

term E18.5
tag E18HALF
type age
stage Embryonic
description Embryonic day 18.5

term adult-4wks
tag ADULT4WKS
type age
stage Adult
description Adult 4 weeks

term adult-5wks
tag ADULT5WKS
type age
stage Adult
description Adult 5 weeks

term adult-8wks
tag ADULT8WKS
type age
stage Adult
description Adult 8 weeks

term immortalized
tag IMMORTAL
type age
stage Cell Line
description Immortal cells

term ageUnknown
tag AGEUNKN
type age
stage stageUnknown
description the age when the real age is unknown


### Attic
# Expected fields:
# ----------------
# term (human-readable name)
# tag (machine-readable name, no special characters)
# type (informs pipeline code of stanza type.  Should always be attic)
# description (human-readable description.  Can't say where/how it's used)

term supplemental
tag SUP
type attic
description Files supplemental at composite level

term auxSup
tag AUXSUP
type attic
description Unverified files supplemental at experiment level

term auxValid
tag AUXVAL
type attic
description Validated files supplemental to experiments

term auxExp
tag AUXEXP
type attic
description Supplemental experiments

# Expected fields:
# ----------------
# term (human-readable name)
# tag (machine-readable name, no special characters. uppercase)
# type (informs pipeline code of stanza type.  Should always be sex)
# description (human-readable description.  Can't say where/how it's used)

#
# Category: T for tissue, L for cell Line, P for Primary cell
term Tissue
tag T
type category
description Tissue

term cellLine
tag L
type category
description cell line

term primaryCells
tag P
type category
description primary cells

term M
tag M
type sex
description Male

term F
tag F
type sex
description Female

term B
tag B
type sex
description Both: a cell population with both male and female cells

term U
tag U
type sex
description Unknown


## Organisms
term human
tag HUMAN
type organism
description human

term mouse
tag MOUSE
type organism
description mouse

## Tiers (used by cell types)
term 1
tag 1
type tier
description tier 1

term 2
tag 2
type tier
description tier 2

term 3
tag 3
type tier
description tier 3


## Tissue Sourced (Used for Mouse cell)
term Both
tag BOTH
type tissueSourceType
description Tissue analyzed using replicate samples obtained from and individual and by pooling.

term Individual
tag INDIV
type tissueSourceType
description Tissue obtained from an individual

term Pooled
tag POOL
type tissueSourceType
description Tissue obtained from pooling samples from various sample organisms

#Venkat: Trial to add seqPlatform for use for GEO submissions
#Uses the GEO terms to be conistent and help with GEO submissions
### Seq Platform
# Expected fields:
# ---------------
# term (human-readable name)
# tag (machine-readable name, no special characters. uppercase.)
# type (informs pipeline code of stanza type, should be seqPlatform)
# description: Working on inputing description from geo and product website

term Illumina_GA
tag ILLUMINAGA
geo Illumina Genome Analyzer
type seqPlatform
description Illumina Genome Analyzer
# Matches GA that Kate initially indicated as the term

term Illumina_GA2
tag ILLUMINAGA2
geo Illumina Genome Analyzer II
type seqPlatform
description Illumina Genome Analyzer II

term Illumina_GA2e
tag ILLUMINAGA2E
geo Illumina Genome Analyzer II
type seqPlatform
description Illumina Genome Analyzer IIe
# Matches GA2 that Kate initially indicated as the term

term Illumina_GA2x
tag ILLUMINAGA2X
geo Illumina Genome Analyzer II
type seqPlatform
description Illumina Genome Analyzer IIx
# Matches GA2x that Kate initally indicated as the term

term Illumina_HiSeq_2000
tag ILLUMINAHISEQ2000
geo Illumina HiSeq 2000
type seqPlatform
description Illumina HiSeq 2000

term 454_GS
tag 454GS
geo 454 GS
type seqPlatform
description Roche 454 Genome Sequencer

term 454_GS_20
tag 454GS20
geo 454 GS 20
type seqPlatform
description Roche 454 Genome Sequencer 20

term 454_GS_FLX
tag 454GSFLX
geo 454 GS FLX
type seqPlatform
description  Roche 454 Genome Sequencer FLX

term AB_SOLiD
tag ABSOLID
geo AB SOLiD System
type seqPlatform
description Applied Biosystems SOLiD System

term AB_SOLiD_2.0
tag ABSOLID2
geo AB_SOLiD System 2.0
type seqPlatform
description Applied Biosystems SOLiD System 2.0

term AB_SOLiD_3.5
tag ABSOLID3PLUS
geo AB SOLiD 3 Plus
type seqPlatform
description Applied Biosystems SOLiD System 3.5


#LABS          This is the CV for naming the labs.
#term:
#tag:	       Short, uppercase, no special characters
#type:         We use the phrase lab as a source of data
#label:        What is seen in findTracks.  Roughly "$labPi - $labInst"
#labInst:      This is the full name of the Institution where the lab is housed
#labPi:        This is the shortened name that we refer to the PI, usually just last name
#labPiFull:    The full name of the PI
#grantPI:      Shortened name of the head PI for the grant
#type grant
#grantInst:    The name of the institution where the grant is administered from.
#projectName:
#organism:     human or mouse

term BioChain
tag BIOCHAIN
type lab
label BioChain
description The BioChain subset of HudsonAlpha
labInst BioChain
labPi Myers
labPiFull Richard Myers
grantPi Myers
organism human

term Broad
tag BROAD
type lab
label Bernstein - Broad Institute
description Bernstein - Broad Institute
labInst Broad Institute
labPi Bernstein
labPiFull Bradley Bernstein
grantPi Bernstein
organism human

term BU
tag BU
type lab
label Tullius - Boston University
description Tullius - Boston University
labInst Boston University
labPi Tullius
labPiFull Thomas Tullius
grantPi Tullius
organism human

term CRG-Guigo
tag CRG
type lab
label Guigo - CGR, Barcelona
description Guigo - CGR, Barcelona
labInst Genome Center for Genomic Regulation, Barcelona
labPi Guigo
labPiFull Roderic Guigo
grantPi Guigo
organism human

term GIS-Ruan
tag GISRUAN
type lab
label Ruan - Genome Institute of Singapore (Chia)
description Ruan - Genome Institute of Singapore (Chia)
labInst Genome Institute of Singapore (Chia)
labPi Ruan
labPiFull Yijun Ruan
grantPi Ruan
organism human

term Sanger
tag GENCODE
type lab
label Hubbard - GENCODE at Sanger Institute
description Hubbard - GENCODE at Sanger Institute
labInst Gencode
labPi Hubbard
labPiFull Tim Hubbard
grantPi Hubbard
organism human

term SunyAlbany
tag SUNY
type lab
label Tenenbaum - SUNY at Albany
description Tenenbaum - SUNY at Albany
labInst State University of New York at Albany
labPi Tenenbaum
labPiFull Scott Tenebaum
grantPi Tenenbaum
organism human

term UCSC
tag UCSC
type lab
label Kent - UC Santa Cruz
description Kent - UC Santa Cruz
labInst University of California at Santa Cruz
labPi Kent
labPiFull Jim Kent
grantPi Kent
organism human

term UW
tag UW
type lab
label Stamatoyannopoulous - University of Washington
description Stamatoyannopoulous - University of Washington
labInst University of Washington
labPi Stam
labPiFull John Stamatoyannopoulous
grantPi Stam
organism human


### Duke Labs
### Crawford and Iyer

term Duke
tag DUKE
type lab
label Crawford - Duke University
description Crawford - Duke University
labInst Duke University
labPi Crawford
labPiFull Greg Crawford
grantPi Crawford
organism human

term UT-A
tag UT-A
type lab
label Iyer - University of Texas at Austin
description Iyer - University of Texas at Austin
labInst University of Texas at Austin
labPi Iyer
labPiFull Tara Iyer
grantPi Crawford
organism human

term UNC
tag UNC
type lab
label Lieb - University of North Carolina
description Lieb - University of North Carolina
labInst Univeristy of North Carolina
labPi Lieb
labPiFull Jason Lieb
grantPi Crawford
organism human

### HAIB Project Labs
### Caltech and HudsonAlpha

term Caltech
tag CALTECH
type lab
label Wold - California Institute of Technology
description Wold - California Institute of Technology
#grantInst California Institute of Technology (Wold Lab)
labPi Wold
labPiFull Barbara Wold
grantPi Myers
organism human

term HudsonAlpha
tag HAIB
type lab
label Myers - Hudson Alpha Institute for Biotechnology
description Myers - Hudson Alpha Institute for Biotechnology
labInst Hudson Alpha Institute for Biotechnology
labPi Myers
labPiFull Richard Myers
grantPi Myers
organism human

### NHGRI Labs
###

term NHGRI-Elnitski
tag NHGRI-ELNITSKI
type lab
label Elnitski - National Human Genome Research Institute
description Elnitski - National Human Genome Research Institute
labInst National Human Genome Research Institute
labPi Elnitski
labPiFull Laura Elnitski
grantPi Elnitski
organism human

term NHGRI-Margulies
tag NHGRI-MARGULIES
type lab
label Margulies - National Human Genome Research Institute
description Margulies - National Human Genome Research Institute
labInst National Human Genome Research Institute
labPi Margulies
labPiFull Elliott Margulies
grantPi Margulies
organism human


### Transcriptome Project Labs
### GIS, Riken, CHSL, CSHL, Affy, Helicos

term CSHL
tag CSHL
type lab
#project Transcriptome (should this be projectName?)
label Gingeras - Cold Spring Harbor Laboratory
description Gingeras - Cold Spring Harbor Laboratory
labInst Cold Spring Harbor Laboratory
labPi Gingeras
labPiFull Thomas Gingeras
grantPi Gingeras
organism human

term GIS
tag  GIS
type lab
label Ruan - Genome Institute of Singapore
description Ruan - Genome Institute of Singapore
labInst Genome Institute of Singapore
labPi Ruan
labPiFull Yijun Ruan
grantPi Gingeras
organism human

term Helicos
tag HELICOS
type lab
label Kapranov - Helicos BioScience Corporation
description Kapranov - Helicos BioScience Corporation
labInst Helicos BioScience Corporation
labPi Kapranov
labPiFull Philipp Kapranov
grantPi Gingeras
organism human

term Affy
tag  AFFY
type lab
label Gingeras - Affymetrix
description Gingeras - Affymetrix
labInst Affymetrix
labPi Gingeras
labPiFull Thomas Gingeras
grantPi Gingeras
organism human

term RIKEN
tag  RIKEN
type lab
labInst Riken Omics Science Center
description Carninci - RIKEN Omics Science Center
#labName Riken
labPi Carninci
labPiFull Piero Carninci
grantPi Gingeras
organism human


### UMass Labs
### Dekker and Weng

term UMass-Dekker
tag UMASS-DEKKER
type lab
label Dekker - University of Massachusettes
description Dekker - University of Massachusettes
labInst UMass
labPi Dekker
labPiFull Job Dekker
grantPi Dekker
organism human

term UMass-Weng
tag UMASS-WENG
type lab
label Weng - University of Massachusettes
description Weng - University of Massachusettes
labInst UMass
labPi Weng
labPiFull Zhiping Weng
grantPi Weng
organism human


#### The SYDH Project
####  Stanford, Yale, Davis, Harvard

term Stanford
tag STANFORD
type lab
label Snyder - Stanford University
description Snyder - Stanford University
labInst Stanford
labPi Snyder
labPiFull Michael Snyder
grantPi Snyder
organism human

term Yale
tag  YALE
type lab
label Snyder - Yale University
description Snyder - Yale University
labInst Yale
labPi Snyder
labPiFull Michael Snyder
grantPi Snyder
organism human

term Yale-Weissman
tag  YALEWEIS
type lab
label Weissman - Yale University
description Weissman - Yale University
labInst Yale
labPi Weissman
labPiFull Sherman Weissman
grantPi Snyder
organism human

term Harvard
tag  HARVARD
type lab
label Struhl - Harvard University
description Struhl - Harvard University
labInst Harvard
labPi Struhl
labPiFull Kevin Struhl
grantPi Snyder
organism human

#This is being depricated to be replaced by USC
#term UCD
#tag UCD
#type lab
#label Farnham - University of California at Davis
#description Farnham - University of California at Davis
#labPi Farnham
#labPiFull Peggy Farnham
#grantPi Snyder
#organism human

term USC
tag USC
type lab
label Farnham - University of Southern California
description Farnham - University of Southern California
labPi Farnham
labInst USC
labPiFull Peggy Farnham
grantPi Snyder
organism human

### ARRA human labs
###
term UNC/BSU
tag UNCBSU
type lab
label Giddings - University of North Carolina and Boise State University
description Giddings - University of North Carolina and Boise State University
labInst University of North Carolina / Boise State University
labPi Giddings
labPiFull Morgan Giddings
grantPi Giddings
organism human

term UChicago
tag UCHICAGO
type lab
label White - University of Chicago
description White - University of Chicago
labInst University of Chicago
labPi White
labPiFull Kevin White
grantPi White
organism human



### Mouse labs
###

term LICR-m
tag LICR
type lab
label Ren - Ludwig Institue for Cancer Research
description Ren - Ludwig Institue for Cancer Research
labInst Ludwig Institue for Cancer Research
labPi Ren
labPiFull Bing Ren
grantPi Ren
organism mouse

term Caltech-m
tag CALTECH
type lab
label Wold - Califonia Institute of Technology
description Wold - Califonia Institute of Technology
labInst Caltech
labPi Wold
labPiFull Barbara Wold
grantPi Hardison
organism mouse

term UMass-m
tag  UMASS
type lab
label Dekker - University of Massachusettes
description Dekker - University of Massachusettes
labInst University of Massachusettes
labPi Dekker
labPiFull Job Dekker
grantPi Hardison
organism mouse

term Duke-m
tag DUKE
type lab
label Crawford - Duke University
description Crawford - Duke University
labInst Duke University
labPi Crawford
labPiFull Greg Crawford
grantPi Hardison
organism mouse

term PSU-m
tag PSU
type lab
label Hardison - Penn State University
description Hardison - Penn State University
labInst PSU
labPi Hardison
labPiFull Ross Hardison
grantPi Hardison
organism mouse


term UW-m
tag UW
type lab
label Stamatoyannopoulous - University of Washington
description Stamatoyannopoulous - University of Washington
labInst University of Washington
labPi Stam
labPiFull George Stamatoyannopoulous
grantPi Stam
organism mouse

term Stanford-m
tag  STANFORD
type lab
label Snyder - Stanford University
description Snyder - Stanford University
labInst Stanford
labPi Snyder
labPiFull Michael Snyder
grantPi Snyder
organism mouse

term Yale-m
tag  YALE
type lab
label Weissman - Yale University
description Weissman - Yale University
labInst Yale
labPi Weissman
labPiFull Sherman Weissman
grantPi Snyder
organism mouse

### AWG (DAC) Labs

term DAC-Stanford
tag  DACSTANF
type lab
label Batzoglou & Sidow - Stanford University
description Batzoglou & Sidow - Stanford University
labInst Stanford
labPi Birney
labPiFull Ewan Birney
grantPi Birney
organism human



# Grant information
# term is the last name of the PI
# grantInst Is the full name of the institution
# projectName is the name we use to call the project

term Bernstein
tag BERNSTEIN
type grant
description Bernstein
grantInst Broad Institute
projectName Broad

term Birney
tag BIRNEY
type grant
description Birney
grantInst ENCODE Data Analysis Center (DAC)
projectName DAC

term Tullius
tag TULLIUS
type grant
description Tullius
grantInst Boston University
projectName BU

term Ruan
tag RUAN
type grant
description Ruan
grantInst Genome Institute of Singapore
projectName ChIA-PET

term Hubbard
tag HUBBARD
type grant
description Hubbard
grantInst Sanger Institute
projectName Sanger

term Tenenbaum
tag TENENBAUM
type grant
description Tenenbaum
grantInst SUNY-Albany
projectName SUNY

term Stam
tag STAM
type grant
label Stamatoyannopoulous
description Stamatoyannopoulous
grantInst University of Washington
projectName UW

term Crawford
tag CRAWFORD
type grant
description Crawford
grantInst Duke
projectName OpenChrom

term Myers
tag MYERS
type grant
description Myers
grantInst Hudson Alpha Institute of Biotechnology
projectName HAIB

term Elnitski
tag ELNITSKI
type grant
description Elnitski
grantInst National Human Genome Research Institute
projectName NHGRI-Elnitski

term Kent
tag KENT
type grant
description Kent
grantInst UCSC
projectName UCSC

term Margulies
tag MARGULIES
type grant
description Margulies
grantInst National Human Genome Research Institute
projectName NHGRI-Margulies

term Gingeras
tag GINGERAS
type grant
description Gingeras
grantInst Cold Spring Harbor Laboratory
projectName Transcriptome

term Dekker
tag DEKKER
type grant
description Dekker
grantInst University of Massachusetts Amherst
projectName UMass-Dekker

term Weng
tag WENG
type grant
description Weng
grantInst University of Massachusetts Amherst
projectName UMass-Weng

term Snyder
tag SNYDER
type grant
description Snyder
grantInst Stanford
projectName SYDH
# This is broken for mouse which uses StanfYale


term Ren
tag REN
type grant
description Ren
grantInst LICR
projectName LICR

term Hardison
tag HARDISON
type grant
description Hardison
grantInst Penn State University
projectName PSU

term White
tag WHITE
type grant
description White
grantInst University of Chicago
projectName UChicago

term Giddings
tag GIDDINGS
type grant
description Giddings
grantInst University of North Carolina
projectName UNC-Giddings


#################################################################################################################
#############   Definition of all term types in cv.ra and most other terms that are in the metaDb   #############
#################################################################################################################
# This is a very important table of definitions which may be used by CGIs, but will not get into the MDB
#
# Definition of specialized settings:
#   searchable [no/select/date/numeric]  DEFAULT: NO
#       select: drop-down selection of values discovered in mdb
#  multiSelect: drop-down check-box list allowing selection of multiple values (e.g. [GM12878,K562] means search for either)
#         date: by less than or greater than date range (not yet implemented)
#      numeric: numeric by range (not yet implemented)
#
#    cvDefined [no/yes]  DEFAULT: NO.  Yes when every possible value must be in cv.ra
#
#       hidden [no/yes/beta,public]  DEFAULT: no.  Yes when users should not see this internal metadata.
#              use comma delimited list of alpha,beta,public to restrict visibility from certain machines.
#
#     validate [cv/date/exists/float/integer/list:/none/regex:] outlines the expected values.  ENFORCED by mdbPrint -validate
#           cv: must be defined term in cv (e.g. cell=GM12878).  "cv or None" indicates that "None is also acceptable.
#               "cv or control" indicates that cv-defined terms of type "control" are also acceptable.
#         date: must be date in YYYY-MM-DD format
#       exists: not enforced.  (e.g. fileName could be validated to exist in download directory)
#        float: must be floating point number
#      integer: must be integer
#      "list:": must be one of several terms in comma delimeited list (e.g. "list: yes,no,maybe" )  # ("list:" includes colon)
#         none: not validated in any way
#     "regex:": must match regular expression (e.g. "regex: ^GS[M,E][0-9]$" )  # ("regex:" includes colon)
#    # NOTE: that validate rules may end comment delimited by a '#'
#
#     priority Like in trackDb.ra this is used for enforcing a sort order in certain circumstances, with lower numbers implying greater priority.
#       At beginnning:
#         species:??  assembly:??  project:010  grant:015  lab:020  composite:025  dataType:030  view:035  type:040
#       Experiment defining:
#         expId:100  strain:110  cell:120  sex:130  age:140  rnaExtract:150  localization:160  phase:170  treatment:180  antibody:190
#         protocol:200  restrictionEnzyme:220  control:230  replicate:240  submittedDataVersion:250
#       DCC descriptive:
#         origAssembly:305  dataVersion:310  dccAccession:312  dateSubmitted:315  dateResubmitted:320  dateUnrestricted:325
#         subId:335  geoSeries:340  geoSample:345  setType:350  controlId:355
#       Lab descriptive:
#         labExpId:410  labProtocolId:420  labVersion:430  softwareVersion:440  privacy:450  rank:460 tissueSourceType:470
#       Miscellaneous junk which will be put into the 500 pot which will sort near the end
#         accession:500  annotation:500  bioRep:500  fragLength:500  fragSize:500  mapAlgorithm:500  expVars:500
#         insertLength:500  level:500  obtainedBy:500  readType:500  run:500  seqPlatform:500  size:500  uniqueness:500
#       At End:
#         dccInternalNotes:910  parentTable:920  sourceObj:921 tableName:970  fileName:980
#         fileIndex:990 category:991

term typeOfTerm
tag TYPEOFTERM
type typeOfTerm
label Term types defined
description Types of terms used frequently in controlled vocabulary or metadata should be defined here.
searchable no
cvDefined yes
validate cv
hidden yes
priority 500

term accession
tag ACCESSION
type typeOfTerm
label GEO accession number provided by lab
description A generic GEO accession number provided by the producing lab.
searchable no
cvDefined no
validate regex: ^GS[M,E][0-9]*$
priority 500
# Superceded by geoSample? will be, but for now we can't sort the lab ones into geoSample or geoSeries easily

term age
tag AGE
type typeOfTerm
label Age of donor organism
description The age of the organism used to produce tissue or cell line.
searchable multiSelect
cvDefined yes
priority 140
validate cv

term annotation
tag ANNOTATION
type typeOfTerm
label GENCODE annotation.
description GENCODE specifies if an annotation is done manually or automatically.
searchable no
cvDefined no
priority 500
validate list: manual,automatic

term Antibody
tag ANTIBODY
type typeOfTerm
label Antibody or target protein
description The antibody to a specific protein.  Used in immuno-precipitation to target certain fractions of biological interest.
searchable multiSelect
cvDefined yes
validate cv or control
priority 190

term attic
tag ATTIC
type typeOfTerm
label Is this auxillary data
description  This indicates the status of a file in the attic or not.  It is an internal piece of metaData.
searchable no
cvDefined yes
#It probably should be cv defined, but Venkat will need to define the terms
validate cv
priority 190
hidden yes

term bioRep
tag BIOREP
type typeOfTerm
label  Transcriptome Bio-Replicate ID
description Cross Transcriptome sample ID number.
searchable no
cvDefined no
validate none
priority 500

term category
tag CATEGORY
type typeOfTerm
label Cell type category
description Cell type category, such as T for tissue, L for cell line, P for primary cells
searchable no
cvDefined yes
validate cv
priority 991

term cellType
tag CELLTYPE
type typeOfTerm
label Cell, tissue or DNA sample
description Cell line or tissue used as the source of experimental material.
searchable multiSelect
cvDefined yes
validate cv or None
priority 120
### Warning should be "term cell line", but the term here has to be a single
### word.  Or, "term cell line" in the cell type definitions should be
### "term cellType", but that requires changing a huge amount of existing code.
### (11/18/10)

term composite
tag COMPOSITE
type typeOfTerm
label UCSC Composite Track
description Related tracks in the UCSC Genome Browser are often grouped into a named composite track.
searchable no
cvDefined no
validate regex: ^wgEncode.*$
priority 025
# Are composites used by the browser in the same way?
# This allows convenient selection and configuration.  Also provided will be a detailed description of the set of related experiments.
# Should be cvDefined

term control
tag CONTROL
type typeOfTerm
label Control or Input for ChIPseq
description The type of control (or 'input') used in ChIP-seq experiments to remove background noise before peak calling.
searchable multiSelect
cvDefined yes
validate cv
priority 230

term controlId
tag CONTROLID
type typeOfTerm
label ControlId - explicit relationship
#label Control ID - Specific dataset used as the control
description This ID is used to explicitly tie a ChIP-seq experiment with the control/input that was used in peak calling. The specification may be a labExpId or a UCSC docId or a list of variables that uniquely define an experiment.
searchable no
cvDefined no
validate none
priority 355
#This is diffiuclt to validate as it could be an experiment ID from the lab or from the DCC or just a list of variables that define the experiment

term dataType
tag DATATYPE
type typeOfTerm
label Experiment (Assay) type
description The types of experiments such as ChIP-seq, DNAse-seq and RNA-seq.
searchable multiSelect
cvDefined yes
validate cv
priority 030

term dataVersion
tag DATAVERSION
type typeOfTerm
label ENCODE Data Freeze
description The ENCODE project declares specific data freezes for data to be used in papers or analysis.
searchable multiSelect
cvDefined no
priority 310
validate none # ENCODE Three letter month and 4 digit year, we currently abuse this with the "post Month Year"

term dateResubmitted
tag DATERESUBMITTED
type typeOfTerm
label Date resubmitted to UCSC
description Submitted data that was remapped to a new assembly, found to have errors or otherwise needed to be updated will have a date of resubmission.
searchable date
cvDefined no
priority 320
validate date # later than dateSubmitted

term dateSubmitted
tag DATESUBMITTED
type typeOfTerm
label Date submitted to UCSC
description Date that a particular file  was originally submitted to the UCSC Genome Browser.
searchable date
cvDefined no
priority 315
validate date # nine months less than dateUnrestricted

term dateUnrestricted
tag DATEUNRESTRICTED
type typeOfTerm
label Date restrictions end
description ENCODE data is made publicly available but with restrictions on use for the first nine months since date submitted. After this date, the data is unrestricted.
searchable date
cvDefined no
priority 235
validate date # nine months more than dateSubmitted

term dccAccession
tag DCCACCESSION
type typeOfTerm
label UCSC Accession
description The accession number provided by the UCSC Genome Browser.
searchable freeText
cvDefined no
validate regex: ^wgEncodeE[H,M][0-9]*$
priority 312

term dccInternalNotes
tag DCCINTERNALNOTES
type typeOfTerm
label Internal DCC Notes
description Notes about tracks that are internal to the DCC.
searchable no
cvDefined no
validate none
hidden yes
priority 910


term dccRep
tag DCCREP
type typeOfTerm
label UCSC replicate number
description This replicate number is based on submission to the UCSC browser, it may not reflect the replicate number assigned by the contributing lab.
serchable yes
cvDefined off
validate integer
hidden no
priority 241

term expId
tag EXPID
type typeOfTerm
label Experiment ID
description The ENCODE DCC experiment identification number.
searchable freeText
cvDefined no
hidden beta,public
validate integer
priority 100

term expVars
tag EXPVARS
type typeOfTerm
label Experimental variables
description Experiment defining variables for a given ENCODE composite set of tracks.
searchable no
cvDefined no
hidden yes
priority 500
validate none # Perhaps could add a validte option to restrict/require this var for objType=composite
# Only defined for objType=composite  This is the list of Experiment Defining Variables (EDVs)

term fileIndex
tag FILEINDEX
type typeOfTerm
label BAM Index file
description  The name of the index file (.bai) that is associated with a particular bam file.
searchable no
cvDefined no
validate exists # Matches the fileName prefix with the suffix .bai
#hidden yes
priority 990

term fileName
tag FILENAME
type typeOfTerm
label File Name for downloading
description The name of a downloadable file associated with a particular track in the browser.
searchable no
cvDefined no
validate exists
priority 980

term fragLength
tag FRAGLENGTH
type typeOfTerm
label Mean Length of DNA fragments
description DNA libraries built for ChIP-seq and similar experiments often involve fragmenting the DNA into lengths close to this size.
searchable no
cvDefined no
validate integer
priority 500
# Cricket's special story (11/19/10): in fields.ra we have fragLength
# and medianFragLength.  fragLength and medianFragLength appear to be
# redundant, and should be collapsed into fragLength
# Venkat (4/5/2011): fragLength will be used only for hg18 at the moment, term is retired for hg19, mm9

term fragSize
tag FRAGSIZE
type typeOfTerm
label Length of GIS DNA PET fragments
description length of GIS DNA PET fragments, which has different values than fragLength
searchable no
cvDefined yes
validate regex: ^[0-9]*k$
priority 500
# With more investigation, this could be collapsed in with fragLength (11/19/10)

term geoSample
tag GEOSAMPLE
type typeOfTerm
label GEO sample accession
description GEO sample accession number applied to a single data set in a series of related data sets.
searchable freeText
cvDefined no
validate regex: ^GSM[0-9]*$
priority 345

term geoSeries
tag GEOSERIES
type typeOfTerm
label GEO series accession
description GEO series accession number applied to all data sets in a related series.
searchable freeText
cvDefined no
validate regex: ^GSE[0-9]*$
priority 340

term grant
tag GRANT
type typeOfTerm
label Principal Investigator on grant
description Principle investigator holding the grant by which a set of experiments are financed. Several labs led by other PI's may be under one grant.
searchable multiSelect
cvDefined yes
validate cv
priority 015

term insertLength
tag INSERTLENGTH
type typeOfTerm
label Insertion length
description The length of the insertion for paired reads for RNA-seq experiments.
searchable no
cvDefined yes
validate cv
priority 500
# This is Caltech only and we are not supposed to take variation on this variable any more (11/2/2010)

term lab
tag LAB
type typeOfTerm
label Lab producing data
description The name of the lab producing the data.  Often many labs are working together under one grant or one project.
searchable multiSelect
cvDefined yes
validate cv
priority 020

term labExpId
tag LABEXPID
type typeOfTerm
label Lab provided identifier
description An ID provided by a lab that uniquely identifies an experiment (dataset) to that lab.
searchable freeText
cvDefined no
validate none
priority 410

term labProtocolId
tag LABPROTOCOLID
type typeOfTerm
label Lab specific protocol ID
description Some labs produce experiments under multiple defined protocols which may or may not be experiment altering, but which should be recorded all the same.
searchable no
cvDefined no
validate none
priority 420

term labVersion
tag LABVERSION
type typeOfTerm
label Lab specific details
description Free text field for labs to record miscellaneous details of their experiments and submitted data sets.
searchable freeText
cvDefined no
validate none
priority 430

term level
tag LEVEL
type typeOfTerm
label Gencode level
description GENCODE level of annotation.  Level 1: validated.  Level 2: manually annotated.  Level 3: automated annotation.
searchable no
cvDefined no
validate list: 1,2,3,1-2
priority 500

term localization
tag LOCALIZATION
type typeOfTerm
label Cellular compartment
description The cellular compartment from which RNA is extracted. Primarily used by the Transcriptome Project.
searchable multiSelect
cvDefined yes
validate cv
priority 160

term mapAlgorithm
tag MAPALGORITHM
type typeOfTerm
label Mapping algorithm
description Algorithm used in high-throughput sequencing experiments to map sequenced tags to a particular location in the reference genome.
searchable multiSelect
cvDefined yes
validate cv
priority 500
# This is Caltech only and possibly should be retired.  (11/3/10)

term md5sum
tag MD5SUM
type typeOfTerm
label md5sum
description The md5sum for the file associated with the object.
searchable no
cvDefined no
validate regex: ^[0-9a-f]*$
priority 500

term obtainedBy
tag OBTAINEDBY
type typeOfTerm
label Obtained by
description The production group that grew the cells and isolated genomic DNA.
searchable multiSelect
cvDefined no #(Defined by lab)
validate none
priority 500

term origAssembly
tag ORIGASSEMBLY
type typeOfTerm
label Assembly originally mapped to
description Some experiments are originally performed and mapped to an earlier assembly of the reference genome and then are remapped or lifted over to a more recent assembly.
searchable multiSelect
cvDefined no
validate list: hg18,hg19,mm9
priority 305
# Could be cv.ra term

term parentTable
tag PARENTTABLE
type typeOfTerm
label Closest related table
description A data file available for downloads may not be directly associated with a track in the UCSC Genome Browser.  If this is the case, this term will identify the closest track or table related to this file.
searchable no
cvDefined no
validate none
hidden yes
priority 920
# On its way out (11/3/10)

term phase
tag PHASE
type typeOfTerm
label Cell phase
description The phase in a cell cycle.  Some experiments attempt to isolate DNA from a single phase.
searchable no
cvDefined yes
validate cv or None
priority 170
# Only one exp in hg18: wgEncodeUwDnaseSeqPeaksRep1JurkatG1
# We have talked about obsoleting this term, but thought there was more data like this coming (11/3/10)

term privacy
tag PRIVACY
type typeOfTerm
label Privacy
description Privacy may be applied to specific datasets where sequence and other identifying information is not provided
searchable no
cvDefined no
validate list: noSequence,none
priority 450
# Currently this is more like a boolean, but is filled with "noSequence" in several OpenChromatin datasets.  No fastq's and hollow BAMS are provided (01/14/2011)

term project
tag PROJECT
type typeOfTerm
label Project funded by
description Project that funded this and a related set of experiments.
searchable no
cvDefined no
validate list: wgEncode   # Only one so far: all encode is under single project='wgEncode' (11/3/10)
priority 010

term protocol
tag PROTOCOL
type typeOfTerm
label Library Protocol
description Lab specific protocol that may cover a number of steps in an experiment.  Most typically this identifies methods for building a DNA or RNA library.
searchable multiSelect
cvDefined yes
validate cv or None
priority 200
# Currently this also has growth protocol for the HAIB experiments.  Growth protocol is usually associated with one cell line/one lab (11/3/10)

term rank
tag RANK
type typeOfTerm
label Rank of replicate
description Experiments with multiple replicates may declare a preferred replicate for visualization.
searchable no
cvDefined no
validate list: 1st,2nd,3rd
priority 460
# Was retired.  UW used rank in hg18 only, only for 1 occurance (11/3/10)

term readType
tag READTYPE
type typeOfTerm
label Paired/Single reads lengths
description Specific information about cDNA sequence reads including length, directionality and single versus paired read.
searchable multiSelect
cvDefined yes
validate cv
priority 500
#description Length of single or paired-end reads in a high-throughput sequencing experiment.

term region
tag REGION
type typeOfTerm
label Genomic region(s)
description Genomic region(s) targeted by an experiment that is not whole-genome
searchable multiSelect
cvDefined yes
validate cv
priority 500

term replicate
tag REPLICATE
type typeOfTerm
label Replicate number
description The biological replicate of a particular experiment.
searchable multiSelect
cvDefined no
validate integer
priority 240

term restrictionEnzyme
tag RESTRICTIONENZYME
type typeOfTerm
label Restriction Enzyme used
description The restriction enzyme used in an experiment, typically for DNA library preparation for a high-throughput sequencing experiment.
searchable no
cvDefined yes
validate cv or None
priority 220

term rnaExtract
tag RNAEXTRACT
type typeOfTerm
label RNA Extract
description Fraction of total cellular RNA selected for by an experiment. This includes size fractionation (long versus short) and feature frationation (PolyA-, PolyA+, rRNA-).
searchable multiSelect
cvDefined yes
validate cv
priority 150

term run
tag RUN
type typeOfTerm
label Sequencing Run
description Sequencing run
searchable multiSelect
cvDefined no
validate regex: ^[0-9]*r[0-9]*$
priority 500

term seqPlatform
tag SEQPLATFORM
type typeOfTerm
label Sequencing Platform
description Sequencing platform used in high-throughput sequencing experiment.
searchable multiSelect
cvDefined yes
validate cv
priority 500

term setType
tag SETTYPE
type typeOfTerm
label Experiment or Input
description ChIP-seq experiments often require 'input' or control results to be subtracted from the experimental results.  This term clearly identifies which datasets are being used as the experiment and which are the input.
searchable multiSelect
cvDefined no
priority 350
validate list: exp,input,control

term sex
tag SEX
type typeOfTerm
label Sex of donor organism
description The sex of a cell line or tissue sample affects the genome target of an experiment.
searchable multiSelect
cvDefined yes
validate cv
priority 130

term size
tag SIZE
type typeOfTerm
label Mapability windowing size
description The windowing size used, typically in a whole genome computational analysis and characterization dataset.
searchable no
cvDefined no
validate regex: ^[0-9]*mer$
priority 500
# Used in hg19 mapability only (11/3/10)

term softwareVersion
tag SOFTWAREVERSION
type typeOfTerm
label Lab specific informatics
description A free-text field for a lab to declare the software and computational methods used in an experiment.
searchable freeText
cvDefined no
validate none
priority 440

term sourceObj
tag SOURCEOBJ
type typeOfTerm
label Source Objects
description Objects this object was built with.
searchable no
cvDefined no
validate none
priority 921

term spikeInPool
tag SPIKEINPOOL
type typeOfTerm
label Spike-In Pool
description The spike-in pool that was used.
searchable no
cvDefined no
validate none
priority 921

term strain
tag STRAIN
type typeOfTerm
label Strain of organism
description The strain of the doner organism used in an experiment.
searchable multiSelect
cvDefined yes
validate cv
priority 110

term subId
tag SUBID
type typeOfTerm
label Submission ID
description The submission ID assigned by the UCSC Genome Browser at time of actual data submission.
searchable freeText
cvDefined no
validate integer
priority 335

term submittedDataVersion
tag SUBMITTEDDATAVERSION
type typeOfTerm
label Version of data if resubmitted
description When submitted data has been publicly released in the Genome Browser, but subsequently corrected and re-released, this data version will advance from the implicit V1.
searchable no
cvDefined no
validate regex: ^V[2-9]*.*$   # Format: "V# - {reason for version}".  An example :"V2 - earlier version had a bad smell"
priority 250

term tableName
tag TABLENAME
type typeOfTerm
label Name of SQL table at UCSC
description Downloadable files containing data displayed in tracks in the UCSC Genome Browser are often stored in SQL tables.  The particular table can be located by this name.
searchable no
cvDefined no
validate exists
priority 970
# This should be metaDb variable only for file objects. A table object will have an object name that is the table name.  In fact, the object name of the file shouuld also be the table name, so this field could be obsoleted.
# Only one case has been found where tableName != objName:
#  select * from hg18.metaDb where var = "tableName" and obj != val; # wgEncodeGisPetPlusRawSignalRep1Helas3NucleusLongpolya  wgEncodeGisPetPlusRawSignalHelas3NucleusLongpolya

term treatment
tag TREATMENT
type typeOfTerm
label Treatment
description Treatment used as an experimental variable in a series of experiments.
searchable multiSelect
cvDefined yes
validate cv or None
priority 180

term tissueSourceType
tag TISSUESOURCETYPE
type typeOfTerm
label Tissue Source Type
description Source of tissue from either an indiviual organism or pooled set of organisms
searchable multiSelect
cvDefined yes
validate cv or None
priority 470

term uniqueness
tag UNIQUENESS
type typeOfTerm
label Mapability Distinctions
description (PRIVISIONAL) Degree of region uniqueness or mapability disctinctions
searchable no
cvDefined no
validate none
priority 500
# Used in hg19 mapability only
# It does not vary at all, it was on the possible retire list (11/3/10)

term view
tag VIEW
type typeOfTerm
label View - Peaks or Signals
description Different track formats often allow different views of the data of a single experiment.  These views sometimes represent different stages of processing, such as experimental 'signal' resulting directly from high-throughput sequencing and called 'peaks' which result from further analysis.
searchable multiSelect
cvDefined yes
validate cv
priority 035
<|MERGE_RESOLUTION|>--- conflicted
+++ resolved
@@ -7941,17 +7941,10 @@
 type control
 description The reference human genome is currently hg18 - March 2006 (NCBI Build 36.1).
 
-<<<<<<< HEAD
-term RevXlinkChromatin
-tag RXLCH
-type control
-description Control signal from reverse cross-link of Chromatin. (PROVISIONAL)
-=======
 term RevXlinkChromatin 
 tag RXLCH
 type control
 description Sequencing library made from sonicated chromatin whose formaldehyde cross-links have been reversed.  These samples serve as controls for peak-calling. (PROVISIONAL)
->>>>>>> bea3bce6
 
 term None
 tag NONE
