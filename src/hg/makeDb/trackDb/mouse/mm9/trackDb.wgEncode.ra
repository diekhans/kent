# $Header: /projects/compbio/cvsroot/kent/src/hg/makeDb/trackDb/mouse/mm9/trackDb.wgEncode.ra,v 1.5 2010/05/25 18:28:25 vsmalladi Exp $

#Encode Composite tracks (main wrangler:Venkat)

# mapability liftover
<<<<<<< HEAD
include wgEncodeMapability.ra alpha,beta
=======
include wgEncodeMapability.ra alpha
include mapability.ra  beta,public
>>>>>>> 8e4cbf90

# Stan/Yale TFBS (wrangler: Venkat) 
include wgEncodeSydhTfbs.release3.ra

# Stan/Yale Histone (wrangler: Venkat)
include wgEncodeSydhHist.ra beta,public
include wgEncodeSydhHist.release2.ra alpha

# UW DNaseI HS (wrangler: Venkat)
include wgEncodeUwDnase.ra beta,public
include wgEncodeUwDnase.release2.ra alpha 

# PSU TFBS (wrangler: Venkat)
include wgEncodePsuTfbs.patch.ra
#include wgEncodePsuTfbs.release2.ra alpha

# PSU Histone (wrangler: Venkat)
include wgEncodePsuHistone.ra

# LICR Histone (wrangler: Fang)
include wgEncodeLicrHistone.release2.ra beta,public
include wgEncodeLicrHistone.release3.ra alpha

# LICR TFBS (wrangler: Fang)
include wgEncodeLicrTfbs.release2.ra beta,public
include wgEncodeLicrTfbs.release3.ra alpha

# Stan/Yale RNA-Seq (wrangler: Venkat)
include wgEncodeSydhRnaSeq.ra alpha

# Licr RNA-Seq (wrangler: Fang)
include wgEncodeLicrRnaSeq.release2.ra

# Uw RNA-Seq (wrangler: Venkat)
include wgEncodeUwRnaSeq.ra alpha

# Caltech TFBS (wrangler: Venkat)
include wgEncodeCaltechTfbs.ra beta,public
include wgEncodeCaltechTfbs.release2.ra alpha

# Caltech Histone (wrangler: Venkat)
include wgEncodeCaltechHist.ra 

# UW DNaseI DGF (wrangler: Venkat)
include wgEncodeUwDgf.ra alpha

# CSHL Long RNA-Seq (wrangler: Venkat)
include wgEncodeCshlLongRnaSeq.ra beta,public
include wgEncodeCshlLongRnaSeq.release2.ra alpha

# Caltech RNA-Seq (wrangler: Ruihua)
#include wgEncodeCaltechRnaSeq.ra alpha
include wgEncodeCaltechRnaSeq.release1.ra

# FSU Repli-chip (wrangler: Venkat)
include wgEncodeFsuRepliChip.ra

# PSU RNA-Seq (wrangler: Venkat)
include wgEncodePsuRnaSeq.ra<|MERGE_RESOLUTION|>--- conflicted
+++ resolved
@@ -3,12 +3,8 @@
 #Encode Composite tracks (main wrangler:Venkat)
 
 # mapability liftover
-<<<<<<< HEAD
 include wgEncodeMapability.ra alpha,beta
-=======
-include wgEncodeMapability.ra alpha
 include mapability.ra  beta,public
->>>>>>> 8e4cbf90
 
 # Stan/Yale TFBS (wrangler: Venkat) 
 include wgEncodeSydhTfbs.release3.ra
