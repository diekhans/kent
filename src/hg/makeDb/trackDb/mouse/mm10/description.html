--- conflicted
+++ resolved
@@ -84,15 +84,9 @@
 previously existing sequences; they simply add new sequences for fix patches or alternate haplotypes
 that correspond to specific regions of the main chromosome sequences. For most users, the patches
 are unlikely to make a difference and may complicate the analysis as they introduce more
-duplication. Note that the UCSC mm10 patch level 6 contains 9 alternate scaoffolds from the
-reference strain C57BL/6J. The native alts can be found with this SQL command: <code>select chrom
-from chromInfo where chrom like "%_K%_alt"</code></p>
+duplication. <p>
 
-<<<<<<< HEAD
-Note that the UCSC mm10 patch level 6 contains 9 alternate scaoffolds from the reference strain C57BL/6J.
-The alts for C57BL/6J can be found with this SQL command: select chrom from chromInfo where chrom like "%_K%_alt"<p>
-=======
->>>>>>> 566120e3
+The UCSC mm10 patch level 6 contains 9 alternate scaoffolds from the reference strain C57BL/6J.
 <UL style="list-style-type:none;">
  <LI>chr1_KK082441_alt  
  <LI>chr11_KZ289080_alt 
