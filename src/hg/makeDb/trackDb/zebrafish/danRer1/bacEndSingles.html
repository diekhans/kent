<H2>Description</H2>
<P>Bacterial artificial chromosomes (BACs) are a key part of many large
scale sequencing projects and for $organism, they were used for both the FPC 
and the RH maps.  A BAC typically consists of 50 - 300 kb of DNA. For $organism, the BAC clones are in the range of 2 - 650 kb with the average size
being approximately 170 kb. During the early phase of a sequencing project, it 
is common to sequence a single read (approximately 500 bases) off each end of
a large number of BACs.  Later on in the project, these BAC end reads
can be mapped to the genome sequence.  
</P>
<P>This track shows these mappings
in cases where only one end is mapped. These are BACs for which there was only
one end sequence or only one end sequence mapped to the genome with a
good alignment within the criteria set out below. 

<P>A valid pair of BAC end sequences must be
at least 2 kb but no more than 800 kb away from each other. 
The orientation of the first BAC end sequence must be &quot+&quot; and
<<<<<<< HEAD
the orientation of the second BAC end sequence must be &quot;-&quot;.</P>
=======
the orientation of the second BAC end sequence must be &quot;-&quot;.
There are replicate reads for some BAC end sequences - these have similar read 
names and the BAC clone name is the same in each case. If reads for the same BAC clone have identical alignments, they are shown on the same description page.
</P>
>>>>>>> 618c6110

<H2>Methods</H2>
<P>BAC end sequences are placed on the assembled sequence using
Jim Kent's 
<A HREF="http://www.genome.org/cgi/content/abstract/12/4/656" TARGET=_blank>blat</A> 
program followed by pslReps using parameters such that only alignments with
least 85% identity, a minimum sequence coverage of 40% and a base identity 
level within 2% of the best were kept and there was no penalty for not having 
introns (<em>-nearTop=0.02 -minCover=0.40 -minAli=0.85 -noIntrons</em>). 
Furthermore, a base identity of at least 91% was required of at least one BAC 
end of the pair. </P>

<H2>Credits</H2>
<P> Additional information about the libraries, may be found at the 
<A HREF="http://www.sanger.ac.uk/Projects/D_rerio/library_details.shtml" TARGET=_blank>Sanger Institute</A> Zebrafish Library Details page.
Additional information about some of the clones, including how it
can be obtained, may be found at the
<A HREF="http://www.ncbi.nlm.nih.gov/genome/clone/index.html" TARGET=_blank>NCBI Clone Registry</A>.  

To view the registry entry for a specific clone, open the details page for the 
clone and click on its name at the top of the page. Not all the $organism BAC clones have been submitted to NCBI Clone Registry as of July 2004 so not all the links to the NCBI for these clones will be working at this time.
</P>
<P>
The $Organism BAC End Singles track is produced at UCSC from BAC End Pairs 
sequence data obtained from <A HREF="http://www.eb.tuebingen.mpg.de/dept3/geisler/home.html" TARGET=_blank>Robert Geisler</A>at the Max Planck Institute for 
Developmental Biology, Germany and the <A HREF="http://www.niob.knaw.nl" TARGET=_blank>Netherlands Institute for Developmental 
Biology (Hubrecht Laboratory)</A> and the track was produced in collaboration 
with the <A HREF="http://zon.tchlab.org"
TARGET=_blank>Zebrafish Genome Initiative</A> at Childrens Hospital, Boston.
Genbank accessions for BAC clones were obtained from The Wellcome Trust Sanger 
Institute, Cambridge, United Kingdom.</P><|MERGE_RESOLUTION|>--- conflicted
+++ resolved
@@ -15,14 +15,10 @@
 <P>A valid pair of BAC end sequences must be
 at least 2 kb but no more than 800 kb away from each other. 
 The orientation of the first BAC end sequence must be &quot+&quot; and
-<<<<<<< HEAD
-the orientation of the second BAC end sequence must be &quot;-&quot;.</P>
-=======
 the orientation of the second BAC end sequence must be &quot;-&quot;.
 There are replicate reads for some BAC end sequences - these have similar read 
 names and the BAC clone name is the same in each case. If reads for the same BAC clone have identical alignments, they are shown on the same description page.
 </P>
->>>>>>> 618c6110
 
 <H2>Methods</H2>
 <P>BAC end sequences are placed on the assembled sequence using
@@ -36,21 +32,26 @@
 end of the pair. </P>
 
 <H2>Credits</H2>
-<P> Additional information about the libraries, may be found at the 
-<A HREF="http://www.sanger.ac.uk/Projects/D_rerio/library_details.shtml" TARGET=_blank>Sanger Institute</A> Zebrafish Library Details page.
-Additional information about some of the clones, including how it
-can be obtained, may be found at the
-<A HREF="http://www.ncbi.nlm.nih.gov/genome/clone/index.html" TARGET=_blank>NCBI Clone Registry</A>.  
-
+<P> Information about the libraries may be found on the Sanger Institute 
+<A HREF="http://www.sanger.ac.uk/Projects/D_rerio/library_details.shtml" 
+TARGET=_blank>Zebrafish Library Details</A> page. Additional information about 
+some of the clones, including how they can be obtained, may be found at the
+<A HREF="http://www.ncbi.nlm.nih.gov/genome/clone/index.html" 
+TARGET=_blank>NCBI Clone Registry</A>.
 To view the registry entry for a specific clone, open the details page for the 
-clone and click on its name at the top of the page. Not all the $organism BAC clones have been submitted to NCBI Clone Registry as of July 2004 so not all the links to the NCBI for these clones will be working at this time.
+clone and click on its name at the top of the page. Not all $organism BAC 
+clones have been submitted to NCBI Clone Registry as of July 2004; therefore, 
+some of the clone links to NCBI may not yet be active.
 </P>
 <P>
-The $Organism BAC End Singles track is produced at UCSC from BAC End Pairs 
-sequence data obtained from <A HREF="http://www.eb.tuebingen.mpg.de/dept3/geisler/home.html" TARGET=_blank>Robert Geisler</A>at the Max Planck Institute for 
-Developmental Biology, Germany and the <A HREF="http://www.niob.knaw.nl" TARGET=_blank>Netherlands Institute for Developmental 
-Biology (Hubrecht Laboratory)</A> and the track was produced in collaboration 
-with the <A HREF="http://zon.tchlab.org"
+The $Organism BAC End Pairs track was produced at UCSC from BAC End Pairs 
+sequence data obtained from 
+<A HREF="http://www.eb.tuebingen.mpg.de/dept3/geisler/home.html" 
+TARGET=_blank>Robert Geisler</A> at the Max Planck Institute for 
+Developmental Biology, Germany and the 
+<A HREF="http://www.niob.knaw.nl" TARGET=_blank>Netherlands Institute for 
+Developmental Biology</A> (Hubrecht Laboratory). The track was produced in 
+collaboration with the <A HREF="http://zon.tchlab.org"
 TARGET=_blank>Zebrafish Genome Initiative</A> at Childrens Hospital, Boston.
-Genbank accessions for BAC clones were obtained from The Wellcome Trust Sanger 
+GenBank accessions for BAC clones were obtained from The Wellcome Trust Sanger
 Institute, Cambridge, United Kingdom.</P>