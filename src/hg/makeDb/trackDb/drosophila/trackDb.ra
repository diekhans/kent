--- conflicted
+++ resolved
@@ -24,8 +24,6 @@
 color 170,100,0
 type genePred genscanPep
 
-<<<<<<< HEAD
-=======
 track geneMapper
 shortLabel GeneMapper
 longLabel GeneMapper Predictions from UCB
@@ -35,7 +33,6 @@
 color 128,0,0
 type genePred
 
->>>>>>> da0d844b
 track intronEst
 shortLabel Spliced ESTs
 longLabel $Organism ESTs That Have Been Spliced
@@ -83,18 +80,6 @@
 type chain dm1
 otherDb dm1
 
-track chainDm2
-shortLabel (dm2) D. mel. Chain
-longLabel $o_Organism ($o_date/$o_db) Chained Alignments
-group compGeno
-priority 133
-visibility hide
-color 100,50,0
-altColor 255,240,200
-spectrum on
-type chain dm2
-otherDb dm2
-
 track chainDp2
 shortLabel D. pseudo. Chain
 longLabel $o_Organism ($o_date/$o_db) Chained Alignments
@@ -205,6 +190,28 @@
 type netAlign droYak1 chainDroYak1
 otherDb droYak1
 
+track chainDroYak2
+shortLabel droYak2 Chain
+longLabel $o_Organism ($o_date/$o_db) Chained Alignments
+group compGeno
+priority 141
+visibility hide
+color 100,50,0
+altColor 255,240,200
+spectrum on
+type chain droYak2
+otherDb droYak2
+
+track netDroYak2
+shortLabel droYak2 Net
+longLabel $o_Organism ($o_date/$o_db) Alignment Net
+group compGeno
+priority 141.1
+visibility hide
+spectrum on
+type netAlign droYak2 chainDroYak2
+otherDb droYak2
+
 track chainDroEre1
 shortLabel $o_Organism Chain
 longLabel $o_Organism ($o_date/$o_db) Chained Alignments
@@ -292,6 +299,100 @@
 spectrum on
 type netAlign droVir1 chainDroVir1
 otherDb droVir1
+
+track chainDroGri1
+shortLabel $o_Organism Chain
+longLabel $o_Organism ($o_date/$o_db) Chained Alignments
+group compGeno
+priority 133
+visibility hide
+color 100,50,0
+altColor 255,240,200
+spectrum on
+type chain droGri1
+otherDb droGri1
+
+track netDroGri1
+shortLabel $o_Organism Net
+longLabel $o_Organism ($o_date/$o_db) Alignment Net
+group compGeno
+priority 133.1
+visibility hide
+spectrum on
+type netAlign droGri1 chainDroGri1
+otherDb droGri1
+
+track chainDroAna2
+release alpha
+shortLabel ($o_db) $o_Organism Chain
+longLabel $o_Organism ($o_date/$o_db) Chained Alignments
+group compGeno
+priority 139
+visibility hide
+color 100,50,0
+altColor 255,240,200
+spectrum on
+type chain droAna2
+otherDb droAna2
+
+track netDroAna2
+release alpha
+shortLabel ($o_db) $o_Organism Net
+longLabel $o_Organism ($o_date/$o_db) Alignment Net
+group compGeno
+priority 139.1
+visibility hide
+spectrum on
+type netAlign droAna2 chainDroAna2
+otherDb droAna2
+
+track chainDroMoj2
+release alpha
+shortLabel ($o_db) $o_Organism Chain
+longLabel $o_Organism ($o_date/$o_db) Chained Alignments
+group compGeno
+priority 135
+visibility hide
+color 100,50,0
+altColor 255,240,200
+spectrum on
+type chain droMoj2
+otherDb droMoj2
+
+track netDroMoj2
+release alpha
+shortLabel ($o_db) $o_Organism Net
+longLabel $o_Organism ($o_date/$o_db) Alignment Net
+group compGeno
+priority 135.1
+visibility hide
+spectrum on
+type netAlign droMoj2 chainDroMoj2
+otherDb droMoj2
+
+track chainDroVir2
+release alpha
+shortLabel ($o_db) $o_Organism Chain
+longLabel $o_Organism ($o_date/$o_db) Chained Alignments
+group compGeno
+priority 134
+visibility hide
+color 100,50,0
+altColor 255,240,200
+spectrum on
+type chain droVir2
+otherDb droVir2
+
+track netDroVir2
+release alpha
+shortLabel ($o_db) $o_Organism Net
+longLabel $o_Organism ($o_date/$o_db) Alignment Net
+group compGeno
+priority 134.1
+visibility hide
+spectrum on
+type netAlign droVir2 chainDroVir2
+otherDb droVir2
 
 track chainApiMel1
 shortLabel $o_Organism Chain
