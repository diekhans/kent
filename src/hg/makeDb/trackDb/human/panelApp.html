--- conflicted
+++ resolved
@@ -42,21 +42,12 @@
 genomic interpretation. </li>
 </ul>
 <p>
-<<<<<<< HEAD
 Mouseover on items shows the gene name, panel associated, mode of inheritance 
 (if known), phenotypes related to the gene, and confidence level. Tracks can 
 be filtered according to the confidence 
 level of disease association evidence. For more information on 
 the use of this data, see the PanelApp
 <a target="_blank" href="https://panelapp.genomicsengland.co.uk/#!FAQs">FAQs</a>.
-=======
-Mouseover on items shows the gene name, confidence level, mode of inheritance
-(if known) and phenotypes related to the gene. supporting evidence of
-dosage sensitivity. Tracks can be filtered according to the confidence
-level of disease association evidence. For more information on
-the use of this data see the
-<a target="_blank" href="https://panelapp.genomicsengland.co.uk/#!FAQs">PanelApp FAQs</a>.
->>>>>>> 0bb5fe77
 </p>
 
 <h2>Data Access</h2>
