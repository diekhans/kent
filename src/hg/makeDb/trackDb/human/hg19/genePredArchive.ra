--- conflicted
+++ resolved
@@ -3,11 +3,8 @@
 shortLabel Prediction Archive
 longLabel Gene Prediction Archive
 group genes
-<<<<<<< HEAD
 cartVersion 2
-=======
 visibility hide
->>>>>>> b778ee50
 type genePred
 
     track augustusGene override
