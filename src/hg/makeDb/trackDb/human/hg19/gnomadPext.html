--- conflicted
+++ resolved
@@ -1,35 +1,14 @@
 <h2>Description</h2>
 <p>
-<<<<<<< HEAD
-The <b>${longLabel}</b> <b>(PEXT)</b> track set displays isoform expression levels across 53 
-tissues, based on 11,706 tissue samples from the Genotype Tissue Expression (GTEx) v7 dataset.
-=======
 The <b>${longLabel}</b> track set shows isoform expression values across tissues. The pext metric
 allows for quick visualization of the expression status of exons across a gene. The median
 transcript expression levels in 53 tissue samples was calculated based on RNA-seq data from the
 GTEx v7 dataset.
->>>>>>> a8d3d26b
 </p>
 
 <p>
-<<<<<<< HEAD
-The <b> gnomAD PEXT tracks</p> provide a comprehensive view of the expression of exons across a gene using 
-the <em>proportion expression across transcripts</em>, or <em>pext metric</em>, a transcript-level 
-annotation metric which quantifies isoform expression for variants. This metric was calculated by 
-annotating each variant with the expression of all possible consequences across all transcripts for 
-each tissue and normalizing the expression of the annotation to the total expression of the gene, 
-which can be interpreted as a measure of the proportion of the total transcriptional output from a 
-gene that would be affected by the variant annotation in question.
-=======
 The <b>gnomAD PEXT mean_proportion</b> subtrack displays the mean expression of a transcript calculated
 from all 53 GTEx tissue samples.
->>>>>>> a8d3d26b
-</p>
-
-<p>
-Each of the subtracks shows the <em>pext metrics</em> for a specific tissue, except the <b>gnomAD 
-PEXT mean_proportion </b> subtrack which shows the average pext metrics calculated from the 53 
-GTEx tissues.
 </p>
 
 <p>
