<HR ALIGN='bottom' style='position:relative; top:1em;'><table class='windowSize'><tr valign='top'><td rowspan=2><A NAME='TRACK_HTML'></A>
<h2>Description</h2>
<p>
The CSHL small RNA track depicts <a target="_BLANK" href="../cgi-bin/hgEncodeVocab?term=%22shortTotal%22">short total RNA</a> sequencing data from <a target="_BLANK" href="../cgi-bin/hgEncodeVocab?type=cellType">ENCODE tissues</a> or <a target="_BLANK" href="../cgi-bin/hgEncodeVocab?type=localization">sub-cellular compartments</a> of <a target="_BLANK" href="../cgi-bin/hgEncodeVocab?type=cellType">ENCODE cell lines</a>. The protocol used to generate these data produced directional reads from the 5' end of short RNAs (< 200 nt). Libraries were sequenced using an Illumina GAIIx<!-- or HiSeq-->. These data were generated by Cold Spring Harbor Laboratories as a part of the ENCODE Consortium. The ENCODE project seeks to identify and characterize all functional elements in the human genome.  In many cases, there are Cap Analysis of Gene Expression (CAGE, see the <a target="_BLANK" href="../cgi-bin/hgTrackUi?db=hg19&g=wgEncodeRikenCage">RIKEN CAGE Loc</a> track), Long RNA-seq (>200 nucleotides, see the  <a target="_BLANK" href="../cgi-bin/hgTrackUi?db=hg19&g=wgEncodeCshlLongRnaSeq">CSHL Long RNA-seq</a> track) and Pair-End di-TAG-RNA (PET-RNA, see the <a target="_BLANK" href="../cgi-bin/hgTrackUi?db=hg19&g=wgEncodeGisRnaPet">GIS RNA PET</a> track) datasets available from the same biological replicates.</p>

<p>
Many of the datasets produced by the Hannon lab (Generation 0 datasets) in Release 1 have been replaced by newly generated data from the Gingeras lab in Release 2. Of all Generation 0 datasets, only data from K562 and Prostate tissue are still displayed. All Generation 0 datasets are still available for <a target="_BLANK" href="../cgi-bin/hgFileUi?db=hg19&g=wgEncodeCshlShortRnaSeq">download</a>.</p>


<h2>Display Conventions and Configuration</h2>

<p>
This track is a multi-view composite track that contains multiple data types
(<em>views</em>).  For each view, there are multiple subtracks that
display individually on the browser.  Instructions for configuring multi-view
tracks are <a href="/goldenPath/help/multiView.html" TARGET=_BLANK>here</a>.
To show only selected subtracks, uncheck the boxes next to the tracks that
you wish to hide.  Color differences among the views provide a visual cue for
distinguishing between the different cell types and compartments.</p>

<P>This track contains the following views:

<dl>
<dt><i>Contigs</i></dt>
<dd>The Contigs are BED format files representing blocks of overlapping mapped reads from pooled biological replicates. The corresponding number of mapped reads, the RPKM value, and the non-parametric IDR (npIDR) are reported for each contig.</dd>
<dt><i>Signal</i></dt>
<<<<<<< HEAD
<dd>The Plus and Minus Signal views show the density of mapped reads on the plus and minus strands (wiggle format).</dd>
=======
<dd>The Signal view shows the density of mapped reads on the plus and minus strands (wiggle format).</dd>
>>>>>>> 3a522aa7
<dt><i>Alignments</i></dt>
<dd>The Alignments view shows individual reads mapped to the genome and indicates where bases may mismatch. Every mapped read is displayed. The alignments file follows the standard SAM format. See the <a target="_BLANK" href="http://samtools.sourceforge.net/SAM1.pdf#page=4">SAM Format Specification</a> for more information on the SAM/BAM file format.
</dd>
</dl>

<P>Metadata for a particular subtrack can be found by clicking the down arrow in the list of subtracks.</P>

<h3>Downloadable Files</h3>
The following files can be found on the <a target="_BLANK" href="../cgi-bin/hgFileUi?db=hg19&g=wgEncodeCshlShortRnaSeq">Downloads Page</a>.

<dl>
<dt><i>ExonsGencV7/V10</i></dt>
<dd>For each GENCODE V7/V10 exon, the raw read count on the plus or minus strand, reads per million mapped reads (RPM) and the non-parametric IDR (npIDR) are reported in GFF/GTF format.</dd>
<dt><i>Transfrags</i></dt>
<dd>These data are now available for download only and have been replaced by Contigs. Small RNA reads were assembled into transcribed fragments, "Transfrags," by merging reads with one or more overlapping nucleotides. Only uniquely mapping reads were used to generate Transfrags. The BED6+ format of the transfrag files were created from the "intervals-to-contigs" Galaxy tool written by Assaf Gordon in the Hannon lab at CSHL. The transfrags data were not filtered.</dd>
<dt><i>Fastq</i></dt>
<dd>Raw sequence information is available in fastq format.</dd>
</dl>


<h2>Methods</h2>
<h3>Experimental Procedures</h3>
<p>Cells were grown according to the approved ENCODE <A href="/ENCODE/protocols/cell" target="_BLANK">cell culture protocols</a>. Short RNAs between 20-200 nt were isolated from total RNA using a Qiagen RNeasy kit (Qiagen #74204) according to manufacturer protocol. Purified small RNAs were depleted of ribosomal RNA. To clone different populations the RNA was either left untreated (5' monophosphate RNAs), treated with Tobacco Alkaline Pyrophosphatase (both 5' monophosphate and capped RNAs), or treated with Calf Intestinal Alkaline Phosphatase following by Tobacco Alkaline Pyrophosphatase (capped RNAs) prior to ligation of a 5' linker.
The 3' ends were polyadenylated in vitro (or polycytidylated in the case of Generation 0 data) using Poly-A Polymerase.
Anchored oligo-dT was used to prime the reverse transcriptase reaction and sequencing compatible ends were added in a subsequent PCR step.  The libraries were sequenced on the Illumina GAIIx of Hi-Seq from the 5' ends for a total of either 36 or 101 cycles.
</p>
<p>
Complete protocols are available in the <a target="_BLANK" href="../cgi-bin/hgFileUi?db=hg19&g=wgEncodeCshlShortRnaSeq">Downloads Page</a>.
</p>



<h3>Data Processing and Analysis</h3>
<p>Data from the Gingeras and Guigo labs were preprocessed to remove experimentally derived poly-A tails and Illumina 3' linkers from raw reads. The best alignment to the Illumina 3' linker for each read was determined. If the number of mismatches in the alignment was less than 20% of the aligned length, the read was clipped from the first aligned base. Pre-processed reads were mapped using the STAR algorithm. For a description of STAR, the source code and mapping parameters used, see <a target="_BLANK" href="http://gingeraslab.cshl.edu/STAR/">the STAR project website</a>. Reads mapping 10 times or less  are reported in the Signal and Alignment files.</p>

<p>Mapped reads were discarded if they fell into one of the following categories: 1) it contained five or more consecutive A's, 2) it was less than 16 nt in length, 3) it mapped to more than one genomic position (multiply-mapped reads), 4) it mapped upstream of genomically encoded poly-A sequences. The remaining reads were used both to call contigs and to produce expression values over GENCODE V7 exons. Contigs were generated from overlapping reads in pooled biological replicates.</p>


<h4>Generation 0 data</h4>
Reads were trimmed to discard any bases following a quality score less than or equal to 20 and converted into FASTA format, thereby discarding quality information for the rest of the pipeline. As a result, the sequence quality scores in the BAM output are all displayed as "40" to indicate no quality information. The read lengths may exceed the insert sizes and consequently introduce 3' adapter sequence into the 3' end of the reads. The 3' sequencing adapter was removed from the reads using a custom clipper program (available at <a href="http://hannonlab.cshl.edu/fastx_toolkit" target="_BLANK">http://hannonlab.cshl.edu/fastx_toolkit/</a>), which aligned the adapter sequence to the short-reads using up to 2 mismatches and no indels. Regions that aligned were clipped off from the read. Terminal C nucleotides introduced at the 3' end of the RNA via the cloning procedure were also trimmed. Reads were aligned to the human genome (version hg19, using the gender build appropriate to the sample in question -  <a href="http://hgdownload.cse.ucsc.edu/goldenPath/hg19/encodeDCC/referenceSequences/female.hg19.fa.gz" target="_BLANK">female</a>/<a href="http://hgdownload.cse.ucsc.edu/goldenPath/hg19/encodeDCC/referenceSequences/male.hg19.fa.gz" target="_BLANK">male</a>) using Bowtie (Langmead B <em>et al</em>., 2009). Reads that mapped 20 or fewer times with 2 or less mismatches were reported. See Release Notes for more information on Generation 0 datasets.


<h2>Verification</h2>

<p> The mapped data were visually inspected to verify the majority of the reads were mapping the 5' ends of annotated small RNA classes.
</p>

<h2>Release Notes </h2>
<p>
This is Release 3 (February 2012) of CSHL Small RNA-seq with new data from the Gingeras lab. It includes twenty-two new cell lines:
CD20+
CD34+_Mobilized
HAoAF
HAoEC
HCH
HFDPC
HMEpC
hMSC-AT
hMSC-UC
HOB
HPC-PL
HPIEpC
HSaVEC
HVMF
HWP
IMR90
Monocytes-CD14+
NHDF
NHEM.f_M2
NHEM_M2
SkMC
SK-N-SH

There are 53 new experiments in total.
</p>

<p>
<em><strong>Discrepancies between hg18 and hg19 versions of Generation 0 CSHL small RNA data:</em></strong> The alignment pipeline for the CSHL small RNA data was updated upon the release of the human genome version hg19, resulting in a few noteworthy discrepancies with the hg18 dataset.  First, mapping was conducted with the open-source Bowtie algorithm (<a href="http://bowtie-bio.sourceforge.net/index.shtml" target="_BLANK">http://bowtie-bio.sourceforge.net/index.shtml</a>) rather than the custom NexAlign software.  As each algorithm uses different strategies to perform alignments, the mapping results may vary even in genomic regions that do not differ between builds.  The read processing pipeline also varies slightly in that we no longer retain information regarding whether a read was clipped off an adapter sequence. 
</p>


<h2>Credits</h2>
Hannon lab members: Katalin Fejes-Toth, Vihra Sotirova, Gordon  Assaf, Jon Preall</p>
<p>Gingeras and Guigo laboratories: Carrie A. Davis, Lei-Hoon See, Wei Lin </p>

<h2>Contacts:</h2> 
<dl>
<dd><a href="mailto:&#106;&#112;r&#101;&#97;&#108;&#108;&#64;&#99;&#115;&#104;l.
&#101;&#100;&#117;">Jonathan Preall</a> (Generation 0 Data from Hannon Lab) 
<!-- above address is jpreall at cshl.edu -->
</dd>
<dd>
<a href="mailto:&#100;a&#118;&#105;s&#99;&#64;&#99;sh&#108;.&#101;&#100;&#117;">Carrie Davis</a> (experimental)
<!-- above address is davisc at cshl.edu -->
</dd>
<dd>
<a href="mailto:&#100;&#111;&#98;i&#110;&#64;&#99;&#115;&#104;l.&#101;d&#117;">Alex Dobin</a> (computational)
<!-- above address is dobin at cshl.edu -->
</dd>
<dd>
<a href="mailto:&#119;&#108;&#105;&#110;&#64;&#99;s&#104;&#108;.&#101;&#100;&#117;">Wei Lin</a> (computational)
<!--above address is wlin at cshl.edu -->
</dd>
<dd>
<a href="mailto:&#103;&#105;&#110;&#103;e&#114;a&#115;&#64;&#99;&#115;&#104;&#108;.&#101;d&#117;">Tom Gingeras</a> (primary investigator)
<!--above address is gingeras at cshl.edu -->
</p>
</dd>
</dl>

<h2>References</h2>

<p>
Fejes-Toth K, Sotirova V, Sachidanandam R, Assaf G, Hannon GJ, Kapranov P, Foissac S, Willingham AT, Duttagupta R, Dumais E, Gingeras TR. <a target="_BLANK" href="http://www.ncbi.nlm.nih.gov/pubmed/19169241"><u>Post-transcriptional processing generates a diversity of 5'-modified long and short RNAs</u></a>. <em>Nature</em>. 2009;457(7232):1028-32.
</p>


<p>
Langmead B, Trapnell C, Pop M, Salzberg SL.
<a href="http://www.ncbi.nlm.nih.gov/pubmed/19261174" target="_blank">
Ultrafast and memory-efficient alignment of short DNA sequences to the human genome</a>.
<em>Genome Biol</em>. 2009;10(3):R25.
</p>

<!--<p>Mortazavi A, Williams BA, McCue K, Schaeffer L, and Wold BJ. 
<a target="_BLANK" href="http://www.ncbi.nlm.nih.gov/pubmed/18516045">Mapping and quantifying mammalian transcriptomes by RNA-seq</a>.
<em>Nature Methods</em>. 2008 Jul; 5(7):621-628.</p> 
-->

<h2> Data Release Policy </h2>
<p>Data users may freely use ENCODE data, but may not, without prior 
consent, submit publications that use an unpublished ENCODE dataset until 
nine months following the release of the dataset.  This date is listed in 
the <em>Restricted Until</em> column in the track configuration page and the 
download page.  The full data release policy 
for ENCODE is available 
<a href="../ENCODE/terms.html" TARGET=_BLANK>here</a>.</p> 
<|MERGE_RESOLUTION|>--- conflicted
+++ resolved
@@ -24,11 +24,8 @@
 <dt><i>Contigs</i></dt>
 <dd>The Contigs are BED format files representing blocks of overlapping mapped reads from pooled biological replicates. The corresponding number of mapped reads, the RPKM value, and the non-parametric IDR (npIDR) are reported for each contig.</dd>
 <dt><i>Signal</i></dt>
-<<<<<<< HEAD
 <dd>The Plus and Minus Signal views show the density of mapped reads on the plus and minus strands (wiggle format).</dd>
-=======
 <dd>The Signal view shows the density of mapped reads on the plus and minus strands (wiggle format).</dd>
->>>>>>> 3a522aa7
 <dt><i>Alignments</i></dt>
 <dd>The Alignments view shows individual reads mapped to the genome and indicates where bases may mismatch. Every mapped read is displayed. The alignments file follows the standard SAM format. See the <a target="_BLANK" href="http://samtools.sourceforge.net/SAM1.pdf#page=4">SAM Format Specification</a> for more information on the SAM/BAM file format.
 </dd>
