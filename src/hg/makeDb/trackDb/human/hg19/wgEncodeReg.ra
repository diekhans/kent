# ENCODE Integrated Regulation Track (wrangler Kate)

track wgEncodeReg
superTrack on show
shortLabel ENCODE Regulation
longLabel Integrated Regulation from ENCODE
wgEncode 1
group regulation
priority 1
canPack On

    track wgEncodeRegTxn
    container multiWig
    noInherit on
    type bigWig 0 65500
    superTrack wgEncodeReg hide
    shortLabel Transcription
    longLabel Transcription Levels Assayed by RNA-seq on 9 Cell Lines from ENCODE
    visibility full
    maxHeightPixels 100:30:11
    showSubtrackColorOnUi on
    aggregate transparentOverlay
    transformFunc LOG
    viewLimits 0:8
    priority 1.1
    dragAndDrop subTracks
    allButtonPair on

	track wgEncodeRegTxnCaltechRnaSeqGm12878R2x75Il200SigPooled
	shortLabel GM12878
	longLabel Transcription of GM12878 cells from ENCODE
	parent wgEncodeRegTxn
        type bigWig 0 65535
	priority 1
	color 255,128,128


	track wgEncodeRegTxnCaltechRnaSeqH1hescR2x75Il200SigPooled
	shortLabel H1-hESC
	longLabel Transcription of H1-hESC cells from ENCODE
	parent wgEncodeRegTxn
        type bigWig 0 65535
	priority 2
	color 255,212,128

	track wgEncodeRegTxnCaltechRnaSeqHelas3R2x75Il200SigPooled
	shortLabel HeLa-S3
	longLabel Transcription of HeLa-S3 cells from ENCODE
	parent wgEncodeRegTxn
        type bigWig 0 65535
	priority 3
	color 227,255,128

	track wgEncodeRegTxnCaltechRnaSeqHepg2R2x75Il200SigPooled
	shortLabel HepG2
	longLabel Transcription of HepG2 cells from ENCODE
	parent wgEncodeRegTxn
        type bigWig 0 65535
	priority 4
	color 128,255,149

	track wgEncodeRegTxnCaltechRnaSeqHsmmR2x75Il200SigPooled
	shortLabel HSMM
	longLabel Transcription of HSMM cells from ENCODE
	parent wgEncodeRegTxn
        type bigWig 0 65535
	priority 5
	color 128,255,242

	track wgEncodeRegTxnCaltechRnaSeqHuvecR2x75Il200SigPooled
	shortLabel HUVEC
	longLabel Transcription of HUVEC cells from ENCODE
	parent wgEncodeRegTxn
        type bigWig 0 65535
	priority 6
	color 128,199,255

	track wgEncodeRegTxnCaltechRnaSeqK562R2x75Il200SigPooled
	shortLabel K562
	longLabel Transcription of K562 cells from ENCODE
	parent wgEncodeRegTxn
        type bigWig 0 65535
	priority 7
	color 149,128,255

	track wgEncodeRegTxnCaltechRnaSeqNhekR2x75Il200SigPooled
	shortLabel NHEK
	longLabel Transcription of NHEK cells from ENCODE
	parent wgEncodeRegTxn
	type bigWig 0 65535
	priority 8
	color 227,128,255

	track wgEncodeRegTxnCaltechRnaSeqNhlfR2x75Il200SigPooled
	shortLabel NHLF
	longLabel Transcription of NHLF cells from ENCODE
	parent wgEncodeRegTxn
	type bigWig 0 65535
	priority 9
	color 255,128,212

    track wgEncodeRegMarkH3k4me1
    container multiWig
    noInherit on
    type bigWig 0 10000
    superTrack wgEncodeReg hide
    shortLabel Layered H3K4Me1
    longLabel H3K4Me1 Mark (Often Found Near Regulatory Elements) on 7 cell lines from ENCODE
    visibility hide
    viewLimits 0:50
    maxHeightPixels 100:30:11
    aggregate transparentOverlay
    showSubtrackColorOnUi on
    priority 1.2
    dragAndDrop subtracks
    allButtonPair on

	#track wgEncodeRegMarkH3k4me1Gm12878
	track wgEncodeBroadHistoneGm12878H3k4me1StdSig
	shortLabel GM12878
	longLabel H3K4Me1 Mark (Often Found Near Regulatory Elements) on GM12878 Cells from ENCODE
	parent wgEncodeRegMarkH3k4me1
	color 255,128,128
	type bigWig 0 5199

	track wgEncodeRegMarkH3k4me1H1hesc
	table wgEncodeBroadHistoneH1hescH3k4me1StdSig
	shortLabel H1-hESC
	longLabel H3K4Me1 Mark (Often Found Near Regulatory Elements) on H1-hESC Cells from ENCODE
	parent wgEncodeRegMarkH3k4me1
	color 255,212,128
	type bigWig 0 8355

	track wgEncodeRegMarkH3k4me1Hsmm
	table wgEncodeBroadHistoneHsmmH3k4me1StdSig
	shortLabel HSMM
	longLabel H3K4Me1 Mark (Often Found Near Regulatory Elements) on HSMM Cells from ENCODE
	parent wgEncodeRegMarkH3k4me1
	color 120,235,204
	type bigWig 0 6265

	track wgEncodeRegMarkH3k4me1Huvec
	table wgEncodeBroadHistoneHuvecH3k4me1StdSig
	shortLabel HUVEC
	longLabel H3K4Me1 Mark (Often Found Near Regulatory Elements) on HUVEC Cells from ENCODE
	parent wgEncodeRegMarkH3k4me1
	color 128,212,255
	type bigWig 0 4666

	track wgEncodeRegMarkH3k4me1K562
	table wgEncodeBroadHistoneK562H3k4me1StdSig
	shortLabel K562
	longLabel H3K4Me1 Mark (Often Found Near Regulatory Elements) on K562 Cells from ENCODE
	parent wgEncodeRegMarkH3k4me1
	color 128,128,255
	type bigWig 0 5716

	track wgEncodeRegMarkH3k4me1Nhek
	table wgEncodeBroadHistoneNhekH3k4me1StdSig
	shortLabel NHEK
	longLabel H3K4Me1 Mark (Often Found Near Regulatory Elements) on NHEK Cells from ENCODE
	parent wgEncodeRegMarkH3k4me1
	color 212,128,255
	type bigWig 0 2669

	track wgEncodeRegMarkH3k4me1Nhlf
	table wgEncodeBroadHistoneNhlfH3k4me1StdSig
	shortLabel NHLF
	longLabel H3K4Me1 Mark (Often Found Near Regulatory Elements) on NHLF Cells from ENCODE
	parent wgEncodeRegMarkH3k4me1
	color 255,128,212
	type bigWig 0 6866

    track wgEncodeRegMarkH3k4me3
    container multiWig
    noInherit on
    type bigWig 0 10000
    superTrack wgEncodeReg hide
    shortLabel Layered H3K4Me3
    longLabel H3K4Me3 Mark (Often Found Near Promoters) on 7 cell lines from ENCODE
    visibility hide
    viewLimits 0:150
    maxHeightPixels 100:30:11
    aggregate transparentOverlay
    showSubtrackColorOnUi on
    priority 1.3
    dragAndDrop subtracks
    allButtonPair on

	#track wgEncodeRegMarkH3k4me3Gm12878
	track wgEncodeBroadHistoneGm12878H3k4me3StdSig
	shortLabel GM12878
	longLabel H3K4Me3 Mark (Often Found Near Promoters) on GM12878 Cells from ENCODE
	parent wgEncodeRegMarkH3k4me3
	color 255,128,128
	type bigWig 0 52815

	track wgEncodeRegMarkH3k4me3H1hesc
	table wgEncodeBroadHistoneH1hescH3k4me3StdSig
	shortLabel H1-hESC
	longLabel H3K4Me3 Mark (Often Found Near Promoters) on H1-hESC Cells from ENCODE
	parent wgEncodeRegMarkH3k4me3
	color 255,212,128
	type bigWig 0 6957

	track wgEncodeRegMarkH3k4me3Hsmm
	table wgEncodeBroadHistoneHsmmH3k4me3StdSig
	shortLabel HSMM
	longLabel H3K4Me3 Mark (Often Found Near Promoters) on HSMM Cells from ENCODE
	parent wgEncodeRegMarkH3k4me3
	color 120,235,204
	type bigWig 0 25995

	track wgEncodeRegMarkH3k4me3Huvec
	table wgEncodeBroadHistoneHuvecH3k4me3StdSig
	shortLabel HUVEC
	longLabel H3K4Me3 Mark (Often Found Near Promoters) on HUVEC Cells from ENCODE
	parent wgEncodeRegMarkH3k4me3
	color 128,212,255
	type bigWig 0 7852

	track wgEncodeRegMarkH3k4me3K562
	table wgEncodeBroadHistoneK562H3k4me3StdSig
	shortLabel K562
	longLabel H3K4Me3 Mark (Often Found Near Promoters) on K562 Cells from ENCODE
	parent wgEncodeRegMarkH3k4me3
	color 128,128,255
	type bigWig 0 9918

	track wgEncodeRegMarkH3k4me3Nhek
	table wgEncodeBroadHistoneNhekH3k4me3StdSig
	shortLabel NHEK
	longLabel H3K4Me3 Mark (Often Found Near Promoters) on NHEK Cells from ENCODE
	parent wgEncodeRegMarkH3k4me3
	color 212,128,255
	type bigWig 0 8230

	track wgEncodeRegMarkH3k4me3Nhlf
	table wgEncodeBroadHistoneNhlfH3k4me3StdSig
	shortLabel NHLF
	longLabel H3K4Me3 Mark (Often Found Near Promoters) on NHLF Cells from ENCODE
	parent wgEncodeRegMarkH3k4me3
	color 255,128,212
	type bigWig 0 19229

    track wgEncodeRegMarkH3k27ac
    container multiWig
    noInherit on
    type bigWig 0 10000
    superTrack wgEncodeReg full
    shortLabel Layered H3K27Ac
    longLabel H3K27Ac Mark (Often Found Near Active Regulatory Elements) on 7 cell lines from ENCODE
    visibility full
    viewLimits 0:100
    maxHeightPixels 100:30:11
    aggregate transparentOverlay
    showSubtrackColorOnUi on
    priority 1.4
    dragAndDrop subtracks
    allButtonPair on

	track wgEncodeRegMarkH3k27acGm12878
	table wgEncodeBroadHistoneGm12878H3k27acStdSig
	shortLabel GM12878
	longLabel H3K27Ac Mark (Often Found Near Regulatory Elements) on GM12878 Cells from ENCODE
	parent wgEncodeRegMarkH3k27ac
	color 255,128,128
	type bigWig 0 223899

	track wgEncodeRegMarkH3k27acH1hesc
	table wgEncodeBroadHistoneH1hescH3k27acStdSig
	shortLabel H1-hESC
	longLabel H3K27Ac Mark (Often Found Near Regulatory Elements) on H1-hESC Cells from ENCODE
	parent wgEncodeRegMarkH3k27ac
	color 255,212,128
	type bigWig 0 14898

	track wgEncodeRegMarkH3k27acHsmm
	table wgEncodeBroadHistoneHsmmH3k27acStdSig
	shortLabel HSMM
	longLabel H3K27Ac Mark (Often Found Near Regulatory Elements) on HSMM Cells from ENCODE
	parent wgEncodeRegMarkH3k27ac
	color 120,235,204
	type bigWig 0 5448

	track wgEncodeRegMarkH3k27acHuvec
	table wgEncodeBroadHistoneHuvecH3k27acStdSig
	shortLabel HUVEC
	longLabel H3K27Ac Mark (Often Found Near Regulatory Elements) on HUVEC Cells from ENCODE
	parent wgEncodeRegMarkH3k27ac
	color 128,212,255
	type bigWig 0 3721

	track wgEncodeRegMarkH3k27acK562
	table wgEncodeBroadHistoneK562H3k27acStdSig
	shortLabel K562
	longLabel H3K27Ac Mark (Often Found Near Regulatory Elements) on K562 Cells from ENCODE
	parent wgEncodeRegMarkH3k27ac
	color 128,128,255
	type bigWig 0 6249

	track wgEncodeRegMarkH3k27acNhek
	table wgEncodeBroadHistoneNhekH3k27acStdSig
	shortLabel NHEK
	longLabel H3K27Ac Mark (Often Found Near Regulatory Elements) on NHEK Cells from ENCODE
	parent wgEncodeRegMarkH3k27ac
	color 212,128,255
	type bigWig 0 23439

	track wgEncodeRegMarkH3k27acNhlf
	table wgEncodeBroadHistoneNhlfH3k27acStdSig
	shortLabel NHLF
	longLabel H3K27Ac Mark (Often Found Near Regulatory Elements) on NHLF Cells from ENCODE
	parent wgEncodeRegMarkH3k27ac
	color 255,128,212
	type bigWig 0 3851


    track wgEncodeRegDnaseClustered
    shortLabel DNase Clusters V1
    longLabel Digital DNaseI Hypersensitivity Clusters in 74 cell types (2 reps) from ENCODE
    type bed 5 .
    superTrack wgEncodeReg hide
    inputTrackTable wgEncodeRegDnaseClusteredInputs
    inputTableFieldDisplay cellType treatment replicate lab dateUnrestricted
    controlledVocabulary encode/cv.ra cellType=cell treatment=treatment lab=lab
    visibility dense
    useScore 1
    scoreFilter 100
    scoreFilterLimits 100:1000
    priority 1.6

    track wgEncodeRegDnaseClusteredV2
    shortLabel DNase Clusters
    longLabel Digital DNaseI Hypersensitivity Clusters in 125 cell types from ENCODE
    type bed 5 .
    superTrack wgEncodeReg dense
    inputTrackTable wgEncodeRegDnaseClusteredInputsV2
    inputTableFieldDisplay cellType treatment lab
    controlledVocabulary encode/cv.ra cellType=cell treatment=treatment lab=lab
    visibility dense
    useScore 1
    scoreFilter 100
    scoreFilterLimits 100:1000
    priority 1.6

    track wgEncodeRegTfbsClusteredV2
    release beta, public
    shortLabel Txn Factor ChIP
    longLabel Transcription Factor ChIP-seq from ENCODE
    type factorSource
    superTrack wgEncodeReg dense
    sourceTable wgEncodeRegTfbsCells
    inputTrackTable wgEncodeRegTfbsClusteredInputs
    inputTableFieldDisplay cellType factor treatment lab
    controlledVocabulary encode/cv.ra cellType=cell treatment=treatment lab=lab
    visibility dense
    useScore 1
    priority 1.73
    html wgEncodeRegTfbsClustered.release2

    track wgEncodeRegTfbsClusteredV2
    release alpha
    shortLabel Txn Fac ChIP V2
    longLabel Transcription Factor ChIP-seq Clusters V2 (148 antibodies, 114 targets) from ENCODE
    type factorSource
    superTrack wgEncodeReg dense
    sourceTable wgEncodeRegTfbsCells
    inputTrackTable wgEncodeRegTfbsClusteredInputs
    inputTableFieldDisplay cellType factor treatment lab
    controlledVocabulary encode/cv.ra cellType=cell treatment=treatment lab=lab
    visibility hide
    useScore 1
    priority 1.73
    html wgEncodeRegTfbsClustered.release2
    dataVersion ENCODE Jan 2011 Freeze

    # This is candidate for release
    track wgEncodeRegTfbsClusteredV3
    release alpha, beta
    shortLabel Txn Factor ChIP
    longLabel Transcription Factor ChIP-seq Clusters V3 (161 targets, 189 antibodies) from ENCODE
    type factorSource
    superTrack wgEncodeReg dense
    sourceTable wgEncodeRegTfbsCellsV3
    inputTrackTable wgEncodeRegTfbsClusteredInputsV3
    inputTableFieldDisplay cellType factor antibody treatment lab
    controlledVocabulary encode/cv.ra cellType=cell treatment=treatment lab=lab
    visibility dense
    useScore 1
    priority 1.71
    dataVersion ENCODE Jul 2012 Freeze

    # This is alternate cluster version -- antibody-based, as done in V2
    track wgEncodeRegTfbsClusteredV4
    release alpha
    shortLabel Txn Fac ChIP V3a
    longLabel Transcription Factor ChIP-seq Clusters V3a (189 antibodies, 162 targets) from ENCODE
    type factorSource
    superTrack wgEncodeReg hide
    sourceTable wgEncodeRegTfbsCellsV4
    inputTrackTable wgEncodeRegTfbsClusteredInputsV4
    inputTableFieldDisplay cellType factor treatment lab
    controlledVocabulary encode/cv.ra cellType=cell treatment=treatment lab=lab
    visibility hide
    useScore 1
<<<<<<< HEAD
    priority 1.76
    dataVersion ENCODE Jul 2012 Freeze

###

    track wgEncodeRegTfbsClusteredMotifs
    release alpha
    shortLabel Txn Fac Motifs
    longLabel Transcription Factor Motifs identified in ENCODE ChIP-seq
    type bed 6 +
    superTrack wgEncodeReg hide
    priority 1.8
=======
    priority 1.72
    dataVersion ENCODE Jul 2012 Freeze
>>>>>>> 15350465
<|MERGE_RESOLUTION|>--- conflicted
+++ resolved
@@ -404,8 +404,7 @@
     controlledVocabulary encode/cv.ra cellType=cell treatment=treatment lab=lab
     visibility hide
     useScore 1
-<<<<<<< HEAD
-    priority 1.76
+    priority 1.72
     dataVersion ENCODE Jul 2012 Freeze
 
 ###
@@ -416,8 +415,4 @@
     longLabel Transcription Factor Motifs identified in ENCODE ChIP-seq
     type bed 6 +
     superTrack wgEncodeReg hide
-    priority 1.8
-=======
-    priority 1.72
-    dataVersion ENCODE Jul 2012 Freeze
->>>>>>> 15350465
+    priority 1.8