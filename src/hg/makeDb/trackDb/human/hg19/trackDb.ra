#	"$Id: trackDb.ra,v 1.125 2010/06/11 22:12:18 mary Exp $";

# chainNet tracks
include trackDb.chainNet.ra
include trackDb.wgEncode.ra
include trackDb.denisova.ra

#large composites
include uMassBrainHistone.ra

track stsMap override
visibility hide

track gap override
visibility hide

track encodeRegions override
shortLabel ENCODE Pilot
longLabel Regions Used for ENCODE Pilot Project (1%)
group map
pennantIcon encodeThumbnail.jpg ../ENCODE "encode project"

track switchDbTss override
origAssembly hg17
pennantIcon 17.jpg ../goldenPath/help/liftOver.html "lifted from hg17"

track clonePos override
longLabel Clone Coverage
origAssembly hg18
pennantIcon 18.jpg ../goldenPath/help/liftOver.html "lifted from hg18"

track fishClones override
origAssembly hg18
pennantIcon 18.jpg ../goldenPath/help/liftOver.html "lifted from hg18"

track gad override
release beta,public

track fosEndPairs override
origAssembly hg18
pennantIcon 18.jpg ../goldenPath/help/liftOver.html "lifted from hg18"

track rgdQtl override
shortLabel RGD Human QTL
origAssembly hg18
pennantIcon 18.jpg ../goldenPath/help/liftOver.html "lifted from hg18"

track rgdRatQtl override
origAssembly hg18
pennantIcon 18.jpg ../goldenPath/help/liftOver.html "lifted from hg18"

track jaxQtlMapped override
origAssembly hg18
pennantIcon 18.jpg ../goldenPath/help/liftOver.html "lifted from hg18"

track HInvGeneMrna override
origAssembly hg18
pennantIcon 18.jpg ../goldenPath/help/liftOver.html "lifted from hg18"

track gwasCatalog override
snpTable snp137
snpVersion 137

track ucscRetroAli5
shortLabel Retroposed Genes
longLabel Retroposed Genes V5, Including Pseudogenes
group genes
type psl
color 20,0,250
visibility hide
ucscRetroInfo ucscRetroInfo5
baseColorDefault diffCodons
baseColorUseCds table ucscRetroCds5
baseColorUseSequence extFile ucscRetroSeq5 ucscRetroExtFile5
indelDoubleInsert on
indelQueryInsert on
showDiffBasesAllScales .
showDiffBasesMaxZoom 10000.0
showCdsAllScales .
showCdsMaxZoom 10000.0
dataVersion Mar. 2013

searchName ucscRetroInfoRefSeq5
searchTable ucscRetroAli5
searchDescription Retroposed Genes V5, Including Pseudogenes 
query select tName, tStart,tEnd, qName from %s where qName like '%s%%'
xrefTable refLink, ucscRetroInfo5
dontCheckXrefQueryFormat 1
xrefQuery select ucscRetroInfo5.name, refLink.name from %s where refLink.name like '%s%%' and refSeq = mrnaAcc 
searchPriority 3.52

searchName ucscRetroInfoMrna5
searchTable ucscRetroAli5
searchDescription Retroposed Genes V5, Including Pseudogenes
query select tName, tStart,tEnd, qName from %s where qName like '%s%%'
searchPriority 3.55

searchName ucscRetroUniProt5
searchTable ucscRetroAli5
searchDescription Retroposed Genes V5, Including Pseudogenes 
query select tName, tStart,tEnd, qName from %s where qName like '%s%%'
dontCheckXrefQueryFormat 1
xrefTable kgXref, ucscRetroInfo5
xrefQuery select ucscRetroInfo5.name, spDisplayID from %s where spDisplayID like '%s%%' and kgName = kgID 
searchPriority 3.54

searchName ucscRetroKnownGene5
searchTable ucscRetroAli5
searchDescription Retroposed Genes V5, Including Pseudogenes 
query select tName, tStart,tEnd, qName from %s where qName like '%s%%'
dontCheckXrefQueryFormat 1
xrefTable kgXref, ucscRetroInfo5
xrefQuery select ucscRetroInfo5.name, geneSymbol from %s where geneSymbol like '%s%%' and kgName = kgID 
searchPriority 3.53

track ucscRetroAli6
shortLabel Retroposed Genes 6.0
longLabel Retroposed Genes V6, Including Pseudogenes
group genes
type psl
color 20,0,250
visibility hide
ucscRetroInfo ucscRetroInfo6
baseColorDefault diffCodons
baseColorUseCds table ucscRetroCds6
baseColorUseSequence extFile ucscRetroSeq6 ucscRetroExtFile6
indelDoubleInsert on
indelQueryInsert on
showDiffBasesAllScales .
showDiffBasesMaxZoom 10000.0
showCdsAllScales .
showCdsMaxZoom 10000.0
dataVersion Oct. 2013

searchName ucscRetroInfoRefSeq6
searchTable ucscRetroAli6
searchDescription Retroposed Genes V6, Including Pseudogenes 
query select tName, tStart,tEnd, qName from %s where qName like '%s%%'
xrefTable refLink, ucscRetroInfo6
dontCheckXrefQueryFormat 1
xrefQuery select ucscRetroInfo6.name, refLink.name from %s where refLink.name like '%s%%' and refSeq = mrnaAcc 
searchPriority 3.52

searchName ucscRetroInfoMrna6
searchTable ucscRetroAli6
searchDescription Retroposed Genes V6, Including Pseudogenes
query select tName, tStart,tEnd, qName from %s where qName like '%s%%'
searchPriority 3.55

searchName ucscRetroUniProt6
searchTable ucscRetroAli6
searchDescription Retroposed Genes V6, Including Pseudogenes 
query select tName, tStart,tEnd, qName from %s where qName like '%s%%'
dontCheckXrefQueryFormat 1
xrefTable kgXref, ucscRetroInfo6
xrefQuery select ucscRetroInfo6.name, spDisplayID from %s where spDisplayID like '%s%%' and kgName = kgID 
searchPriority 3.54

searchName ucscRetroKnownGene6
searchTable ucscRetroAli6
searchDescription Retroposed Genes V6, Including Pseudogenes 
query select tName, tStart,tEnd, qName from %s where qName like '%s%%'
dontCheckXrefQueryFormat 1
xrefTable kgXref, ucscRetroInfo6
xrefQuery select ucscRetroInfo6.name, geneSymbol from %s where geneSymbol like '%s%%' and kgName = kgID 
searchPriority 3.53

track ucscRetroAli7
shortLabel Retroposed Genes 7.0
longLabel Retroposed Genes V7, Including Pseudogenes 
group genes
type psl
color 20,0,250
visibility hide
ucscRetroInfo ucscRetroInfo7
baseColorDefault diffCodons
baseColorUseCds table ucscRetroCds7
baseColorUseSequence extFile ucscRetroSeq7 ucscRetroExtFile7
indelDoubleInsert on
indelQueryInsert on
showDiffBasesAllScales .
showDiffBasesMaxZoom 10000.0
showCdsAllScales .
showCdsMaxZoom 10000.0
dataVersion Jan. 2014

searchName ucscRetroInfoRefSeq7
searchTable ucscRetroAli7
searchDescription Retroposed GenesV7, Including Pseudogenes
query select tName, tStart,tEnd, qName from %s where qName like '%s%%'
xrefTable refLink, ucscRetroInfo7
dontCheckXrefQueryFormat 1
xrefQuery select ucscRetroInfo7.name, refLink.name from %s where refLink.name like '%s%%' and refSeq = mrnaAcc 
searchPriority 3.52

searchName ucscRetroInfoMrna7
searchTable ucscRetroAli7
searchDescription Retroposed GenesV7, Including Pseudogenes
query select tName, tStart,tEnd, qName from %s where qName like '%s%%'
searchPriority 3.55

searchName ucscRetroUniProt7
searchTable ucscRetroAli7
searchDescription Retroposed GenesV7, Including Pseudogenes
query select tName, tStart,tEnd, qName from %s where qName like '%s%%'
dontCheckXrefQueryFormat 1
xrefTable kgXref, ucscRetroInfo7
xrefQuery select ucscRetroInfo7.name, spDisplayID from %s where spDisplayID like '%s%%' and kgName = kgID 
searchPriority 3.54

searchName ucscRetroKnownGene7
searchTable ucscRetroAli7
searchDescription Retroposed GenesV7, Including Pseudogenes
query select tName, tStart,tEnd, qName from %s where qName like '%s%%'
dontCheckXrefQueryFormat 1
xrefTable kgXref, ucscRetroInfo7
xrefQuery select ucscRetroInfo7.name, geneSymbol from %s where geneSymbol like '%s%%' and kgName = kgID 
searchPriority 3.53

track illuminaProbes override
origAssembly hg18
pennantIcon 18.jpg ../goldenPath/help/liftOver.html "lifted from hg18"

track eioJcviNAS override
shortLabel CD34 DnaseI
origAssembly hg18
pennantIcon 18.jpg ../goldenPath/help/liftOver.html "lifted from hg18"

track oreganno override
origAssembly hg18
pennantIcon 18.jpg ../goldenPath/help/liftOver.html "lifted from hg18"

track laminB1Super override
origAssembly hg18
pennantIcon 18.jpg ../goldenPath/help/liftOver.html "lifted from hg18"

track pgSnp override
origAssembly hg18
pennantIcon 18.jpg ../goldenPath/help/liftOver.html "lifted from hg18"
#not all have been lifted, do at subtrack level after adding new

track sestanBrainAtlas override
origAssembly hg18
pennantIcon 18.jpg ../goldenPath/help/liftOver.html "lifted from hg18"

track hapChainNet
compositeTrack on
shortLabel Hap Chain/Net
longLabel Haplotype Regions, Chain and Net Tracks
subGroup1 view Views chain=Chains net=Nets chr6map=chr6Map
subGroup2 refChr Reference_chromosome chr4=chr4 chr6=chr6 chr17=chr17 haps=haplotypes chr6map=chr6Map
dimensions dimensionX=refChr
dragAndDrop subTracks
visibility hide
group x
noInherit on
chromosomes chr4,chr6,chr17,chr6_ssto_hap7,chr6_mcf_hap5,chr6_cox_hap2,chr6_mann_hap4,chr6_apd_hap1,chr6_qbl_hap6,chr6_dbb_hap3,chr17_ctg5_hap1,chr4_ctg9_hap1
color 0,0,0
altColor 255,255,0
otherDb hg19
type bed 3
sortOrder refChr=+ view=+
chainNormScoreAvailable yes

    track hapChainNetViewchain
    shortLabel Chains
    view chain
    visibility squish
    subTrack hapChainNet
    spectrum on

        track chain_apd_hap1
        subTrack hapChainNetViewchain off
        subGroups view=chain refChr=chr6
        shortLabel APD Chain
        longLabel chr6 Haplotype APD Chain
        type chain hg19

        track chain_cox_hap2
        subTrack hapChainNetViewchain off
        subGroups view=chain refChr=chr6
        shortLabel COX Chain
        longLabel chr6 Haplotype COX Chain
        type chain hg19

        track chain_dbb_hap3
        subTrack hapChainNetViewchain off
        subGroups view=chain refChr=chr6
        shortLabel DBB Chain
        longLabel chr6 Haplotype DBB Chain
        type chain hg19

        track chain_mann_hap4
        subTrack hapChainNetViewchain off
        subGroups view=chain refChr=chr6
        shortLabel MANN Chain
        longLabel chr6 Haplotype MANN Chain
        type chain hg19

        track chain_mcf_hap5
        subTrack hapChainNetViewchain off
        subGroups view=chain refChr=chr6
        shortLabel MCF Chain
        longLabel chr6 Haplotype MCF Chain
        type chain hg19

        track chain_qbl_hap6
        subTrack hapChainNetViewchain off
        subGroups view=chain refChr=chr6
        shortLabel QBL Chain
        longLabel chr6 Haplotype QBL Chain
        type chain hg19

        track chain_ssto_hap7
        subTrack hapChainNetViewchain off
        subGroups view=chain refChr=chr6
        shortLabel SSTO Chain
        longLabel chr6 Haplotype SSTO Chain
        type chain hg19

        track chain_chr17_ctg5_hap1
        subTrack hapChainNetViewchain off
        subGroups view=chain refChr=chr17
        shortLabel chr17 CTG5 Chain
        longLabel chr17 Haplotype CTG5 Chain
        type chain hg19

        track chain_chr4_ctg9_hap1
        subTrack hapChainNetViewchain off
        subGroups view=chain refChr=chr4
        shortLabel chr4 CTG9 Chain
        longLabel chr4 Haplotype CTG9 Chain
        type chain hg19

        track chain_haplotypes
        subTrack hapChainNetViewchain off
        subGroups view=chain refChr=haps
        shortLabel Hap Chains
        longLabel Reference Chromosome Chains on Haplotypes
        type chain hg19

    track hapChainNetViewnet
    shortLabel Nets
    view net
    visibility dense
    subTrack hapChainNet

        track net_apd_hap1
        subTrack hapChainNetViewnet off
        subGroups view=net refChr=chr6
        shortLabel APD Net
        longLabel chr6 Haplotype APD Net
        type netAlign hg19 chain_apd_hap1

        track net_cox_hap2
        subTrack hapChainNetViewnet off
        subGroups view=net refChr=chr6
        shortLabel COX Net
        longLabel chr6 Haplotype COX Net
        type netAlign hg19 chain_cox_hap2

        track net_dbb_hap3
        subTrack hapChainNetViewnet off
        subGroups view=net refChr=chr6
        shortLabel DBB Net
        longLabel chr6 Haplotype DBB Net
        type netAlign hg19 chain_dbb_hap3

        track net_mann_hap4
        subTrack hapChainNetViewnet off
        subGroups view=net refChr=chr6
        shortLabel MANN Net
        longLabel chr6 Haplotype MANN Net
        type netAlign hg19 chain_mann_hap4

        track net_mcf_hap5
        subTrack hapChainNetViewnet off
        subGroups view=net refChr=chr6
        shortLabel MCF Net
        longLabel chr6 Haplotype MCF Net
        type netAlign hg19 chain_mcf_hap5

        track net_qbl_hap6
        subTrack hapChainNetViewnet off
        subGroups view=net refChr=chr6
        shortLabel QBL Net
        longLabel chr6 Haplotype QBL Net
        type netAlign hg19 chain_qbl_hap6

        track net_ssto_hap7
        subTrack hapChainNetViewnet off
        subGroups view=net refChr=chr6
        shortLabel SSTO Net
        longLabel chr6 Haplotype SSTO Net
        type netAlign hg19 chain_ssto_hap7

        track net_chr17_ctg5_hap1
        subTrack hapChainNetViewnet off
        subGroups view=net refChr=chr17
        shortLabel chr17 CTG5 Net
        longLabel chr17 Haplotype CTG5 Net
        type netAlign hg19 chain_chr17_ctg5_hap1

        track net_chr4_ctg9_hap1
        subTrack hapChainNetViewnet off
        subGroups view=net refChr=chr4
        shortLabel chr4 CTG9 Net
        longLabel chr4 Haplotype CTG9 Net
        type netAlign hg19 chain_chr4_ctg9_hap1

        track net_haplotypes
        subTrack hapChainNetViewnet off
        subGroups view=net refChr=haps
        shortLabel Hap Nets
        longLabel Reference Chromosome Nets on Haplotypes
        type netAlign hg19 chain_haplotypes

        track netSyn_apd_hap1
        subTrack hapChainNetViewnet off
        subGroups view=net refChr=chr6
        shortLabel APD SynNet
        longLabel chr6 Haplotype APD Syntenic Net
        type netAlign hg19 chain_apd_hap1

        track netSyn_cox_hap2
        subTrack hapChainNetViewnet off
        subGroups view=net refChr=chr6
        shortLabel COX SynNet
        longLabel chr6 Haplotype COX Syntenic Net
        type netAlign hg19 chain_cox_hap2

        track netSyn_dbb_hap3
        subTrack hapChainNetViewnet off
        subGroups view=net refChr=chr6
        shortLabel DBB SynNet
        longLabel chr6 Haplotype DBB Syntenic Net
        type netAlign hg19 chain_dbb_hap3

        track netSyn_mann_hap4
        subTrack hapChainNetViewnet off
        subGroups view=net refChr=chr6
        shortLabel MANN SynNet
        longLabel chr6 Haplotype MANN Syntenic Net
        type netAlign hg19 chain_mann_hap4

        track netSyn_mcf_hap5
        subTrack hapChainNetViewnet off
        subGroups view=net refChr=chr6
        shortLabel MCF SynNet
        longLabel chr6 Haplotype MCF Syntenic Net
        type netAlign hg19 chain_mcf_hap5

        track netSyn_qbl_hap6
        subTrack hapChainNetViewnet off
        subGroups view=net refChr=chr6
        shortLabel QBL SynNet
        longLabel chr6 Haplotype QBL Syntenic Net
        type netAlign hg19 chain_qbl_hap6

        track netSyn_ssto_hap7
        subTrack hapChainNetViewnet off
        subGroups view=net refChr=chr6
        shortLabel SSTO SynNet
        longLabel chr6 Haplotype SSTO Syntenic Net
        type netAlign hg19 chain_ssto_hap7

    track hapChainNetViewchr6map
    shortLabel chr6Map
    view chr6map
    subTrack hapChainNet

        track hapRegions
        subTrack hapChainNetViewchr6map off
        subGroups refChr=chr6map view=chr6map
        configurable off
        shortLabel Hap Mapping
        longLabel Linear Mapping of Haplotype to Reference Chromosome
        type bed 12

track multizMHC
shortLabel Multiz MHC
longLabel Multiz Alignment of MHC haplotypes
irows on
summary multizMHCSummary
#frames multizMHCFrames
group x
color 0, 10, 100
altColor 0,90,10
type wigMaf 0.0 1.0
speciesCodonDefault hg19
speciesGroups Human Chimp
sGroup_Human venter1 ssto apd mcf dbb qbl mann cox
sGroup_Chimp panTro2
speciesDefaultOff panTro2
itemFirstCharCase noChange
treeImage phylo/hg19_MHC.gif

track chainSelf override
longLabel $Organism Chained Self Alignments
chainColor Normalized Score
matrixHeader A, C, G, T
matrix 16 90,-330,-236,-356,-330,100,-318,-236,-236,-318,100,-330,-356,-236,-330,90
type chain hg19
otherDb hg19
chainNormScoreAvailable yes

track ctgPos2
shortLabel GRC Map Contigs
longLabel Genome Reference Consortium Map Contigs
group map
visibility hide
type ctgPos
url none

track multiz4way
release alpha
shortLabel test 4-way Multiz
longLabel test 4-Way Multiz Alignment & Conservation
group compGeno
visibility hide
priority 107
color 0, 10, 100
altColor 0,90,10
type wigMaf 0.0 1.0
maxHeightPixels 100:40:11
# wiggle phastCons4way
# spanList 1
pairwiseHeight 12
yLineOnOff Off
# frames multiz4wayFrames
# irows on
autoScale Off
windowingFunction mean
summary multiz4waySummary
speciesCodonDefault hg19
speciesGroups mammal
sGroup_mammal rheMac2 mm9 canFam2
treeImage phylo/hg19_4way.gif

include ../chainNetPrimate.ra

include ../chainNetPlacental.ra

include ../chainNetVertebrate.ra

include ../chainNetLegacy.ra alpha

include ../chainNetStray.ra alpha

track hg18cytoBand
shortLabel hg18 Chromosome Band
longLabel Chromosome Bands (hg18)
group map
visibility hide
type bed 4 +

track msr2
shortLabel Gene Interactions
longLabel Gene Interactions in Abstracts
group pub
visibility dense
type bigBed 4 .
noScoreFilter on
release alpha
directUrl hgcGeneGraph?gene=%s

track pubsDev
shortLabel Publications Beta
longLabel Publications: Textmining of Publications, Beta Version
group pub
visibility hide
color 0,0,0
type bed 4
compositeTrack on
release alpha
nextExonText Next Match
prevExonText Prev Match
pubsPslTrack pubsDevBlatPsl
pubsArticleTable hgFixed.pubsDevArticle
pubsSequenceTable hgFixed.pubsDevSequenceAnnot
pubsMarkerTable hgFixed.pubsDevMarkerAnnot
noInherit on

    track pubsDevBlat
    shortLabel Sequences
    longLabel DNA/Prot Sequences in Publications Beta
    parent pubsDev on
    type bed 12 .
    visibility pack
    priority 2
    release alpha
    configurable off
    configureByPopup off

    track pubsDevBlatPsl
    shortLabel Individual Seq. Matches
    longLabel Individual Sequence Matches of One Selected Article from Sequences Track
    parent pubsDev off
    type psl
    visibility hide
    priority 1
    release alpha
    configurable off
    configureByPopup off
    color 0,115,70

    #track pubsDevMarkerBand
    #shortLabel (Dev) Bands
    #longLabel (Dev) Cytogenetic Bands in Publications
    #parent pubsDev on
    #visibility hide
    #priority 3
    #type bed 5
    #release alpha

    #track pubsDevMarkerSnp
    #shortLabel (Dev) SNPs
    #longLabel (Dev) SNPs in Publications
    #parent pubsDev on
    #visibility hide
    #priority 3
    #type bed 5
    #release alpha

    #track pubsDevMarkerGene
    #shortLabel (Dev) Genes
    #longLabel (Dev) Gene Symbols in Publications
    #parent pubsDev on
    #priority 3
    #visibility hide
    #type bed 5
    #release alpha

track cons46way
compositeTrack on
shortLabel Cons 46-Way
longLabel Vertebrate Multiz Alignment & Conservation (46 Species)
subGroup1 view Views align=Multiz_Alignments  phyloP=Basewise_Conservation_(phyloP) phastcons=Element_Conservation_(phastCons) elements=Conserved_Elements 
subGroup2 clade Clade primate=Primate mammal=Mammal vert=Vertebrate
dragAndDrop subTracks
dimensions dimensionX=clade
visibility hide 
type bed 4
group compGeno
priority 2

    track cons46wayViewalign
    shortLabel Multiz Alignments
    view align
    visibility pack
    viewUi on
    subTrack cons46way

        track multiz46way
        subTrack cons46wayViewalign on
        shortLabel Multiz Align
        longLabel Multiz Alignments of 46 Vertebrates
        subGroups view=align clade=vert
        noInherit on
        irows on
        summary multiz46waySummary
        frames multiz46wayFrames
        group compGeno
        color 0, 10, 100
        altColor 0,90,10
        type wigMaf 0.0 1.0
        speciesCodonDefault hg19
        speciesGroups Primate Placental_Mammal Vertebrate
        sGroup_Primate panTro2 gorGor1 ponAbe2 rheMac2 papHam1 calJac1 tarSyr1 micMur1 otoGar1
        sGroup_Placental_Mammal tupBel1 mm9 rn4 dipOrd1 cavPor3 speTri1 oryCun2 ochPri2 vicPac1 turTru1 bosTau4 equCab2 felCat3 canFam2 myoLuc1 pteVam1 eriEur1 sorAra1 loxAfr3 proCap1 echTel1 dasNov2 choHof1 
        sGroup_Vertebrate macEug1 monDom5 ornAna1 galGal3 taeGut1 anoCar1 xenTro2 tetNig2 fr2 gasAcu1 oryLat2 danRer6 petMar1 
        speciesDefaultOff panTro2 gorGor1 ponAbe2 papHam1 calJac1 tarSyr1 otoGar1 equCab2 micMur1 tupBel1 rn4 dipOrd1 cavPor3 speTri1 oryCun2 ochPri2 sorAra1 eriEur1 felCat3 pteVam1 myoLuc1 turTru1 bosTau4 vicPac1 choHof1 echTel1 dasNov2 macEug1 ornAna1 taeGut1 anoCar1 proCap1 tetNig2 fr2 gasAcu1 oryLat2 petMar1
        itemFirstCharCase noChange
        treeImage phylo/hg19_46way.gif
        priority 100

    track cons46wayViewphyloP
    shortLabel Basewise Conservation (phyloP)
    view phyloP
    visibility full
    subTrack cons46way
    viewLimits -.3:2
    viewLimitsMax -15.41:7.13

        # PhyloP conservation
        track phyloP46wayPrimates
        subTrack cons46wayViewphyloP off
        subGroups view=phyloP clade=primate
        shortLabel Primate Cons
        longLabel Primate Basewise Conservation by PhyloP
        noInherit on
        configurable on
        type wig -9.06 0.66
        maxHeightPixels 100:50:11
        viewLimits -4:1
        autoScale off
        spanList 1
        windowingFunction mean
        color 10,10,70
        altColor 70,10,10
        priority 1

        track phyloP46wayPlacental
        subTrack cons46wayViewphyloP on
        subGroups view=phyloP clade=mammal
        shortLabel Mammal Cons
        longLabel Placental Mammal Basewise Conservation by PhyloP
        noInherit on
        configurable on
        type wig -13.80 2.94
        maxHeightPixels 100:50:11
        viewLimits -4:4
        autoScale off
        spanList 1
        windowingFunction mean
        color 25,25,95
        altColor 95,25,25
        priority 3

        track phyloP46wayAll
        subTrack cons46wayViewphyloP off
        subGroups view=phyloP clade=vert
        shortLabel Vertebrate Cons
        longLabel Vertebrate Basewise Conservation by PhyloP
        noInherit on
        configurable on
        type wig -14.08 6.42
        maxHeightPixels 100:50:11
        viewLimits -4:4
        autoScale off
        spanList 1
        windowingFunction mean
        color 40,40,120
        altColor 120,40,40
        priority 4

    track cons46wayViewphastcons
    shortLabel Element Conservation (phastCons)
    view phastcons
    visibility hide
    subTrack cons46way

        # phastCons conservation
        track phastCons46wayPrimates
        subTrack cons46wayViewphastcons off
        subGroups view=phastcons clade=primate
        shortLabel Primate Cons
        longLabel Primate Conservation by PhastCons
        noInherit on
        configurable on
        type wig 0 1
        maxHeightPixels 100:40:11
        autoScale off
        spanList 1
        windowingFunction mean
        color 10,70,10
        altColor 70,10,10
        priority 10

        track phastCons46wayPlacental
        subTrack cons46wayViewphastcons on
        subGroups view=phastcons clade=mammal
        shortLabel Mammal Cons
        longLabel Placental Mammal Conservation by PhastCons
        noInherit on
        configurable on
        type wig 0 1
        maxHeightPixels 100:40:11
        autoScale off
        spanList 1
        windowingFunction mean
        color 25,95,25
        altColor 95,25,25
        priority 12

        track phastCons46way
        subTrack cons46wayViewphastcons off
        subGroups view=phastcons clade=vert
        shortLabel Vertebrate Cons
        longLabel Vertebrate Conservation by PhastCons
        noInherit on
        configurable on
        type wig 0 1
        maxHeightPixels 100:40:11
        autoScale off
        spanList 1
        windowingFunction mean
        color 40,120,40
        altColor 120,40,40
        priority 13

    track cons46wayViewelements
    shortLabel Conserved Elements
    view elements
    visibility hide
    subTrack cons46way

        # Conserved Elements (Most Conserved)
        track phastConsElements46wayPrimates
        subTrack cons46wayViewelements off
        subGroups view=elements clade=primate
        shortLabel Primate El
        longLabel Primate Conserved Elements
        noInherit on
        type bed 5 .
        color 170,50,100
        priority 20

        track phastConsElements46wayPlacental
        subTrack cons46wayViewelements on
        subGroups view=elements clade=mammal
        shortLabel Mammal El
        longLabel Placental Mammal Conserved Elements
        noInherit on
        type bed 5 .
        color 100,50,170
        priority 22

        track phastConsElements46way
        subTrack cons46wayViewelements off
        subGroups view=elements clade=vert
        shortLabel Vertebrate El
        longLabel Vertebrate Conserved Elements
        noInherit on
        color 170,100,50
        type bed 5 .
        priority 23

track genomicSuperDups override
group rep

track snp141Flagged override
snpSeqFile /gbdb/hg19/snp/snp141.fa

track snp141Common override
snpSeqFile /gbdb/hg19/snp/snp141.fa

track snp141 override
snpSeqFile /gbdb/hg19/snp/snp141.fa

track snp142Mult override
snpSeqFile /gbdb/hg19/snp/snp142.fa

track snp142Flagged override
snpSeqFile /gbdb/hg19/snp/snp142.fa

track snp142Common override
snpSeqFile /gbdb/hg19/snp/snp142.fa

track snp142 override
snpSeqFile /gbdb/hg19/snp/snp142.fa

track snp137Common override
snpSeqFile /gbdb/hg19/snp/snp137.fa
chimpOrangMacOrthoTable snp137OrthoPt3Pa2Rm2
chimpDb panTro3
orangDb ponAbe2
macaqueDb rheMac2
hapmapPhase III

track snp138Flagged
shortLabel Flagged SNPs(138)
longLabel Simple Nucleotide Polymorphisms (dbSNP 138) Flagged by dbSNP as Clinically Assoc
group varRep
visibility hide
url http://www.ncbi.nlm.nih.gov/SNP/snp_ref.cgi?type=rs&rs=$$
urlLabel dbSNP: 
snpSeq snp138Seq
snpExceptionDesc snp138ExceptionDesc
defaultGeneTracks knownGene
type bed 6 +
snpSeqFile /gbdb/hg19/snp/snp138.fa
chimpOrangMacOrthoTable snp138OrthoPt4Pa2Rm3
chimpDb panTro3
orangDb ponAbe2
macaqueDb rheMac2
hapmapPhase III
codingAnnotations snp138CodingDbSnp,
# Need to request new tag
#codingAnnoLabel_snp138CodingDbSnp dbSNP

track snp138Mult override
snpSeqFile /gbdb/hg19/snp/snp138.fa
chimpOrangMacOrthoTable snp138OrthoPt4Pa2Rm3
chimpDb panTro3
orangDb ponAbe2
macaqueDb rheMac2
hapmapPhase III

track snp138 override
snpSeqFile /gbdb/hg19/snp/snp138.fa
chimpOrangMacOrthoTable snp138OrthoPt4Pa2Rm3
chimpDb panTro3
orangDb ponAbe2
macaqueDb rheMac2
hapmapPhase III

track snp138Common override
snpSeqFile /gbdb/hg19/snp/snp138.fa
chimpOrangMacOrthoTable snp138OrthoPt4Pa2Rm3
chimpDb panTro3
orangDb ponAbe2
macaqueDb rheMac2
hapmapPhase III
visibility hide

track snp137Flagged
shortLabel Flagged SNPs(137)
longLabel Simple Nucleotide Polymorphisms (dbSNP 137) Flagged by dbSNP as Clinically Assoc
group varRep
visibility hide
url http://www.ncbi.nlm.nih.gov/SNP/snp_ref.cgi?type=rs&rs=$$
urlLabel dbSNP: 
snpSeq snp137Seq
snpExceptionDesc snp137ExceptionDesc
defaultGeneTracks knownGene
type bed 6 +
snpSeqFile /gbdb/hg19/snp/snp137.fa
chimpOrangMacOrthoTable snp137OrthoPt3Pa2Rm2
chimpDb panTro3
orangDb ponAbe2
macaqueDb rheMac2
hapmapPhase III
codingAnnotations snp137CodingDbSnp,
# Need to request new tag
#codingAnnoLabel_snp137CodingDbSnp dbSNP

track snp137Mult override
snpSeqFile /gbdb/hg19/snp/snp137.fa
chimpOrangMacOrthoTable snp137OrthoPt3Pa2Rm2
chimpDb panTro3
orangDb ponAbe2
macaqueDb rheMac2
hapmapPhase III

track snp137 override
snpSeqFile /gbdb/hg19/snp/snp137.fa
chimpOrangMacOrthoTable snp137OrthoPt3Pa2Rm2
chimpDb panTro3
orangDb ponAbe2
macaqueDb rheMac2
hapmapPhase III

track snp135Common override
snpSeqFile /gbdb/hg19/snp/snp135.fa
chimpOrangMacOrthoTable snp135OrthoPt3Pa2Rm2
chimpDb panTro3
orangDb ponAbe2
macaqueDb rheMac2
hapmapPhase III
codingAnnotations snp135CodingDbSnp,
# Need to request new tag
#codingAnnoLabel_snp135CodingDbSnp dbSNP

track snp135Flagged override
snpSeqFile /gbdb/hg19/snp/snp135.fa
chimpOrangMacOrthoTable snp135OrthoPt3Pa2Rm2
chimpDb panTro3
orangDb ponAbe2
macaqueDb rheMac2
hapmapPhase III
codingAnnotations snp135CodingDbSnp,
# Need to request new tag
#codingAnnoLabel_snp135CodingDbSnp dbSNP

track snp135Mult override
snpSeqFile /gbdb/hg19/snp/snp135.fa
chimpOrangMacOrthoTable snp135OrthoPt3Pa2Rm2
chimpDb panTro3
orangDb ponAbe2
macaqueDb rheMac2
hapmapPhase III
codingAnnotations snp135CodingDbSnp,
# Need to request new tag
#codingAnnoLabel_snp135CodingDbSnp dbSNP

track snp135 override
chimpOrangMacOrthoTable snp135OrthoPt3Pa2Rm2
chimpDb panTro3
orangDb ponAbe2
macaqueDb rheMac2
hapmapPhase III
codingAnnotations snp135CodingDbSnp,
# Need to request new tag
#codingAnnoLabel_snp135CodingDbSnp dbSNP

track snp132Common override
snpSeqFile /gbdb/hg19/snp/snp132.fa
chimpOrangMacOrthoTable snp132OrthoPt2Pa2Rm2
chimpDb panTro2
orangDb ponAbe2
macaqueDb rheMac2
hapmapPhase III
codingAnnotations snp132CodingDbSnp,
codingAnnoLabel_snp132CodingDbSnp dbSNP

track snp132Flagged override
snpSeqFile /gbdb/hg19/snp/snp132.fa
chimpOrangMacOrthoTable snp132OrthoPt2Pa2Rm2
chimpDb panTro2
orangDb ponAbe2
macaqueDb rheMac2
hapmapPhase III
codingAnnotations snp132CodingDbSnp,
codingAnnoLabel_snp132CodingDbSnp dbSNP

track snp132Mult override
snpSeqFile /gbdb/hg19/snp/snp132.fa
chimpOrangMacOrthoTable snp132OrthoPt2Pa2Rm2
chimpDb panTro2
orangDb ponAbe2
macaqueDb rheMac2
hapmapPhase III
codingAnnotations snp132CodingDbSnp,
codingAnnoLabel_snp132CodingDbSnp dbSNP

track snp132 override
chimpOrangMacOrthoTable snp132OrthoPt2Pa2Rm2
chimpDb panTro2
orangDb ponAbe2
macaqueDb rheMac2
hapmapPhase III
codingAnnotations snp132CodingDbSnp,
codingAnnoLabel_snp132CodingDbSnp dbSNP

track snp131 override
chimpOrangMacOrthoTable snp131OrthoPt2Pa2Rm2
chimpDb panTro2
orangDb ponAbe2
macaqueDb rheMac2
hapmapPhase III
codingAnnotations snp131CodingDbSnp,
codingAnnoLabel_snp131CodingDbSnp dbSNP

track snp130 override
longLabel Simple Nucleotide Polymorphisms (dbSNP build 130 - Provisional Mapping to GRCh37)
visibility hide
chimpOrangMacOrthoTable snp130OrthoPt2Pa2Rm2
chimpDb panTro2
orangDb ponAbe2
macaqueDb rheMac2
hapmapPhase III
codingAnnotations snp130CodingDbSnp,
codingAnnoLabel_snp130CodingDbSnp dbSNP
pennantIcon 18.jpg ../goldenPath/help/liftOver.html "lifted from hg18"
# Use hg18 file so we don't have to duplicate the 18G:
snpSeqFile /gbdb/hg18/snp/snp130.fa
origAssembly hg18

track hapmapSnps override
origAssembly hg18
pennantIcon 18.jpg ../goldenPath/help/liftOver.html "lifted from hg18"
longLabel HapMap SNPs (rel27, merged Phase II + Phase III genotypes)
dataVersion rel27
hapmapPhase III

track hapmapLdPh override
origAssembly hg18
pennantIcon 18.jpg ../goldenPath/help/liftOver.html "lifted from hg18"

track nscanGene override
informant Human N-SCAN Human N-SCAN uses mouse (mm9) as the informant and iterative pseudogene masking.

track chainNetVenter override
priority 450

# Some, but not all subtracks of pgSnp (Personal Genome Variants) were lifted
track pgAk1 override
origAssembly hg18
pennantIcon 18.jpg ../goldenPath/help/liftOver.html "lifted from hg18"

track pgVenter override
origAssembly hg18
pennantIcon 18.jpg ../goldenPath/help/liftOver.html "lifted from hg18"

track pgVenterSnp override
origAssembly hg18
pennantIcon 18.jpg ../goldenPath/help/liftOver.html "lifted from hg18"

track pgVenterIndel override
origAssembly hg18
pennantIcon 18.jpg ../goldenPath/help/liftOver.html "lifted from hg18"

track pgWatson override
origAssembly hg18
pennantIcon 18.jpg ../goldenPath/help/liftOver.html "lifted from hg18"

track pgYoruban2 override
origAssembly hg18
pennantIcon 18.jpg ../goldenPath/help/liftOver.html "lifted from hg18"

track pgYoruban3 override
origAssembly hg18
pennantIcon 18.jpg ../goldenPath/help/liftOver.html "lifted from hg18"

track pgYh1 override
origAssembly hg18
pennantIcon 18.jpg ../goldenPath/help/liftOver.html "lifted from hg18"

track pgSjk override
origAssembly hg18
pennantIcon 18.jpg ../goldenPath/help/liftOver.html "lifted from hg18"

track pgNA12878 override
origAssembly hg18
pennantIcon 18.jpg ../goldenPath/help/liftOver.html "lifted from hg18"

track pgNA12891 override
origAssembly hg18
pennantIcon 18.jpg ../goldenPath/help/liftOver.html "lifted from hg18"

track pgNA12892 override
origAssembly hg18
pennantIcon 18.jpg ../goldenPath/help/liftOver.html "lifted from hg18"

track pgNA19240 override
origAssembly hg18
pennantIcon 18.jpg ../goldenPath/help/liftOver.html "lifted from hg18"

track pgNA19239 override
origAssembly hg18
pennantIcon 18.jpg ../goldenPath/help/liftOver.html "lifted from hg18"

track pgNA19238 override
origAssembly hg18
pennantIcon 18.jpg ../goldenPath/help/liftOver.html "lifted from hg18"

track pgKb1Illum override
origAssembly hg18
pennantIcon 18.jpg ../goldenPath/help/liftOver.html "lifted from hg18"

track pgKb1454 override
origAssembly hg18
pennantIcon 18.jpg ../goldenPath/help/liftOver.html "lifted from hg18"

track pgKb1Indel override
origAssembly hg18
pennantIcon 18.jpg ../goldenPath/help/liftOver.html "lifted from hg18"

track pgKb1Comb override
origAssembly hg18
pennantIcon 18.jpg ../goldenPath/help/liftOver.html "lifted from hg18"

track pgNb1 override
origAssembly hg18
pennantIcon 18.jpg ../goldenPath/help/liftOver.html "lifted from hg18"

track pgNb1Indel override
origAssembly hg18
pennantIcon 18.jpg ../goldenPath/help/liftOver.html "lifted from hg18"

track pgMd8 override
origAssembly hg18
pennantIcon 18.jpg ../goldenPath/help/liftOver.html "lifted from hg18"

track pgMd8Indel override
origAssembly hg18
pennantIcon 18.jpg ../goldenPath/help/liftOver.html "lifted from hg18"

track pgTk1 override
origAssembly hg18
pennantIcon 18.jpg ../goldenPath/help/liftOver.html "lifted from hg18"

track pgTk1Indel override
origAssembly hg18
pennantIcon 18.jpg ../goldenPath/help/liftOver.html "lifted from hg18"

track pgAbtSolid override
origAssembly hg18
pennantIcon 18.jpg ../goldenPath/help/liftOver.html "lifted from hg18"

track pgAbt454 override
origAssembly hg18
pennantIcon 18.jpg ../goldenPath/help/liftOver.html "lifted from hg18"

track pgAbt454indels override
origAssembly hg18
pennantIcon 18.jpg ../goldenPath/help/liftOver.html "lifted from hg18"

track pgAbtIllum override
origAssembly hg18
pennantIcon 18.jpg ../goldenPath/help/liftOver.html "lifted from hg18"

track pgChurch override
origAssembly hg18
pennantIcon 18.jpg ../goldenPath/help/liftOver.html "lifted from hg18"

track pgAngrist override
origAssembly hg18
pennantIcon 18.jpg ../goldenPath/help/liftOver.html "lifted from hg18"

track pgGill override
origAssembly hg18
pennantIcon 18.jpg ../goldenPath/help/liftOver.html "lifted from hg18"

track pgGatesSr override
origAssembly hg18
pennantIcon 18.jpg ../goldenPath/help/liftOver.html "lifted from hg18"

track pgGatesJr override
origAssembly hg18
pennantIcon 18.jpg ../goldenPath/help/liftOver.html "lifted from hg18"

track pgQuake override
origAssembly hg18
pennantIcon 18.jpg ../goldenPath/help/liftOver.html "lifted from hg18"

track pgIrish override 
origAssembly hg18
pennantIcon 18.jpg ../goldenPath/help/liftOver.html "lifted from hg18"

track pgSaqqaq override
origAssembly hg18
pennantIcon 18.jpg ../goldenPath/help/liftOver.html "lifted from hg18"

track pgSaqqaqHc override
origAssembly hg18
pennantIcon 18.jpg ../goldenPath/help/liftOver.html "lifted from hg18"

track pgLucier override
origAssembly hg18
pennantIcon 18.jpg ../goldenPath/help/liftOver.html "lifted from hg18"

track tgpPhase1
shortLabel 1000G Ph1 Vars
longLabel 1000 Genomes Phase 1 Integrated Variant Calls: SNVs, Indels, SVs
type vcfTabix
group varRep
visibility hide
maxWindowToDraw 5000000
showHardyWeinberg on
chromosomes chr1,chr10,chr11,chr12,chr13,chr14,chr15,chr16,chr17,chr18,chr19,chr2,chr20,chr21,chr22,chr3,chr4,chr5,chr6,chr7,chr8,chr9,chrX,chrY

track tgpPhase1Accessibility
compositeTrack on
shortLabel 1000G Ph1 Accsbl
longLabel 1000 Genomes Project Phase 1 Paired-end Accessible Regions
type bigBed 3
visibility hide
group varRep
chromosomes chr1,chr10,chr11,chr12,chr13,chr14,chr15,chr16,chr17,chr18,chr19,chr2,chr20,chr21,chr22,chr3,chr4,chr5,chr6,chr7,chr8,chr9

    track tgpPhase1AccessibilityPilotCriteria
    subTrack tgpPhase1Accessibility
    shortLabel 1000G Accs Pilot
    longLabel 1000 Genomes Project Phase 1 Paired-end Accessible Regions - Pilot Criteria
    color 100,100,100

    track tgpPhase1AccessibilityStrictCriteria
    subTrack tgpPhase1Accessibility
    shortLabel 1000G Accs Strict
    longLabel 1000 Genomes Project Phase 1 Paired-end Accessible Regions - Strict Criteria
    color 0,0,0

track tgpRecombRate override
origAssembly hg18
pennantIcon 18.jpg ../goldenPath/help/liftOver.html "lifted from hg18"

track evsEsp6500
shortLabel EVS Variants
longLabel NHLBI GO Exome Sequencing Project (ESP) - Variants from 6,503 Exomes
type vcfTabix
group varRep
visibility hide
maxWindowToDraw 5000000
chromosomes chr1,chr10,chr11,chr12,chr13,chr14,chr15,chr16,chr17,chr18,chr19,chr2,chr20,chr21,chr22,chr3,chr4,chr5,chr6,chr7,chr8,chr9,chrX,chrY
url http://evs.gs.washington.edu/EVS/PopStatsServlet?searchBy=rsOrChrom&target=$$&chromosome=$s&chromoStart=${&chromoEnd=$}&x=0&y=0
urlLabel Exome Variant Server:


searchTable nscanGene
searchType genePred
termRegex chr[0-9a-zA-Z_]+\.([0-9]+|pasa)((\.[0-9a-z]+)?\.[0-9a-z]+)?
searchPriority 50

searchTable ctgPos
searchMethod exact
shortCircuit 1
termRegex GL[0-9]+\.[0-9]|NC_001807(\.[0-9]+)?
query select chrom,chromStart,chromEnd,contig from %s where contig like '%s'
searchPriority 5

searchName ctgPosNoVersion
searchTable ctgPos
searchMethod exact
shortCircuit 1
termRegex GL[0-9]+|NC_001807(\.[0-9]+)?
dontCheck GL[0-9]+\.[0-9]
query select chrom,chromStart,chromEnd,contig from %s where contig like '%s._'
searchPriority 5

searchTable ctgPos2
searchMethod exact
shortCircuit 1
termRegex ^(AF[0-9]+)+|^(HSCHR)+[0-9XYMUN]+(_RANDOM|_1|_MHC)?(_[ACDMQS][A-Z]+)?(_CTG[0-9]+)?(_[0-9]+|_PAR)?
query select chrom,chromStart,chromEnd,contig from %s where contig like '%s'
searchPriority 1

track vegaGeneComposite
compositeTrack on
shortLabel Vega Genes
longLabel Vega Annotations
group genes
visibility hide
chromosomes chr1,chr2,chr3,chr4,chr5,chr6,chr7,chr8,chr9,chr10,chr11,chr12,chr13,chr14,chr15,chr16,chr17,chr18,chr19,chr20,chr21,chr22,chrX,chrY,chr6_apd_hap1,chr6_cox_hap2,chr6_dbb_hap3,chr6_mann_hap4,chr6_mcf_hap5,chr6_qbl_hap6,chr6_ssto_hap7
type genePred vegaPep
urlLabel Vega Transcript:
url http://vega.sanger.ac.uk/Homo_sapiens/transview?transcript=$$

    track vegaGene
    subTrack vegaGeneComposite
    shortLabel Vega Protein Genes
    longLabel Vega Protein-Coding Annotations
    priority 1
    color 0,50,225
    html vegaGeneComposite

    track vegaPseudoGene
    subTrack vegaGeneComposite
    shortLabel Vega Pseudogenes
    longLabel Vega Annotated Pseudogenes and Immunoglobulin Segments
    priority 2
    color 30,130,210
    html vegaGeneComposite

track hinv70Composite
compositeTrack on
shortLabel H-Inv 7.0
longLabel H-Inv 7.0 Gene Predictions
group genes
visibility hide
type bed 12
configureByPopup off
url http://h-invitational.jp/hinv/spsoup/transcript_view?hit_id=$$

    track hinv70Coding
    subTrack hinv70Composite
    shortLabel H-Inv genes
    longLabel H-Inv v7.0 Gene Predictions
    priority 1
    color 0,50,225

    track hinv70NonCoding
    subTrack hinv70Composite
    shortLabel H-Inv non-coding
    longLabel H-Inv v7.0 Non-coding Gene Predictions
    priority 2
    color 15,100,180

    track hinv70PseudoGene
    subTrack hinv70Composite
    shortLabel H-Inv pseudo-genes
    longLabel H-Inv v7.0 Pseudogene Predictions
    priority 3
    color 30,130,210

track gc5BaseBw
release alpha
shortLabel GC percent
longLabel GC Percent as bigWig File
group x
visibility hide
type bigWig 0 100
minLimit 0
maxLimit 100
html gc5Base

track affyExonArray
compositeTrack on
group expression
shortLabel Affy Exon Array
longLabel Affymetrix $Organism Exon Array Probes and Probesets
subGroup1 view Views v1Probeset=Probeset v2Probe=Probe
subGroup2 level Level L1Core=Core L2Extended=Extended L3Full=Full L4Free=Free L5Ambiguous=Ambiguous 
sortOrder level=+ view=+ 
dimensions dimensionX=level dimensionY=view
dragAndDrop subTracks
color 0,0,0
visibility hide
noInherit on
type bed 12

    track affyExonProbeset
    parent affyExonArray
    view v1Probeset
    visibility dense

        track affyExonProbesetCore
        parent affyExonProbeset
        subGroups view=v1Probeset level=L1Core
        shortLabel Core PS
        longLabel Affymetrix $Organism Exon Array Core Probesets 
        # royalblue
        color 65,105,225

        track affyExonProbesetExtended
        parent affyExonProbeset
        subGroups view=v1Probeset level=L2Extended
        shortLabel Extended PS
        longLabel Affymetrix $Organism Exon Array Extended Probesets
        # chocolate 4
        color 139,69,19

        track affyExonProbesetFull
        parent affyExonProbeset off
        subGroups view=v1Probeset level=L3Full
        shortLabel Full PS
        longLabel Affymetrix $Organism Exon Array Full Probesets
        # deeppink
        color 205,96,144

        track affyExonProbesetFree 
        parent affyExonProbeset off
        subGroups view=v1Probeset level=L4Free
        shortLabel Free PS
        longLabel Affymetrix $Organism Exon Array Free Probesets
        # darkgreen
        color 0,100,0

        track affyExonProbesetAmbiguous 
        parent affyExonProbeset off
        subGroups view=v1Probeset level=L5Ambiguous
        shortLabel Ambiguous PS
        longLabel Affymetrix $Organism Exon Array Ambiguous Probesets
        # orchid 
        color 218,112,214	

    track affyExonProbe
    parent affyExonArray
    view v2Probe
    visibility dense

        track affyExonProbeCore 
        parent affyExonProbe off
        subGroups view=v2Probe level=L1Core
        shortLabel Core Probes
        longLabel Affymetrix $Organism Exon Array Core Probes
        # royalblue
        color 65,105,225
        type bed 10

        track affyExonProbeExtended 
        parent affyExonProbe off
        subGroups view=v2Probe level=L2Extended
        shortLabel Extended Probes
        longLabel Affymetrix $Organism Exon Array Extended Probes
        # chocolate 4
        color 139,69,19
        type bed 10

        track affyExonProbeFull 
        parent affyExonProbe off
        subGroups view=v2Probe level=L3Full
        shortLabel Full Probes
        longLabel Affymetrix $Organism Exon Array Full Probes
        # deep pink
        color 205,96,144
        type bed 10

        track affyExonProbeFree 
        parent affyExonProbe off
        subGroups view=v2Probe level=L4Free
        shortLabel Free Probes
        longLabel Affymetrix $Organism Exon Array Free Probes
        # darkgreen
        color 0,100,0
        type bed 10

        track affyExonProbeAmbiguous 
        parent affyExonProbe off
        subGroups view=v2Probe level=L5Ambiguous
        shortLabel Ambiguous Probes
        longLabel Affymetrix $Organism Exon Array Ambiguous Probes
        # orchid
        color 218,112,214	
        type bed 10


searchTable haplotypeLocations
searchMethod exact
searchType bed
shortCircuit 1
searchPriority 15

track hg19ContigDiff
shortLabel Hg18 Diff
longLabel Contigs New to GRCh37/(hg19), Not Carried Forward from NCBI Build 36(hg18)
visibility hide
group map
type bed 9 .
scoreFilterByRange on
itemRgb on
color 0,0,0
urlLabel Genbank accession:
url http://www.ncbi.nlm.nih.gov/nuccore/$$

track hg38ContigDiff
shortLabel Hg38 Diff
longLabel Contigs Dropped or Changed from GRCh37(hg19) to GRCh38(hg38)
visibility hide
group map
type bed 9 .
scoreFilterByRange on
itemRgb on
color 0,0,0
urlLabel Genbank accession:
url http://www.ncbi.nlm.nih.gov/nuccore/$$

track evoCpg
shortLabel Evo Cpg
longLabel Weizmann Evolutionary CpG Islands
visibility hide
group compGeno
type bed 9 .
noScoreFilter .
itemRgb on
color 0,0,0
origAssembly hg18
pennantIcon 18.jpg ../goldenPath/help/liftOver.html "lifted from hg18"

track wgRna override 
dataVersion miRBase Release 15.0 (April 2010) and snoRNABase Version 3

include altSeqComposite5.ra alpha

include altSeqComposite9.ra alpha

include altSeqComposite10.ra alpha,beta,public

track vistaEnhancers override
url http://enhancer.lbl.gov/cgi-bin/imagedb3.pl?form=presentation&show=1&experiment_id=$$&organism_id=1

track evofold override
mafTrack multiz46way
origAssembly hg17
pennantIcon 17.jpg ../goldenPath/help/liftOver.html "lifted from hg17"

track targetScanS
shortLabel TS miRNA sites
longLabel TargetScan miRNA Regulatory Sites
group regulation
visibility hide
color 0,96,0
scoreFilterMax 100
type bed 6 .
urlLabel TargetScan link:
url http://www.targetscan.org/cgi-bin/targetscan/vert_50/view_gene.cgi?gs=$P&taxid=9606&members=$p&showcnc=1

track ntHumChimpCodingDiff override
origAssembly hg18
pennantIcon 18.jpg ../goldenPath/help/liftOver.html "lifted from hg18"

track ntSssTop5p override
origAssembly hg18
pennantIcon 18.jpg ../goldenPath/help/liftOver.html "lifted from hg18"

track ntSssZScorePMVar override
origAssembly hg18
type bigWig -8.8332 33.63719
pennantIcon 18.jpg ../goldenPath/help/liftOver.html "lifted from hg18"

track ntSssSnps override
origAssembly hg18
pennantIcon 18.jpg ../goldenPath/help/liftOver.html "lifted from hg18"

track ntOoaHaplo override
origAssembly hg18
pennantIcon 18.jpg ../goldenPath/help/liftOver.html "lifted from hg18"

track ntMito override
origAssembly hg18
pennantIcon 18.jpg ../goldenPath/help/liftOver.html "lifted from hg18"

track cgapSage override
origAssembly hg18
pennantIcon 18.jpg ../goldenPath/help/liftOver.html "lifted from hg18"


track consIndelsHgMmCanFam
shortLabel Cons Indels MmCf
longLabel Indel-based Conservation for Human hg19, Mouse mm8 and Dog canFam2
group compGeno
visibility hide
useScore 1
color 0, 60, 120
type bed 5 .
origAssembly hg18
pennantIcon 18.jpg ../goldenPath/help/liftOver.html "lifted from hg18"

searchTable consIndelsHgMmCanFam
searchType bed
searchMethod exact
shortCircuit 1
termRegex IGS.+
searchPriority 50

track polyA
compositeTrack on
shortLabel Poly(A)
longLabel Poly(A) Sites, Both Reported and Predicted
group rna
visibility hide
noInherit on
type bed 3 .
origAssembly hg18
configureByPopup off
pennantIcon 18.jpg ../goldenPath/help/liftOver.html "lifted from hg18"


    track polyaDb
    parent polyA
    shortLabel PolyA_DB
    longLabel Reported Poly(A) Sites from PolyA_DB
    color 51,153,51
    priority 1
    type bed 4 .
    origAssembly hg18
    pennantIcon 18.jpg ../goldenPath/help/liftOver.html "lifted from hg18"


    track polyaPredict
    parent polyA
    longLabel Predicted Poly(A) Sites Using an SVM
    color 102,0,153
    priority 2
    type bed 8 .
    origAssembly hg18
    pennantIcon 18.jpg ../goldenPath/help/liftOver.html "lifted from hg18"

track polyASeqSites
compositeTrack on
shortLabel PolyA-Seq
longLabel Poly(A)-sequencing from Merck Research Laboratories
group rna
subGroup1 view Views Signal=Signal 
subGroup2 tissType Tissue_Type Kidney=Kidney Brain=Brain Liver=Liver MaqcBrain1=MAQC_Brain_1 MaqcBrain2=MAQC_Brain_2 MaqcUhr1=MAQC_UHR_1 MaqcUhr2=MAQC_UHR_2 Muscle=Muscle Testis=Testis
subGroup3 strand Strand fwd=Forward rev=Reverse
dimensions dimensionY=tissType dimensionX=strand
sortOrder tissType=+ strand=+ view=+
type bed 
dragAndDrop subTracks
visibility hide
noInherit on

    track polyASeqSitesSignalView
    shortLabel Signal
    view Signal
    visibility full
    subTrack polyASeqSites
    maxHeightPixels 50:50:5
    autoScale on
    yLineOnOff on
    type bigWig -1 2 

        track polyASeqSitesBrainFwd
        parent polyASeqSitesSignalView
        subGroups view=Signal tissType=Brain strand=fwd
        shortLabel PolyA-Seq Brain
        longLabel Poly(A)-tail sequencing of Brain from Merck (Fwd strand)
        color 153,51,51
        type bigWig 0.340000 194860.187500

        track polyASeqSitesBrainRev
        parent polyASeqSitesSignalView
        subGroups view=Signal tissType=Brain strand=rev
        shortLabel PolyA-Seq Brain
        longLabel Poly(A)-tail sequencing of Brain from Merck (Rev strand)
        color 0,0,0
        type bigWig 0.340000 21771.560547

        track polyASeqSitesKidneyFwd
        parent polyASeqSitesSignalView
        subGroups view=Signal tissType=Kidney strand=fwd
        shortLabel PolyA-Seq Kidney
        longLabel Poly(A)-tail sequencing of Kidney from Merck (Fwd strand)
        color 153,51,51
        type bigWig 0.220000 146019.640625

        track polyASeqSitesKidneyRev
        parent polyASeqSitesSignalView
        subGroups view=Signal tissType=Kidney strand=rev
        shortLabel PolyA-Seq Kidney
        longLabel Poly(A)-tail sequencing of Kidney from Merck (Rev strand)
        color 0,0,0
        type bigWig 0.220000 12818.589844

        track polyASeqSitesLiverFwd
        parent polyASeqSitesSignalView
        subGroups view=Signal tissType=Liver strand=fwd
        shortLabel PolyA-Seq Liver
        longLabel Poly(A)-tail sequencing of Liver from Merck (Fwd strand)
        color 153,51,51
        type bigWig 0.180000 63606.449219

        track polyASeqSitesLiverRev
        parent polyASeqSitesSignalView
        subGroups view=Signal tissType=Liver strand=rev
        shortLabel PolyA-Seq Liver
        longLabel Poly(A)-tail sequencing of Liver from Merck (Rev strand)
        color 0,0,0
        type bigWig 0.180000 109706.320312

        track polyASeqSitesMaqcBrain1Fwd
        parent polyASeqSitesSignalView
        subGroups view=Signal tissType=MaqcBrain1 strand=fwd
        shortLabel PolyA-Seq MaqcBrain1
        longLabel Poly(A)-tail sequencing of MAQC Brain (replicate 1) from Merck (Fwd strand)
        color 153,51,51
        type bigWig 0.250000 62850.468750

        track polyASeqSitesMaqcBrain1Rev
        parent polyASeqSitesSignalView
        subGroups view=Signal tissType=MaqcBrain1 strand=rev
        shortLabel PolyA-Seq MaqcBrain1
        longLabel Poly(A)-tail sequencing of MAQC Brain (replicate 1) from Merck (Rev strand)
        color 0,0,0
        type bigWig 0.250000 15009.809570

        track polyASeqSitesMaqcBrain2Fwd
        parent polyASeqSitesSignalView
        subGroups view=Signal tissType=MaqcBrain2 strand=fwd
        shortLabel PolyA-Seq MaqcBrain2
        longLabel Poly(A)-tail sequencing of MAQC Brain (replicate 2) from Merck (Fwd strand)
        color 153,51,51
        type bigWig 0.260000 61466.800781

        track polyASeqSitesMaqcBrain2Rev
        parent polyASeqSitesSignalView
        subGroups view=Signal tissType=MaqcBrain2 strand=rev
        shortLabel PolyA-Seq MaqcBrain2
        longLabel Poly(A)-tail sequencing of MAQC Brain (replicate 2) from Merck (Rev strand)
        color 0,0,0
        type bigWig 0.260000 17027.939453

        track polyASeqSitesMaqcUhr1Fwd
        parent polyASeqSitesSignalView
        subGroups view=Signal tissType=MaqcUhr1 strand=fwd
        shortLabel PolyA-Seq MaqcUhr1
        longLabel Poly(A)-tail sequencing of MAQC UHR (replicate 1) from Merck (Fwd strand)
        color 153,51,51
        type bigWig 0.200000 25178.449219

        track polyASeqSitesMaqcUhr1Rev
        parent polyASeqSitesSignalView
        subGroups view=Signal tissType=MaqcUhr1 strand=rev
        shortLabel PolyA-Seq MaqcUhr1
        longLabel Poly(A)-tail sequencing of MAQC UHR (replicate 1) from Merck (Rev strand)
        color 0,0,0
        type bigWig 0.200000 18536.800781

        track polyASeqSitesMaqcUhr2Fwd
        parent polyASeqSitesSignalView
        subGroups view=Signal tissType=MaqcUhr2 strand=fwd
        shortLabel PolyA-Seq MaqcUhr2
        longLabel Poly(A)-tail sequencing of MAQC UHR (replicate 2) from Merck (Fwd strand)
        color 153,51,51
        type bigWig 0.200000 25301.960938

        track polyASeqSitesMaqcUhr2Rev
        parent polyASeqSitesSignalView
        subGroups view=Signal tissType=MaqcUhr2 strand=rev
        shortLabel PolyA-Seq MaqcUhr2
        longLabel Poly(A)-tail sequencing of MAQC UHR (replicate 2) from Merck (Rev strand)
        color 0,0,0
        type bigWig 0.200000 16088.179688

        track polyASeqSitesMuscleFwd
        parent polyASeqSitesSignalView
        subGroups view=Signal tissType=Muscle strand=fwd
        shortLabel PolyA-Seq Muscle
        longLabel Poly(A)-tail sequencing of Muscle from Merck (Fwd strand)
        color 153,51,51
        type bigWig 0.210000 37201.500000

        track polyASeqSitesMuscleRev
        parent polyASeqSitesSignalView
        subGroups view=Signal tissType=Muscle strand=rev
        shortLabel PolyA-Seq Muscle
        longLabel Poly(A)-tail sequencing of Muscle from Merck (Rev strand)
        color 0,0,0
        type bigWig 0.210000 124901.000000

        track polyASeqSitesTestisFwd
        parent polyASeqSitesSignalView
        subGroups view=Signal tissType=Testis strand=fwd
        shortLabel PolyA-Seq Testis
        longLabel Poly(A)-tail sequencing of Testis from Merck (Fwd strand)
        color 153,51,51
        type bigWig 0.200000 61261.609375

        track polyASeqSitesTestisRev
        parent polyASeqSitesSignalView
        subGroups view=Signal tissType=Testis strand=rev
        shortLabel PolyA-Seq Testis
        longLabel Poly(A)-tail sequencing of Testis from Merck (Rev strand)
        color 0,0,0
        type bigWig 0.200000 69989.523438


#include jkExperiments.ra

track genotypeArrays
shortLabel SNP/CNV Arrays
longLabel Microarray Probesets
compositeTrack on
group varRep
visibility hide
noScoreFilter .
noInherit on
type bed 3 .

    track snpArrayAffy6
    parent genotypeArrays
    shortLabel Affy SNP 6.0
    longLabel Affymetrix SNP 6.0
    type bed 6 +
    priority 1

    track snpArrayAffy6SV
    parent genotypeArrays
    shortLabel Affy SNP 6.0 SV
    longLabel Affymetrix SNP 6.0 Structural Variation
    type bed 6 +
    origAssembly hg18
    priority 2

    track snpArrayAffy5
    parent genotypeArrays off
    shortLabel Affy SNP 5.0
    longLabel Affymetrix SNP 5.0
    type bed 6 +
    priority 3

    track snpArrayAffy250Nsp
    parent genotypeArrays off
    shortLabel Affy 250KNsp
    longLabel Affymetrix GeneChip Human Mapping 250K Nsp
    type bed 6 +
    priority 4

    track snpArrayAffy250Sty
    parent genotypeArrays off
    shortLabel Affy 250KSty
    longLabel Affymetrix GeneChip Human Mapping 250K Sty
    type bed 6 +
    priority 5

    track affyCytoScan
    parent genotypeArrays
    shortLabel Affy CytoScan
    longLabel Affymetrix Cytoscan CNV and SNP Array Probeset
    itemRgb on
    type bed 9 .
    priority 6

    track agilentCgh1x1m
    parent genotypeArrays
    shortLabel Ag CGH 1x1m
    longLabel Agilent SurePrint G3 Human CGH Microarray 1x1M AMADID 021529
    color 0,128,0
    type bed 4 .
    priority 7

    track agilentHrd1x1m
    parent genotypeArrays
    shortLabel Ag HRD 1x1m
    longLabel Agilent SurePrint G3 Human High-Resolution Microarray 1x1M AMADID 023642
    color 255,128,0
    type bed 4 .
    priority 8

    track agilentCghSnp2x400k
    parent genotypeArrays
    shortLabel Ag SNP 2x400k
    longLabel Agilent SurePrint G3 Human CGH+SNP Microarray 2x400K AMADID 028081
    color 0,0,128
    type bed 9 .
    itemRgb on
    priority 9

    track agilentCgh2x400k
    parent genotypeArrays
    shortLabel Ag CGH 2x400k
    longLabel Agilent SurePrint G3 Human CGH Microarray 2x400K AMADID 021850
    color 0,128,0
    type bed 4 .
    priority 10

    track agilentCghSnpCancer4x180k
    parent genotypeArrays
    shortLabel Ag Can 4x180k
    longLabel Agilent SurePrint G3 Human CGH+SNP Cancer Microarray 4x180K AMADID 030587
    color 0,0,128
    type bed 9 .
    itemRgb on
    priority 11

    track agilentCghSnp4x180k
    parent genotypeArrays
    shortLabel Ag SNP 4x180k
    longLabel Agilent SurePrint G3 Human CGH+SNP Microarray 4x180K AMADID 029830
    color 0,0,128
    type bed 9 .
    itemRgb on
    priority 12

    track agilentCgh4x180k
    parent genotypeArrays
    shortLabel Ag CGH 4x180k
    longLabel Agilent SurePrint G3 Human CGH Microarray 4x180K AMADID 022060
    color 255,128,0
    type bed 4 .
    priority 13

    track agilentCgh8x60k
    parent genotypeArrays
    shortLabel Ag CGH 8x60k
    longLabel Agilent SurePrint G3 Human CGH Microarray 8x60K AMADID 021924
    type bed 4 .
    color 0,128,0
    priority 14

    track agilentCgh1x244k
    parent genotypeArrays
    shortLabel Ag CGH 1x244k
    longLabel Agilent SurePrint HD Human CGH Microarray 1x244K AMADID 014693
    color 255,128,0
    type bed 4 .
    priority 15

    track agilentCgh2x105k
    parent genotypeArrays
    shortLabel Ag CGH 2x105k
    longLabel Agilent SurePrint HD Human CGH Microarray 2x105K AMADID 014698
    color 0,128,0
    type bed 4 .
    priority 16

    track agilentCgh4x44k
    parent genotypeArrays
    shortLabel Ag CGH 4x44k
    longLabel Agilent SurePrint HD Human CGH Microarray 4x44K AMADID 014950
    color 255,128,0
    type bed 4 .
    priority 17

    track snpArrayIllumina650
    parent genotypeArrays off
    shortLabel Illumina 650
    longLabel Illumina Human Hap 650v3
    type bed 6 +
    priority 18

    track snpArrayIllumina550
    parent genotypeArrays off
    shortLabel Illumina 550
    longLabel Illumina Human Hap 550v3
    type bed 6 +
    priority 18

    track snpArrayIllumina300
    parent genotypeArrays off
    shortLabel Illumina 300
    longLabel Illumina Human Hap 300v3
    type bed 6 +
    priority 19

    track snpArrayIllumina1M
    parent genotypeArrays
    shortLabel Illumina 1M-Duo
    longLabel Illumina Human1M-Duo
    type bed 6 +
    priority 20

    track snpArrayIlluminaHumanCytoSNP_12
    parent genotypeArrays
    shortLabel Illumina Cyto-12
    longLabel Illumina Human CytoSNP-12
    type bed 6 +
    priority 21

    track snpArrayIlluminaHuman660W_Quad
    parent genotypeArrays
    shortLabel Illumina 660W-Q
    longLabel Illumina Human 660W-Quad
    type bed 6 +
    priority 22

    track snpArrayIlluminaHumanOmni1_Quad
    parent genotypeArrays
    shortLabel Illumina Omni1-Q
    longLabel Illumina Human Omni1-Quad
    type bed 6 +
    priority 22

track tfbsConsSites
shortLabel TFBS Conserved
longLabel HMR Conserved Transcription Factor Binding Sites
group regulation
visibility hide
type bed 6 +
scoreMin 671
scoreMax 1000
spectrum on
urlLabel Transfac matrix link:
url http://www.gene-regulation.com/cgi-bin/pub/databases/transfac/getTF.cgi?AC=$$

track bamWigTest
table wgEncodeYaleRnaSeqGm12878PolyaAln
release alpha
shortLabel bamWigTest
longLabel bamWigTest
group x
visibility hide
type bamWig 0 1
viewLimits 0:1

track netSelf
shortLabel Self Net
longLabel $Organism Chained Self Alignment Net
group varRep
visibility hide
spectrum on
type netAlign hg19 chainSelf
otherDb hg19

track allHg19RS_BW
shortLabel GERP
longLabel GERP Scores for Mammalian Alignments
group compGeno
visibility hide
type bigWig -15 7
autoScale on
maxHeightPixels 128:64:20

track multizBasal
#subTrack consDinoViewalign on
shortLabel Basal Align
longLabel Basal Alignments of 7 
#subGroups view=align clade=vert
noInherit on
irows on
summary multizBasalSummary
frames multiz46wayFrames
group x
color 0, 10, 100
altColor 0,90,10
type wigMaf 0.0 1.0
speciesCodonDefault hg19
#speciesOrder ornAna1 galGal3 taeGut1 anoCar2 pytMol0 chrPic0 pelSin0 cheMyd0 allMis0
speciesOrder mm9 bosTau4 monDom5 anoCar1 galGal3 xenTro2 danRer6 fr2 gasAcu1 oryLat2 calMil0

track multizMarine
#subTrack consDinoViewalign on
shortLabel Marine Align
longLabel Marine Alignments
#subGroups view=align clade=vert
noInherit on
irows on
summary multizMarineSummary
frames multiz46wayFrames
group x
color 0, 10, 100
altColor 0,90,10
type wigMaf 0.0 1.0
speciesCodonDefault hg19
#speciesGroups Primate Placental_Mammal Vertebrate
#sGroup_Primate panTro2 gorGor1 ponAbe2 rheMac2 papHam1 calJac1 tarSyr1 micMur1 otoGar1
#sGroup_Placental_Mammal tupBel1 mm9 rn4 dipOrd1 cavPor3 speTri1 oryCun2 ochPri2 vicPac1 turTru1 bosTau4 equCab2 felCat3 canFam2 myoLuc1 pteVam1 eriEur1 sorAra1 loxAfr3 proCap1 echTel1 dasNov2 choHof1 
#sGroup_Vertebrate macEug1 monDom5 ornAna1 galGal3 taeGut1 anoCar1 xenTro2 tetNig2 fr2 gasAcu1 oryLat2 danRer6 petMar1 
#speciesDefaultOff panTro2 gorGor1 ponAbe2 papHam1 calJac1 tarSyr1 otoGar1 equCab2 micMur1 tupBel1 rn4 dipOrd1 cavPor3 speTri1 oryCun2 ochPri2 sorAra1 eriEur1 felCat3 pteVam1 myoLuc1 turTru1 bosTau4 vicPac1 choHof1 echTel1 dasNov2 macEug1 ornAna1 taeGut1 anoCar1 proCap1 tetNig2 fr2 gasAcu1 oryLat2 petMar1
speciesOrder rheMac3 papAnu2 calJac3 mm10 rn5 vicPac2 turTru2 orcOrc1 bosTau7 canFam3 odoRosDiv1 loxAfr3 triMan1 monDom5
#itemFirstCharCase noChange
#treeImage phylo/hg19_Dino.gif

track multizDino
#subTrack consDinoViewalign on
shortLabel Dino Align
longLabel Dino Alignments of 7 
#subGroups view=align clade=vert
noInherit on
irows on
summary multizDinoSummary
frames multiz46wayFrames
group x
color 0, 10, 100
altColor 0,90,10
type wigMaf 0.0 1.0
speciesCodonDefault hg19
#speciesGroups Primate Placental_Mammal Vertebrate
#sGroup_Primate panTro2 gorGor1 ponAbe2 rheMac2 papHam1 calJac1 tarSyr1 micMur1 otoGar1
#sGroup_Placental_Mammal tupBel1 mm9 rn4 dipOrd1 cavPor3 speTri1 oryCun2 ochPri2 vicPac1 turTru1 bosTau4 equCab2 felCat3 canFam2 myoLuc1 pteVam1 eriEur1 sorAra1 loxAfr3 proCap1 echTel1 dasNov2 choHof1 
#sGroup_Vertebrate macEug1 monDom5 ornAna1 galGal3 taeGut1 anoCar1 xenTro2 tetNig2 fr2 gasAcu1 oryLat2 danRer6 petMar1 
#speciesDefaultOff panTro2 gorGor1 ponAbe2 papHam1 calJac1 tarSyr1 otoGar1 equCab2 micMur1 tupBel1 rn4 dipOrd1 cavPor3 speTri1 oryCun2 ochPri2 sorAra1 eriEur1 felCat3 pteVam1 myoLuc1 turTru1 bosTau4 vicPac1 choHof1 echTel1 dasNov2 macEug1 ornAna1 taeGut1 anoCar1 proCap1 tetNig2 fr2 gasAcu1 oryLat2 petMar1
speciesOrder ornAna1 galGal3 taeGut1 anoCar2 pytMol0 chrPic0 pelSin0 cheMyd0 allMis0
#itemFirstCharCase noChange
#treeImage phylo/hg19_Dino.gif

track numtSeq override
html numtSeqHg19

track hg19FosEndPairs
shortLabel hg19 Fosmid End Pairs
longLabel hg19 Fosmid End Pairs
group map
visibility hide
type bed 6 +
color 0,0,0
altColor 90,90,90
exonArrows off

track hg19FosEndPairsBad
shortLabel hg19 Bad Fosmid End Pairs
longLabel hg19 Orphan, Short and Incorrectly Oriented Fosmid End Pairs
group map
visibility hide
type bed 6 +
color 0,0,0
altColor 90,90,90
exonArrows off

track decodeRmap override
origAssembly hg18
pennantIcon 18.jpg ../goldenPath/help/liftOver.html "lifted from hg18"

track knownGene
shortLabel UCSC Genes
longLabel UCSC Genes (RefSeq, GenBank, CCDS, Rfam, tRNAs & Comparative Genomics)
group genes
visibility pack
priority 1
color 12,12,120
type genePred knownGenePep knownGeneMrna
idXref kgAlias kgID alias
hgGene on
hgsid on
directUrl /cgi-bin/hgGene?hgg_gene=%s&hgg_chrom=%s&hgg_start=%d&hgg_end=%d&hgg_type=%s&db=%s
baseColorUseCds given
baseColorDefault genomicCodons
defaultLinkedTables kgXref
intronGap 12

#
# This is a temporary track constructed for the purpose of helping Brooke QA
# UCSC Genes (rev 13).  Once UCSC Genes is released, this track can go away.
#
track RfamSyn
shortLabel Rfam-Syn
longLabel Rfam Hits in Regions Syntenic to mm9, Duplicated Hits Removed
group genes
visibility hide
type bed 6 +
color 0,0,0
altColor 90,90,90
exonArrows off

track mapViewGenes
shortLabel MapView Genes
longLabel RefSeq Genes from Map View
group genes
visibility hide
color 82,82,160
type genePred
hgsid on
baseColorUseCds given
baseColorDefault genomicCodons

track knownGeneOld6
shortLabel Old UCSC Genes
longLabel Previous Version of UCSC Genes
group genes
visibility hide
color 82,82,160
type genePred
hgsid on
oldToNew kg6ToKg7
baseColorUseCds given
baseColorDefault genomicCodons

searchName knownGeneOld6
searchTable knownGeneOld6
searchDescription Previous Version of UCSC Genes
searchMethod fuzzy
query select chrom, txStart,txEnd, name from %s where name like '%%%s%%'
searchPriority 3.53

include lincRNAs.ra

track sibGene override
url http://ccg.vital-it.ch/cgi-bin/tromer/tromer_quick_search_internal.pl?db=hg19&query_str=$$
urlLabel SIB link:

track sibTxGraph override
url http://ccg.vital-it.ch/cgi-bin/tromer/tromergraph2draw.pl?db=hg19&species=H.+sapiens&tromer=$$

searchTable affyCytoScan
searchMethod exact
searchType bed
semiShortCircuit 1
termRegex [S|s|C|c]-[0-9][A-Za-z]+
searchPriority 50
padding 250

track qPcrPrimers override
url http://www.weizmann.ac.il/cgi-bin/USERcompphys/primers/human/extract_primer_by_line.cgi?$$
urlLabel Click here for primer details:

include trackDb.100way.ra
include trackDb.cacTest100way.ra

track ultraConserved
shortLabel Ultra Conserved
longLabel Ultraconserved Elements (200 bp 100% ID in rat/mouse/human)
group x
visibility hide
exonArrows off
color 150,0,0
type bed 4 .
origAssembly hg18
pennantIcon 18.jpg ../goldenPath/help/liftOver.html "lifted from hg18"

track ultraConservedExtended
shortLabel Extended Ultras
longLabel Ultras Extended Until 5 Bases Below 85% in Conservation Track
group x
visibility hide
exonArrows off
color 100,0,100
type bed 4 .
origAssembly hg18
pennantIcon 18.jpg ../goldenPath/help/liftOver.html "lifted from hg18"

searchTable ultraConserved
searchMethod exact
searchType bed
searchPriority 10
termRegex uc\.[0-9]+

searchTable ultraConservedExtended
searchMethod exact
searchType bed
searchPriority 10
termRegex ux\.[0-9]+

#these 6 overrides go with ucsfBrainMethyl parent track
track ucsfChipSeqH3K4me3BrainCoverage override
release alpha,beta,public
type bigWig 1 180

track ucsfMedipSeqBrainCoverage override
release alpha,beta,public
type bigWig  1 300

track ucsfMedipSeqBrainCpG override
release alpha,beta,public
type bigWig  1 298

track ucsfMreSeqBrainCpG override
release alpha,beta,public
type bigWig 0.09 878.8

track ucsfRnaSeqBrainAllCoverage override
release alpha,beta,public
type bigWig 1 24184

track ucsfRnaSeqBrainSmartCoverage override
release alpha,beta,public
type bigWig 1 141

<<<<<<< HEAD
track cooperDevDelay
shortLabel Cooper Dev. Delay
longLabel Copy Number Variation Morbidity Map of Developmental Delay, Cooper et al. 2011
group phenDis
visibility hide
#color 0,0,200
type gvf 
noScoreFilter .


track peptideAtlasSuper
=======
track peptideAtlas
>>>>>>> 9d088f2c
release alpha
html peptideAtlas
superTrack on
group expression
shortLabel PeptideAtlas
longLabel Peptide sequences identified by tandem MS from PeptideAtlas

    track peptideAtlas
    table peptideAtlas2014
    superTrack peptideAtlasSuper
    release alpha
    shortLabel PeptideAtlas
    html peptideAtlas
    longLabel Peptide sequences identified from MS spectra of 971 samples by PeptideAtlas
    type bed 12
    visibility dense
    url https://db.systemsbiology.net/sbeams/cgi/PeptideAtlas/GetPeptide?atlas_build_id=433&searchWithinThis=Peptide+Name&searchForThis=$$&action=QUERY
    urlLabel Link to PeptideAtlas:
    group expression
    spectrum on
    minGrayLevel 4
    scoreMax 51
    scoreMin 1
    color 100, 82, 160

    track peptideAtlasRegions2014
    release alpha
    superTrack peptideAtlasSuper
    shortLabel PeptideAtlas Mappings 2014
    html peptideAtlas
    longLabel Peptide sequence mappings identified by tandem MS from PeptideAtlas (2014)
    type bedDetail 6
    url https://db.systemsbiology.net/sbeams/cgi/PeptideAtlas/GetPeptide?atlas_build_id=433&searchWithinThis=Peptide+Name&searchForThis=$$&action=QUERY
    urlLabel Link to PeptideAtlas:
    group expression
    color 82, 82, 160

    track peptideAtlasRegions2013
    table peptideAtlas
    release alpha
    superTrack peptideAtlasSuper
    html peptideAtlas
    shortLabel PeptideAtlas Mappings 2013
    longLabel Peptide sequence mappings identified by tandem MS from PeptideAtlas (2013)
    type bedDetail 6
    url https://db.systemsbiology.net/sbeams/cgi/PeptideAtlas/GetPeptide?atlas_build_id=393&searchWithinThis=Peptide+Name&searchForThis=$$&action=QUERY
    urlLabel Link to PeptideAtlas:
    group expression
    color 82, 82, 160

searchTable peptideAtlas2014
searchType bed
termRegex PAp[0-9]{8}
semiShortCircuit 1
searchPriority 3.6

track nestedRepeats override
group rep

track windowmaskerSdust override
group rep 

track simpleRepeat override
group rep 

track microsat override
group rep 

track pubsBingBlat override
group phenDis

include defaultPriority.ra
include trackDb.cloneEnd.ra<|MERGE_RESOLUTION|>--- conflicted
+++ resolved
@@ -2267,7 +2267,6 @@
 release alpha,beta,public
 type bigWig 1 141
 
-<<<<<<< HEAD
 track cooperDevDelay
 shortLabel Cooper Dev. Delay
 longLabel Copy Number Variation Morbidity Map of Developmental Delay, Cooper et al. 2011
@@ -2277,11 +2276,7 @@
 type gvf 
 noScoreFilter .
 
-
 track peptideAtlasSuper
-=======
-track peptideAtlas
->>>>>>> 9d088f2c
 release alpha
 html peptideAtlas
 superTrack on
@@ -2291,13 +2286,12 @@
 
     track peptideAtlas
     table peptideAtlas2014
-    superTrack peptideAtlasSuper
+    parent peptideAtlasSuper
     release alpha
     shortLabel PeptideAtlas
     html peptideAtlas
     longLabel Peptide sequences identified from MS spectra of 971 samples by PeptideAtlas
     type bed 12
-    visibility dense
     url https://db.systemsbiology.net/sbeams/cgi/PeptideAtlas/GetPeptide?atlas_build_id=433&searchWithinThis=Peptide+Name&searchForThis=$$&action=QUERY
     urlLabel Link to PeptideAtlas:
     group expression
@@ -2309,7 +2303,7 @@
 
     track peptideAtlasRegions2014
     release alpha
-    superTrack peptideAtlasSuper
+    parent peptideAtlasSuper
     shortLabel PeptideAtlas Mappings 2014
     html peptideAtlas
     longLabel Peptide sequence mappings identified by tandem MS from PeptideAtlas (2014)
@@ -2322,7 +2316,7 @@
     track peptideAtlasRegions2013
     table peptideAtlas
     release alpha
-    superTrack peptideAtlasSuper
+    parent peptideAtlasSuper
     html peptideAtlas
     shortLabel PeptideAtlas Mappings 2013
     longLabel Peptide sequence mappings identified by tandem MS from PeptideAtlas (2013)
