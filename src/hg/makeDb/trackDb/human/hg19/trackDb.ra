#	"$Id: trackDb.ra,v 1.125 2010/06/11 22:12:18 mary Exp $";

track problematic
shortLabel Problematic Regions
longLabel Problematic Regions for NGS or Sanger sequencing or very variable regions
compositeTrack on
hideEmptySubtracks off
group map
visibility hide
type bigBed 3 +

    track comments
    shortLabel UCSC Unusual Regions
    longLabel UCSC unusual regions on assembly structure
    type bigBed 9 
    bigDataUrl /gbdb/hg19/bbi/problematic/comments.bb
    visibility dense
    parent problematic
    priority 1
    mouseOverField note

    track encBlacklist
    shortLabel ENCODE Blacklist
    longLabel ENCODE Blacklist
    type bigBed 4
    bigDataUrl /gbdb/hg19/bbi/problematic/encBlacklist.bb
    visibility dense
    parent problematic
    priority 2

    track getRmNgsDeadZone
    shortLabel NCBI NGS Dead Zone
    longLabel NCBI GeT-RM NGS Dead Zone
    type bigBed 3 +
    bigDataUrl /gbdb/hg19/bbi/problematic/deadZone.bb
    visibility dense
    parent problematic
    priority 3

    track getRmSangerDeadZone
    shortLabel NCBI Sanger Dead Zone
    longLabel NCBI GeT-RM Sanger Dead Zone
    type bigBed 3 +
    bigDataUrl /gbdb/hg19/bbi/problematic/sangerDeadZone.bb
    visibility dense
    parent problematic
    priority 4

    track getRmNgsProblemLow
    shortLabel NCBI NGS Low Stringency
    longLabel NCBI GeT-RM NGS Problem List, Low Stringency
    type bigBed 3 +
    bigDataUrl /gbdb/hg19/bbi/problematic/ngsProblemLow.bb
    visibility dense
    parent problematic
    priority 5

    track getRmNgsProblemHigh
    shortLabel NCBI NGS High Stringency
    longLabel NCBI GeT-RM NGS Problem List, High Stringency
    type bigBed 3 +
    bigDataUrl /gbdb/hg19/bbi/problematic/ngsProblemHigh.bb
    visibility dense
    parent problematic
    priority 6

    track filterSSE
    shortLabel GIAB filter SSE
    longLabel NIST Genome-in-a-bottle: calls with evidence of systematic sequencing errors 
    type bigBed 3
    bigDataUrl /gbdb/hg19/bbi/problematic/filterSSE.bb
    visibility dense
    parent problematic
    priority 7

    track filterHapNoVar
    shortLabel GIAB call conflict
    longLabel NIST Genome-in-a-bottle: HaplotypeCaller makes no call and UnifiedGenotyper makes a variant call
    type bigBed 3
    bigDataUrl /gbdb/hg19/bbi/problematic/filterHapNoVar.bb
    visibility dense
    parent problematic
    priority 9

    track filterMap
    shortLabel GIAB quality issue
    longLabel NIST Genome-in-a-bottle: calls with low mapping quality or high coverage
    type bigBed 3
    bigDataUrl /gbdb/hg19/bbi/problematic/filterMap.bb
    visibility dense
    parent problematic
    priority 10

    track filterABQD
    shortLabel GIAB allele imbalance
    longLabel NIST Genome-in-a-bottle: calls with abnormal allele balance
    type bigBed 3
    bigDataUrl /gbdb/hg19/bbi/problematic/filterABQD.bb
    visibility dense
    parent problematic
    priority 11

    track filterAlign
    shortLabel GIAB align problem
    longLabel NIST Genome-in-a-bottle: calls with evidence of local alignment problems like clipped reads
    type bigBed 3
    bigDataUrl /gbdb/hg19/bbi/problematic/filterAlign.bb
    visibility dense
    parent problematic
    priority 12

    track filterConflicting
    shortLabel GIAB genotype conflict
    longLabel NIST Genome-in-a-bottle: calls with unresolved conflicting genotypes after arbitration
    type bigBed 3
    bigDataUrl /gbdb/hg19/bbi/problematic/filterConflicting.bb
    visibility dense
    parent problematic
    priority 13

track cosmicRegions
shortLabel COSMIC Regions
longLabel Catalogue of Somatic Mutations in Cancer V82
type bigBed 8 +
bigDataUrl /gbdb/hg19/cosmic/cosMutHg19V82.bb
labelFields cosmLabel
group phenDis
color 200, 0, 0
url http://cancer.sanger.ac.uk/cosmic/mutation/overview?id=$$
urlLabel COSMIC ID:
searchIndex name,cosmLabel
tableBrowser off
mouseOverField _mouseOver
html cosmicRegions
noScoreFilter on
maxItems 2000

searchTable cosmicRegions
searchPriority 2.07207
searchType bigBed
searchDescription COSMIC Regions

# chainNet tracks
include trackDb.chainNet.ra
include trackDb.denisova.ra

#large composites
include uMassBrainHistone.ra

track stsMap override
visibility hide

# Override the html page
track tRNAs override

track gap override
visibility hide

track patSeq override
url https://www.lens.org/lens/bio/patseqanalyzer#psa/homo_sapiens/latest/chromosome/$s/${-$}?appInClaims=1

track encodeRegions override
shortLabel ENCODE Pilot
longLabel Regions Used for ENCODE Pilot Project (1%)
group map
pennantIcon encodeThumbnail.jpg ../ENCODE "encode project"

track switchDbTss override
origAssembly hg17
pennantIcon 17.jpg ../goldenPath/help/liftOver.html "lifted from hg17"

track clonePos override
longLabel Clone Coverage
origAssembly hg18
pennantIcon 18.jpg ../goldenPath/help/liftOver.html "lifted from hg18"

track fishClones override
origAssembly hg18
pennantIcon 18.jpg ../goldenPath/help/liftOver.html "lifted from hg18"

track gad override
release beta,public

track fosEndPairs override
origAssembly hg18
pennantIcon 18.jpg ../goldenPath/help/liftOver.html "lifted from hg18"

track rgdQtl override
shortLabel RGD Human QTL
origAssembly hg18
pennantIcon 18.jpg ../goldenPath/help/liftOver.html "lifted from hg18"

track rgdRatQtl override
origAssembly hg18
pennantIcon 18.jpg ../goldenPath/help/liftOver.html "lifted from hg18"

track jaxQtlMapped override
origAssembly hg18
pennantIcon 18.jpg ../goldenPath/help/liftOver.html "lifted from hg18"

track HInvGeneMrna override
priority 4
origAssembly hg18
pennantIcon 18.jpg ../goldenPath/help/liftOver.html "lifted from hg18"

track gwasCatalog override
snpTable snp144
snpVersion 144

track liftHg38
shortLabel Hg38 Mapping
longLabel Hg38 Mappings: UCSC LiftOver and NCBI ReMap
group map
visibility hide
type chain
compositeTrack on

        track liftOverHg38
        shortLabel UCSC liftOver to hg38
        longLabel UCSC liftOver alignments to hg38
        priority 1
        type chain hg38
        matrix 16 91,-114,-31,-123,-114,100,-125,-31,-31,-125,100,-114,-123,-31,-114,91
        matrixHeader A, C, G, T
        otherDb hg38
        chainMinScore 3000
        chainLinearGap medium
        parent liftHg38

        track chainHg38ReMap
        shortLabel NCBI ReMap hg38
        longLabel NCBI ReMap alignments to hg38/GRCh38
        priority 2
        type chain hg38
        matrix 16 91,-114,-31,-123,-114,100,-125,-31,-31,-125,100,-114,-123,-31,-114,91
        matrixHeader A, C, G, T
        otherDb hg38
        chainMinScore 3000
        chainLinearGap medium
        parent liftHg38

        track chainHg38ReMapAxtChain
        shortLabel ReMap + axtChain hg38
        longLabel NCBI ReMap alignments to hg38/GRCh38, joined by axtChain
        priority 3
        type chain hg38
        matrix 16 91,-114,-31,-123,-114,100,-125,-31,-31,-125,100,-114,-123,-31,-114,91
        matrixHeader A, C, G, T
        otherDb hg38
        chainMinScore 3000
        chainLinearGap medium
        parent liftHg38

track ucscRetroAli5
shortLabel Retroposed Genes
longLabel Retroposed Genes V5, Including Pseudogenes
group genes
type psl
color 20,0,250
visibility hide
ucscRetroInfo ucscRetroInfo5
baseColorDefault diffCodons
baseColorUseCds table ucscRetroCds5
baseColorUseSequence extFile ucscRetroSeq5 ucscRetroExtFile5
indelDoubleInsert on
indelQueryInsert on
showDiffBasesAllScales .
showDiffBasesMaxZoom 10000.0
showCdsAllScales .
showCdsMaxZoom 10000.0
dataVersion Mar. 2013

track cramTest2
shortLabel cramTest2
longLabel cramTest2
bigDataUrl /hive/users/braney/cram/HG00096.mapped.ILLUMINA.bwa.GBR.low_coverage.20120522.bam.cram
type bam
release alpha
#refUrl http://hgwdev.soe.ucsc.edu/~braney/cramRef/%s

searchName ucscRetroInfoRefSeq5
searchTable ucscRetroAli5
searchDescription Retroposed Genes V5, Including Pseudogenes 
query select tName, tStart,tEnd, qName from %s where qName like '%s%%'
xrefTable hgFixed.refLink, ucscRetroInfo5
dontCheckXrefQueryFormat 1
xrefQuery select ucscRetroInfo5.name, hgFixed.refLink.name from %s where hgFixed.refLink.name like '%s%%' and refSeq = mrnaAcc 
searchPriority 3.52

searchName ucscRetroInfoMrna5
searchTable ucscRetroAli5
searchDescription Retroposed Genes V5, Including Pseudogenes
query select tName, tStart,tEnd, qName from %s where qName like '%s%%'
searchPriority 3.55

searchName ucscRetroUniProt5
searchTable ucscRetroAli5
searchDescription Retroposed Genes V5, Including Pseudogenes 
query select tName, tStart,tEnd, qName from %s where qName like '%s%%'
dontCheckXrefQueryFormat 1
xrefTable kgXref, ucscRetroInfo5
xrefQuery select ucscRetroInfo5.name, spDisplayID from %s where spDisplayID like '%s%%' and kgName = kgID 
searchPriority 3.54

searchName ucscRetroKnownGene5
searchTable ucscRetroAli5
searchDescription Retroposed Genes V5, Including Pseudogenes 
query select tName, tStart,tEnd, qName from %s where qName like '%s%%'
dontCheckXrefQueryFormat 1
xrefTable kgXref, ucscRetroInfo5
xrefQuery select ucscRetroInfo5.name, geneSymbol from %s where geneSymbol like '%s%%' and kgName = kgID 
searchPriority 3.53

track ucscRetroAli6
shortLabel Retroposed Genes 6.0
longLabel Retroposed Genes V6, Including Pseudogenes
group genes
type psl
color 20,0,250
visibility hide
ucscRetroInfo ucscRetroInfo6
baseColorDefault diffCodons
baseColorUseCds table ucscRetroCds6
baseColorUseSequence extFile ucscRetroSeq6 ucscRetroExtFile6
indelDoubleInsert on
indelQueryInsert on
showDiffBasesAllScales .
showDiffBasesMaxZoom 10000.0
showCdsAllScales .
showCdsMaxZoom 10000.0
dataVersion Oct. 2013

searchName ucscRetroInfoRefSeq6
searchTable ucscRetroAli6
searchDescription Retroposed Genes V6, Including Pseudogenes 
query select tName, tStart,tEnd, qName from %s where qName like '%s%%'
xrefTable hgFixed.refLink, ucscRetroInfo6
dontCheckXrefQueryFormat 1
xrefQuery select ucscRetroInfo6.name, hgFixed.refLink.name from %s where hgFixed.refLink.name like '%s%%' and refSeq = mrnaAcc 
searchPriority 3.52

searchName ucscRetroInfoMrna6
searchTable ucscRetroAli6
searchDescription Retroposed Genes V6, Including Pseudogenes
query select tName, tStart,tEnd, qName from %s where qName like '%s%%'
searchPriority 3.55

searchName ucscRetroUniProt6
searchTable ucscRetroAli6
searchDescription Retroposed Genes V6, Including Pseudogenes 
query select tName, tStart,tEnd, qName from %s where qName like '%s%%'
dontCheckXrefQueryFormat 1
xrefTable kgXref, ucscRetroInfo6
xrefQuery select ucscRetroInfo6.name, spDisplayID from %s where spDisplayID like '%s%%' and kgName = kgID 
searchPriority 3.54

searchName ucscRetroKnownGene6
searchTable ucscRetroAli6
searchDescription Retroposed Genes V6, Including Pseudogenes 
query select tName, tStart,tEnd, qName from %s where qName like '%s%%'
dontCheckXrefQueryFormat 1
xrefTable kgXref, ucscRetroInfo6
xrefQuery select ucscRetroInfo6.name, geneSymbol from %s where geneSymbol like '%s%%' and kgName = kgID 
searchPriority 3.53

track ucscRetroAli7
shortLabel Retroposed Genes 7.0
longLabel Retroposed Genes V7, Including Pseudogenes 
group genes
type psl
color 20,0,250
visibility hide
ucscRetroInfo ucscRetroInfo7
baseColorDefault diffCodons
baseColorUseCds table ucscRetroCds7
baseColorUseSequence extFile ucscRetroSeq7 ucscRetroExtFile7
indelDoubleInsert on
indelQueryInsert on
showDiffBasesAllScales .
showDiffBasesMaxZoom 10000.0
showCdsAllScales .
showCdsMaxZoom 10000.0
dataVersion Jan. 2014

searchName ucscRetroInfoRefSeq7
searchTable ucscRetroAli7
searchDescription Retroposed GenesV7, Including Pseudogenes
query select tName, tStart,tEnd, qName from %s where qName like '%s%%'
xrefTable hgFixed.refLink, ucscRetroInfo7
dontCheckXrefQueryFormat 1
xrefQuery select ucscRetroInfo7.name, hgFixed.refLink.name from %s where hgFixed.refLink.name like '%s%%' and refSeq = mrnaAcc 
searchPriority 3.52

searchName ucscRetroInfoMrna7
searchTable ucscRetroAli7
searchDescription Retroposed GenesV7, Including Pseudogenes
query select tName, tStart,tEnd, qName from %s where qName like '%s%%'
searchPriority 3.55

searchName ucscRetroUniProt7
searchTable ucscRetroAli7
searchDescription Retroposed GenesV7, Including Pseudogenes
query select tName, tStart,tEnd, qName from %s where qName like '%s%%'
dontCheckXrefQueryFormat 1
xrefTable kgXref, ucscRetroInfo7
xrefQuery select ucscRetroInfo7.name, spDisplayID from %s where spDisplayID like '%s%%' and kgName = kgID 
searchPriority 3.54

searchName ucscRetroKnownGene7
searchTable ucscRetroAli7
searchDescription Retroposed GenesV7, Including Pseudogenes
query select tName, tStart,tEnd, qName from %s where qName like '%s%%'
dontCheckXrefQueryFormat 1
xrefTable kgXref, ucscRetroInfo7
xrefQuery select ucscRetroInfo7.name, geneSymbol from %s where geneSymbol like '%s%%' and kgName = kgID 
searchPriority 3.53

track illuminaProbes override
priority 17
origAssembly hg18
pennantIcon 18.jpg ../goldenPath/help/liftOver.html "lifted from hg18"

track eioJcviNAS override
shortLabel CD34 DnaseI
origAssembly hg18
pennantIcon 18.jpg ../goldenPath/help/liftOver.html "lifted from hg18"

track laminB1Super override
origAssembly hg18
pennantIcon 18.jpg ../goldenPath/help/liftOver.html "lifted from hg18"

track pgSnp override
origAssembly hg18
pennantIcon 18.jpg ../goldenPath/help/liftOver.html "lifted from hg18"
#not all have been lifted, do at subtrack level after adding new

track sestanBrainAtlas override
priority 21
origAssembly hg18
pennantIcon 18.jpg ../goldenPath/help/liftOver.html "lifted from hg18"

track hapChainNet
compositeTrack on
shortLabel Hap Chain/Net
longLabel Haplotype Regions, Chain and Net Tracks
subGroup1 view Views chain=Chains net=Nets chr6map=chr6Map
subGroup2 refChr Reference_chromosome chr4=chr4 chr6=chr6 chr17=chr17 haps=haplotypes chr6map=chr6Map
dimensions dimensionX=refChr
dragAndDrop subTracks
visibility hide
group x
noInherit on
chromosomes chr4,chr6,chr17,chr6_ssto_hap7,chr6_mcf_hap5,chr6_cox_hap2,chr6_mann_hap4,chr6_apd_hap1,chr6_qbl_hap6,chr6_dbb_hap3,chr17_ctg5_hap1,chr4_ctg9_hap1
color 0,0,0
altColor 255,255,0
otherDb hg19
type bed 3
sortOrder refChr=+ view=+
chainNormScoreAvailable yes

    track hapChainNetViewchain
    shortLabel Chains
    view chain
    visibility squish
    subTrack hapChainNet
    spectrum on

        track chain_apd_hap1
        subTrack hapChainNetViewchain off
        subGroups view=chain refChr=chr6
        shortLabel APD Chain
        longLabel chr6 Haplotype APD Chain
        type chain hg19

        track chain_cox_hap2
        subTrack hapChainNetViewchain off
        subGroups view=chain refChr=chr6
        shortLabel COX Chain
        longLabel chr6 Haplotype COX Chain
        type chain hg19

        track chain_dbb_hap3
        subTrack hapChainNetViewchain off
        subGroups view=chain refChr=chr6
        shortLabel DBB Chain
        longLabel chr6 Haplotype DBB Chain
        type chain hg19

        track chain_mann_hap4
        subTrack hapChainNetViewchain off
        subGroups view=chain refChr=chr6
        shortLabel MANN Chain
        longLabel chr6 Haplotype MANN Chain
        type chain hg19

        track chain_mcf_hap5
        subTrack hapChainNetViewchain off
        subGroups view=chain refChr=chr6
        shortLabel MCF Chain
        longLabel chr6 Haplotype MCF Chain
        type chain hg19

        track chain_qbl_hap6
        subTrack hapChainNetViewchain off
        subGroups view=chain refChr=chr6
        shortLabel QBL Chain
        longLabel chr6 Haplotype QBL Chain
        type chain hg19

        track chain_ssto_hap7
        subTrack hapChainNetViewchain off
        subGroups view=chain refChr=chr6
        shortLabel SSTO Chain
        longLabel chr6 Haplotype SSTO Chain
        type chain hg19

        track chain_chr17_ctg5_hap1
        subTrack hapChainNetViewchain off
        subGroups view=chain refChr=chr17
        shortLabel chr17 CTG5 Chain
        longLabel chr17 Haplotype CTG5 Chain
        type chain hg19

        track chain_chr4_ctg9_hap1
        subTrack hapChainNetViewchain off
        subGroups view=chain refChr=chr4
        shortLabel chr4 CTG9 Chain
        longLabel chr4 Haplotype CTG9 Chain
        type chain hg19

        track chain_haplotypes
        subTrack hapChainNetViewchain off
        subGroups view=chain refChr=haps
        shortLabel Hap Chains
        longLabel Reference Chromosome Chains on Haplotypes
        type chain hg19

    track hapChainNetViewnet
    shortLabel Nets
    view net
    visibility dense
    subTrack hapChainNet

        track net_apd_hap1
        subTrack hapChainNetViewnet off
        subGroups view=net refChr=chr6
        shortLabel APD Net
        longLabel chr6 Haplotype APD Net
        type netAlign hg19 chain_apd_hap1

        track net_cox_hap2
        subTrack hapChainNetViewnet off
        subGroups view=net refChr=chr6
        shortLabel COX Net
        longLabel chr6 Haplotype COX Net
        type netAlign hg19 chain_cox_hap2

        track net_dbb_hap3
        subTrack hapChainNetViewnet off
        subGroups view=net refChr=chr6
        shortLabel DBB Net
        longLabel chr6 Haplotype DBB Net
        type netAlign hg19 chain_dbb_hap3

        track net_mann_hap4
        subTrack hapChainNetViewnet off
        subGroups view=net refChr=chr6
        shortLabel MANN Net
        longLabel chr6 Haplotype MANN Net
        type netAlign hg19 chain_mann_hap4

        track net_mcf_hap5
        subTrack hapChainNetViewnet off
        subGroups view=net refChr=chr6
        shortLabel MCF Net
        longLabel chr6 Haplotype MCF Net
        type netAlign hg19 chain_mcf_hap5

        track net_qbl_hap6
        subTrack hapChainNetViewnet off
        subGroups view=net refChr=chr6
        shortLabel QBL Net
        longLabel chr6 Haplotype QBL Net
        type netAlign hg19 chain_qbl_hap6

        track net_ssto_hap7
        subTrack hapChainNetViewnet off
        subGroups view=net refChr=chr6
        shortLabel SSTO Net
        longLabel chr6 Haplotype SSTO Net
        type netAlign hg19 chain_ssto_hap7

        track net_chr17_ctg5_hap1
        subTrack hapChainNetViewnet off
        subGroups view=net refChr=chr17
        shortLabel chr17 CTG5 Net
        longLabel chr17 Haplotype CTG5 Net
        type netAlign hg19 chain_chr17_ctg5_hap1

        track net_chr4_ctg9_hap1
        subTrack hapChainNetViewnet off
        subGroups view=net refChr=chr4
        shortLabel chr4 CTG9 Net
        longLabel chr4 Haplotype CTG9 Net
        type netAlign hg19 chain_chr4_ctg9_hap1

        track net_haplotypes
        subTrack hapChainNetViewnet off
        subGroups view=net refChr=haps
        shortLabel Hap Nets
        longLabel Reference Chromosome Nets on Haplotypes
        type netAlign hg19 chain_haplotypes

        track netSyn_apd_hap1
        subTrack hapChainNetViewnet off
        subGroups view=net refChr=chr6
        shortLabel APD SynNet
        longLabel chr6 Haplotype APD Syntenic Net
        type netAlign hg19 chain_apd_hap1

        track netSyn_cox_hap2
        subTrack hapChainNetViewnet off
        subGroups view=net refChr=chr6
        shortLabel COX SynNet
        longLabel chr6 Haplotype COX Syntenic Net
        type netAlign hg19 chain_cox_hap2

        track netSyn_dbb_hap3
        subTrack hapChainNetViewnet off
        subGroups view=net refChr=chr6
        shortLabel DBB SynNet
        longLabel chr6 Haplotype DBB Syntenic Net
        type netAlign hg19 chain_dbb_hap3

        track netSyn_mann_hap4
        subTrack hapChainNetViewnet off
        subGroups view=net refChr=chr6
        shortLabel MANN SynNet
        longLabel chr6 Haplotype MANN Syntenic Net
        type netAlign hg19 chain_mann_hap4

        track netSyn_mcf_hap5
        subTrack hapChainNetViewnet off
        subGroups view=net refChr=chr6
        shortLabel MCF SynNet
        longLabel chr6 Haplotype MCF Syntenic Net
        type netAlign hg19 chain_mcf_hap5

        track netSyn_qbl_hap6
        subTrack hapChainNetViewnet off
        subGroups view=net refChr=chr6
        shortLabel QBL SynNet
        longLabel chr6 Haplotype QBL Syntenic Net
        type netAlign hg19 chain_qbl_hap6

        track netSyn_ssto_hap7
        subTrack hapChainNetViewnet off
        subGroups view=net refChr=chr6
        shortLabel SSTO SynNet
        longLabel chr6 Haplotype SSTO Syntenic Net
        type netAlign hg19 chain_ssto_hap7

    track hapChainNetViewchr6map
    shortLabel chr6Map
    view chr6map
    subTrack hapChainNet

        track hapRegions
        subTrack hapChainNetViewchr6map off
        subGroups refChr=chr6map view=chr6map
        configurable off
        shortLabel Hap Mapping
        longLabel Linear Mapping of Haplotype to Reference Chromosome
        type bed 12

track multizMHC
shortLabel Multiz MHC
longLabel Multiz Alignment of MHC haplotypes
irows on
summary multizMHCSummary
#frames multizMHCFrames
group x
color 0, 10, 100
altColor 0,90,10
type wigMaf 0.0 1.0
speciesCodonDefault hg19
speciesGroups Human Chimp
sGroup_Human venter1 ssto apd mcf dbb qbl mann cox
sGroup_Chimp panTro2
speciesDefaultOff panTro2
itemFirstCharCase noChange
treeImage phylo/hg19_MHC.gif

track chainSelf override
longLabel $Organism Chained Self Alignments
chainColor Normalized Score
matrixHeader A, C, G, T
matrix 16 90,-330,-236,-356,-330,100,-318,-236,-236,-318,100,-330,-356,-236,-330,90
type chain hg19
otherDb hg19
chainNormScoreAvailable yes

track ctgPos2
shortLabel GRC Map Contigs
longLabel Genome Reference Consortium Map Contigs
group map
visibility hide
type ctgPos
url none

track multiz4way
release alpha
shortLabel test 4-way Multiz
longLabel test 4-Way Multiz Alignment & Conservation
group compGeno
visibility hide
priority 107
color 0, 10, 100
altColor 0,90,10
type wigMaf 0.0 1.0
maxHeightPixels 100:40:11
# wiggle phastCons4way
# spanList 1
pairwiseHeight 12
yLineOnOff Off
# frames multiz4wayFrames
# irows on
autoScale Off
windowingFunction mean
summary multiz4waySummary
speciesCodonDefault hg19
speciesGroups mammal
sGroup_mammal rheMac2 mm9 canFam2
treeImage phylo/hg19_4way.gif

include ../chainNetPrimate.ra
include ../chainNetPlacental.ra
include ../chainNetVertebrate.ra

track hg18cytoBand
shortLabel hg18 Chromosome Band
longLabel Chromosome Bands (hg18)
group map
visibility hide
type bed 4 +

track pubsDev
shortLabel Publications Beta
longLabel Publications: Textmining of Publications, Beta Version
group pub
visibility hide
color 0,0,0
type bed 4
compositeTrack on
release alpha
nextExonText Next Match
prevExonText Prev Match
pubsPslTrack pubsDevBlatPsl
pubsArticleTable hgFixed.pubsDevArticle
pubsSequenceTable hgFixed.pubsDevSequenceAnnot
pubsMarkerTable hgFixed.pubsDevMarkerAnnot
noInherit on

    track pubsDevBlat
    shortLabel Sequences
    longLabel DNA/Prot Sequences in Publications Beta
    parent pubsDev on
    type bed 12 +
    visibility pack
    priority 2
    release alpha
    configurable off
    configureByPopup off

    track pubsDevBlatPsl
    shortLabel Individual Seq. Matches
    longLabel Individual Sequence Matches of One Selected Article from Sequences Track
    parent pubsDev off
    type psl
    visibility hide
    priority 1
    release alpha
    configurable off
    configureByPopup off
    color 0,115,70

    #track pubsDevMarkerBand
    #shortLabel (Dev) Bands
    #longLabel (Dev) Cytogenetic Bands in Publications
    #parent pubsDev on
    #visibility hide
    #priority 3
    #type bed 5
    #release alpha

    #track pubsDevMarkerSnp
    #shortLabel (Dev) SNPs
    #longLabel (Dev) SNPs in Publications
    #parent pubsDev on
    #visibility hide
    #priority 3
    #type bed 5
    #release alpha

    #track pubsDevMarkerGene
    #shortLabel (Dev) Genes
    #longLabel (Dev) Gene Symbols in Publications
    #parent pubsDev on
    #priority 3
    #visibility hide
    #type bed 5
    #release alpha

track interactions override
directUrl hgGeneGraph?db=hg19&gene=%s

track cons46way
compositeTrack on
shortLabel Cons 46-Way
longLabel Vertebrate Multiz Alignment & Conservation (46 Species)
subGroup1 view Views align=Multiz_Alignments  phyloP=Basewise_Conservation_(phyloP) phastcons=Element_Conservation_(phastCons) elements=Conserved_Elements 
subGroup2 clade Clade primate=Primate mammal=Mammal vert=Vertebrate
dragAndDrop subTracks
dimensions dimensionX=clade
visibility hide 
type bed 4
group compGeno
priority 2

    track cons46wayViewalign
    shortLabel Multiz Alignments
    view align
    visibility pack
    viewUi on
    subTrack cons46way

        track multiz46way
        subTrack cons46wayViewalign on
        shortLabel Multiz Align
        longLabel Multiz Alignments of 46 Vertebrates
        subGroups view=align clade=vert
        noInherit on
        irows on
        summary multiz46waySummary
        frames multiz46wayFrames
        group compGeno
        color 0, 10, 100
        altColor 0,90,10
        type wigMaf 0.0 1.0
        speciesCodonDefault hg19
        speciesGroups Primate Placental_Mammal Vertebrate
        sGroup_Primate panTro2 gorGor1 ponAbe2 rheMac2 papHam1 calJac1 tarSyr1 micMur1 otoGar1
        sGroup_Placental_Mammal tupBel1 mm9 rn4 dipOrd1 cavPor3 speTri1 oryCun2 ochPri2 vicPac1 turTru1 bosTau4 equCab2 felCat3 canFam2 myoLuc1 pteVam1 eriEur1 sorAra1 loxAfr3 proCap1 echTel1 dasNov2 choHof1 
        sGroup_Vertebrate macEug1 monDom5 ornAna1 galGal3 taeGut1 anoCar1 xenTro2 tetNig2 fr2 gasAcu1 oryLat2 danRer6 petMar1 
        speciesDefaultOff panTro2 gorGor1 ponAbe2 papHam1 calJac1 tarSyr1 otoGar1 equCab2 micMur1 tupBel1 rn4 dipOrd1 cavPor3 speTri1 oryCun2 ochPri2 sorAra1 eriEur1 felCat3 pteVam1 myoLuc1 turTru1 bosTau4 vicPac1 choHof1 echTel1 dasNov2 macEug1 ornAna1 taeGut1 anoCar1 proCap1 tetNig2 fr2 gasAcu1 oryLat2 petMar1
        itemFirstCharCase noChange
        treeImage phylo/hg19_46way.gif
        priority 100

    track cons46wayViewphyloP
    shortLabel Basewise Conservation (phyloP)
    view phyloP
    visibility full
    subTrack cons46way
    viewLimits -.3:2
    viewLimitsMax -15.41:7.13

        # PhyloP conservation
        track phyloP46wayPrimates
        subTrack cons46wayViewphyloP off
        subGroups view=phyloP clade=primate
        shortLabel Primate Cons
        longLabel Primate Basewise Conservation by PhyloP
        noInherit on
        configurable on
        type wig -9.06 0.66
        maxHeightPixels 100:50:11
        viewLimits -4:1
        autoScale off
        spanList 1
        windowingFunction mean
        color 10,10,70
        altColor 70,10,10
        priority 1

        track phyloP46wayPlacental
        subTrack cons46wayViewphyloP on
        subGroups view=phyloP clade=mammal
        shortLabel Mammal Cons
        longLabel Placental Mammal Basewise Conservation by PhyloP
        noInherit on
        configurable on
        type wig -13.80 2.94
        maxHeightPixels 100:50:11
        viewLimits -4:4
        autoScale off
        spanList 1
        windowingFunction mean
        color 25,25,95
        altColor 95,25,25
        priority 3

        track phyloP46wayAll
        subTrack cons46wayViewphyloP off
        subGroups view=phyloP clade=vert
        shortLabel Vertebrate Cons
        longLabel Vertebrate Basewise Conservation by PhyloP
        noInherit on
        configurable on
        type wig -14.08 6.42
        maxHeightPixels 100:50:11
        viewLimits -4:4
        autoScale off
        spanList 1
        windowingFunction mean
        color 40,40,120
        altColor 120,40,40
        priority 4

    track cons46wayViewphastcons
    shortLabel Element Conservation (phastCons)
    view phastcons
    visibility hide
    subTrack cons46way

        # phastCons conservation
        track phastCons46wayPrimates
        subTrack cons46wayViewphastcons off
        subGroups view=phastcons clade=primate
        shortLabel Primate Cons
        longLabel Primate Conservation by PhastCons
        noInherit on
        configurable on
        type wig 0 1
        maxHeightPixels 100:40:11
        autoScale off
        spanList 1
        windowingFunction mean
        color 10,70,10
        altColor 70,10,10
        priority 10

        track phastCons46wayPlacental
        subTrack cons46wayViewphastcons on
        subGroups view=phastcons clade=mammal
        shortLabel Mammal Cons
        longLabel Placental Mammal Conservation by PhastCons
        noInherit on
        configurable on
        type wig 0 1
        maxHeightPixels 100:40:11
        autoScale off
        spanList 1
        windowingFunction mean
        color 25,95,25
        altColor 95,25,25
        priority 12

        track phastCons46way
        subTrack cons46wayViewphastcons off
        subGroups view=phastcons clade=vert
        shortLabel Vertebrate Cons
        longLabel Vertebrate Conservation by PhastCons
        noInherit on
        configurable on
        type wig 0 1
        maxHeightPixels 100:40:11
        autoScale off
        spanList 1
        windowingFunction mean
        color 40,120,40
        altColor 120,40,40
        priority 13

    track cons46wayViewelements
    shortLabel Conserved Elements
    view elements
    visibility hide
    subTrack cons46way

        # Conserved Elements (Most Conserved)
        track phastConsElements46wayPrimates
        subTrack cons46wayViewelements off
        subGroups view=elements clade=primate
        shortLabel Primate El
        longLabel Primate Conserved Elements
        noInherit on
        type bed 5 .
        color 170,50,100
        priority 20

        track phastConsElements46wayPlacental
        subTrack cons46wayViewelements on
        subGroups view=elements clade=mammal
        shortLabel Mammal El
        longLabel Placental Mammal Conserved Elements
        noInherit on
        type bed 5 .
        color 100,50,170
        priority 22

        track phastConsElements46way
        subTrack cons46wayViewelements off
        subGroups view=elements clade=vert
        shortLabel Vertebrate El
        longLabel Vertebrate Conserved Elements
        noInherit on
        color 170,100,50
        type bed 5 .
        priority 23

track genomicSuperDups override
group rep

track snp141Flagged override
snpSeqFile /gbdb/hg19/snp/snp141.fa

track snp141Common override
snpSeqFile /gbdb/hg19/snp/snp141.fa

track snp141 override
snpSeqFile /gbdb/hg19/snp/snp141.fa

track snp142Mult override
snpSeqFile /gbdb/hg19/snp/snp142.fa

track snp142Flagged override
snpSeqFile /gbdb/hg19/snp/snp142.fa

track snp142Common override
snpSeqFile /gbdb/hg19/snp/snp142.fa

track snp142 override
snpSeqFile /gbdb/hg19/snp/snp142.fa

track snp144Mult override
snpSeqFile /gbdb/hg19/snp/snp144.fa

track snp144Flagged override
snpSeqFile /gbdb/hg19/snp/snp144.fa

track snp144Common override
snpSeqFile /gbdb/hg19/snp/snp144.fa

track snp144 override
snpSeqFile /gbdb/hg19/snp/snp144.fa

track snp137Common override
snpSeqFile /gbdb/hg19/snp/snp137.fa
chimpOrangMacOrthoTable snp137OrthoPt3Pa2Rm2
chimpDb panTro3
orangDb ponAbe2
macaqueDb rheMac2
hapmapPhase III

track snp138Flagged
shortLabel Flagged SNPs(138)
longLabel Simple Nucleotide Polymorphisms (dbSNP 138) Flagged by dbSNP as Clinically Assoc
group varRep
visibility hide
url https://www.ncbi.nlm.nih.gov/SNP/snp_ref.cgi?type=rs&rs=$$
urlLabel dbSNP: 
snpSeq snp138Seq
snpExceptionDesc snp138ExceptionDesc
defaultGeneTracks knownGene
type bed 6 +
snpSeqFile /gbdb/hg19/snp/snp138.fa
chimpOrangMacOrthoTable snp138OrthoPt4Pa2Rm3
chimpDb panTro4
orangDb ponAbe2
macaqueDb rheMac3
hapmapPhase III
codingAnnotations snp138CodingDbSnp,
# Need to request new tag
#codingAnnoLabel_snp138CodingDbSnp dbSNP
priority 18.1

track snp138Mult override
snpSeqFile /gbdb/hg19/snp/snp138.fa
chimpOrangMacOrthoTable snp138OrthoPt4Pa2Rm3
chimpDb panTro4
orangDb ponAbe2
macaqueDb rheMac3
hapmapPhase III
priority 23.1

track snp138 override
snpSeqFile /gbdb/hg19/snp/snp138.fa
chimpOrangMacOrthoTable snp138OrthoPt4Pa2Rm3
chimpDb panTro4
orangDb ponAbe2
macaqueDb rheMac3
hapmapPhase III
priority 12.1

track snp138Common override
snpSeqFile /gbdb/hg19/snp/snp138.fa
chimpOrangMacOrthoTable snp138OrthoPt4Pa2Rm3
chimpDb panTro4
orangDb ponAbe2
macaqueDb rheMac3
hapmapPhase III
visibility hide
priority 6.1

track snp137Flagged
shortLabel Flagged SNPs(137)
longLabel Simple Nucleotide Polymorphisms (dbSNP 137) Flagged by dbSNP as Clinically Assoc
group varRep
visibility hide
url https://www.ncbi.nlm.nih.gov/SNP/snp_ref.cgi?type=rs&rs=$$
urlLabel dbSNP: 
snpSeq snp137Seq
snpExceptionDesc snp137ExceptionDesc
defaultGeneTracks knownGene
type bed 6 +
snpSeqFile /gbdb/hg19/snp/snp137.fa
chimpOrangMacOrthoTable snp137OrthoPt3Pa2Rm2
chimpDb panTro3
orangDb ponAbe2
macaqueDb rheMac2
hapmapPhase III
codingAnnotations snp137CodingDbSnp,
# Need to request new tag
#codingAnnoLabel_snp137CodingDbSnp dbSNP


track snp137Mult override
snpSeqFile /gbdb/hg19/snp/snp137.fa
chimpOrangMacOrthoTable snp137OrthoPt3Pa2Rm2
chimpDb panTro3
orangDb ponAbe2
macaqueDb rheMac2
hapmapPhase III

track snp137 override
snpSeqFile /gbdb/hg19/snp/snp137.fa
chimpOrangMacOrthoTable snp137OrthoPt3Pa2Rm2
chimpDb panTro3
orangDb ponAbe2
macaqueDb rheMac2
hapmapPhase III

track snp135Common override
snpSeqFile /gbdb/hg19/snp/snp135.fa
chimpOrangMacOrthoTable snp135OrthoPt3Pa2Rm2
chimpDb panTro3
orangDb ponAbe2
macaqueDb rheMac2
hapmapPhase III
codingAnnotations snp135CodingDbSnp,
# Need to request new tag
#codingAnnoLabel_snp135CodingDbSnp dbSNP

track snp135Flagged override
snpSeqFile /gbdb/hg19/snp/snp135.fa
chimpOrangMacOrthoTable snp135OrthoPt3Pa2Rm2
chimpDb panTro3
orangDb ponAbe2
macaqueDb rheMac2
hapmapPhase III
codingAnnotations snp135CodingDbSnp,
# Need to request new tag
#codingAnnoLabel_snp135CodingDbSnp dbSNP

track snp135Mult override
snpSeqFile /gbdb/hg19/snp/snp135.fa
chimpOrangMacOrthoTable snp135OrthoPt3Pa2Rm2
chimpDb panTro3
orangDb ponAbe2
macaqueDb rheMac2
hapmapPhase III
codingAnnotations snp135CodingDbSnp,
# Need to request new tag
#codingAnnoLabel_snp135CodingDbSnp dbSNP

track snp135 override
chimpOrangMacOrthoTable snp135OrthoPt3Pa2Rm2
chimpDb panTro3
orangDb ponAbe2
macaqueDb rheMac2
hapmapPhase III
codingAnnotations snp135CodingDbSnp,
# Need to request new tag
#codingAnnoLabel_snp135CodingDbSnp dbSNP

track snp132Common override
snpSeqFile /gbdb/hg19/snp/snp132.fa
chimpOrangMacOrthoTable snp132OrthoPt2Pa2Rm2
chimpDb panTro2
orangDb ponAbe2
macaqueDb rheMac2
hapmapPhase III
codingAnnotations snp132CodingDbSnp,
codingAnnoLabel_snp132CodingDbSnp dbSNP

track snp132Flagged override
snpSeqFile /gbdb/hg19/snp/snp132.fa
chimpOrangMacOrthoTable snp132OrthoPt2Pa2Rm2
chimpDb panTro2
orangDb ponAbe2
macaqueDb rheMac2
hapmapPhase III
codingAnnotations snp132CodingDbSnp,
codingAnnoLabel_snp132CodingDbSnp dbSNP

track snp132Mult override
snpSeqFile /gbdb/hg19/snp/snp132.fa
chimpOrangMacOrthoTable snp132OrthoPt2Pa2Rm2
chimpDb panTro2
orangDb ponAbe2
macaqueDb rheMac2
hapmapPhase III
codingAnnotations snp132CodingDbSnp,
codingAnnoLabel_snp132CodingDbSnp dbSNP

track snp132 override
chimpOrangMacOrthoTable snp132OrthoPt2Pa2Rm2
chimpDb panTro2
orangDb ponAbe2
macaqueDb rheMac2
hapmapPhase III
codingAnnotations snp132CodingDbSnp,
codingAnnoLabel_snp132CodingDbSnp dbSNP

track snp131 override
chimpOrangMacOrthoTable snp131OrthoPt2Pa2Rm2
chimpDb panTro2
orangDb ponAbe2
macaqueDb rheMac2
hapmapPhase III
codingAnnotations snp131CodingDbSnp,
codingAnnoLabel_snp131CodingDbSnp dbSNP

track snp130 override
longLabel Simple Nucleotide Polymorphisms (dbSNP build 130 - Provisional Mapping to GRCh37)
visibility hide
chimpOrangMacOrthoTable snp130OrthoPt2Pa2Rm2
chimpDb panTro2
orangDb ponAbe2
macaqueDb rheMac2
hapmapPhase III
codingAnnotations snp130CodingDbSnp,
codingAnnoLabel_snp130CodingDbSnp dbSNP
pennantIcon 18.jpg ../goldenPath/help/liftOver.html "lifted from hg18"
# Use hg18 file so we don't have to duplicate the 18G:
snpSeqFile /gbdb/hg18/snp/snp130.fa
origAssembly hg18

track hapmapSnps override
origAssembly hg18
pennantIcon 18.jpg ../goldenPath/help/liftOver.html "lifted from hg18"
longLabel HapMap SNPs (rel27, merged Phase II + Phase III genotypes)
dataVersion rel27
hapmapPhase III

track hapmapLdPh override
origAssembly hg18
pennantIcon 18.jpg ../goldenPath/help/liftOver.html "lifted from hg18"

track nscanGene override
informant Human N-SCAN Human N-SCAN uses mouse (mm9) as the informant and iterative pseudogene masking.

track chainNetVenter override
priority 450

# Some, but not all subtracks of pgSnp (Personal Genome Variants) were lifted
track pgAk1 override
origAssembly hg18
pennantIcon 18.jpg ../goldenPath/help/liftOver.html "lifted from hg18"

track pgVenter override
origAssembly hg18
pennantIcon 18.jpg ../goldenPath/help/liftOver.html "lifted from hg18"

track pgVenterSnp override
origAssembly hg18
pennantIcon 18.jpg ../goldenPath/help/liftOver.html "lifted from hg18"

track pgVenterIndel override
origAssembly hg18
pennantIcon 18.jpg ../goldenPath/help/liftOver.html "lifted from hg18"

track pgWatson override
origAssembly hg18
pennantIcon 18.jpg ../goldenPath/help/liftOver.html "lifted from hg18"

track pgYoruban2 override
origAssembly hg18
pennantIcon 18.jpg ../goldenPath/help/liftOver.html "lifted from hg18"

track pgYoruban3 override
origAssembly hg18
pennantIcon 18.jpg ../goldenPath/help/liftOver.html "lifted from hg18"

track pgYh1 override
origAssembly hg18
pennantIcon 18.jpg ../goldenPath/help/liftOver.html "lifted from hg18"

track pgSjk override
origAssembly hg18
pennantIcon 18.jpg ../goldenPath/help/liftOver.html "lifted from hg18"

track pgNA12878 override
origAssembly hg18
pennantIcon 18.jpg ../goldenPath/help/liftOver.html "lifted from hg18"

track pgNA12891 override
origAssembly hg18
pennantIcon 18.jpg ../goldenPath/help/liftOver.html "lifted from hg18"

track pgNA12892 override
origAssembly hg18
pennantIcon 18.jpg ../goldenPath/help/liftOver.html "lifted from hg18"

track pgNA19240 override
origAssembly hg18
pennantIcon 18.jpg ../goldenPath/help/liftOver.html "lifted from hg18"

track pgNA19239 override
origAssembly hg18
pennantIcon 18.jpg ../goldenPath/help/liftOver.html "lifted from hg18"

track pgNA19238 override
origAssembly hg18
pennantIcon 18.jpg ../goldenPath/help/liftOver.html "lifted from hg18"

track pgKb1Illum override
origAssembly hg18
pennantIcon 18.jpg ../goldenPath/help/liftOver.html "lifted from hg18"

track pgKb1454 override
origAssembly hg18
pennantIcon 18.jpg ../goldenPath/help/liftOver.html "lifted from hg18"

track pgKb1Indel override
origAssembly hg18
pennantIcon 18.jpg ../goldenPath/help/liftOver.html "lifted from hg18"

track pgKb1Comb override
origAssembly hg18
pennantIcon 18.jpg ../goldenPath/help/liftOver.html "lifted from hg18"

track pgNb1 override
origAssembly hg18
pennantIcon 18.jpg ../goldenPath/help/liftOver.html "lifted from hg18"

track pgNb1Indel override
origAssembly hg18
pennantIcon 18.jpg ../goldenPath/help/liftOver.html "lifted from hg18"

track pgMd8 override
origAssembly hg18
pennantIcon 18.jpg ../goldenPath/help/liftOver.html "lifted from hg18"

track pgMd8Indel override
origAssembly hg18
pennantIcon 18.jpg ../goldenPath/help/liftOver.html "lifted from hg18"

track pgTk1 override
origAssembly hg18
pennantIcon 18.jpg ../goldenPath/help/liftOver.html "lifted from hg18"

track pgTk1Indel override
origAssembly hg18
pennantIcon 18.jpg ../goldenPath/help/liftOver.html "lifted from hg18"

track pgAbtSolid override
origAssembly hg18
pennantIcon 18.jpg ../goldenPath/help/liftOver.html "lifted from hg18"

track pgAbt454 override
origAssembly hg18
pennantIcon 18.jpg ../goldenPath/help/liftOver.html "lifted from hg18"

track pgAbt454indels override
origAssembly hg18
pennantIcon 18.jpg ../goldenPath/help/liftOver.html "lifted from hg18"

track pgAbtIllum override
origAssembly hg18
pennantIcon 18.jpg ../goldenPath/help/liftOver.html "lifted from hg18"

track pgChurch override
origAssembly hg18
pennantIcon 18.jpg ../goldenPath/help/liftOver.html "lifted from hg18"

track pgAngrist override
origAssembly hg18
pennantIcon 18.jpg ../goldenPath/help/liftOver.html "lifted from hg18"

track pgGill override
origAssembly hg18
pennantIcon 18.jpg ../goldenPath/help/liftOver.html "lifted from hg18"

track pgGatesSr override
origAssembly hg18
pennantIcon 18.jpg ../goldenPath/help/liftOver.html "lifted from hg18"

track pgGatesJr override
origAssembly hg18
pennantIcon 18.jpg ../goldenPath/help/liftOver.html "lifted from hg18"

track pgQuake override
origAssembly hg18
pennantIcon 18.jpg ../goldenPath/help/liftOver.html "lifted from hg18"

track pgIrish override 
origAssembly hg18
pennantIcon 18.jpg ../goldenPath/help/liftOver.html "lifted from hg18"

track pgSaqqaq override
origAssembly hg18
pennantIcon 18.jpg ../goldenPath/help/liftOver.html "lifted from hg18"

track pgSaqqaqHc override
origAssembly hg18
pennantIcon 18.jpg ../goldenPath/help/liftOver.html "lifted from hg18"

track pgLucier override
origAssembly hg18
pennantIcon 18.jpg ../goldenPath/help/liftOver.html "lifted from hg18"

track tgpPhase1
shortLabel 1000G Ph1 Vars
longLabel 1000 Genomes Phase 1 Integrated Variant Calls: SNVs, Indels, SVs
type vcfTabix
group varRep
visibility hide
maxWindowToDraw 5000000
showHardyWeinberg on
chromosomes chr1,chr10,chr11,chr12,chr13,chr14,chr15,chr16,chr17,chr18,chr19,chr2,chr20,chr21,chr22,chr3,chr4,chr5,chr6,chr7,chr8,chr9,chrX,chrY

track tgpPhase1Accessibility
compositeTrack on
shortLabel 1000G Ph1 Accsbl
longLabel 1000 Genomes Project Phase 1 Paired-end Accessible Regions
type bigBed 3
visibility hide
group varRep
chromosomes chr1,chr10,chr11,chr12,chr13,chr14,chr15,chr16,chr17,chr18,chr19,chr2,chr20,chr21,chr22,chr3,chr4,chr5,chr6,chr7,chr8,chr9

    track tgpPhase1AccessibilityPilotCriteria
    subTrack tgpPhase1Accessibility
    shortLabel 1000G Accs Pilot
    longLabel 1000 Genomes Project Phase 1 Paired-end Accessible Regions - Pilot Criteria
    color 100,100,100

    track tgpPhase1AccessibilityStrictCriteria
    subTrack tgpPhase1Accessibility
    shortLabel 1000G Accs Strict
    longLabel 1000 Genomes Project Phase 1 Paired-end Accessible Regions - Strict Criteria
    color 0,0,0

track tgpRecombRate override
origAssembly hg18
pennantIcon 18.jpg ../goldenPath/help/liftOver.html "lifted from hg18"

track tgpPhase3
shortLabel 1000G Ph3 Vars
longLabel 1000 Genomes Phase 3 Integrated Variant Calls: SNVs, Indels, SVs
type vcfTabix
group varRep
visibility hide
maxWindowToDraw 5000000
showHardyWeinberg on
geneTrack ncbiRefSeqCurated
chromosomes chr1,chr10,chr11,chr12,chr13,chr14,chr15,chr16,chr17,chr18,chr19,chr2,chr20,chr21,chr22,chr3,chr4,chr5,chr6,chr7,chr8,chr9,chrX,chrY

track tgpPhase3Accessibility
compositeTrack on
shortLabel 1000G Ph3 Accsbl
longLabel 1000 Genomes Project Phase 3 Paired-end Accessible Regions
type bigBed 3
visibility hide
group varRep
chromosomes chr1,chr10,chr11,chr12,chr13,chr14,chr15,chr16,chr17,chr18,chr19,chr2,chr20,chr21,chr22,chr3,chr4,chr5,chr6,chr7,chr8,chr9

    track tgpPhase3AccessibilityPilotCriteria
    subTrack tgpPhase3Accessibility
    shortLabel 1000G Accs Pilot
    longLabel 1000 Genomes Project Phase 3 Paired-end Accessible Regions - Pilot Criteria
    bigDataUrl /gbdb/hg19/1000Genomes/phase3/20141020.pilot_mask.whole_genome.bb
    color 100,100,100

    track tgpPhase3AccessibilityStrictCriteria
    subTrack tgpPhase3Accessibility
    shortLabel 1000G Accs Strict
    longLabel 1000 Genomes Project Phase 3 Paired-end Accessible Regions - Strict Criteria
    bigDataUrl /gbdb/hg19/1000Genomes/phase3/20141020.strict_mask.whole_genome.bb
    color 0,0,0

track evsEsp6500
shortLabel EVS Variants
longLabel NHLBI GO Exome Sequencing Project (ESP) - Variants from 6,503 Exomes
type vcfTabix
group varRep
visibility hide
maxWindowToDraw 5000000
chromosomes chr1,chr10,chr11,chr12,chr13,chr14,chr15,chr16,chr17,chr18,chr19,chr2,chr20,chr21,chr22,chr3,chr4,chr5,chr6,chr7,chr8,chr9,chrX,chrY
url http://evs.gs.washington.edu/EVS/PopStatsServlet?searchBy=rsOrChrom&target=$$&chromosome=$s&chromoStart=${&chromoEnd=$}&x=0&y=0
urlLabel Exome Variant Server:
vcfDoQual off
vcfDoFilter off

include trackDb.gnomad.ra

track exac
compositeTrack on
shortLabel ExAC
longLabel Exome Aggregation Consortium (ExAC) Variants and Calling Regions
group varRep
dataVersion release 0.3
type bed 3

track exacVariants
subTrack exac
shortLabel ExAC Variants
longLabel Exome Aggregation Consortium (ExAC) - Variants from 60,706 Exomes
type vcfTabix
group varRep
visibility hide
maxWindowToDraw 5000000
showHardyWeinberg on
bigDataUrl /gbdb/hg19/ExAC/ExAC.r0.3.sites.vep.hg19.vcf.gz
configureByPopup off
chromosomes chr1,chr10,chr11,chr11_gl000202_random,chr12,chr13,chr14,chr15,chr16,chr17,chr17_gl000203_random,chr17_gl000204_random,chr17_gl000205_random,chr17_gl000206_random,chr18,chr18_gl000207_random,chr19,chr19_gl000208_random,chr19_gl000209_random,chr1_gl000191_random,chr1_gl000192_random,chr2,chr20,chr21,chr21_gl000210_random,chr22,chr3,chr4,chr4_gl000193_random,chr4_gl000194_random,chr5,chr6,chr7,chr7_gl000195_random,chr8,chr8_gl000196_random,chr8_gl000197_random,chr9,chr9_gl000198_random,chr9_gl000199_random,chr9_gl000200_random,chr9_gl000201_random,chrUn_gl000211,chrUn_gl000212,chrUn_gl000213,chrUn_gl000214,chrUn_gl000215,chrUn_gl000216,chrUn_gl000217,chrUn_gl000218,chrUn_gl000219,chrUn_gl000220,chrUn_gl000221,chrUn_gl000222,chrUn_gl000223,chrUn_gl000224,chrUn_gl000225,chrUn_gl000226,chrUn_gl000227,chrUn_gl000228,chrUn_gl000229,chrUn_gl000230,chrUn_gl000231,chrUn_gl000232,chrUn_gl000233,chrUn_gl000234,chrUn_gl000235,chrUn_gl000236,chrUn_gl000237,chrUn_gl000238,chrUn_gl000239,chrUn_gl000240,chrUn_gl000241,chrUn_gl000242,chrUn_gl000243,chrUn_gl000244,chrUn_gl000245,chrUn_gl000246,chrUn_gl000247,chrUn_gl000248,chrUn_gl000249,chrX,chrY
url http://gnomad.broadinstitute.org/variant/$s-$<pos>-$<ref>-$<firstAlt>?dataset=exac&ignore=$$
urlLabel ExAC: 

track exacRegions
subTrack exac
shortLabel ExAC Regions
longLabel ExAC Calling Regions
type bigBed 6
bigDataUrl /gbdb/hg19/ExAC/exacCallingRegions.bb
chromosomes chr1,chr2,chr3,chr4,chr5,chr6,chr7,chr8,chr9,chr10,chr11,chr12,chr13,chr14,chr15,chr16,chr17,chr18,chr19,chr20,chr21,chr22,chrX,chrY


searchTable nscanGene
searchType genePred
termRegex chr[0-9a-zA-Z_]+\.([0-9]+|pasa)((\.[0-9a-z]+)?\.[0-9a-z]+)?
searchPriority 50

searchTable ctgPos
searchMethod exact
shortCircuit 1
termRegex GL[0-9]+\.[0-9]|NC_001807(\.[0-9]+)?
query select chrom,chromStart,chromEnd,contig from %s where contig like '%s'
searchPriority 5

searchName ctgPosNoVersion
searchTable ctgPos
searchMethod exact
shortCircuit 1
termRegex GL[0-9]+|NC_001807(\.[0-9]+)?
dontCheck GL[0-9]+\.[0-9]
query select chrom,chromStart,chromEnd,contig from %s where contig like '%s._'
searchPriority 5

searchTable ctgPos2
searchMethod exact
shortCircuit 1
termRegex ^(AF[0-9]+)+|^(HSCHR)+[0-9XYMUN]+(_RANDOM|_1|_MHC)?(_[ACDMQS][A-Z]+)?(_CTG[0-9]+)?(_[0-9]+|_PAR)?
query select chrom,chromStart,chromEnd,contig from %s where contig like '%s'
searchPriority 1

track vegaGeneComposite
compositeTrack on
shortLabel Vega Genes
longLabel Vega Annotations
group genes
visibility hide
chromosomes chr1,chr2,chr3,chr4,chr5,chr6,chr7,chr8,chr9,chr10,chr11,chr12,chr13,chr14,chr15,chr16,chr17,chr18,chr19,chr20,chr21,chr22,chrX,chrY,chr6_apd_hap1,chr6_cox_hap2,chr6_dbb_hap3,chr6_mann_hap4,chr6_mcf_hap5,chr6_qbl_hap6,chr6_ssto_hap7
type genePred vegaPep
urlLabel Vega Transcript:
url http://vega.sanger.ac.uk/Homo_sapiens/transview?transcript=$$

    track vegaGene
    subTrack vegaGeneComposite
    shortLabel Vega Protein Genes
    longLabel Vega Protein-Coding Annotations
    priority 1
    color 0,50,225
    html vegaGeneComposite

    track vegaPseudoGene
    subTrack vegaGeneComposite
    shortLabel Vega Pseudogenes
    longLabel Vega Annotated Pseudogenes and Immunoglobulin Segments
    priority 2
    color 30,130,210
    html vegaGeneComposite

track hinv70Composite
compositeTrack on
shortLabel H-Inv 7.0
longLabel H-Inv 7.0 Gene Predictions
group genes
visibility hide
type bed 12
configureByPopup off
url http://h-invitational.jp/hinv/spsoup/transcript_view?hit_id=$$

    track hinv70Coding
    subTrack hinv70Composite
    shortLabel H-Inv genes
    longLabel H-Inv v7.0 Gene Predictions
    priority 1
    color 0,50,225

    track hinv70NonCoding
    subTrack hinv70Composite
    shortLabel H-Inv non-coding
    longLabel H-Inv v7.0 Non-coding Gene Predictions
    priority 2
    color 15,100,180

    track hinv70PseudoGene
    subTrack hinv70Composite
    shortLabel H-Inv pseudo-genes
    longLabel H-Inv v7.0 Pseudogene Predictions
    priority 3
    color 30,130,210

track gc5BaseBw
release alpha
shortLabel GC percent
longLabel GC Percent as bigWig File
group x
visibility hide
type bigWig 0 100
minLimit 0
maxLimit 100
html gc5Base

track affyExonArray
compositeTrack on
group expression
priority 1.5
shortLabel Affy Exon Array
longLabel Affymetrix $Organism Exon Array Probes and Probesets
subGroup1 view Views v1Probeset=Probeset v2Probe=Probe
subGroup2 level Level L1Core=Core L2Extended=Extended L3Full=Full L4Free=Free L5Ambiguous=Ambiguous 
sortOrder level=+ view=+ 
dimensions dimensionX=level dimensionY=view
dragAndDrop subTracks
color 0,0,0
visibility hide
noInherit on
type bed 12

    track affyExonProbeset
    parent affyExonArray
    view v1Probeset
    visibility dense

        track affyExonProbesetCore
        parent affyExonProbeset
        subGroups view=v1Probeset level=L1Core
        shortLabel Core PS
        longLabel Affymetrix $Organism Exon Array Core Probesets 
        # royalblue
        color 65,105,225

        track affyExonProbesetExtended
        parent affyExonProbeset
        subGroups view=v1Probeset level=L2Extended
        shortLabel Extended PS
        longLabel Affymetrix $Organism Exon Array Extended Probesets
        # chocolate 4
        color 139,69,19

        track affyExonProbesetFull
        parent affyExonProbeset off
        subGroups view=v1Probeset level=L3Full
        shortLabel Full PS
        longLabel Affymetrix $Organism Exon Array Full Probesets
        # deeppink
        color 205,96,144

        track affyExonProbesetFree 
        parent affyExonProbeset off
        subGroups view=v1Probeset level=L4Free
        shortLabel Free PS
        longLabel Affymetrix $Organism Exon Array Free Probesets
        # darkgreen
        color 0,100,0

        track affyExonProbesetAmbiguous 
        parent affyExonProbeset off
        subGroups view=v1Probeset level=L5Ambiguous
        shortLabel Ambiguous PS
        longLabel Affymetrix $Organism Exon Array Ambiguous Probesets
        # orchid 
        color 218,112,214	

    track affyExonProbe
    parent affyExonArray
    view v2Probe
    visibility dense

        track affyExonProbeCore 
        parent affyExonProbe off
        subGroups view=v2Probe level=L1Core
        shortLabel Core Probes
        longLabel Affymetrix $Organism Exon Array Core Probes
        # royalblue
        color 65,105,225
        type bed 10

        track affyExonProbeExtended 
        parent affyExonProbe off
        subGroups view=v2Probe level=L2Extended
        shortLabel Extended Probes
        longLabel Affymetrix $Organism Exon Array Extended Probes
        # chocolate 4
        color 139,69,19
        type bed 10

        track affyExonProbeFull 
        parent affyExonProbe off
        subGroups view=v2Probe level=L3Full
        shortLabel Full Probes
        longLabel Affymetrix $Organism Exon Array Full Probes
        # deep pink
        color 205,96,144
        type bed 10

        track affyExonProbeFree 
        parent affyExonProbe off
        subGroups view=v2Probe level=L4Free
        shortLabel Free Probes
        longLabel Affymetrix $Organism Exon Array Free Probes
        # darkgreen
        color 0,100,0
        type bed 10

        track affyExonProbeAmbiguous 
        parent affyExonProbe off
        subGroups view=v2Probe level=L5Ambiguous
        shortLabel Ambiguous Probes
        longLabel Affymetrix $Organism Exon Array Ambiguous Probes
        # orchid
        color 218,112,214	
        type bed 10


searchTable haplotypeLocations
searchMethod exact
searchType bed
shortCircuit 1
searchPriority 15

track hg19ContigDiff
shortLabel Hg18 Diff
longLabel Contigs New to GRCh37/(hg19), Not Carried Forward from NCBI Build 36(hg18)
visibility hide
group map
type bed 9 .
scoreFilterByRange on
itemRgb on
color 0,0,0
urlLabel Genbank accession:
url https://www.ncbi.nlm.nih.gov/nuccore/$$

track hg38ContigDiff
shortLabel Hg38 Diff
longLabel Contigs Dropped or Changed from GRCh37(hg19) to GRCh38(hg38)
visibility hide
group map
type bed 9 .
scoreFilterByRange on
itemRgb on
color 0,0,0
urlLabel Genbank accession:
url https://www.ncbi.nlm.nih.gov/nuccore/$$

track evoCpg
shortLabel Evo Cpg
longLabel Weizmann Evolutionary CpG Islands
visibility hide
group compGeno
priority 4
type bed 9 .
noScoreFilter .
itemRgb on
color 0,0,0
origAssembly hg18
pennantIcon 18.jpg ../goldenPath/help/liftOver.html "lifted from hg18"

track wgRna override 
dataVersion miRBase Release 15.0 (April 2010) and snoRNABase Version 3

include altSeqComposite5.ra alpha

include altSeqComposite9.ra alpha

include altSeqComposite10.ra alpha

include hg19Patch13.ra alpha

track vistaEnhancers override
url http://enhancer.lbl.gov/cgi-bin/imagedb3.pl?form=presentation&show=1&experiment_id=$$&organism_id=1

track evofold override
mafTrack multiz46way
origAssembly hg17
pennantIcon 17.jpg ../goldenPath/help/liftOver.html "lifted from hg17"

track targetScanMiRnaSites
release alpha
superTrack on
shortLabel TS miRNA Targets
pennantIcon Updated red
longLabel TargetScan predicted microRNA target sites
group regulation
visibility hide

    track targetScanS
    release alpha
    parent targetScanMiRnaSites
    shortLabel TS miRNA sites
    longLabel TargetScan miRNA Regulatory Sites (Release 5.1, April 2009)
    color 0,96,0
    scoreFilterMax 100
    type bed 6 .
    urlLabel TargetScan link:
    url http://www.targetscan.org/cgi-bin/targetscan/vert_50/view_gene.cgi?gs=$P&taxid=9606&members=$p&showcnc=1

    track targetScanMiRnaSitesV72
    release alpha
    parent targetScanMiRnaSites
    shortLabel TS miRNA v7.2
    longLabel Predicted microRNA Target Sites from TargetScanHuman 7.2 (March 2018)
    visibility pack
    itemRgb on
    type bigBed 12 +
    filter.targetScanScore -1
    filterLimits.targetScanScore -1:99
    pennantIcon New red
    urlLabel View miRNA target at TargetScan
    url http://www.targetscan.org/cgi-bin/targetscan/vert_72/view_gene.cgi?gs=$P&taxid=9606&members=$p&showcnc=1
    bigDataUrl /gbdb/hg19/targetScan/targetScanSitesV72.bb

track targetScanS
release beta,public
shortLabel TS miRNA sites
longLabel TargetScan miRNA Regulatory Sites
group regulation
visibility hide
color 0,96,0
scoreFilterMax 100
type bed 6 .
urlLabel TargetScan link:
url http://www.targetscan.org/cgi-bin/targetscan/vert_50/view_gene.cgi?gs=$P&taxid=9606&members=$p&showcnc=1

track ntHumChimpCodingDiff override
origAssembly hg18
pennantIcon 18.jpg ../goldenPath/help/liftOver.html "lifted from hg18"

track ntSssTop5p override
origAssembly hg18
pennantIcon 18.jpg ../goldenPath/help/liftOver.html "lifted from hg18"

track ntSssZScorePMVar override
origAssembly hg18
type bigWig -8.8332 33.63719
pennantIcon 18.jpg ../goldenPath/help/liftOver.html "lifted from hg18"

track ntSssSnps override
origAssembly hg18
pennantIcon 18.jpg ../goldenPath/help/liftOver.html "lifted from hg18"

track ntOoaHaplo override
origAssembly hg18
pennantIcon 18.jpg ../goldenPath/help/liftOver.html "lifted from hg18"

track ntMito override
origAssembly hg18
pennantIcon 18.jpg ../goldenPath/help/liftOver.html "lifted from hg18"

track cgapSage override
priority 2
origAssembly hg18
pennantIcon 18.jpg ../goldenPath/help/liftOver.html "lifted from hg18"


track consIndelsHgMmCanFam
shortLabel Cons Indels MmCf
longLabel Indel-based Conservation for Human hg19, Mouse mm8 and Dog canFam2
group compGeno
priority 3
visibility hide
useScore 1
color 0, 60, 120
type bed 5 .
origAssembly hg18
pennantIcon 18.jpg ../goldenPath/help/liftOver.html "lifted from hg18"

searchTable consIndelsHgMmCanFam
searchType bed
searchMethod exact
shortCircuit 1
termRegex IGS.+
searchPriority 50

track polyA
compositeTrack on
shortLabel Poly(A)
longLabel Poly(A) Sites, Both Reported and Predicted
group rna
priority 9
visibility hide
noInherit on
type bed 3 .
origAssembly hg18
configureByPopup off
pennantIcon 18.jpg ../goldenPath/help/liftOver.html "lifted from hg18"


    track polyaDb
    parent polyA
    shortLabel PolyA_DB
    longLabel Reported Poly(A) Sites from PolyA_DB
    color 51,153,51
    priority 1
    type bed 4 .
    origAssembly hg18
    pennantIcon 18.jpg ../goldenPath/help/liftOver.html "lifted from hg18"


    track polyaPredict
    parent polyA
    longLabel Predicted Poly(A) Sites Using an SVM
    color 102,0,153
    priority 2
    type bed 8 .
    origAssembly hg18
    pennantIcon 18.jpg ../goldenPath/help/liftOver.html "lifted from hg18"
    exonNumbers off

track polyASeqSites
compositeTrack on
shortLabel PolyA-Seq
longLabel Poly(A)-sequencing from Merck Research Laboratories
group rna
priority 10
subGroup1 view Views Signal=Signal 
subGroup2 tissType Tissue_Type Kidney=Kidney Brain=Brain Liver=Liver MaqcBrain1=MAQC_Brain_1 MaqcBrain2=MAQC_Brain_2 MaqcUhr1=MAQC_UHR_1 MaqcUhr2=MAQC_UHR_2 Muscle=Muscle Testis=Testis
subGroup3 strand Strand fwd=Forward rev=Reverse
dimensions dimensionY=tissType dimensionX=strand
sortOrder tissType=+ strand=+ view=+
type bed 
dragAndDrop subTracks
visibility hide
noInherit on

    track polyASeqSitesSignalView
    shortLabel Signal
    view Signal
    visibility full
    subTrack polyASeqSites
    maxHeightPixels 50:50:5
    autoScale on
    yLineOnOff on
    type bigWig -1 2 

        track polyASeqSitesBrainFwd
        parent polyASeqSitesSignalView
        subGroups view=Signal tissType=Brain strand=fwd
        shortLabel PolyA-Seq Brain
        longLabel Poly(A)-tail sequencing of Brain from Merck (Fwd strand)
        color 153,51,51
        type bigWig 0.340000 194860.187500

        track polyASeqSitesBrainRev
        parent polyASeqSitesSignalView
        subGroups view=Signal tissType=Brain strand=rev
        shortLabel PolyA-Seq Brain
        longLabel Poly(A)-tail sequencing of Brain from Merck (Rev strand)
        color 0,0,0
        type bigWig 0.340000 21771.560547

        track polyASeqSitesKidneyFwd
        parent polyASeqSitesSignalView
        subGroups view=Signal tissType=Kidney strand=fwd
        shortLabel PolyA-Seq Kidney
        longLabel Poly(A)-tail sequencing of Kidney from Merck (Fwd strand)
        color 153,51,51
        type bigWig 0.220000 146019.640625

        track polyASeqSitesKidneyRev
        parent polyASeqSitesSignalView
        subGroups view=Signal tissType=Kidney strand=rev
        shortLabel PolyA-Seq Kidney
        longLabel Poly(A)-tail sequencing of Kidney from Merck (Rev strand)
        color 0,0,0
        type bigWig 0.220000 12818.589844

        track polyASeqSitesLiverFwd
        parent polyASeqSitesSignalView
        subGroups view=Signal tissType=Liver strand=fwd
        shortLabel PolyA-Seq Liver
        longLabel Poly(A)-tail sequencing of Liver from Merck (Fwd strand)
        color 153,51,51
        type bigWig 0.180000 63606.449219

        track polyASeqSitesLiverRev
        parent polyASeqSitesSignalView
        subGroups view=Signal tissType=Liver strand=rev
        shortLabel PolyA-Seq Liver
        longLabel Poly(A)-tail sequencing of Liver from Merck (Rev strand)
        color 0,0,0
        type bigWig 0.180000 109706.320312

        track polyASeqSitesMaqcBrain1Fwd
        parent polyASeqSitesSignalView
        subGroups view=Signal tissType=MaqcBrain1 strand=fwd
        shortLabel PolyA-Seq MaqcBrain1
        longLabel Poly(A)-tail sequencing of MAQC Brain (replicate 1) from Merck (Fwd strand)
        color 153,51,51
        type bigWig 0.250000 62850.468750

        track polyASeqSitesMaqcBrain1Rev
        parent polyASeqSitesSignalView
        subGroups view=Signal tissType=MaqcBrain1 strand=rev
        shortLabel PolyA-Seq MaqcBrain1
        longLabel Poly(A)-tail sequencing of MAQC Brain (replicate 1) from Merck (Rev strand)
        color 0,0,0
        type bigWig 0.250000 15009.809570

        track polyASeqSitesMaqcBrain2Fwd
        parent polyASeqSitesSignalView
        subGroups view=Signal tissType=MaqcBrain2 strand=fwd
        shortLabel PolyA-Seq MaqcBrain2
        longLabel Poly(A)-tail sequencing of MAQC Brain (replicate 2) from Merck (Fwd strand)
        color 153,51,51
        type bigWig 0.260000 61466.800781

        track polyASeqSitesMaqcBrain2Rev
        parent polyASeqSitesSignalView
        subGroups view=Signal tissType=MaqcBrain2 strand=rev
        shortLabel PolyA-Seq MaqcBrain2
        longLabel Poly(A)-tail sequencing of MAQC Brain (replicate 2) from Merck (Rev strand)
        color 0,0,0
        type bigWig 0.260000 17027.939453

        track polyASeqSitesMaqcUhr1Fwd
        parent polyASeqSitesSignalView
        subGroups view=Signal tissType=MaqcUhr1 strand=fwd
        shortLabel PolyA-Seq MaqcUhr1
        longLabel Poly(A)-tail sequencing of MAQC UHR (replicate 1) from Merck (Fwd strand)
        color 153,51,51
        type bigWig 0.200000 25178.449219

        track polyASeqSitesMaqcUhr1Rev
        parent polyASeqSitesSignalView
        subGroups view=Signal tissType=MaqcUhr1 strand=rev
        shortLabel PolyA-Seq MaqcUhr1
        longLabel Poly(A)-tail sequencing of MAQC UHR (replicate 1) from Merck (Rev strand)
        color 0,0,0
        type bigWig 0.200000 18536.800781

        track polyASeqSitesMaqcUhr2Fwd
        parent polyASeqSitesSignalView
        subGroups view=Signal tissType=MaqcUhr2 strand=fwd
        shortLabel PolyA-Seq MaqcUhr2
        longLabel Poly(A)-tail sequencing of MAQC UHR (replicate 2) from Merck (Fwd strand)
        color 153,51,51
        type bigWig 0.200000 25301.960938

        track polyASeqSitesMaqcUhr2Rev
        parent polyASeqSitesSignalView
        subGroups view=Signal tissType=MaqcUhr2 strand=rev
        shortLabel PolyA-Seq MaqcUhr2
        longLabel Poly(A)-tail sequencing of MAQC UHR (replicate 2) from Merck (Rev strand)
        color 0,0,0
        type bigWig 0.200000 16088.179688

        track polyASeqSitesMuscleFwd
        parent polyASeqSitesSignalView
        subGroups view=Signal tissType=Muscle strand=fwd
        shortLabel PolyA-Seq Muscle
        longLabel Poly(A)-tail sequencing of Muscle from Merck (Fwd strand)
        color 153,51,51
        type bigWig 0.210000 37201.500000

        track polyASeqSitesMuscleRev
        parent polyASeqSitesSignalView
        subGroups view=Signal tissType=Muscle strand=rev
        shortLabel PolyA-Seq Muscle
        longLabel Poly(A)-tail sequencing of Muscle from Merck (Rev strand)
        color 0,0,0
        type bigWig 0.210000 124901.000000

        track polyASeqSitesTestisFwd
        parent polyASeqSitesSignalView
        subGroups view=Signal tissType=Testis strand=fwd
        shortLabel PolyA-Seq Testis
        longLabel Poly(A)-tail sequencing of Testis from Merck (Fwd strand)
        color 153,51,51
        type bigWig 0.200000 61261.609375

        track polyASeqSitesTestisRev
        parent polyASeqSitesSignalView
        subGroups view=Signal tissType=Testis strand=rev
        shortLabel PolyA-Seq Testis
        longLabel Poly(A)-tail sequencing of Testis from Merck (Rev strand)
        color 0,0,0
        type bigWig 0.200000 69989.523438


#include jkExperiments.ra

track genotypeArrays
shortLabel SNP/CNV Arrays
longLabel Microarray Probesets
compositeTrack on
group varRep
visibility hide
noScoreFilter .
noInherit on
type bed 3 .

    track snpArrayAffy6
    parent genotypeArrays
    shortLabel Affy SNP 6.0
    longLabel Affymetrix SNP 6.0
    type bed 6 +
    priority 1

    track snpArrayAffy6SV
    parent genotypeArrays
    shortLabel Affy SNP 6.0 SV
    longLabel Affymetrix SNP 6.0 Structural Variation
    type bed 6 +
    origAssembly hg18
    priority 2

    track snpArrayAffy5
    parent genotypeArrays off
    shortLabel Affy SNP 5.0
    longLabel Affymetrix SNP 5.0
    type bed 6 +
    priority 3

    track snpArrayAffy250Nsp
    parent genotypeArrays off
    shortLabel Affy 250KNsp
    longLabel Affymetrix GeneChip Human Mapping 250K Nsp
    type bed 6 +
    priority 4

    track snpArrayAffy250Sty
    parent genotypeArrays off
    shortLabel Affy 250KSty
    longLabel Affymetrix GeneChip Human Mapping 250K Sty
    type bed 6 +
    priority 5

    track affyCytoScan
    parent genotypeArrays
    shortLabel Affy CytoScan
    longLabel Affymetrix Cytoscan CNV and SNP Array Probeset
    itemRgb on
    type bed 9 .
    priority 6

    track agilentCgh1x1m
    parent genotypeArrays
    shortLabel Ag CGH 1x1m
    longLabel Agilent SurePrint G3 Human CGH Microarray 1x1M AMADID 021529
    color 0,128,0
    type bed 4 .
    priority 7

    track agilentHrd1x1m
    parent genotypeArrays
    shortLabel Ag HRD 1x1m
    longLabel Agilent SurePrint G3 Human High-Resolution Microarray 1x1M AMADID 023642
    color 255,128,0
    type bed 4 .
    priority 8

    track agilentCghSnp2x400k
    parent genotypeArrays
    shortLabel Ag SNP 2x400k
    longLabel Agilent SurePrint G3 Human CGH+SNP Microarray 2x400K AMADID 028081
    color 0,0,128
    type bed 9 .
    itemRgb on
    priority 9

    track agilentCgh2x400k
    parent genotypeArrays
    shortLabel Ag CGH 2x400k
    longLabel Agilent SurePrint G3 Human CGH Microarray 2x400K AMADID 021850
    color 0,128,0
    type bed 4 .
    priority 10

    track agilentCghSnpCancer4x180k
    parent genotypeArrays
    shortLabel Ag Can 4x180k
    longLabel Agilent SurePrint G3 Human CGH+SNP Cancer Microarray 4x180K AMADID 030587
    color 0,0,128
    type bed 9 .
    itemRgb on
    priority 11

    track agilentCghSnp4x180k
    parent genotypeArrays
    shortLabel Ag SNP 4x180k
    longLabel Agilent SurePrint G3 Human CGH+SNP Microarray 4x180K AMADID 029830
    color 0,0,128
    type bed 9 .
    itemRgb on
    priority 12

    track agilentCgh4x180k
    parent genotypeArrays
    shortLabel Ag CGH 4x180k
    longLabel Agilent SurePrint G3 Human CGH Microarray 4x180K AMADID 022060
    color 255,128,0
    type bed 4 .
    priority 13

    track agilentCgh8x60k
    parent genotypeArrays
    shortLabel Ag CGH 8x60k
    longLabel Agilent SurePrint G3 Human CGH Microarray 8x60K AMADID 021924
    type bed 4 .
    color 0,128,0
    priority 14

    track agilentCgh1x244k
    parent genotypeArrays
    shortLabel Ag CGH 1x244k
    longLabel Agilent SurePrint HD Human CGH Microarray 1x244K AMADID 014693
    color 255,128,0
    type bed 4 .
    priority 15

    track agilentCgh2x105k
    parent genotypeArrays
    shortLabel Ag CGH 2x105k
    longLabel Agilent SurePrint HD Human CGH Microarray 2x105K AMADID 014698
    color 0,128,0
    type bed 4 .
    priority 16

    track agilentCgh4x44k
    parent genotypeArrays
    shortLabel Ag CGH 4x44k
    longLabel Agilent SurePrint HD Human CGH Microarray 4x44K AMADID 014950
    color 255,128,0
    type bed 4 .
    priority 17

    track snpArrayIllumina650
    parent genotypeArrays off
    shortLabel Illumina 650
    longLabel Illumina Human Hap 650v3
    type bed 6 +
    priority 18

    track snpArrayIllumina550
    parent genotypeArrays off
    shortLabel Illumina 550
    longLabel Illumina Human Hap 550v3
    type bed 6 +
    priority 18

    track snpArrayIllumina300
    parent genotypeArrays off
    shortLabel Illumina 300
    longLabel Illumina Human Hap 300v3
    type bed 6 +
    priority 19

    track snpArrayIllumina1M
    parent genotypeArrays
    shortLabel Illumina 1M-Duo
    longLabel Illumina Human1M-Duo
    type bed 6 +
    priority 20

    track snpArrayIlluminaHumanCytoSNP_12
    parent genotypeArrays
    shortLabel Illumina Cyto-12
    longLabel Illumina Human CytoSNP-12
    type bed 6 +
    priority 21

    track snpArrayIlluminaHuman660W_Quad
    parent genotypeArrays
    shortLabel Illumina 660W-Q
    longLabel Illumina Human 660W-Quad
    type bed 6 +
    priority 22

    track snpArrayIlluminaHumanOmni1_Quad
    parent genotypeArrays
    shortLabel Illumina Omni1-Q
    longLabel Illumina Human Omni1-Quad
    type bed 6 +
    priority 22
    
    track snpArrayIlluminaGDA
    parent genotypeArrays
    shortLabel Illumina GDA
    longLabel Illumina GDA
    type bed 6 +
    priority 23

track tfbsConsSites
shortLabel TFBS Conserved
longLabel HMR Conserved Transcription Factor Binding Sites
group regulation
visibility hide
type bed 6 +
scoreMin 671
scoreMax 1000
spectrum on
urlLabel Transfac matrix link:
url http://www.gene-regulation.com/cgi-bin/pub/databases/transfac/getTF.cgi?AC=$$

track bamWigTest
table wgEncodeYaleRnaSeqGm12878PolyaAln
release alpha
shortLabel bamWigTest
longLabel bamWigTest
group x
visibility hide
type bamWig 0 1
viewLimits 0:1

track netSelf
shortLabel Self Net
longLabel $Organism Chained Self Alignment Net
group varRep
visibility hide
spectrum on
type netAlign hg19 chainSelf
otherDb hg19

track allHg19RS_BW
shortLabel GERP
longLabel GERP Scores for Mammalian Alignments
group compGeno
priority 5
visibility hide
type bigWig -15 7
autoScale on
maxHeightPixels 128:64:20

track multizBasal
#subTrack consDinoViewalign on
shortLabel Basal Align
longLabel Basal Alignments of 7 
#subGroups view=align clade=vert
noInherit on
irows on
summary multizBasalSummary
frames multiz46wayFrames
group x
color 0, 10, 100
altColor 0,90,10
type wigMaf 0.0 1.0
speciesCodonDefault hg19
#speciesOrder ornAna1 galGal3 taeGut1 anoCar2 pytMol0 chrPic0 pelSin0 cheMyd0 allMis0
speciesOrder mm9 bosTau4 monDom5 anoCar1 galGal3 xenTro2 danRer6 fr2 gasAcu1 oryLat2 calMil0

track multizMarine
#subTrack consDinoViewalign on
shortLabel Marine Align
longLabel Marine Alignments
#subGroups view=align clade=vert
noInherit on
irows on
summary multizMarineSummary
frames multiz46wayFrames
group x
color 0, 10, 100
altColor 0,90,10
type wigMaf 0.0 1.0
speciesCodonDefault hg19
#speciesGroups Primate Placental_Mammal Vertebrate
#sGroup_Primate panTro2 gorGor1 ponAbe2 rheMac2 papHam1 calJac1 tarSyr1 micMur1 otoGar1
#sGroup_Placental_Mammal tupBel1 mm9 rn4 dipOrd1 cavPor3 speTri1 oryCun2 ochPri2 vicPac1 turTru1 bosTau4 equCab2 felCat3 canFam2 myoLuc1 pteVam1 eriEur1 sorAra1 loxAfr3 proCap1 echTel1 dasNov2 choHof1 
#sGroup_Vertebrate macEug1 monDom5 ornAna1 galGal3 taeGut1 anoCar1 xenTro2 tetNig2 fr2 gasAcu1 oryLat2 danRer6 petMar1 
#speciesDefaultOff panTro2 gorGor1 ponAbe2 papHam1 calJac1 tarSyr1 otoGar1 equCab2 micMur1 tupBel1 rn4 dipOrd1 cavPor3 speTri1 oryCun2 ochPri2 sorAra1 eriEur1 felCat3 pteVam1 myoLuc1 turTru1 bosTau4 vicPac1 choHof1 echTel1 dasNov2 macEug1 ornAna1 taeGut1 anoCar1 proCap1 tetNig2 fr2 gasAcu1 oryLat2 petMar1
speciesOrder rheMac3 papAnu2 calJac3 mm10 rn5 vicPac2 turTru2 orcOrc1 bosTau7 canFam3 odoRosDiv1 loxAfr3 triMan1 monDom5
#itemFirstCharCase noChange
#treeImage phylo/hg19_Dino.gif

track multizDino
#subTrack consDinoViewalign on
shortLabel Dino Align
longLabel Dino Alignments of 7 
#subGroups view=align clade=vert
noInherit on
irows on
summary multizDinoSummary
frames multiz46wayFrames
group x
color 0, 10, 100
altColor 0,90,10
type wigMaf 0.0 1.0
speciesCodonDefault hg19
#speciesGroups Primate Placental_Mammal Vertebrate
#sGroup_Primate panTro2 gorGor1 ponAbe2 rheMac2 papHam1 calJac1 tarSyr1 micMur1 otoGar1
#sGroup_Placental_Mammal tupBel1 mm9 rn4 dipOrd1 cavPor3 speTri1 oryCun2 ochPri2 vicPac1 turTru1 bosTau4 equCab2 felCat3 canFam2 myoLuc1 pteVam1 eriEur1 sorAra1 loxAfr3 proCap1 echTel1 dasNov2 choHof1 
#sGroup_Vertebrate macEug1 monDom5 ornAna1 galGal3 taeGut1 anoCar1 xenTro2 tetNig2 fr2 gasAcu1 oryLat2 danRer6 petMar1 
#speciesDefaultOff panTro2 gorGor1 ponAbe2 papHam1 calJac1 tarSyr1 otoGar1 equCab2 micMur1 tupBel1 rn4 dipOrd1 cavPor3 speTri1 oryCun2 ochPri2 sorAra1 eriEur1 felCat3 pteVam1 myoLuc1 turTru1 bosTau4 vicPac1 choHof1 echTel1 dasNov2 macEug1 ornAna1 taeGut1 anoCar1 proCap1 tetNig2 fr2 gasAcu1 oryLat2 petMar1
speciesOrder ornAna1 galGal3 taeGut1 anoCar2 pytMol0 chrPic0 pelSin0 cheMyd0 allMis0
#itemFirstCharCase noChange
#treeImage phylo/hg19_Dino.gif

track numtSeq override
html numtSeqHg19
group rep

track hg19FosEndPairs
shortLabel hg19 Fosmid End Pairs
longLabel hg19 Fosmid End Pairs
group map
visibility hide
type bed 6 +
color 0,0,0
altColor 90,90,90
exonArrows off

track hg19FosEndPairsBad
shortLabel hg19 Bad Fosmid End Pairs
longLabel hg19 Orphan, Short and Incorrectly Oriented Fosmid End Pairs
group map
visibility hide
type bed 6 +
color 0,0,0
altColor 90,90,90
exonArrows off

track decodeRmap override
origAssembly hg18
pennantIcon 18.jpg ../goldenPath/help/liftOver.html "lifted from hg18"

track knownGene
shortLabel UCSC Genes
longLabel UCSC Genes (RefSeq, GenBank, CCDS, Rfam, tRNAs & Comparative Genomics)
group genes
visibility pack
priority 1
color 12,12,120
type genePred knownGenePep knownGeneMrna
idXref kgAlias kgID alias
exonNumbers on
hgGene on
hgsid on
directUrl /cgi-bin/hgGene?hgg_gene=%s&hgg_chrom=%s&hgg_start=%d&hgg_end=%d&hgg_type=%s&db=%s
baseColorUseCds given
baseColorDefault genomicCodons
defaultLinkedTables kgXref
intronGap 12
bigGeneDataUrl /gbdb/hg19/knownGene.bb

#
# This is a temporary track constructed for the purpose of helping Brooke QA
# UCSC Genes (rev 13).  Once UCSC Genes is released, this track can go away.
#
track RfamSyn
shortLabel Rfam-Syn
longLabel Rfam Hits in Regions Syntenic to mm9, Duplicated Hits Removed
group genes
visibility hide
type bed 6 +
color 0,0,0
altColor 90,90,90
exonArrows off

track mapViewGenes
shortLabel MapView Genes
longLabel RefSeq Genes from Map View
group genes
visibility hide
color 82,82,160
type genePred
hgsid on
baseColorUseCds given
baseColorDefault genomicCodons

track knownGeneOld6
shortLabel Old UCSC Genes
longLabel Previous Version of UCSC Genes
group genes
visibility hide
color 82,82,160
type genePred
hgsid on
oldToNew kg6ToKg7
baseColorUseCds given
baseColorDefault genomicCodons

searchName knownGeneOld6
searchTable knownGeneOld6
searchDescription Previous Version of UCSC Genes
searchMethod fuzzy
query select chrom, txStart,txEnd, name from %s where name like '%%%s%%'
searchPriority 3.53

include lincRNAs.ra

track sibGene override
url http://ccg.vital-it.ch/cgi-bin/tromer/tromer_quick_search_internal.pl?db=hg19&query_str=$$
urlLabel SIB link:

track sibTxGraph override
priority 11
url http://ccg.vital-it.ch/cgi-bin/tromer/tromergraph2draw.pl?db=hg19&species=H.+sapiens&tromer=$$

searchTable affyCytoScan
searchMethod exact
searchType bed
semiShortCircuit 1
termRegex [S|s|C|c]-[0-9][A-Za-z]+
searchPriority 50
padding 250

track qPcrPrimers override
priority 19
url http://www.weizmann.ac.il/cgi-bin/USERcompphys/primers/human/extract_primer_by_line.cgi?$$
urlLabel Click here for primer details:

include trackDb.100way.ra
include trackDb.cacTest100way.ra alpha

track ultraConserved
shortLabel Ultra Conserved
longLabel Ultraconserved Elements (200 bp 100% ID in rat/mouse/human)
group x
visibility hide
exonArrows off
color 150,0,0
type bed 4 .
origAssembly hg18
pennantIcon 18.jpg ../goldenPath/help/liftOver.html "lifted from hg18"

track ultraConservedExtended
shortLabel Extended Ultras
longLabel Ultras Extended Until 5 Bases Below 85% in Conservation Track
group x
visibility hide
exonArrows off
color 100,0,100
type bed 4 .
origAssembly hg18
pennantIcon 18.jpg ../goldenPath/help/liftOver.html "lifted from hg18"

searchTable ultraConserved
searchMethod exact
searchType bed
searchPriority 10
termRegex uc\.[0-9]+

searchTable ultraConservedExtended
searchMethod exact
searchType bed
searchPriority 10
termRegex ux\.[0-9]+

#these 6 overrides go with ucsfBrainMethyl parent track
track ucsfChipSeqH3K4me3BrainCoverage override
release alpha,beta,public
type bigWig 1 180

track ucsfMedipSeqBrainCoverage override
release alpha,beta,public
type bigWig  1 300

track ucsfMedipSeqBrainCpG override
release alpha,beta,public
type bigWig  1 298

track ucsfMreSeqBrainCpG override
release alpha,beta,public
type bigWig 0.09 878.8

track ucsfRnaSeqBrainAllCoverage override
release alpha,beta,public
type bigWig 1 24184

track ucsfRnaSeqBrainSmartCoverage override
release alpha,beta,public
type bigWig 1 141

track peptideAtlas2014
shortLabel PeptideAtlas
html peptideAtlas
longLabel Peptide sequences identified from MS spectra of 971 samples by PeptideAtlas
visibility hide
type bed 12
url https://db.systemsbiology.net/sbeams/cgi/PeptideAtlas/GetPeptide?atlas_build_id=433&searchWithinThis=Peptide+Name&searchForThis=$$&action=QUERY
urlLabel Link to PeptideAtlas:
group expression
priority 18
spectrum on
minGrayLevel 4
scoreMax 51
scoreMin 1
color 100, 82, 160

#track peptideAtlasSuper
#release alpha
#html peptideAtlas
#superTrack on
#group expression
#priority 18
#shortLabel PeptideAtlas
#longLabel Peptide sequences identified by tandem MS from PeptideAtlas
#
#    track peptideAtlas2014
#    release alpha
#    parent peptideAtlasSuper
#    shortLabel PeptideAtlas
#    html peptideAtlas
#    longLabel Peptide sequences identified from MS spectra of 971 samples by PeptideAtlas
#    visibility squish
#    type bed 12
#    url https://db.systemsbiology.net/sbeams/cgi/PeptideAtlas/GetPeptide?atlas_build_id=433&searchWithinThis=Peptide+Name&searchForThis=$$&action=QUERY
#    urlLabel Link to PeptideAtlas:
#    group expression
#    spectrum on
#    minGrayLevel 4
#    scoreMax 51
#    scoreMin 1
#    color 100, 82, 160
#
#    track pgxPeptideAtlas2014
#    parent peptideAtlasSuper
#    release alpha
#    shortLabel PeptideAtlas PGx
#    longLabel Peptide sequences identified from MS spectra of 971 samples by PeptideAtlas (PGx mapped)
#    type bed 12
#    group expression
#    color 160, 100, 50
#
#    track peptideAtlasRegions2014
#    release alpha
#    parent peptideAtlasSuper
#    shortLabel PeptideAtlas Mappings 2014
#    html peptideAtlas
#    longLabel Peptide sequence mappings identified by tandem MS from PeptideAtlas (2014)
#    type bedDetail 6
#    url https://db.systemsbiology.net/sbeams/cgi/PeptideAtlas/GetPeptide?atlas_build_id=433&searchWithinThis=Peptide+Name&searchForThis=$$&action=QUERY
#    urlLabel Link to PeptideAtlas:
#    group expression
#    color 82, 82, 160
#
#    track peptideAtlasRegions2013
#    table peptideAtlas
#    release alpha
#    parent peptideAtlasSuper
#    html peptideAtlas
#    shortLabel PeptideAtlas Mappings 2013
#    longLabel Peptide sequence mappings identified by tandem MS from PeptideAtlas (2013)
#    type bedDetail 6
#    url https://db.systemsbiology.net/sbeams/cgi/PeptideAtlas/GetPeptide?atlas_build_id=393&searchWithinThis=Peptide+Name&searchForThis=$$&action=QUERY
#    urlLabel Link to PeptideAtlas:
#    group expression
#    color 82, 82, 160

searchTable peptideAtlas2014
searchType bed
termRegex PAp[0-9]{8}
semiShortCircuit 1
searchPriority 3.6

track nestedRepeats override
group rep

track windowmaskerSdust override
group rep 

track simpleRepeat override
group rep 

track microsat override
group rep 

track pubsBingBlat override
group phenDis

track rnaCluster override
group rna
priority 3

track est override
group rna
priority 5

track darned override
group rna
priority 6

track xenoEst override
group rna
priority 7

track xenoMrna override
group rna
priority 8

track uniGene_3 override
group rna
priority 13

track affyGnf1h override
group expression
priority 2

track affyU95 override
group expression
priority 4

track affyU133 override
group expression
priority 5

track affyU133Plus2 override
group expression
priority 6

track allenBrainAli override
group expression
priority 7

track burgeRnaSeqGemMapperAlign override
group expression
priority 8

track gnfAtlas2 override
group expression
priority 14

track gwipsvizRiboseq override
group expression
priority 16

track phastBias override
group compGeno
priority 6

track snp147Flagged override
group varRep

track snp147Mult override
group varRep

track snp147Common override
group varRep

track snp147 override
group varRep

track snp146Mult override
group varRep

track snp146Flagged override
group varRep

track snp146 override
group varRep

track snp146Common override
group varRep

track hgdpGeo override
group varRep


# override to use hg19 specific html page
track crispr override
html crispr

include defaultPriority.ra
include trackDb.cloneEnd.ra

include gtexEqtl.ra

track gtexTranscExpr override
bigDataUrl /gbdb/hg19/gtex/gtexTranscExpr.bb
origAssembly hg38

# change these two to switch to the new refSeqComposite 2018-02
#include trackDb.refGene.ra public
include ../../refSeqComposite.ra

track ensGene override
ensemblIdUrl https://grch37.ensembl.org/Homo_sapiens

# ENCODE tracks

include trackDb.wgEncode.ra

include wgEncodeReg.ra 

include encode3.ra 

include wgEncodeReg.dev.ra alpha

# other tracks
#
include platinumGenomes.ra
include hic.ra
<<<<<<< HEAD
include exomeProbesets.ra alpha
=======
include exomeProbesets.ra
>>>>>>> b5ba1cd9

track epdNew
shortLabel EPDnew Promoters
longLabel Promoters from EPDnew human version 006
html ../../epdNewPromoter
type bigBed 8
bigDataUrl /gbdb/$D/bbi/epdNewHuman006.$D.bb
group expression
bedNameLabel Promoter ID
url https://epd.epfl.ch/cgi-bin/get_doc?db=mmEpdNew&format=genome&entry=$$
urlLabel EPDnew link:
color 50,50,200
exonArrows on
dataVersion EPDNew Version 006 (May 2018)
visibility hide

include fetalGeneAtlas.ra
include skinSoleBoldo.ra

#  include doseSensitivity.ra

track rmskTracks
superTrack on
shortLabel RepeatMasker
longLabel RepeatMasker experiments with various alignment engines
group x
visibility hide
color 0,100,0
altColor 128,228,128

    track rmskHmmer2020
    superTrack rmskTracks full
    shortLabel RM HMMER 2020
    longLabel updated 2020 Repeating Elements by RepeatMasker - HMMER alignment engine
    type rmsk
    maxWindowToDraw 10000000
    canPack off
    spectrum on

#RefSeq Select is a subtrack part of the RefSeq Composite in ../../refSeqComposite.ra
#For more information on this change, see RM#24787
track ncbiRefSeqSelect
parent refSeqComposite off
priority 8
type genePred
shortLabel RefSeq Select
longLabel NCBI RefSeq Select: One representative transcript per protein-coding gene
trackHandler ncbiRefSeq
idXref ncbiRefSeqLink mrnaAcc name
color 20,20,160
baseColorUseCds given
baseColorDefault genomicCodons

track clinGenCnv override
filter.size 773:11309570
filterLimits.size 773:11309570

<|MERGE_RESOLUTION|>--- conflicted
+++ resolved
@@ -2813,11 +2813,7 @@
 #
 include platinumGenomes.ra
 include hic.ra
-<<<<<<< HEAD
-include exomeProbesets.ra alpha
-=======
 include exomeProbesets.ra
->>>>>>> b5ba1cd9
 
 track epdNew
 shortLabel EPDnew Promoters
