--- conflicted
+++ resolved
@@ -4,11 +4,7 @@
 longLabel Genome Aggregation Database (gnomAD) - Variants, Coverage, and Constraint
 group varRep
 html gnomad
-<<<<<<< HEAD
-pennantIcon Updated red ../goldenPath/newsarch.html "Updated Dec. 23, 2020"
-=======
 pennantIcon Updated red ../goldenPath/newsarch.html#012221 "Updated Jan. 22, 2021"
->>>>>>> b5ba1cd9
 
     track gnomadCoverage
     compositeTrack on
@@ -924,10 +920,7 @@
     bigDataUrl /gbdb/hg19/gnomAD/variants/v2.1.1.genomes.bb
     parent gnomadSuper
     visibility squish
-<<<<<<< HEAD
-=======
     dataVersion Release 2.1.1
->>>>>>> b5ba1cd9
     labelFields name,rsId
     defaultLabelFields name
     sepFields AC_afr
@@ -940,20 +933,12 @@
     filter.AF 0.0
     filterLabel.AF Minor Allele Frequency Filter
     maxItems 50000
-<<<<<<< HEAD
-    mouseOver Position: $chrom:${chromStart}-${chromEnd} ($ref/$alt); Genes: $genes; Type: $annot; Tag: $FILTER; Allele Frequency: $AF
-=======
     mouseOver Position: $chrom:${chromStart}-${chromEnd} ($ref/$alt); Genes: $genes; Type: $annot; Tag: $FILTER; Allele Frequency: $AF ($AC/$AN)
->>>>>>> b5ba1cd9
     url https://gnomad.broadinstitute.org/variant/$s-$<_startPos>-$<ref>-$<alt>?dataset=gnomad_r2_1&ignore=$<rsId>
     urlLabel View this variant at gnomAD
     extraDetailsTable Population Frequencies|/gbdb/hg19/gnomAD/variants/v2.1.1.genomes.popTable.txt
     html gnomadExomesGenomes
-<<<<<<< HEAD
-    pennantIcon Updated red
-=======
     pennantIcon Updated red ../goldenPath/newsarch.html#012221 "Updated Jan. 22, 2021"
->>>>>>> b5ba1cd9
 
     track gnomadExomes
     shortLabel gnomAD Exomes Variants
@@ -963,10 +948,7 @@
     bigDataUrl /gbdb/hg19/gnomAD/variants/v2.1.1.exomes.bb
     parent gnomadSuper
     visibility squish
-<<<<<<< HEAD
-=======
     dataVersion Release 2.1.1
->>>>>>> b5ba1cd9
     labelFields name,rsId
     defaultLabelFields name
     filterValues.annot pLoF,missense,synonymous,other
@@ -978,20 +960,12 @@
     filter.AF 0.0
     filterLabel.AF Minor Allele Frequency Filter
     maxItems 50000
-<<<<<<< HEAD
-    mouseOver Position: $chrom:${chromStart}-${chromEnd} ($ref/$alt); Genes: $genes; Type: $annot; Tag: $FILTER; Allele Frequency: $AF
-=======
     mouseOver Position: $chrom:${chromStart}-${chromEnd} ($ref/$alt); Genes: $genes; Type: $annot; Tag: $FILTER; Allele Frequency: $AF ($AC/$AN)
->>>>>>> b5ba1cd9
     url https://gnomad.broadinstitute.org/variant/$s-$<_startPos>-$<ref>-$<alt>?dataset=gnomad_r2_1&ignore=$<rsId>
     urlLabel View this variant at gnomAD
     extraDetailsTable Population Frequencies|/gbdb/hg19/gnomAD/variants/v2.1.1.exomes.popTable.txt
     html gnomadExomesGenomes
-<<<<<<< HEAD
-    pennantIcon Updated red
-=======
     pennantIcon Updated red ../goldenPath/newsarch.html#012221 "Updated Jan. 22, 2021"
->>>>>>> b5ba1cd9
 
 searchTable pliByTranscript
 searchType bigBed
