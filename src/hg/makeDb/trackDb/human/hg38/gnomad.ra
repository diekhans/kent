--- conflicted
+++ resolved
@@ -7,11 +7,7 @@
 longLabel Genome Aggregation Database (gnomAD) Genome and Exome Variants
 group varRep
 html gnomadV3_1
-<<<<<<< HEAD
-pennantIcon Updated red ../goldenPath/newsarch.html#012021 "Updated Jan. 20, 2021"
-=======
 pennantIcon Updated red ../goldenPath/newsarch.html#012221 "Updated Jan. 22, 2021"
->>>>>>> b5ba1cd9
 
     track gnomadVariantsV2
     parent gnomadVariants
@@ -81,16 +77,8 @@
     filter.AF 0.0
     filterLabel.AF Minor Allele Frequency Filter
     maxItems 50000
-<<<<<<< HEAD
-    mouseOver Position: $chrom:${chromStart}-${chromEnd} ($ref/$alt); Genes: $genes; Type: $annot; Tag: $FILTER; Allele Frequency: $AF
-    url https://gnomad.broadinstitute.org/variant/$s-$<_startPos>-$<ref>-$<alt>?dataset=gnomad_r3&ignore=$<rsId>
-    urlLabel View this variant at gnomAD
-    extraDetailsTable Population Frequencies|/gbdb/hg38/gnomAD/v3.1/variants/v3.1.genomes.popTable.txt
-    pennantIcon New red ../goldenPath/newsarch.html#012021 "Updated Jan. 20, 2021"
-=======
     mouseOver Position: $chrom:${chromStart}-${chromEnd} ($ref/$alt); Genes: $genes; Type: $annot; Tag: $FILTER; Allele Frequency: $AF ($AC/$AN)
     url https://gnomad.broadinstitute.org/variant/$s-$<_startPos>-$<ref>-$<alt>?dataset=gnomad_r3&ignore=$<rsId>
     urlLabel View this variant at gnomAD
     extraDetailsTable Population Frequencies|/gbdb/hg38/gnomAD/v3.1/variants/v3.1.genomes.popTable.txt
-    pennantIcon New red ../goldenPath/newsarch.html#012221 "Updated Jan. 22, 2021"
->>>>>>> b5ba1cd9
+    pennantIcon New red ../goldenPath/newsarch.html#012221 "Updated Jan. 22, 2021"