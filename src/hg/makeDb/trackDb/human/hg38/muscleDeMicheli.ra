--- conflicted
+++ resolved
@@ -7,11 +7,7 @@
 
     track muscleDeMicheliCellType
     parent muscleDeMicheli
-<<<<<<< HEAD
-    html muscleDeMicheliCellType
-=======
     html muscleDeMicheli
->>>>>>> 81c8247c
     type bigBarChart
     visibility pack
     shortLabel Muscle Cells 
@@ -33,11 +29,7 @@
 
     track muscleDeMicheliSample
     parent muscleDeMicheli
-<<<<<<< HEAD
-    html muscleDeMicheliSample
-=======
     html muscleDeMicheli
->>>>>>> 81c8247c
     type bigBarChart
     visibility hide
     shortLabel Muscle Sample
