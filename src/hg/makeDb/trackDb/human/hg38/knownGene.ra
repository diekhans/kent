--- conflicted
+++ resolved
@@ -16,14 +16,9 @@
 maxItems 50000
 html knownGene
 searchIndex name
-<<<<<<< HEAD
-pennantIcon Updated red ../goldenPath/newsarch.html#031721 "Uploaded by UCSC Mar. 17, 2021"
 idXref kgAlias kgID alias
 intronGap 12
 defaultLinkedTables kgXref
-=======
->>>>>>> 755a7bd1
-
 
 searchName knownGeneAcc
 searchTable knownGene
