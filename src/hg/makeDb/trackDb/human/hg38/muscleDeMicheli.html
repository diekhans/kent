<<<<<<< HEAD
<h2> Description</h2>
=======
<h2>Description</h2>
>>>>>>> 81c8247c
<p>
This track displays data from <a
href="https://pubmed.ncbi.nlm.nih.gov/32624006/"><em>A reference single-cell
transcriptomic atlas of human skeletal muscle tissue reveals bifurcated muscle
stem cell populations</em></a>. Muscle tissue was analyzed using single-cell
RNA-sequencing (scRNA-seq) and subsequent clustering distinguished 16
muscle-resident cell types based on their identified marker genes found in De
Micheli <em>et al</em>., 2020. Muscle samples were from surgically discarded
tissue taken from a wide variety of anatomical sites.</p>
<<<<<<< HEAD

<p> 
There are two bar chart tracks in this track collection with muscle RNA from
all cells of a given type grouped by either cell type or biosample. The primary
track displayed is muscle RNA grouped by cell type.</p>
=======

<p> 
There are two bar chart tracks in this track collection with muscle RNA from
all cells of a given type grouped by either cell type or biosample.<p> 

<!--#insert file="$track.insert.html"-->
>>>>>>> 81c8247c

<h2>Display Conventions</h2>

<p>
The cell types are colored by which class they belong to according to the following table.</p>

<p>
<table cellpadding='2'>
  <thead><tr>
    <th style="border-bottom: 2px solid;">Color</th>
    <th style="border-bottom: 2px solid;">Cell classification</th>
  </tr></thead>
  <tr><td style="background-color: #707070;"></td><td>stem cell</td></tr>
  <tr><td style="background-color: #FF8838;"></td><td>adipose</td></tr>
  <tr><td style="background-color: #B05020;"></td><td>fibroblast</td></tr>
  <tr><td style="background-color: #F01111;"></td><td>immune</td></tr>
  <tr><td style="background-color: #C000C0;"></td><td>muscle</td></tr>
  <tr><td style="background-color: #00C000;"></td><td>endothelial</td></tr>
</table>
</p>

<p> 
Cells that fall into multiple classes will be colored by blending the colors associated
with those classes.</p>

<h2>Method</h2>
<p>
Muscle samples were taken from 10 healthy donors of ages ranging from 41-81
<<<<<<< HEAD
years old from different sections of the face (F), trunk (T), and leg (L). Using 10x
=======
years old from different sections of the face, torso, and leg. Using 10x
>>>>>>> 81c8247c
Genomics single-cell RNA sequencing was used to generate over 22,000 RNA
transcriptomic profiles from all of the samples. The single cell transcriptomes
from the 10 datasets were integrated using a scRNA-seq integration method
called Scanorama as described in the reference below.</p>

<p>
The cell/gene matrix and cell-level metadata was downloaded from the <a
href="http://cells.ucsc.edu/?ds=muscle-cell-atlas">UCSC Cell Browser</a>. The
UCSC command line tool matrixClusterColumns, matrixToBarChart, and bedToBigBed
were used to transform these into a bar chart format bigBed file that can be
visualized. The coloring was done by defining colors for the broad level cell
classes and then using another UCSC tool, hcaColorCells, to interpolate the
colors across all cell types.</p>

<h2>Credit</h2>
<p>
Thanks to the many authors who worked on producing and publishing this data
set. The data was integrated into the UCSC Genome Browser by Jim Kent. The UCSC
work was paid for by the Chan Zuckerberg Initiative.</p>

<h2>Data Access</h2>
<p>
The raw <a href="/goldenPath/help/barChart.html">bar chart</a> data can be
explored interactively with the <a href="../cgi-bin/hgTables">Table
Browser</a>, or the <a href="../cgi-bin/hgIntegrator">Data Integrator</a>. For
automated analysis, the data may be queried from our <a
href="/goldenPath/help/api.html">REST API</a>. Please refer to our <a
href="https://groups.google.com/a/soe.ucsc.edu/forum/#!forum/genome">mailing
list archives</a> for questions, or our <a
href="../FAQ/FAQdownloads.html#download36">Data Access FAQ</a> for more
information.</p>

<h2>References</h2>

<p>
De Micheli AJ, Spector JA, Elemento O, Cosgrove BD.
<a href="https://www.ncbi.nlm.nih.gov/pubmed/32624006" target="_blank">
A reference single-cell transcriptomic atlas of human skeletal muscle tissue reveals bifurcated
muscle stem cell populations</a>.
<em>Skelet Muscle</em>. 2020 Jul 6;10(1):19.
PMID: <a href="https://www.ncbi.nlm.nih.gov/pubmed/32624006" target="_blank">32624006</a>; PMC: <a
href="https://www.ncbi.nlm.nih.gov/pmc/articles/PMC7336639/" target="_blank">PMC7336639</a></p><|MERGE_RESOLUTION|>--- conflicted
+++ resolved
@@ -1,8 +1,4 @@
-<<<<<<< HEAD
-<h2> Description</h2>
-=======
 <h2>Description</h2>
->>>>>>> 81c8247c
 <p>
 This track displays data from <a
 href="https://pubmed.ncbi.nlm.nih.gov/32624006/"><em>A reference single-cell
@@ -12,20 +8,12 @@
 muscle-resident cell types based on their identified marker genes found in De
 Micheli <em>et al</em>., 2020. Muscle samples were from surgically discarded
 tissue taken from a wide variety of anatomical sites.</p>
-<<<<<<< HEAD
 
 <p> 
 There are two bar chart tracks in this track collection with muscle RNA from
-all cells of a given type grouped by either cell type or biosample. The primary
-track displayed is muscle RNA grouped by cell type.</p>
-=======
-
-<p> 
-There are two bar chart tracks in this track collection with muscle RNA from
-all cells of a given type grouped by either cell type or biosample.<p> 
+all cells of a given type grouped by either cell type or biosample.</p>
 
 <!--#insert file="$track.insert.html"-->
->>>>>>> 81c8247c
 
 <h2>Display Conventions</h2>
 
@@ -54,11 +42,7 @@
 <h2>Method</h2>
 <p>
 Muscle samples were taken from 10 healthy donors of ages ranging from 41-81
-<<<<<<< HEAD
 years old from different sections of the face (F), trunk (T), and leg (L). Using 10x
-=======
-years old from different sections of the face, torso, and leg. Using 10x
->>>>>>> 81c8247c
 Genomics single-cell RNA sequencing was used to generate over 22,000 RNA
 transcriptomic profiles from all of the samples. The single cell transcriptomes
 from the 10 datasets were integrated using a scRNA-seq integration method
