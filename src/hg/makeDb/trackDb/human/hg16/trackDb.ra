track gap
shortLabel Gap
longLabel Gap Locations
priority 11
group map
visibility dense
type bed 3 +

track clonePos
priority 14
shortLabel Coverage
longLabel Clone Coverage
group map
visibility hide
altColor 180,180,180 

track gcPercent
shortLabel GC% 20K
longLabel Percentage GC in 20,000 Base Windows
group map
priority 23
visibility hide
spectrum on
type bed 4 +

track vegaGene
shortLabel Vega Genes
longLabel Vega Annotations 
group genes
priority 37
visibility hide
color 0,100,180
type genePred vegaPep
url http://vega.sanger.ac.uk/Homo_sapiens/geneview?transcript=$$

track vegaGene2
shortLabel Vega Genes
longLabel Vega Annotations from Sanger, Genoscope
group genes
priority 36
visibility hide
color 0,100,180
type genePred vegaPep
url http://vega.sanger.ac.uk/Homo_sapiens/geneview?transcript=$$

track vegaPseudoGene
shortLabel Vega Pseudogenes
longLabel Vega Annotated Pseudogenes and Immunoglobulin Segments
group genes
priority 37.1
visibility hide
color 30,130,210
type genePred
url http://vega.sanger.ac.uk/Homo_sapiens/geneview?transcript=$$

track vegaPseudoGene2
shortLabel Vega Pseudogenes
longLabel Vega Annotated Pseudogenes and Immunoglobulin Segments
group genes
priority 36.1
visibility hide
color 30,130,210
type genePred
url http://vega.sanger.ac.uk/Homo_sapiens/geneview?transcript=$$

track twinscan
shortLabel Twinscan
longLabel Twinscan Gene Predictions Using Mouse/Human Homology
group genes
priority 45
visibility hide
color 0,100,100
type genePred twinscanPep

track pseudoYale
shortLabel Pseudo Yale 
longLabel Processed Pseudogene Locus from yale 
group genes
priority 51
visibility hide
color 100,50,0
altColor 255,240,200
spectrum on
type genePred

track uniGene_2
shortLabel UniGene
longLabel UniGene Hs 162 Alignments and SAGEmap Info
group rna
priority 69
visibility hide
spectrum on
type bed 12 

track tfbsCons
shortLabel TFBS Conserved
longLabel HMR Conserved Transcription Factor Binding Sites
priority 94
group regulation
visibility hide
type bed 6+
spectrum on
scoreMin 830
scoreMax 1000
urlLabel Transfac matrix link:
url http://www.gene-regulation.com/cgi-bin/pub/databases/transfac/getTF.cgi?AC=$$

track blatFr1
shortLabel Fugu Blat
longLabel Takifugu rubripes (Aug. 2002/fr1) Translated Blat Alignments
group compGeno
priority 150
visibility dense
color 0,60,120
altColor 200,220,255
spectrum on
type psl xeno

track fuguPseudo
shortLabel Fugu Pseudo
longLabel Takifugu rubripes (Aug. 2002/fr1) Translated Blat Alignments that overlap Processed Pseudogenes
group compGeno
priority 151
visibility hide
color 0,60,120
altColor 200,220,255
spectrum on
type bed 12

track blastzMm3
shortLabel Mm3 Blastz
<<<<<<< HEAD
longLabel Blastz All Mouse (mm3-Feb 03) Alignments
=======
longLabel $o_Organism ($o_date/$o_db) Blastz All Alignments
>>>>>>> 345c22ad
group compGeno
priority 189.1
visibility hide
color 100,50,0
altColor 255,240,200
spectrum on
type psl xeno mm3
otherDb mm3

track blastzBestMm3
shortLabel Mm3 Best
<<<<<<< HEAD
longLabel Blastz Mouse (mm3-Feb 03)/$Organism Best-in-Genome Alignments
=======
longLabel $o_Organism ($o_date/$o_db) Blastz Best-in-Genome Alignments
>>>>>>> 345c22ad
group compGeno
priority 189.2
visibility hide
color 100,50,0
altColor 255,240,200
spectrum on
type psl xeno mm3
otherDb mm3

track blastzTightMm3
shortLabel Mm3 Tight
<<<<<<< HEAD
longLabel Blastz Mouse (mm3-Feb 03), Tight Subset of Best Alignments
=======
longLabel $o_Organism ($o_date/$o_db) Blastz Tight Subset of Best Alignments
>>>>>>> 345c22ad
group compGeno
priority 189.3
visibility hide
color 100,50,0
altColor 255,240,200
spectrum on
type psl xeno mm3
otherDb mm3

track chainMm3
shortLabel Mm3 Chain 
<<<<<<< HEAD
longLabel Chained Blastz Mouse (mm3-Feb 03)/$Organism Alignments
=======
longLabel $o_Organism ($o_date/$o_db) Chained Blastz Alignments
>>>>>>> 345c22ad
group compGeno
priority 189.4
visibility hide
color 100,50,0
altColor 255,240,200
spectrum on
type chain mm3
otherDb mm3

track netMm3
shortLabel Mm3 Net
<<<<<<< HEAD
longLabel Mouse (mm3-Feb 03)/$Organism Alignment Net
=======
longLabel $o_Organism ($o_date/$o_db) Alignment Net
>>>>>>> 345c22ad
group compGeno
priority 189.5
visibility hide
spectrum on
type netAlign mm3 chainMm3
otherDb mm3

track syntenyNetMm3
shortLabel Mm3 Syntenic Net
<<<<<<< HEAD
longLabel Mouse (mm3-Feb 03) Syntenic Alignment Net
=======
longLabel $o_Organism ($o_date/$o_db) Syntenic Alignment Net
>>>>>>> 345c22ad
group compGeno
priority 189.6
visibility hide
spectrum on
type netAlign mm3 chainMm3
otherDb mm3

track blastzRn3
shortLabel Rat Blastz
<<<<<<< HEAD
longLabel Blastz Rat (rn3-Jun 03) Alignments
=======
longLabel $o_Organism ($o_date/$o_db) Blastz Alignments
>>>>>>> 345c22ad
group compGeno
priority 173
visibility hide
color 100,50,0
altColor 255,240,200
spectrum on
type psl xeno rn3
otherDb rn3

track blastzBestRn3
shortLabel Rat Best
<<<<<<< HEAD
longLabel Blastz Rat (rn3-Jun 03)/$Organism Best-in-Genome Alignments
=======
longLabel $o_Organism ($o_date/$o_db) Blastz Best-in-Genome Alignments
>>>>>>> 345c22ad
group compGeno
priority 174
visibility hide
color 100,50,0
altColor 255,240,200
spectrum on
type psl xeno rn3
otherDb rn3

track blastzTightRn3
shortLabel Rat Tight
<<<<<<< HEAD
longLabel Rat Blastz (rn3-Jun 03), Tight Subset of Best Alignments
=======
longLabel $o_Organism ($o_date/$o_db) Blastz Tight Subset of Best Alignments
>>>>>>> 345c22ad
group compGeno
priority 175
visibility hide
color 100,50,0
altColor 255,240,200
spectrum on
type psl xeno rn3
otherDb rn3

track chainRn3
shortLabel Rat Chain 
<<<<<<< HEAD
longLabel Chained Blastz Rat (rn3-Jun 03)/$Organism Alignments
=======
longLabel $o_Organism ($o_date/$o_db) Chained Blastz Alignments
>>>>>>> 345c22ad
group compGeno
priority 176
visibility hide
color 100,50,0
altColor 255,240,200
spectrum on
type chain rn3
otherDb rn3

track netRn3
shortLabel Rat Net
<<<<<<< HEAD
longLabel Rat (rn3-Jun 03)/$Organism Alignment Net
=======
longLabel $o_Organism ($o_date/$o_db) Alignment Net
>>>>>>> 345c22ad
group compGeno
priority 177
visibility hide 
spectrum on
type netAlign rn3 chainRn3
otherDb rn3

track syntenyRn3
shortLabel Rat Synteny
<<<<<<< HEAD
longLabel $Organism/Rat (rn3-Jun 03) Synteny Using Blastz Single Coverage (100k window)
=======
longLabel $o_Organism ($o_date/$o_db) Synteny Using Blastz Single Coverage (100k window)
>>>>>>> 345c22ad
group compGeno
priority 178
visibility hide
color 0,100,0
altColor 255,240,200
type bed 4 +
otherDb rn3

track syntenyNetRn3
shortLabel Rat Syntenic Net
<<<<<<< HEAD
longLabel Rat (rn3-Jun 03) Syntenic Alignment Net
=======
longLabel $o_Organism ($o_date/$o_db) Syntenic Alignment Net
>>>>>>> 345c22ad
group compGeno
priority 179
visibility hide
spectrum on
type netAlign rn3 chainRn3
otherDb rn3

track multizPanTro1Rm1
shortLabel 3 Primate
longLabel Human/Chimp/Rhesus Multiz Al. (panTro1 - macaca mulatta trimmed reads) Reciprocal Best
group compGeno
priority 190
visibility hide
type maf

track macaca
shortLabel Macaca Blastz
longLabel Human/Rhesus Blastz (panTro1 - macaca mulatta trimmed reads) Reciprocal Best
group compGeno
priority 191
visibility hide
type maf

track chainPanTro1
shortLabel Chimp Chain
<<<<<<< HEAD
longLabel Chimp (panTro1-Nov 03) Chained Alignments
=======
longLabel $o_Organism ($o_date/$o_db) Chained Alignments
>>>>>>> 345c22ad
group compGeno
priority 200
visibility hide
color 100,50,0
altColor 255,240,200
spectrum on
type chain panTro1
otherDb panTro1

track rBestChainPanTro1
shortLabel Chimp Recip Chain 
<<<<<<< HEAD
longLabel Chimp (panTro1-Nov 03) Reciprocal Best Chained Alignments
=======
longLabel $o_Organism ($o_date/$o_db) Reciprocal Best Chained Alignments
>>>>>>> 345c22ad
group compGeno
priority 201
visibility hide
color 100,50,0
altColor 255,240,200
spectrum on
type chain panTro1
otherDb panTro1

track rBestNetPanTro1
shortLabel Chimp Recip Net
<<<<<<< HEAD
longLabel Chimp (panTro1-Nov 03) Reciprocal Best Net
=======
longLabel Chimp (Nov. 2003/panTro1) Reciprocal Best Net
>>>>>>> 345c22ad
group compGeno
priority 202
visibility hide
spectrum on
type netAlign panTro1 rBestChainPanTro1

track chimpDels
shortLabel Chimp Deletions
<<<<<<< HEAD
longLabel Deletions in Chimp (panTro1-Nov 03) Relative to Human
=======
longLabel Deletions in Chimp (Nov. 2003/panTro1) Relative to Human
>>>>>>> 345c22ad
group compGeno
priority 203
visibility hide
type bed 4 .

track chainPt0
shortLabel Pt0 Chain
<<<<<<< HEAD
longLabel Chimp (pt0-Nov 03) Scaffold Chained Alignments
=======
longLabel Chimp (Nov. 2003/pt0) Scaffold Chained Alignments
>>>>>>> 345c22ad
group compGeno
priority 208
visibility hide
color 100,50,0
altColor 255,240,200
spectrum on
type chain seq

track netRxBestPt0
shortLabel Pt0 Net
<<<<<<< HEAD
longLabel Chimp (pt0-Nov 03) Reciprocal Best Net (Colored by Scaffold)
=======
longLabel Chimp (Nov. 2003/pt0) Reciprocal Best Net (Colored by Scaffold)
>>>>>>> 345c22ad
group compGeno
priority 209
visibility hide
spectrum on
type netAlign seq chainPt0

track humorMm3Rn3 
shortLabel Human/Mouse/Rat
<<<<<<< HEAD
longLabel Human/Mouse/Rat Humor Alignments (mm3-Feb03, rn3-Jun 03)
=======
longLabel Human/Mouse(mm3)/Rat(rn3) Humor Alignments 
>>>>>>> 345c22ad
group compGeno
priority 104
visibility hide
color 100,0,0
altColor 100,0,0
type maf

track multizMm3Rn3GalGal2
shortLabel HMRG
<<<<<<< HEAD
longLabel Human/Mouse/Rat/Chicken Multiz Al. (mm3-Feb03, rn3-Jun03, galGal2-Feb04)
=======
longLabel Human/Mouse(mm3)/Rat(rn3)/Chicken(galGal2) Multiz Alignments 
>>>>>>> 345c22ad
group compGeno
priority 102
visibility hide
type maf

track multizMm3Rn3Pt0
shortLabel HMRP
<<<<<<< HEAD
longLabel Human/Mouse/Rat/Chimp Multiz Alignments (mm3-Feb03, rn3-Jun03, pt0-Nov03)
=======
longLabel Human/Mouse(mm3)/Rat(rn3)/Chimp(pt0) Multiz Alignments 
>>>>>>> 345c22ad
group compGeno
priority 103
visibility hide
type maf

track celeraHCM
shortLabel Celera HPM
longLabel Human/Chimp/Mouse Celera Alignments (Science issue 302)
group compGeno
priority 109
visibility hide
type maf

track blatCi1
shortLabel Squirt Blat
longLabel Ciona intestinalis (Dec. 2002/ci1) Translated Blat Alignments
group compGeno
priority 130
visibility hide
color 0,60,120
altColor 200,220,255
spectrum on
type psl xeno

track blatTetra
shortLabel Tetra Blat
longLabel Tetraodon nigroviridis Translated Blat Alignments
group compGeno
priority 140
visibility hide
color 0,60,120
altColor 200,220,255
spectrum on
type psl xeno

track tet_waba
shortLabel Tetraodon
longLabel Tetraodon nigroviridis Homologies
group compGeno
priority 115
visibility hide
color 50,100,200
altColor 85,170,225

track blatChicken
shortLabel Gg0 Blat
longLabel Chicken (gg0) Translated Blat Alignments
group compGeno
priority 164
visibility hide
color 100,50,0
altColor 255,240,200
spectrum on
type psl xeno

track blastzGg0
shortLabel Gg0 Blastz
longLabel Chicken (Gg0-contigs, 5.2x coverage) Blastz
group compGeno
priority 165
visibility hide
color 100,50,0
altColor 255,240,200
spectrum on
type psl xeno 

track blastzBestGg0
shortLabel Gg0 Best
longLabel Chicken (Gg0-contigs, 5.2x coverage) Blastz Best-in-Genome
group compGeno
priority 166
visibility hide
color 100,50,0
altColor 255,240,200
spectrum on
type psl xeno 

track HMRConservation
shortLabel HMRConservation
longLabel Human/Mouse/Rat Evolutionary Conservation Score
group compGeno
color 100,50,0
altColor 175,150,128
priority 110
visibility hide
type sample 0 .466217

track ratChain
shortLabel Rat Chain 
longLabel $o_Organism ($o_date/$o_db) Chained Blastz Alignments
group compGeno
priority 170
visibility hide
color 100,50,0
altColor 255,240,200
spectrum on
type chain rn2
otherDb rn2

track ratNet
shortLabel Rat Net
longLabel $o_Organism ($o_date/$o_db) Alignment Net
group compGeno
priority 171
visibility hide
spectrum on
type netAlign rn2 ratChain
otherDb rn2

track mouseSyn
shortLabel NCBI Synteny
longLabel Corresponding Chromosome in Mouse (NCBI)
group compGeno
priority 180
visibility hide
color 120,70,30
altColor 0,0,0
type bed 4+

track mouseSynWhd
shortLabel Mouse Synteny
longLabel Whitehead Corresponding Chromosome in Mouse (300k window)
group compGeno
priority 181
visibility hide
color 120,70,30
altColor 0,0,0
type bed 6+

track syntenyRat
shortLabel Rat Synteny
longLabel $o_Organism ($o_date/$o_db) Synteny Using Blastz Single Coverage (100k window)
group compGeno
priority 172
visibility hide
color 0,100,0
altColor 255,240,200
type bed 4 +
otherDb rn3

track tba9MammalCFTR
shortLabel 9 Species CFTR
longLabel CFTR Region TBA Alignments (human,mouse,rat,chimp,baboon,cow,pig,cat,dog)
group compGeno
priority 111
visibility hide
type maf

track CFTR25
shortLabel 25 Species CFTR
longLabel CFTR Region 25 Species TBA Alignments & PhyloHMM Cons
group compGeno
priority 112
visibility hide
color 0, 10, 100
altColor 1,128,0
type wigMaf 0.0 1.0
maxHeightPixels 100:40:11
wiggle chr7_phyloHMMcons_CFTR
yLineOnOff Off
pairwise CFTR 20
autoScaleDefault Off
speciesOrder chimp orangutan baboon macaque vervet lemur rabbit rat mouse cow pig horse cat dog ajbat cpbat hedgehog opossum dunnart platypus chicken zfish tetra fugu

track lineageMutations
shortLabel LineageMutations
longLabel Lineage Specific Mutations
group varRep
priority 143
track lineageMutations
shortLabel LineageMutations
longLabel Lineage Specific Mutations
group varRep
priority 143
altColor 0,160,0
visibility hide
type sample

track rmsk
shortLabel RepeatMasker
longLabel Repeating Elements by RepeatMasker
group varRep
priority 147
visibility dense
spectrum on
type rmsk
canPack off

track reconRepeat
shortLabel Recon Repeats
longLabel Repeats Determined with Recon
group varRep
priority 147.5
visibility hide
type bed 4 +

track vntr
shortLabel Microsatellites
longLabel Perfect Microsatellites - VNTR
priority 148
group varRep
visibility hide
type bed 4 +

track blastzSelfUnmasked
shortLabel Self Unmasked
longLabel Blastz Self Join Without Repeats Masked (tandem repeats masked)
group x
priority 159
visibility hide
spectrum on
type psl xeno

track simpleRepeat
shortLabel Simple Repeats
longLabel Simple Tandem Repeats by TRF
group varRep
priority 148
visibility hide
type bed 4 +

track olly25
shortLabel Cross-hyb3 25
longLabel Cross-hybridization Counts for Off-by-3 25-mers 
group x
priority 148.5
visibility hide
type sample 0 5 0.199

track olly2
shortLabel Cross-hyb2 25
longLabel Cross-hybridization for Off-by-2 25-mers 
group x
priority 148.6
visibility hide
type sample 0 5 0.199


track gpcr
shortLabel Gpcr
longLabel Gpcr from Softberry and Rachel Karchin's HMM
group x
priority 149
visibility hide
type genePred

track gpcrKnown
shortLabel Gpcr Known
longLabel Gpcr from gpcrdb and genewise 
group x
priority 150
visibility hide
type genePred

track gpcrUcsc
shortLabel Gpcr UCSC
longLabel Gpcr Predictions Based on Synteny
group x
priority 150
visibility hide
type genePred

track gpcrTwinscan
shortLabel Gpcr Twinscan
longLabel Gpcr predictions based on Twinscan and Rachel Karchin's HMM
group x
priority 150
visibility hide
type genePred

track borkPseudo
shortLabel Bork Pseudo
longLabel Bork Pseudogene Predictions 
group x
priority 150
visibility hide
type genePred
blurb This is the bork blurb.
otherDb rn3

track loweProbes
track loweProbes
shortLabel Lowe's Probes
longLabel Candidate Oligos for Stanford Microarray
group x
priority 151
visibility hide
chromosomes chr22,
type bed 6

track mouseOrtho
shortLabel Mouse Ortholog
longLabel Mouse Orthology Using Fgenesh++ Gene Predictions (top 4 reciprocal best)
group x
priority 156
visibility hide
spectrum on
color 0,100,0
altColor 255,240,200
type bed 5+

track mouseOrtho
shortLabel Mouse Ortholog
longLabel Mouse Orthology Using Fgenesh++ Gene Predictions
group x
priority 157
visibility hide
color 0,100,0
altColor 255,240,200
type bed 5+

track mouseOrthoSeed
shortLabel Tight Ortholog
longLabel Tight Mouse Orthology Using Fgenesh++ Gene Predictions (only reciprocal best)
group x
priority 158
visibility hide
spectrum on
color 0,100,0
altColor 255,240,200
type bed 5+

track ancientR
shortLabel Ancient Repeats
longLabel Human/Mouse Ancient Repeats
group x
priority 163
visibility hide
spectrum on
type bed 12

track twinscanMgc
shortLabel TwinScan MGC
longLabel TwinScan MGC Candidates
group x
priority 159
visibility hide
type psl .

track blastzSelf
shortLabel Self Blastz
longLabel Human Merged Blastz Alignments
group varRep
priority 160
visibility hide
color 100,50,0
altColor 255,240,200
spectrum on
type psl xeno hg16
otherDb hg16

track blastzBestSelf
shortLabel Self Best
<<<<<<< HEAD
longLabel Blastz Self (hg16-Jul 03)/$Organism Best-in-Genome Alignments
=======
longLabel $Organism Blastz Self Best-in-Genome Alignments
>>>>>>> 345c22ad
group varRep
priority 161
visibility hide
color 100,50,0
altColor 255,240,200
spectrum on
type psl xeno hg16

track blastzTightSelf
shortLabel Tight Self
<<<<<<< HEAD
longLabel Blastz Self (hg16-Jul 03), Tight Subset of Best Alignments
=======
longLabel Self Blastz Tight Subset of Best Alignments
>>>>>>> 345c22ad
group varRep
priority 162
visibility hide
color 100,50,0
altColor 255,240,200
spectrum on
type psl xeno hg16
otherDb hg16

track chainSelf
shortLabel Self Chain 
longLabel Human/$Organism Chained Blastz Alignments
group varRep
priority 163
visibility hide
color 100,50,0
altColor 255,240,200
spectrum on
type chain hg16
otherDb hg16

track netSelf
shortLabel Self Net
longLabel Human/$Organism Alignment Net
group varRep
priority 164
visibility hide
spectrum on
type netAlign hg16 chainSelf
otherDb hg16

track syntenySelf
shortLabel Self Synteny
longLabel Human/Human (hg16-Jul 03) Synteny Using Blastz Single Coverage (100k window)
group varRep
priority 165
visibility hide
color 0,100,0
altColor 255,240,200
type bed 4 .

track syntenyNetSelf
shortLabel Self Syntenic Net
longLabel Self Syntenic Alignment Net
group varRep
priority 166
visibility hide
spectrum on
type netAlign hg16 chainSelf
otherDb hg16

track encodeRegions
shortLabel ENCODE Regions
longLabel Encyclopedia of DNA Elements (ENCODE) Regions
group encode
priority 170
color 150,100,30
visibility hide
type bed 4 .

track blastzMm4
shortLabel Mm4 Blastz
longLabel $o_Organism ($o_date/$o_db) Blastz All Alignments
group compGeno
priority 182
visibility hide
color 100,50,0
altColor 255,240,200
spectrum on
type psl xeno mm4
otherDb mm4

track blastzBestMm4
shortLabel Mm4 Best
longLabel $o_Organism ($o_date/$o_db) Blastz Best-in-Genome Alignments
group compGeno
priority 183
visibility hide
color 100,50,0
altColor 255,240,200
spectrum on
type psl xeno mm4
otherDb mm4

track blastzTightMm4
shortLabel Mouse Tight
longLabel $o_Organism ($o_date/$o_db) Blastz Tight Subset of Best Alignments
group compGeno
priority 184
visibility hide
color 100,50,0
altColor 255,240,200
spectrum on
type psl xeno mm4
otherDb mm4

track chainMm4
shortLabel Mouse Chain 
longLabel $o_Organism ($o_date/$o_db) Chained Blastz Alignments
group compGeno
priority 185
visibility hide
color 100,50,0
altColor 255,240,200
spectrum on
type chain mm4
otherDb mm4

track netMm4
shortLabel Mouse Net
longLabel $o_Organism ($o_date/$o_db) Alignment Net
group compGeno
priority 186
visibility hide
spectrum on
type netAlign mm4 chainMm4
otherDb mm4

track syntenyMm4
shortLabel Mouse Synteny
longLabel $o_Organism ($o_date/$o_db) Synteny Using Blastz Single Coverage (100k window)
group compGeno
priority 187
visibility hide
color 0,100,0
altColor 255,240,200
type bed 4 .
otherDb mm4

track syntenyNetMm4
shortLabel Mm4 Syntenic Net
longLabel $o_Organism ($o_date/$o_db) Syntenic Alignment Net
group compGeno
priority 188
visibility hide
spectrum on
type netAlign mm4 chainMm4
otherDb mm4

track PhyloHMMcons_CFTR
shortLabel PhyloHMMcons CFTR
longLabel Phylo-HMM-based conservation, CFTR (post. prob. of slowest of 10 rates)
group compGeno
priority 105
visibility hide
color 175,150,128
altColor 255,128,0
type wig 0.0 1.0
autoScaleDefault Off

track phyloHMMcons_HMR
shortLabel PhyloHMMcons HMR
longLabel Phylo-HMM-based conservation, human-mouse-rat (post. prob. of slowest of 10 rates)
group compGeno
priority 106
visibility hide
color 175,150,128
altColor 255,128,0
type wig 0.0 1.0
autoScaleDefault Off

track multizMm3Rn3GalGal2_phyloHMM
shortLabel Hu/Mouse/Rat/Chick
longLabel Human/Mouse/Rat/Chicken Multiz Alignments & PhyloHMM Cons 
group compGeno
priority 101
visibility hide
color 0, 10, 100
type wigMaf 0.0 1.0
maxHeightPixels 100:40:11
wiggle multizMm3Rn3GalGal2_phyloHMM_wig
yLineOnOff Off
autoScaleDefault Off
pairwise hmrg 
speciesOrder mouse rat chicken

track mzPt1Mm3Rn3Gg2_pHMM
shortLabel Conservation
longLabel Human/Chimp/Mouse/Rat/Chicken Multiz Alignments & PhyloHMM Cons 
group compGeno
priority 100
visibility pack
#color 0, 10, 100
type wigMaf 0.0 1.0
maxHeightPixels 100:40:11
wiggle mzPt1Mm3Rn3Gg2_pHMM_wig
yLineOnOff Off
autoScaleDefault Off
pairwise hmrg
speciesOrder chimp mouse rat chicken

track pHMM_5_WayTop5
shortLabel Most Conserved
longLabel Top 5 % of Human/Chimp/Mouse/Rat/Chicken PhyloHMM Cons
priority 100.1
group compGeno
visibility hide
type bed 5

track pHMM_3_WayTop5
shortLabel Most 3-Way Cons
longLabel Top 5 % of Human/Mouse/Rat PhyloHMM Cons
priority 100.2
group compGeno
visibility hide
type bed 5

track leptin
shortLabel Leptin TBA
longLabel Leptin Region TBA alignments (human,mouse,rat,chimp,baboon,cow,pig,cat,dog)
group compGeno
priority 114
visibility hide
chromosomes chr7,
color 100,50,0
altColor 0,50,100
type maf

track phyloHMM_leptin
shortLabel PhyloHMMcons Leptin
longLabel Phylo-HMM-based conservation, Leptin
group compGeno
priority 113
visibility hide
chromosomes chr7,
color 175,150,128
altColor 255,128,0
type wig 0.0 1.0
autoScaleDefault Off

track leptinHuman90
shortLabel PhyloHMMcons Leptin 90
longLabel Phylo-HMM-based conservation, Leptin, 90 percent
group compGeno
priority 113.1
visibility hide
chromosomes chr7,
type bed 3

track transcriptomeJurkat
shortLabel Jurkat
longLabel Expression in the Jurkat Cell Line
group regulation
priority 91
visibility hide
chromosomes chr7,chr11,
autoScaleDefault Off
maxHeightPixels 128
color 0,128,255
altColor 255,128,0
type wig -600 2000

track transcriptomePC3
shortLabel PC3
longLabel Expression in the PC3 Cell Line
group regulation
priority 92
visibility hide
chromosomes chr7,chr11,
autoScaleDefault Off
maxHeightPixels 128
color 0,128,255
altColor 255,128,0
type wig -600 2000

track hetChimp
shortLabel Chimp Heterozygosity
longLabel Chimp (Nov. 2003/panTro1) single nucleotide mutation rate %, 10Kb bins
group compGeno
priority 207
visibility hide
autoScaleDefault Off
maxHeightPixels 128
color 0,128,255
altColor 255,128,0
type wig 0.0 7.3

track regPotential3X
shortLabel 3x Reg Potential
longLabel 3-Way Regulatory Potential - Human, Mouse (Feb. 2003/mm3), Rat (June 2003/rn3)
group regulation
priority 91
visibility hide
autoScaleDefault Off
maxHeightPixels 128:36:16
graphTypeDefault Bar
gridDefault OFF
color 0,128,255
altColor 255,128,0
defaultViewLimits 0.0:0.01
type wig -0.0983 0.210

track regPotential2X
shortLabel 2x Reg Potential
longLabel 2-Way Regulatory Potential - Human (hg16), Mouse (Oct. 2003/mm4)
group regulation
priority 91.1
visibility hide
autoScaleDefault Off
maxHeightPixels 128:36:16
graphTypeDefault Bar
gridDefault OFF
color 0,128,255
altColor 255,128,0
defaultViewLimits 0.0:0.01
type wig -0.0732 0.153

track chainGalGal2
shortLabel Chicken Chain 
<<<<<<< HEAD
longLabel Chained (Feb. 2004 - galGal2) Chicken/$Organism Alignments
=======
longLabel $o_Organism ($o_date/$o_db) Chained Alignments
>>>>>>> 345c22ad
group compGeno
priority 160
visibility hide
color 100,50,0
altColor 255,240,200
spectrum on
type chain galGal2
otherDb galGal2

track netGalGal2
shortLabel Chicken Net
<<<<<<< HEAD
longLabel (Feb. 2004 - galGal2) Chicken/$Organism Alignment Net
=======
longLabel $o_Organism ($o_date/$o_db) Alignment Net
>>>>>>> 345c22ad
group compGeno
priority 161
visibility dense
spectrum on
type netAlign galGal2 chainGalGal2
otherDb galGal2

track netSyntenyGalGal2
shortLabel Chicken Synteny
<<<<<<< HEAD
longLabel (Feb. 2004 - galGal2) Chicken/$Organism Synteny Using Chained/Netted Blastz
=======
longLabel $o_Organism ($o_date/$o_db) Synteny Using Chained/Netted Blastz
>>>>>>> 345c22ad
group compGeno
priority 162
visibility hide
color 0,100,0
altColor 255,240,200
type netAlign galGal2 chainGalGal2
otherDb galGal2

track blastzBestGalGal2
shortLabel Chicken Best
<<<<<<< HEAD
longLabel Blastz Chicken (galGal2) Best in Genome
=======
longLabel $o_Organism ($o_date/$o_db) Blastz Best-in-Genome
>>>>>>> 345c22ad
group compGeno
priority 163
visibility hide
color 100,50,0
altColor 255,240,200
spectrum on
type psl xeno galGal2
otherDb galGal2

track chainFr1
shortLabel Fugu Chain 
<<<<<<< HEAD
longLabel Chained (Aug. 2002 - fr1) Fugu/$Organism Blastz Alignments
=======
longLabel $o_Organism ($o_date/$o_db) Chained Blastz Alignments
>>>>>>> 345c22ad
group compGeno
priority 150.1
visibility hide
color 100,50,0
altColor 255,240,200
spectrum on
type chain fr1
otherDb fr1

track netFr1
shortLabel Fugu Net
<<<<<<< HEAD
longLabel (Aug. 2002 - fr1) Fugu/$Organism Blastz Alignment Net
=======
longLabel $o_Organism ($o_date/$o_db) Blastz Alignment Net
>>>>>>> 345c22ad
group compGeno
priority 150.2
visibility hide
spectrum on
type netAlign fr1 chainFr1
otherDb fr1

track netSyntenyFr1
shortLabel Fugu Synteny
<<<<<<< HEAD
longLabel (Aug. 2002 - fr1) Fugu/$Organism Synteny Using Chained/Netted Blastz
=======
longLabel $o_Organism ($o_date/$o_db) Synteny Using Chained/Netted Blastz
>>>>>>> 345c22ad
group compGeno
priority 150.3
visibility hide
color 0,100,0
altColor 255,240,200
type netAlign fr1 chainFr1
otherDb fr1

track pseudoUcsc
shortLabel UCSC Pseudo
longLabel Processed Pseudogene Locus Based on Blastz Chains UCSC
group x
priority 130
visibility hide
color 100,50,0
altColor 255,240,200
spectrum on
type bed 5 .

track mrnaBad
shortLabel Bad mRNAs
longLabel $Organism mRNAs from GenBank with potential genomic priming
group x
priority 132
visibility hide
spectrum on
type psl .

track NISC
shortLabel NISC TBA
longLabel TBA Alignments of NISC Regions
group compGeno
priority 107.0
visibility hide
color 100,0,0
altColor 100,0,0
chromosomes chr7,
type maf

track NISC_phyloHMM
shortLabel NISC phyloHMMcons
longLabel Phylo-HMM-based conservation for NISC targets
group compGeno
priority 107.1
visibility hide
color 175,150,128
altColor 255,128,0
chromosomes chr7,
type wig 0.0 1.0
autoScaleDefault Off

track gc5Base
shortLabel GC Percent
longLabel Percentage GC in 5 base windows
group map
priority 23.5
visibility hide
autoScaleDefault Off
maxHeightPixels 128:36:16
graphTypeDefault Bar
gridDefault OFF
windowingFunction Mean
color 0,0,0
altColor 128,128,128
defaultViewLimits 30:70
type wig 0 100 

track gc5Win20K
shortLabel GC% Win20K
longLabel GC Percent in 5 Bases Smoothed to 20,000 Base Windows
group map
priority 23.6
visibility hide
autoScaleDefault Off
maxHeightPixels 128:36:16
graphTypeDefault Bar
gridDefault OFF
windowingFunction Mean
color 0,128,255
altColor 255,128,0
defaultViewLimits 30:70
type wig 0 100 

track gc5Win100K
shortLabel GC% Win100K
longLabel GC Percent in 5 Bases Smoothed to 100,000 Base Windows
group map
priority 23.7
visibility hide
autoScaleDefault Off
maxHeightPixels 128:36:16
graphTypeDefault Bar
gridDefault OFF
windowingFunction Mean
color 0,128,255
altColor 255,128,0
defaultViewLimits 30:70
type wig 0 100 

track ecoresFr1
shortLabel Fugu Ecores
longLabel Human/Fugu (Aug. 2002/fr1) Evolutionary Conserved Regions
group compGeno
priority 152.1
visibility hide
color 0,60,120
altColor 200,220,255
type bed 12 .
url http://www.genoscope.cns.fr/comparative?premier=Human&deuxieme=Takifugu&position=$$
urlLabel Exofish Ecotig Display Link:

track ecoresTetraodon
shortLabel Tetraodon Ecores
longLabel Human/Tetraodon Evolutionary Conserved Regions
group compGeno
priority 152.2
visibility hide
color 0,60,120
altColor 200,220,255
type bed 12 .
url http://www.genoscope.cns.fr/comparative?premier=Human&deuxieme=Tetraodon&position=$$
urlLabel Exofish Ecotig Display Link:

track exoniphy
shortLabel Exoniphy 
longLabel Exoniphy: Conserved Exon Predictions (Human/Mouse/Rat)
group genes
priority 50.9
visibility hide
color 173,17,162
type genePred

track exoniphyGene
shortLabel Exoniphy Genes
longLabel Predicted Genes and Gene Fragments from Exoniphy Exons (Human/Mouse/Rat)
group genes
priority 50.9
visibility hide
color 173,17,162
type genePred

track chainFr1ProtEx
shortLabel chainFr1ProtEx
longLabel chainFr1ProtEx
group x
priority 125
visibility hide
color 100,50,0
altColor 255,240,200
spectrum on
type chain fr1
otherDb fr1

track DJT_snpSingleValid_knownGeneCds
shortLabel cons snps
longLabel Human Variation in Conserved Coding Regions
group varRep
priority 144.1
visibility hide
useScore 1
type bed 6

track DJT_snpSingleValid_knownGeneNotCds
shortLabel cons non-coding transcribed snps
longLabel Human Variation in Conserved Non-Coding Transcribed Regions
group varRep
priority 144.2
visibility hide
useScore 1
type bed 6

track DJT_snpSingleValid_notKnownGene
shortLabel cons non-coding snps
longLabel Human Variation in Conserved Non-Coding Regions
group varRep
priority 144.3
visibility hide
useScore 1
type bed 6

track webbNonExonic
shortLabel NonExonic
longLabel Putative Non-Exonic Regions Conserved with Chicken
group x
priority 130
visibility hide
color 0,60,120
altColor 255,220,100
spectrum on
type bed 6

track HInvGeneMrna
shortLabel H-Inv
longLabel H-Invitational Genes mRNA Alignments
group rna
priority 67.5
visibility hide
color 0,100,100
type psl .

track pHMM_5_WayTop1
shortLabel 1% Conserved
longLabel Top 1 % of Human/Chimp/Mouse/Rat/Chicken PhyloHMM Cons
priority 160
group x
visibility hide
type bed 5

track pHMM_5_WayTop01
shortLabel 0.1% Conserved
longLabel Top 0.1 % of Human/Chimp/Mouse/Rat/Chicken PhyloHMM Cons
priority 160
group x
visibility hide
type bed 5

track chainFr1Ex
shortLabel chainFr1Ex
longLabel chainFr1Ex
group x
priority 125
visibility hide
color 100,50,0
altColor 255,240,200
spectrum on
type chain fr1
otherDb fr1

track chainFr1MergeEx
shortLabel chainFr1MergeEx
longLabel chainFr1MergeEx
group x
priority 125
visibility hide
color 100,50,0
altColor 255,240,200
spectrum on
type chain fr1
otherDb fr1

track chainCi1ProtEx
shortLabel chainCi1ProtEx
longLabel chainCi1ProtEx
group x
priority 125
visibility hide
color 100,50,0
altColor 255,240,200
spectrum on
type chain ci1
otherDb ci1

track chainGalGal2Ex
shortLabel chainGalGal2Ex
longLabel chainGalGal2Ex
group x
priority 125
visibility hide
color 100,50,0
altColor 255,240,200
spectrum on
type chain galGal2
otherDb galGal2

track chainGalGal2MergeEx
shortLabel chainGalGal2MergeEx
longLabel chainGalGal2MergeEx
group x
priority 125
visibility hide
color 100,50,0
altColor 255,240,200
spectrum on
type chain galGal2
otherDb galGal2

track chainGalGal2ProtEx
shortLabel chainGalGal2ProtEx
longLabel chainGalGal2ProtEx
group x
priority 125
visibility hide
color 100,50,0
altColor 255,240,200
spectrum on
type chain galGal2
otherDb galGal2

track tblastFr1
shortLabel tblastFr1
longLabel Fugu (Aug. 2003/fr1) Best tblastn hit/hg16 knownGene Exon
group x
spectrum on
priority 158
visibility hide
type psl xeno

track tblastGalGal2
shortLabel tblastGalGal2
longLabel $o_Organism ($o_date/$o_db) tblastn Hit/hg16 knownGene Exon
group x
spectrum on
priority 158
visibility hide
type psl xeno
otherDb galGal1

track unAnnotated
shortLabel unAnnotated
longLabel Regions not annotated as genes/mRNAs/ESTs/CpG/repeats/gaps
group x
priority 161
visibility hide
color 20,0,50
type bed 4

searchTable HInvGeneMrna
searchMethod exact
searchType psl
termRegex HIT[0-9]{9,9}
searchPriority 50
<|MERGE_RESOLUTION|>--- conflicted
+++ resolved
@@ -129,11 +129,7 @@
 
 track blastzMm3
 shortLabel Mm3 Blastz
-<<<<<<< HEAD
-longLabel Blastz All Mouse (mm3-Feb 03) Alignments
-=======
 longLabel $o_Organism ($o_date/$o_db) Blastz All Alignments
->>>>>>> 345c22ad
 group compGeno
 priority 189.1
 visibility hide
@@ -145,11 +141,7 @@
 
 track blastzBestMm3
 shortLabel Mm3 Best
-<<<<<<< HEAD
-longLabel Blastz Mouse (mm3-Feb 03)/$Organism Best-in-Genome Alignments
-=======
 longLabel $o_Organism ($o_date/$o_db) Blastz Best-in-Genome Alignments
->>>>>>> 345c22ad
 group compGeno
 priority 189.2
 visibility hide
@@ -161,11 +153,7 @@
 
 track blastzTightMm3
 shortLabel Mm3 Tight
-<<<<<<< HEAD
-longLabel Blastz Mouse (mm3-Feb 03), Tight Subset of Best Alignments
-=======
 longLabel $o_Organism ($o_date/$o_db) Blastz Tight Subset of Best Alignments
->>>>>>> 345c22ad
 group compGeno
 priority 189.3
 visibility hide
@@ -177,11 +165,7 @@
 
 track chainMm3
 shortLabel Mm3 Chain 
-<<<<<<< HEAD
-longLabel Chained Blastz Mouse (mm3-Feb 03)/$Organism Alignments
-=======
 longLabel $o_Organism ($o_date/$o_db) Chained Blastz Alignments
->>>>>>> 345c22ad
 group compGeno
 priority 189.4
 visibility hide
@@ -193,11 +177,7 @@
 
 track netMm3
 shortLabel Mm3 Net
-<<<<<<< HEAD
-longLabel Mouse (mm3-Feb 03)/$Organism Alignment Net
-=======
 longLabel $o_Organism ($o_date/$o_db) Alignment Net
->>>>>>> 345c22ad
 group compGeno
 priority 189.5
 visibility hide
@@ -207,11 +187,7 @@
 
 track syntenyNetMm3
 shortLabel Mm3 Syntenic Net
-<<<<<<< HEAD
-longLabel Mouse (mm3-Feb 03) Syntenic Alignment Net
-=======
 longLabel $o_Organism ($o_date/$o_db) Syntenic Alignment Net
->>>>>>> 345c22ad
 group compGeno
 priority 189.6
 visibility hide
@@ -221,11 +197,7 @@
 
 track blastzRn3
 shortLabel Rat Blastz
-<<<<<<< HEAD
-longLabel Blastz Rat (rn3-Jun 03) Alignments
-=======
 longLabel $o_Organism ($o_date/$o_db) Blastz Alignments
->>>>>>> 345c22ad
 group compGeno
 priority 173
 visibility hide
@@ -237,11 +209,7 @@
 
 track blastzBestRn3
 shortLabel Rat Best
-<<<<<<< HEAD
-longLabel Blastz Rat (rn3-Jun 03)/$Organism Best-in-Genome Alignments
-=======
 longLabel $o_Organism ($o_date/$o_db) Blastz Best-in-Genome Alignments
->>>>>>> 345c22ad
 group compGeno
 priority 174
 visibility hide
@@ -253,11 +221,7 @@
 
 track blastzTightRn3
 shortLabel Rat Tight
-<<<<<<< HEAD
-longLabel Rat Blastz (rn3-Jun 03), Tight Subset of Best Alignments
-=======
 longLabel $o_Organism ($o_date/$o_db) Blastz Tight Subset of Best Alignments
->>>>>>> 345c22ad
 group compGeno
 priority 175
 visibility hide
@@ -269,11 +233,7 @@
 
 track chainRn3
 shortLabel Rat Chain 
-<<<<<<< HEAD
-longLabel Chained Blastz Rat (rn3-Jun 03)/$Organism Alignments
-=======
 longLabel $o_Organism ($o_date/$o_db) Chained Blastz Alignments
->>>>>>> 345c22ad
 group compGeno
 priority 176
 visibility hide
@@ -285,11 +245,7 @@
 
 track netRn3
 shortLabel Rat Net
-<<<<<<< HEAD
-longLabel Rat (rn3-Jun 03)/$Organism Alignment Net
-=======
 longLabel $o_Organism ($o_date/$o_db) Alignment Net
->>>>>>> 345c22ad
 group compGeno
 priority 177
 visibility hide 
@@ -299,11 +255,7 @@
 
 track syntenyRn3
 shortLabel Rat Synteny
-<<<<<<< HEAD
-longLabel $Organism/Rat (rn3-Jun 03) Synteny Using Blastz Single Coverage (100k window)
-=======
 longLabel $o_Organism ($o_date/$o_db) Synteny Using Blastz Single Coverage (100k window)
->>>>>>> 345c22ad
 group compGeno
 priority 178
 visibility hide
@@ -314,11 +266,7 @@
 
 track syntenyNetRn3
 shortLabel Rat Syntenic Net
-<<<<<<< HEAD
-longLabel Rat (rn3-Jun 03) Syntenic Alignment Net
-=======
 longLabel $o_Organism ($o_date/$o_db) Syntenic Alignment Net
->>>>>>> 345c22ad
 group compGeno
 priority 179
 visibility hide
@@ -344,11 +292,7 @@
 
 track chainPanTro1
 shortLabel Chimp Chain
-<<<<<<< HEAD
-longLabel Chimp (panTro1-Nov 03) Chained Alignments
-=======
 longLabel $o_Organism ($o_date/$o_db) Chained Alignments
->>>>>>> 345c22ad
 group compGeno
 priority 200
 visibility hide
@@ -360,11 +304,7 @@
 
 track rBestChainPanTro1
 shortLabel Chimp Recip Chain 
-<<<<<<< HEAD
-longLabel Chimp (panTro1-Nov 03) Reciprocal Best Chained Alignments
-=======
 longLabel $o_Organism ($o_date/$o_db) Reciprocal Best Chained Alignments
->>>>>>> 345c22ad
 group compGeno
 priority 201
 visibility hide
@@ -376,11 +316,7 @@
 
 track rBestNetPanTro1
 shortLabel Chimp Recip Net
-<<<<<<< HEAD
-longLabel Chimp (panTro1-Nov 03) Reciprocal Best Net
-=======
 longLabel Chimp (Nov. 2003/panTro1) Reciprocal Best Net
->>>>>>> 345c22ad
 group compGeno
 priority 202
 visibility hide
@@ -389,11 +325,7 @@
 
 track chimpDels
 shortLabel Chimp Deletions
-<<<<<<< HEAD
-longLabel Deletions in Chimp (panTro1-Nov 03) Relative to Human
-=======
 longLabel Deletions in Chimp (Nov. 2003/panTro1) Relative to Human
->>>>>>> 345c22ad
 group compGeno
 priority 203
 visibility hide
@@ -401,11 +333,7 @@
 
 track chainPt0
 shortLabel Pt0 Chain
-<<<<<<< HEAD
-longLabel Chimp (pt0-Nov 03) Scaffold Chained Alignments
-=======
 longLabel Chimp (Nov. 2003/pt0) Scaffold Chained Alignments
->>>>>>> 345c22ad
 group compGeno
 priority 208
 visibility hide
@@ -416,11 +344,7 @@
 
 track netRxBestPt0
 shortLabel Pt0 Net
-<<<<<<< HEAD
-longLabel Chimp (pt0-Nov 03) Reciprocal Best Net (Colored by Scaffold)
-=======
 longLabel Chimp (Nov. 2003/pt0) Reciprocal Best Net (Colored by Scaffold)
->>>>>>> 345c22ad
 group compGeno
 priority 209
 visibility hide
@@ -429,11 +353,7 @@
 
 track humorMm3Rn3 
 shortLabel Human/Mouse/Rat
-<<<<<<< HEAD
-longLabel Human/Mouse/Rat Humor Alignments (mm3-Feb03, rn3-Jun 03)
-=======
 longLabel Human/Mouse(mm3)/Rat(rn3) Humor Alignments 
->>>>>>> 345c22ad
 group compGeno
 priority 104
 visibility hide
@@ -443,11 +363,7 @@
 
 track multizMm3Rn3GalGal2
 shortLabel HMRG
-<<<<<<< HEAD
-longLabel Human/Mouse/Rat/Chicken Multiz Al. (mm3-Feb03, rn3-Jun03, galGal2-Feb04)
-=======
 longLabel Human/Mouse(mm3)/Rat(rn3)/Chicken(galGal2) Multiz Alignments 
->>>>>>> 345c22ad
 group compGeno
 priority 102
 visibility hide
@@ -455,11 +371,7 @@
 
 track multizMm3Rn3Pt0
 shortLabel HMRP
-<<<<<<< HEAD
-longLabel Human/Mouse/Rat/Chimp Multiz Alignments (mm3-Feb03, rn3-Jun03, pt0-Nov03)
-=======
 longLabel Human/Mouse(mm3)/Rat(rn3)/Chimp(pt0) Multiz Alignments 
->>>>>>> 345c22ad
 group compGeno
 priority 103
 visibility hide
@@ -813,11 +725,7 @@
 
 track blastzBestSelf
 shortLabel Self Best
-<<<<<<< HEAD
-longLabel Blastz Self (hg16-Jul 03)/$Organism Best-in-Genome Alignments
-=======
 longLabel $Organism Blastz Self Best-in-Genome Alignments
->>>>>>> 345c22ad
 group varRep
 priority 161
 visibility hide
@@ -828,11 +736,7 @@
 
 track blastzTightSelf
 shortLabel Tight Self
-<<<<<<< HEAD
-longLabel Blastz Self (hg16-Jul 03), Tight Subset of Best Alignments
-=======
 longLabel Self Blastz Tight Subset of Best Alignments
->>>>>>> 345c22ad
 group varRep
 priority 162
 visibility hide
@@ -866,7 +770,7 @@
 
 track syntenySelf
 shortLabel Self Synteny
-longLabel Human/Human (hg16-Jul 03) Synteny Using Blastz Single Coverage (100k window)
+longLabel Human/Human Synteny Using Blastz Single Coverage (100k window)
 group varRep
 priority 165
 visibility hide
@@ -1142,11 +1046,7 @@
 
 track chainGalGal2
 shortLabel Chicken Chain 
-<<<<<<< HEAD
-longLabel Chained (Feb. 2004 - galGal2) Chicken/$Organism Alignments
-=======
 longLabel $o_Organism ($o_date/$o_db) Chained Alignments
->>>>>>> 345c22ad
 group compGeno
 priority 160
 visibility hide
@@ -1158,11 +1058,7 @@
 
 track netGalGal2
 shortLabel Chicken Net
-<<<<<<< HEAD
-longLabel (Feb. 2004 - galGal2) Chicken/$Organism Alignment Net
-=======
 longLabel $o_Organism ($o_date/$o_db) Alignment Net
->>>>>>> 345c22ad
 group compGeno
 priority 161
 visibility dense
@@ -1172,11 +1068,7 @@
 
 track netSyntenyGalGal2
 shortLabel Chicken Synteny
-<<<<<<< HEAD
-longLabel (Feb. 2004 - galGal2) Chicken/$Organism Synteny Using Chained/Netted Blastz
-=======
 longLabel $o_Organism ($o_date/$o_db) Synteny Using Chained/Netted Blastz
->>>>>>> 345c22ad
 group compGeno
 priority 162
 visibility hide
@@ -1187,11 +1079,7 @@
 
 track blastzBestGalGal2
 shortLabel Chicken Best
-<<<<<<< HEAD
-longLabel Blastz Chicken (galGal2) Best in Genome
-=======
 longLabel $o_Organism ($o_date/$o_db) Blastz Best-in-Genome
->>>>>>> 345c22ad
 group compGeno
 priority 163
 visibility hide
@@ -1203,11 +1091,7 @@
 
 track chainFr1
 shortLabel Fugu Chain 
-<<<<<<< HEAD
-longLabel Chained (Aug. 2002 - fr1) Fugu/$Organism Blastz Alignments
-=======
 longLabel $o_Organism ($o_date/$o_db) Chained Blastz Alignments
->>>>>>> 345c22ad
 group compGeno
 priority 150.1
 visibility hide
@@ -1219,11 +1103,7 @@
 
 track netFr1
 shortLabel Fugu Net
-<<<<<<< HEAD
-longLabel (Aug. 2002 - fr1) Fugu/$Organism Blastz Alignment Net
-=======
 longLabel $o_Organism ($o_date/$o_db) Blastz Alignment Net
->>>>>>> 345c22ad
 group compGeno
 priority 150.2
 visibility hide
@@ -1233,11 +1113,7 @@
 
 track netSyntenyFr1
 shortLabel Fugu Synteny
-<<<<<<< HEAD
-longLabel (Aug. 2002 - fr1) Fugu/$Organism Synteny Using Chained/Netted Blastz
-=======
 longLabel $o_Organism ($o_date/$o_db) Synteny Using Chained/Netted Blastz
->>>>>>> 345c22ad
 group compGeno
 priority 150.3
 visibility hide
