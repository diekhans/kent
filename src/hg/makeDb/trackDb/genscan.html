--- conflicted
+++ resolved
@@ -5,15 +5,9 @@
 <H2>Methods</H2>
 For a description of the Genscan program and the model that underlies it, refer
 to Burge C and Karlin S (1997), 
-<<<<<<< HEAD
-&quot;<A HREF="http://linkage.rockefeller.edu/wli/gene/burge97.pdf" TARGET=_blank> 
-Prediction of Complete Gene Structures in Human Genomic DNA</A>&quot;, 
-<em>J. Mol. Biol.</em> 268, 78-94. The splice site models used are described in 
-=======
 &quot;<A HREF="http://www.sciencedirect.com/science?_ob=ArticleURL&_udi=B6WK7-45VGF7T-9&_coverDate=04%2F25%2F1997&_alid=171225362&_rdoc=1&_fmt=&_orig=search&_qd=1&_cdi=6899&_sort=d&view=c&_acct=C000050221&_version=1&_urlVersion=0&_userid=10&md5=0e469be9c055b80c520ef6dde88133ba" 
 TARGET=_blank>Prediction of Complete Gene Structures in Human Genomic DNA</A>&quot;, 
 <em>J. Mol. Biol.</em> 268(1):78-94. The splice site models used are described in 
->>>>>>> 97a6542b
 more detail in Burge C (1998), &quot;Modeling Dependencies in Pre-mRNA Splicing 
 Signals&quot; in Salzberg S, Searls D, and Kasif S, eds. 
 <A HREF="http://www.cs.jhu.edu/~salzberg/compbio-book.html" TARGET=_blank>
