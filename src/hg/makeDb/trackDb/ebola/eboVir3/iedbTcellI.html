<H2>Description</H2>
<p>
This track shows protein sequences displayed by virus-infected cells to T-cells
as annotated by the National Institute for Allergy and Infectious Diseases (NIAID) 
<a href="http://iedb.org" target="_blank">Immune Epitope Database</a> (IEDB). 
Only sequences with a positive assay outcome are shown on the track. All fields annotated by
IEDB and exported in their &quot;compact&quot; file are shown on the details page, which also 
provides links back to the IEDB.  </p>

<p>
See also the detailed explanation of the curated Ebola data in the 
<a href="http://help.iedb.org/entries/51011785-Ebola-virus-related-immune-epitope-data-curated-in-the-IEDB"
target="_blank">IEDB Knowledgebase</a>.
</p>

<p>
To enrich for MHC Class I epitopes, this track shows epitopes with annotated
<<<<<<< HEAD
Class I alleles, or, if the allele was not annotated, alleles with less than or
equal to 12 amino acids.
</p>

<h2>Display Conventions</h2>
=======
Class I alleles or, if the allele was not annotated, alleles with less than or
equal to 12 amino acids.  </p>
>>>>>>> 79923514
<p>
Matching peptide sequences are shown. Mouse over the features to see the
exact MHC allele, if annotated.
</p>

<h2>References</h2>
<p>
Vita R, Zarebski L, Greenbaum JA, Emami H, Hoof I, Salimi N, Damle R, Sette A, Peters B.
<<<<<<< HEAD
<a href="http://nar.oxfordjournals.org/content/38/suppl_1/D854.long" target="_blank">
The immune epitope database 2.0</a>.
=======
<a href="http://www.ncbi.nlm.nih.gov/pubmed/19906713" 
target="_blank">The immune epitope database 2.0</a>.
>>>>>>> 79923514
<em>Nucleic Acids Res</em>. 2010 Jan;38(Database issue):D854-62.
PMID: <a href="http://www.ncbi.nlm.nih.gov/pubmed/19906713" target="_blank">19906713</a>; PMC: <a
href="http://www.ncbi.nlm.nih.gov/pmc/articles/PMC2808938/" target="_blank">PMC2808938</a>
</p><|MERGE_RESOLUTION|>--- conflicted
+++ resolved
@@ -15,16 +15,10 @@
 
 <p>
 To enrich for MHC Class I epitopes, this track shows epitopes with annotated
-<<<<<<< HEAD
-Class I alleles, or, if the allele was not annotated, alleles with less than or
-equal to 12 amino acids.
-</p>
+Class I alleles or, if the allele was not annotated, alleles with less than or
+equal to 12 amino acids.  </p>
 
 <h2>Display Conventions</h2>
-=======
-Class I alleles or, if the allele was not annotated, alleles with less than or
-equal to 12 amino acids.  </p>
->>>>>>> 79923514
 <p>
 Matching peptide sequences are shown. Mouse over the features to see the
 exact MHC allele, if annotated.
@@ -33,13 +27,8 @@
 <h2>References</h2>
 <p>
 Vita R, Zarebski L, Greenbaum JA, Emami H, Hoof I, Salimi N, Damle R, Sette A, Peters B.
-<<<<<<< HEAD
 <a href="http://nar.oxfordjournals.org/content/38/suppl_1/D854.long" target="_blank">
 The immune epitope database 2.0</a>.
-=======
-<a href="http://www.ncbi.nlm.nih.gov/pubmed/19906713" 
-target="_blank">The immune epitope database 2.0</a>.
->>>>>>> 79923514
 <em>Nucleic Acids Res</em>. 2010 Jan;38(Database issue):D854-62.
 PMID: <a href="http://www.ncbi.nlm.nih.gov/pubmed/19906713" target="_blank">19906713</a>; PMC: <a
 href="http://www.ncbi.nlm.nih.gov/pmc/articles/PMC2808938/" target="_blank">PMC2808938</a>
