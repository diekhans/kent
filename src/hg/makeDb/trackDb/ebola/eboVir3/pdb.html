--- conflicted
+++ resolved
@@ -1,60 +1,34 @@
 <h2>Description</h2>
 
-<<<<<<< HEAD
-<p>
-This track shows alignments of sequences with known protein structures in the
-=======
 <p> This track shows alignments of sequences with known protein structures in the 
->>>>>>> 79923514
 <a href="http://www.pdb.org/" target="_blank">Protein Data Bank</a> (PDB).
 </p>
 
 <h2>Display Conventions and Configuration</h2>
 
 <p>
-<<<<<<< HEAD
-Genomic locations of PDB matches are labelled with the accession number. A click on them shows a
-standard feature detail page with the PDB page integrated into it. The protein structure is shown
-on the PDB page.
-=======
 Genomic locations of PDB matches are labeled with the accession number. 
 A click on them shows a standard feature detail page with the PDB page integrated into it. 
 The protein structure is shown on the PDB page.
->>>>>>> 79923514
 </p>
 
 <h2>Methods</h2>
 
 <p>
-<<<<<<< HEAD
-PDB sequences were downloaded from the <a href="http://www.rcsb.org/pdb/download/download.do"
-target="_blank">PDB website</a> and aligned with BLAST (tblastn). Only alignments with a minimum
-identity of 80% that span at least 80% of the query sequence were kept.
-=======
 PDB sequences were downloaded from the 
 <a href="http://www.rcsb.org/pdb/download/download.do" target="_blank">PDB website</a> and aligned 
 with BLAST (tblastn). Only alignments with a minimum identity of 80%
 that span at least 80% of the query sequence were kept.
->>>>>>> 79923514
 </p>
 
 <h2>References</h2>
 <p>
-<<<<<<< HEAD
 Bernstein FC, Koetzle TF, Williams GJ, Meyer EF Jr, Brice MD, Rodgers JR, Kennard O, Shimanouchi T,
 Tasumi M.
 <a href="http://onlinelibrary.wiley.com/doi/10.1111/j.1432-1033.1977.tb11885.x/abstract" target="_blank">
 The Protein Data Bank. A computer-based archival file for macromolecular structures</a>.
 <em>Eur J Biochem</em>. 1977 Nov 1;80(2):319-24.
 PMID: <a href="http://www.ncbi.nlm.nih.gov/pubmed/923582" target="_blank">923582</a>
-=======
-Bernstein FC, Koetzle TF, Williams GJ, Meyer EE Jr., Brice MD, Rodgers JR, Kennard O,
-Shimanouchi T, Tasumi M. 
-<a href="http://www.ncbi.nlm.nih.gov/pubmed/875032" target="_blank">
-The Protein Data Bank: A Computer-based Archival File For Macromolecular Structures</a>.
-<em>J Mol Biol</em>. 1977 112:535.
-PMID: <a href="http://www.ncbi.nlm.nih.gov/pubmed/22102590" target="_blank">875032</a>
->>>>>>> 79923514
 </p>
 
 <p>
