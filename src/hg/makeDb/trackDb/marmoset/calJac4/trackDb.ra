# Local declaration so that local gold.html is picked up.
track gold override
html gold

# Local declaration so that local gap.html is picked up.
track gap override
html gap

track chainNetMacFas5 override
chainMinScore 3000
matrix 16 91,-114,-31,-123,-114,100,-125,-31,-31,-125,100,-114,-123,-31,-114,91

searchTable gold
shortCircuit 1
termRegex [AKW][CMJ][HW0-9]+(\.[0-9_]+)?
query select chrom,chromStart,chromEnd,frag from %s where frag like '%s%%'
searchPriority 8

<<<<<<< HEAD
include ../../refSeqComposite.ra alpha
include trackDb.7way.ra
=======
include customRefSeqComposite.ra
include trackDb.7way.ra alpha

include trackDb.catV2.ra alpha
include trackDb.isoseq.ra alpha
>>>>>>> b5ba1cd9
<|MERGE_RESOLUTION|>--- conflicted
+++ resolved
@@ -16,13 +16,8 @@
 query select chrom,chromStart,chromEnd,frag from %s where frag like '%s%%'
 searchPriority 8
 
-<<<<<<< HEAD
-include ../../refSeqComposite.ra alpha
-include trackDb.7way.ra
-=======
 include customRefSeqComposite.ra
 include trackDb.7way.ra alpha
 
 include trackDb.catV2.ra alpha
-include trackDb.isoseq.ra alpha
->>>>>>> b5ba1cd9
+include trackDb.isoseq.ra alpha