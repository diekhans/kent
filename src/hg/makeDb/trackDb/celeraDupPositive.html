--- conflicted
+++ resolved
@@ -1,12 +1,5 @@
 <H2>Description</H2>
 
-<<<<<<< HEAD
-<p>This region shows similarity > 90% and >250 bp of repeatmasked sequence to sequences in the Segmental Duplication Database (SDD).  For a description of the 'fuguization' detection 
-     method see <a href="http://www.ncbi.nlm.nih.gov/entrez/query.fcgi?cmd=Retrieve&db=PubMed&list_uids=11381028&dopt=Abstract">Bailey, <i>et al</i> (2001) Genome Res 11:1005-17</a>. 
-     The data were provided by 
-<A HREF="mailto:&#120;w&#115;&#64;&#103;&#115;.w&#97;&#115;&#104;&#105;&#110;&#103;&#116;&#111;&#110;.ed&#117;">Xinwei She</A> 
-and <A HREF="mailto:&#101;&#101;e&#64;&#103;s.&#119;&#97;&#115;&#104;&#105;&#110;&#103;&#116;&#111;n.&#101;&#100;&#117;">Evan Eichler</A>.
-=======
 <P>
 High-depth sequence reads from the Celera project were used to 
 detect paralogy in the human genome reference sequence.
@@ -49,5 +42,4 @@
 
 
 
->>>>>>> d92d4873
 </P>