--- conflicted
+++ resolved
@@ -41,10 +41,7 @@
 baseQualRange bam
 bedFilter bed
 bedNameLabel bed barChart bigBarChart bigBed
-<<<<<<< HEAD
-=======
 bedPackDense bed bigBed
->>>>>>> 58502ff9
 bigDataUrl customTracks bigBed bigWig bam vcfTabix bigPsl halSnake bigBarChart gtexTranscExpr bigInteract bigChain bigGenePred
 bigGeneDataUrl genePred
 blastRef psl bigPsl
@@ -457,7 +454,6 @@
 summary wigMaf
 superTrack *
 symbolTable bed genePred
-packDense *
 pubsArticleTable bed psl bigPsl
 pubsSequenceTable bed psl bigPsl
 pubsMarkerTable bed psl bigPsl
