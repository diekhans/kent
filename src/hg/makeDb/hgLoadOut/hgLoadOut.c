/* hgLoadOut - load RepeatMasker .out files into database. */
#include "common.h"
#include "linefile.h"
#include "dystring.h"
#include "cheapcgi.h"
#include "hCommon.h"
#include "hdb.h"
#include "jksql.h"
#include "rmskOut.h"

char *createRmskOut = "CREATE TABLE %s (\n"
"%s"				/* Optional bin */
"   swScore int unsigned not null,	# Smith Waterman alignment score\n"
"   milliDiv int unsigned not null,	# Base mismatches in parts per thousand\n"
"   milliDel int unsigned not null,	# Bases deleted in parts per thousand\n"
"   milliIns int unsigned not null,	# Bases inserted in parts per thousand\n"
"   genoName varchar(255) not null,	# Genomic sequence name\n"
"   genoStart int unsigned not null,	# Start in genomic sequence\n"
"   genoEnd int unsigned not null,	# End in genomic sequence\n"
"   genoLeft int not null,	# Size of genomic sequence\n"
"   strand char(1) not null,	# Relative orientation + or -\n"
"   repName varchar(255) not null,	# Name of repeat\n"
"   repClass varchar(255) not null,	# Class of repeat\n"
"   repFamily varchar(255) not null,	# Family of repeat\n"
"   repStart int not null,	# Start in repeat sequence\n"
"   repEnd int unsigned not null,	# End in repeat sequence\n"
"   repLeft int not null,	# Size of repeat sequence\n"
"   id char(1) not null,	# '*' or ' '.  I don't know what this means\n"
"             #Indices\n"
"%s"                            /* Optional bin. */
"   INDEX(genoStart),\n"
"   INDEX(genoEnd)\n"
")\n";

boolean noBin = FALSE;
<<<<<<< HEAD
=======
char *tabFileName = NULL;
FILE *tabFile = NULL;
>>>>>>> 280bf2a0

void usage()
/* Explain usage and exit. */
{
errAbort(
  "hgLoadOut - load RepeatMasker .out files into database\n"
  "usage:\n"
  "   hgLoadOut database file(s).out\n"
  "For each table chrN.out this will create the table\n"
  "chrN_rmsk in the database\n"
  "options:\n"
<<<<<<< HEAD
  "   -nobin - don't introduce bin fields");
=======
  "   -nobin - don't introduce bin fields\n"
  "   -tabFile=text.tab - don't actually load database, just create tab file");
>>>>>>> 280bf2a0
}

void badFormat(struct lineFile *lf, int id)
/* Print generic bad format message. */
{
errAbort("Badly formatted line %d in %s\n", lf->lineIx, lf->fileName);
}

int makeMilli(char *s, struct lineFile *lf)
/* Convert ascii floating point to parts per thousand representation. */
{
/* Cope with -0.0  and -0.2 etc.*/
if (s[0] == '-')
    {
    if (!sameString(s, "-0.0"))
        warn("Strange perc. field %s line %d of %s", s, lf->lineIx, lf->fileName);
    s = "0.0";
    }
if (!isdigit(s[0]))
    badFormat(lf,1);
return round(10.0*atof(s));
}

int parenSignInt(char *s, struct lineFile *lf)
/* Convert from ascii notation where a parenthesized integer is negative
 * to straight int. */
{
if (s[0] == '(')
    return -atoi(s+1);
else
    return atoi(s);
}

void loadOneOut(struct sqlConnection *conn, char *rmskFile)
/* Load one RepeatMasker .out file into database. */
{
char dir[256], base[128], extension[64];
char tableName[128];
struct lineFile *lf;
char *line, *words[24];
int lineSize, wordCount;
char tempName[L_tmpnam];
FILE *f = NULL;
struct dyString *query = newDyString(1024);

printf("Processing %s\n", rmskFile);

/* Make temporary tab delimited file. */
if (tabFile != NULL)
    f = tabFile;
else
    {
    tmpnam(tempName);
    f = mustOpen(tempName, "w");
    }

/* Open .out file and process header. */
lf = lineFileOpen(rmskFile, TRUE);
if (!lineFileNext(lf, &line, &lineSize))
    errAbort("Empty %s", lf->fileName);
if (!startsWith("   SW  perc perc", line))
    errAbort("%s doesn't seem to be a RepeatMasker .out file", lf->fileName);
lineFileNext(lf, &line, &lineSize);
lineFileNext(lf, &line, &lineSize);

/* Process line oriented records of .out file. */
while (lineFileNext(lf, &line, &lineSize))
    {
    static struct rmskOut r;
    char *s;

    wordCount = chopLine(line, words);
    if (wordCount < 14)
        errAbort("Expecting 14 or 15 words line %d of %s", 
	    lf->lineIx, lf->fileName);
    r.swScore = atoi(words[0]);
    r.milliDiv = makeMilli(words[1], lf);
    r.milliDel = makeMilli(words[2], lf);
    r.milliIns = makeMilli(words[3], lf);
    r.genoName = words[4];
    r.genoStart = atoi(words[5])-1;
    r.genoEnd = atoi(words[6]);
    r.genoLeft = parenSignInt(words[7], lf);
    r.strand[0]  = (words[8][0] == '+' ? '+' : '-');
    r.repName = words[9];
    r.repClass = words[10];
    s = strchr(r.repClass, '/');
    if (s == NULL)
        r.repFamily = r.repClass;
    else
       {
       *s++ = 0;
       r.repFamily = s;
       }
    r.repStart = parenSignInt(words[11], lf);
    r.repEnd = atoi(words[12]);
    r.repLeft = parenSignInt(words[13], lf);
    r.id[0] = ((wordCount > 14) ? words[14][0] : ' ');
    if (!noBin)
       fprintf(f, "%u\t", hFindBin(r.genoStart, r.genoEnd));
    rmskOutTabOut(&r, f);
    }
<<<<<<< HEAD
fclose(f);

/* Create database table. */
splitPath(rmskFile, dir, base, extension);
chopSuffix(base);
sprintf(tableName, "%s_rmsk", base);
printf("Loading up table %s\n", tableName);
if (sqlTableExists(conn, tableName))
    {
    dyStringPrintf(query, "DROP table %s", tableName);
    sqlUpdate(conn, query->string);
    }
dyStringClear(query);
dyStringPrintf(query, createRmskOut, tableName,
   (noBin ? "" : "  bin smallint unsigned not null,\n"),
   (noBin ? "" : "   INDEX(bin),\n") );
sqlUpdate(conn, query->string);

/* Load database from tab-file. */
dyStringClear(query);
dyStringPrintf(query, 
    "LOAD data local infile '%s' into table %s", tempName, tableName);
sqlUpdate(conn, query->string);
remove(tempName);
=======

/* Create database table. */
if (tabFile == NULL)
    {
    carefulClose(&f);
    splitPath(rmskFile, dir, base, extension);
    chopSuffix(base);
    sprintf(tableName, "%s_rmsk", base);
    printf("Loading up table %s\n", tableName);
    if (sqlTableExists(conn, tableName))
	{
	dyStringPrintf(query, "DROP table %s", tableName);
	sqlUpdate(conn, query->string);
	}
    dyStringClear(query);
    dyStringPrintf(query, createRmskOut, tableName,
       (noBin ? "" : "  bin smallint unsigned not null,\n"),
       (noBin ? "" : "   INDEX(bin),\n") );
    sqlUpdate(conn, query->string);

    /* Load database from tab-file. */
    dyStringClear(query);
    dyStringPrintf(query, 
	"LOAD data local infile '%s' into table %s", tempName, tableName);
    sqlUpdate(conn, query->string);
    remove(tempName);
    }
>>>>>>> 280bf2a0
}


void hgLoadOut(char *database, int rmskCount, char *rmskFileNames[])
/* hgLoadOut - load RepeatMasker .out files into database. */
{
struct sqlConnection *conn = NULL;
int i;

if (tabFile == NULL)
    conn = sqlConnect(database);
for (i=0; i<rmskCount; ++i)
    {
    loadOneOut(conn, rmskFileNames[i]);
    }
sqlDisconnect(&conn);
}

int main(int argc, char *argv[])
/* Process command line. */
{
cgiSpoof(&argc, argv);
if (argc < 3)
    usage();
noBin = (cgiBoolean("nobin") || cgiBoolean("noBin"));
<<<<<<< HEAD
=======
tabFileName = cgiOptionalString("tabFile");
if (tabFileName == NULL) tabFileName = cgiOptionalString("tabfile");
if (tabFileName != NULL)
    tabFile = mustOpen(tabFileName, "w");
>>>>>>> 280bf2a0
hgLoadOut(argv[1], argc-2, argv+2);
return 0;
}<|MERGE_RESOLUTION|>--- conflicted
+++ resolved
@@ -33,11 +33,8 @@
 ")\n";
 
 boolean noBin = FALSE;
-<<<<<<< HEAD
-=======
 char *tabFileName = NULL;
 FILE *tabFile = NULL;
->>>>>>> 280bf2a0
 
 void usage()
 /* Explain usage and exit. */
@@ -49,12 +46,8 @@
   "For each table chrN.out this will create the table\n"
   "chrN_rmsk in the database\n"
   "options:\n"
-<<<<<<< HEAD
-  "   -nobin - don't introduce bin fields");
-=======
   "   -nobin - don't introduce bin fields\n"
   "   -tabFile=text.tab - don't actually load database, just create tab file");
->>>>>>> 280bf2a0
 }
 
 void badFormat(struct lineFile *lf, int id)
@@ -157,32 +150,6 @@
        fprintf(f, "%u\t", hFindBin(r.genoStart, r.genoEnd));
     rmskOutTabOut(&r, f);
     }
-<<<<<<< HEAD
-fclose(f);
-
-/* Create database table. */
-splitPath(rmskFile, dir, base, extension);
-chopSuffix(base);
-sprintf(tableName, "%s_rmsk", base);
-printf("Loading up table %s\n", tableName);
-if (sqlTableExists(conn, tableName))
-    {
-    dyStringPrintf(query, "DROP table %s", tableName);
-    sqlUpdate(conn, query->string);
-    }
-dyStringClear(query);
-dyStringPrintf(query, createRmskOut, tableName,
-   (noBin ? "" : "  bin smallint unsigned not null,\n"),
-   (noBin ? "" : "   INDEX(bin),\n") );
-sqlUpdate(conn, query->string);
-
-/* Load database from tab-file. */
-dyStringClear(query);
-dyStringPrintf(query, 
-    "LOAD data local infile '%s' into table %s", tempName, tableName);
-sqlUpdate(conn, query->string);
-remove(tempName);
-=======
 
 /* Create database table. */
 if (tabFile == NULL)
@@ -210,7 +177,6 @@
     sqlUpdate(conn, query->string);
     remove(tempName);
     }
->>>>>>> 280bf2a0
 }
 
 
@@ -236,13 +202,10 @@
 if (argc < 3)
     usage();
 noBin = (cgiBoolean("nobin") || cgiBoolean("noBin"));
-<<<<<<< HEAD
-=======
 tabFileName = cgiOptionalString("tabFile");
 if (tabFileName == NULL) tabFileName = cgiOptionalString("tabfile");
 if (tabFileName != NULL)
     tabFile = mustOpen(tabFileName, "w");
->>>>>>> 280bf2a0
 hgLoadOut(argv[1], argc-2, argv+2);
 return 0;
 }