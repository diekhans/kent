--- conflicted
+++ resolved
@@ -1,14 +1,10 @@
 /* hgGoldGapGl - Put chromosome .agp and .gl files into browser database.. */
 #include "common.h"
-#include "cheapcgi.h"
 #include "portable.h"
 #include "linefile.h"
 #include "dystring.h"
 #include "hash.h"
-<<<<<<< HEAD
-=======
 #include "options.h"
->>>>>>> 280bf2a0
 #include "agpFrag.h"
 #include "agpGap.h"
 #include "jksql.h"
@@ -280,12 +276,8 @@
         {
 	sprintf(pathName, "%s/%s", ooDir, chrFi->name);
 	makeGoldAndGap(conn, pathName);
-<<<<<<< HEAD
-	makeGl(conn, pathName, cloneVerHash);
-=======
 	if (doGl)
 	    makeGl(conn, pathName, cloneVerHash);
->>>>>>> 280bf2a0
 	gotAny = TRUE;
 	uglyf("done %s\n", chrFi->name);
         }
@@ -299,12 +291,8 @@
 int main(int argc, char *argv[])
 /* Process command line. */
 {
-<<<<<<< HEAD
-cgiSpoof(&argc, argv);
-=======
 boolean doGl;
 optionHash(&argc, argv);
->>>>>>> 280bf2a0
 if (argc != 4)
     usage();
 doGl = !(optionExists("noGl") || optionExists("nogl"));
