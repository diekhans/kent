--- conflicted
+++ resolved
@@ -471,7 +471,6 @@
     ln -s blastz.mm10.swap lastz.mm10
 
 #########################################################################
-<<<<<<< HEAD
 # LIFTOVER TO bosTau6 (DONE - 2014-10-21 - Steve)
     ssh hgwdev
     cd /hive/data/genomes/bosTau8
@@ -528,7 +527,8 @@
     hgsql qapushq < bosTau8.pushQ.sql
     #   in that pushQ entry walk through each entry and see if the
     #   sizes will set properly
-=======
+
+#########################################################################
 # uscsToINSDC table/track (DONE - 2014-10-21 - Hiram)
     # fixup the translateNames.sh file from rn6 work to use the new
     # genbank structure  (copied over from rn6/bed/ucscToINSDC)
@@ -546,6 +546,5 @@
     # should cover %100 entirely:
     featureBits -countGaps bosTau8 ucscToINSDC
     # 2670044500 bases of 2670044500 (100.000%) in intersection
->>>>>>> 1ad3208b
 
 #########################################################################