/* hgVai - Variant Annotation Integrator. */

/* Copyright (C) 2014 The Regents of the University of California 
 * See README in this or parent directory for licensing information. */
#include "common.h"
#include "linefile.h"
#include "hash.h"
#include "options.h"
#include "jksql.h"
#include "htmshell.h"
#include "web.h"
#include "cheapcgi.h"
#include "cart.h"
#include "cartTrackDb.h"
#include "hui.h"
#include "grp.h"
#include "hCommon.h"
#include "hgFind.h"
#include "hPrint.h"
#include "jsHelper.h"
#include "memalloc.h"
#include "textOut.h"
#include "trackHub.h"
#include "hubConnect.h"
#include "twoBit.h"
#include "gpFx.h"
#include "bigGenePred.h"
#include "udc.h"
#include "knetUdc.h"
#include "md5.h"
#include "regexHelper.h"
#include "hAnno.h"
#include "annoGratorQuery.h"
#include "annoGratorGpVar.h"
#include "annoFormatVep.h"
#include "annoStreamBigBed.h"
#include "annoStreamDb.h"

#include "libifyMe.h"

#define GENCODE_TAG_DOC_URL "\"http://www.gencodegenes.org/gencode_tags.html\""
<<<<<<< HEAD
#define REFSEQ_STATUS_DOC_URL "\"http://www.ncbi.nlm.nih.gov/books/NBK21091/table/ch18.T.refseq_status_codes\""
=======
#define GENCODE_BASIC_DOC_URL "\"http://www.gencodegenes.org/faq.html\""
#define REFSEQ_STATUS_DOC_URL "\"http://www.ncbi.nlm.nih.gov/books/NBK21091/table/ch18.T.refseq_status_codes\""
#define APPRIS_DOC_URL "\"http://appris.bioinfo.cnio.es/#/help/database\""
>>>>>>> 138672f3

/* Global Variables */
struct cart *cart;		/* CGI and other variables */
struct hash *oldVars = NULL;	/* The cart before new cgi stuff added. */
char *genome = NULL;		/* Name of genome - mouse, human, etc. */
char *database = NULL;		/* Current genome database - hg17, mm5, etc. */
char *regionType = NULL;	/* genome, ENCODE pilot regions, or specific position range. */
struct grp *fullGroupList = NULL;	/* List of all groups. */
struct trackDb *fullTrackList = NULL;	/* List of all tracks in database. */
static struct pipeline *compressPipeline = (struct pipeline *)NULL;


// Null terminated list of CGI Variables we don't want to save permanently:
char *excludeVars[] = {"Submit", "submit", "hgva_startQuery", NULL,};

#define hgvaRange "position"
#define hgvaRegionType "hgva_regionType"
#define hgvaRegionTypeEncode "encode"
#define hgvaRegionTypeGenome "genome"
#define hgvaRegionTypeRange "range"
#define hgvaPositionContainer "positionContainer"
#define hgvaSampleVariants "hgva_internally_generated_sample_variants"
#define hgvaSampleVariantsLabel "Artificial Example Variants"
#define hgvaUseVariantIds "hgva_useVariantIds"
#define hgvaVariantIdsLabel "Variant Identifiers"
#define hgvaVariantIds "hgva_variantIds"
#define hgvaVariantPasteContainer "variantPasteContainer"

void addSomeCss()
/*#*** This should go in a .css file of course. */
{
printf("<style>\n"
	"div.sectionLite { border-width: 1px; border-color: #"HG_COL_BORDER"; border-style: solid;"
	"  background-color: #"HG_COL_INSIDE"; padding-left: 10px; padding-right: 10px; "
	"  padding-top: 8px; padding-bottom: 5px; margin-top: 5px; margin-bottom: 5px }\n"
	".sectionLiteHeader { font-weight: bold; font-size:larger; color:#000000;"
	"  text-align:left; vertical-align:bottom; white-space:nowrap; }\n"
	"div.sectionLiteHeader.noReorderRemove { padding-bottom:5px; }\n"
	"div.sourceFilter { padding-top: 5px; padding-bottom: 5px }\n"
	"</style>\n");
}


INLINE void startCollapsibleSection(char *sectionSuffix, char *title, boolean onByDefault)
// Wrap shared args to jsBeginCollapsibleSectionFontSize
{
jsBeginCollapsibleSectionFontSize(cart, "hgva", sectionSuffix, title, onByDefault, "1.1em");
}

INLINE void startSmallCollapsibleSection(char *sectionSuffix, char *title, boolean onByDefault)
// Wrap shared args to jsBeginCollapsibleSectionFontSize
{
jsBeginCollapsibleSectionFontSize(cart, "hgva", sectionSuffix, title, onByDefault, "0.9em");
}

#define endCollapsibleSection jsEndCollapsibleSection


static struct dyString *onChangeStart()
/* Start up a javascript onChange command */
{
struct dyString *dy = jsOnChangeStart();
jsTextCarryOver(dy, hgvaRegionType);
jsTextCarryOver(dy, hgvaRange);
return dy;
}

static char *onChangeClade()
/* Return javascript executed when they change clade. */
{
struct dyString *dy = onChangeStart();
jsDropDownCarryOver(dy, "clade");
dyStringAppend(dy, " document.hiddenForm.org.value=0;");
dyStringAppend(dy, " document.hiddenForm.db.value=0;");
dyStringAppend(dy, " document.hiddenForm." hgvaRange ".value='';");
return jsOnChangeEnd(&dy);
}

static char *onChangeOrg()
/* Return javascript executed when they change organism. */
{
struct dyString *dy = onChangeStart();
jsDropDownCarryOver(dy, "clade");
jsDropDownCarryOver(dy, "org");
dyStringAppend(dy, " document.hiddenForm.db.value=0;");
dyStringAppend(dy, " document.hiddenForm." hgvaRange ".value='';");
return jsOnChangeEnd(&dy);
}

static char *onChangeDb()
/* Return javascript executed when they change database. */
{
struct dyString *dy = onChangeStart();
jsDropDownCarryOver(dy, "clade");
jsDropDownCarryOver(dy, "db");
dyStringAppend(dy, " document.hiddenForm." hgvaRange ".value='';");
return jsOnChangeEnd(&dy);
}

INLINE void printOption(char *val, char *selectedVal, char *label)
/* For rolling our own select without having to build conditional arrays/lists. */
{
printf("<OPTION VALUE='%s'%s>%s\n", val, (sameString(selectedVal, val) ? " SELECTED" : ""), label);
}

void printRegionListHtml(char *db)
/* Make a dropdown choice of region type, with position input box that appears if needed.
 * Unlike hgTables, don't bother with ENCODE pilot regions -- unless someone misses it.
 * Return the selected region type. */
{
printf("<SELECT ID='"hgvaRegionType"' NAME='"hgvaRegionType"' "
       "onchange=\"hgva.changeRegion();\">\n");
printOption(hgvaRegionTypeGenome, regionType, "genome");
printOption(hgvaRegionTypeRange, regionType, "position or search term");
printf("</SELECT>");
}

void topLabelSpansStart(char *label)
{
printf("<span style='display: inline-block; padding-right: 5px;'>"
       "<span style='display: block;'>%s</span>\n"
       "<span style='display: block; padding-bottom: 5px;'>\n", label);
}

void topLabelSpansEnd()
{
printf("</span></span>");
}

char *makePositionInput()
/* Return HTML for the position input. */
{
struct dyString *dy = dyStringCreate("<INPUT TYPE=TEXT NAME=\"%s\" SIZE=%d VALUE=\"%s\">",
				     hgvaRange, 45,
				     addCommasToPos(NULL, cartString(cart, hgvaRange)));
return dyStringCannibalize(&dy);
}

void printCtAndHubButtons()
/* Print a div with buttons for hgCustom and hgHubConnect */
{
boolean hasCustomTracks = customTracksExist(cart, NULL);
puts("<div style='padding-top: 5px; padding-bottom: 5px'>");
hOnClickButton("document.customTrackForm.submit(); return false;",
	       hasCustomTracks ? CT_MANAGE_BUTTON_LABEL : CT_ADD_BUTTON_LABEL);
printf(" ");
if (hubConnectTableExists())
    hOnClickButton("document.trackHubForm.submit(); return false;", "track hubs");
nbSpaces(3);
printf("To reset <B>all</B> user cart settings (including custom tracks), \n"
       "<A HREF=\"cartReset?destination=%s\">click here</A>.\n",
       cgiScriptName());
puts("</div>");
}

void hgGatewayCladeGenomeDb()
/* Make a row of labels and row of buttons like hgGateway, but not using tables. */
{
boolean gotClade = hGotClade();
if (gotClade)
    {
    topLabelSpansStart("clade");
    printCladeListHtml(genome, onChangeClade());
    topLabelSpansEnd();
    }
topLabelSpansStart("genome");
if (gotClade)
    printGenomeListForCladeHtml(database, onChangeOrg());
else
    printGenomeListHtml(database, onChangeOrg());
topLabelSpansEnd();
topLabelSpansStart("assembly");
printAssemblyListHtml(database, onChangeDb());
topLabelSpansEnd();
puts("<BR>");
topLabelSpansStart("region to annotate");
printRegionListHtml(database);
topLabelSpansEnd();
topLabelSpansStart("");
// Yet another span, for hiding/showing position input and lookup button:
printf("<span id='"hgvaPositionContainer"'%s>\n",
       differentString(regionType, hgvaRegionTypeRange) ? " style='display: none;'" : "");
puts(makePositionInput());
printf("</span>\n");
topLabelSpansEnd();
puts("<BR>");
}

void printAssemblySection()
/* Print assembly-selection stuff.
 * Redrawing the whole page when the assembly changes seems fine to me. */
{
//#*** ---------- More copied verbatim, from hgTables/mainPage.c: -----------
/* Hidden form - for benefit of javascript. */
    {
    static char *saveVars[] = {
      "clade", "org", "db", hgvaRange, hgvaRegionType };
    jsCreateHiddenForm(cart, cgiScriptName(), saveVars, ArraySize(saveVars));
    }

/* Hidden form for jumping to custom tracks CGI. */
printf("<FORM ACTION='%s' NAME='customTrackForm' ID='customTrackForm'>", hgCustomName());
cartSaveSession(cart);
printf("</FORM>\n");

/* Hidden form for jumping to track hub manager CGI. */
printf("<FORM ACTION='%s' NAME='trackHubForm'>", hgHubConnectName());
//#*** well, almost verbatim... lib version should use cgiScriptName.
cartSaveSession(cart);
printf("</FORM>\n");

printf("<FORM ACTION=\"%s\" NAME=\"mainForm\" ID=\"mainForm\" METHOD=%s>\n",
	cgiScriptName(), cartUsualString(cart, "formMethod", "GET"));
cartSaveSession(cart);

//#*** ------------------ end verbatim ---------------

printf("<div class='sectionLiteHeader noReorderRemove'>"
       "Select Genome Assembly and Region</div>\n");

/* Print clade, genome and assembly line. */
hgGatewayCladeGenomeDb();

//#*** No longer ending form here...
}

void factorSourceListInputProperties(struct trackDb *tdb, struct slName **retFactorList,
			     struct slName **retCellTypeList, struct slName **retTreatmentList)
/* Get a list of factor names used in factorSource track. */
{
char *inputsTable = trackDbSetting(tdb, "inputTrackTable");
if (isEmpty(inputsTable))
    errAbort("track %s does not have an inputTrackTable setting", tdb->track);
char query[2048];
struct sqlConnection *conn = hAllocConn(database);
if (retFactorList && retCellTypeList && retTreatmentList)
    {
    sqlSafef(query, sizeof(query), "select distinct(factor) from %s order by factor", inputsTable);
    *retFactorList = sqlQuickList(conn, query);
    sqlSafef(query, sizeof(query), "select distinct(cellType) from %s order by cellType",
	     inputsTable);
    *retCellTypeList = sqlQuickList(conn, query);
    sqlSafef(query, sizeof(query), "select distinct(treatment) from %s order by treatment",
	     inputsTable);
    *retTreatmentList = sqlQuickList(conn, query);
    }
else
    errAbort("factorSourceListInputProperties: ret args must be non-NULL.");
hFreeConn(&conn);
}

void printMultiselect(char *track, char *label, char *var, struct slName *optionList)
/* Print a label and multi-select, with hgva_track_var as cart var, with options in optionList,
 * marking as selected any options stored in cart. */
{
printf("%s: ", label);
char cartVar[1024];
safef(cartVar, sizeof(cartVar), "hgva_filter_%s_%s", track, var);
struct hash *selHash = NULL;
if (cartListVarExists(cart, cartVar))
    selHash = hashFromSlNameList(cartOptionalSlNameList(cart, cartVar));
printf("<select id=\"%s\" name=\"%s\" style=\"display: none; font-size:.9em;\" "
       "class=\"filterBy\" multiple>\n", cartVar, cartVar);
char *selected = "";
if (!selHash || hashLookup(selHash, "All"))
    selected = " selected";
printf("<option%s>All</option>", selected);
struct slName *option;
for (option = optionList;  option != NULL;  option = option->next)
    {
    selected = "";
    if (selHash && hashLookup(selHash, option->name))
	selected = " selected";
    printf("<option%s>%s</option>", selected, option->name);
    }
printf("</select>\n");
char shadowVar[1024];
safef(shadowVar, sizeof(shadowVar), "%s%s", cgiMultListShadowPrefix(), cartVar);
cgiMakeHiddenVar(shadowVar, "1");
//printf("<script>$(document).ready(function(){ ddcl.setup($('#%s')[0]); });</script>\n", cartVar);
}

void printFilterOptions(struct trackDb *tdb)
/* Print a collapsible filter section for tdb, with controls depending on tdb->type. */
{
char sectionName[512], cartVar[512];
safef(sectionName, sizeof(sectionName), "%s_filter", tdb->track);
if (sameString(tdb->type, "factorSource"))
    {
    puts("<TABLE>");
    startSmallCollapsibleSection(sectionName, "filter items", FALSE);
    struct slName *factorOptions = NULL, *cellTypeOptions = NULL, *treatmentOptions = NULL;
    factorSourceListInputProperties(tdb, &factorOptions, &cellTypeOptions,
				    &treatmentOptions);
    printMultiselect(tdb->track, "factor", "name", factorOptions);
    printMultiselect(tdb->track, "cell type", "cellType", cellTypeOptions);
    printMultiselect(tdb->track, "treatment", "treatment", treatmentOptions);
    puts("<BR>");
    puts("minimum peak score [0-1000]: ");
    safef(cartVar, sizeof(cartVar), "hgva_filter_%s_score", tdb->track);
    char *defaultScore = cartUsualString(cart, cartVar, "0");
    printf("<input type=text name=\"%s\" size=12 value=\"%s\"><BR>",
	   cartVar, defaultScore);
    // The dimensions of ui-dropdownchecklist multiselects are not correct when
    // the item is hidden.  So, when this filter section is made visible, reinit them.
    printf("<script>\n"
	   "$(function(){"
	   "$('tr[id^=\"%s-\"]').bind('show',"
	   "  function(jqev) { \n"
	   "    var $multisels = $(jqev.target).find('.filterBy');\n"
	   "    var multiselElList = $multisels.each(function(ix, el){ return el; });\n"
	   "    ddcl.reinit(multiselElList);"
	   "  });\n"
	   "});"
	   "</script>\n", sectionName);
    puts("</TABLE>");
    endCollapsibleSection();
    }
if (startsWith("bed 5", tdb->type)) //#*** TODO: detect bed# properly
    {
    puts("<TABLE>");
    startSmallCollapsibleSection(sectionName, "filter items", FALSE);
    //#*** Also watch out for noScoreFilter or whatever it's called
    puts("minimum peak score [0-1000]: ");
    safef(cartVar, sizeof(cartVar), "hgva_filter_%s_score", tdb->track);
    char *defaultScore = cartUsualString(cart, cartVar, "0");
    printf("<input type=text name=\"%s\" size=12 value=\"%s\"><BR>",
	   cartVar, defaultScore);
    puts("</TABLE>");
    endCollapsibleSection();
    }
}


typedef boolean TdbFilterFunction(struct trackDb *tdb, void *filterData);
/* Return TRUE if tdb passes filter criteria. */

void rFilterTrackList(struct trackDb *trackList, struct slRef **pPassingRefs,
		      TdbFilterFunction *filterFunc, void *filterData)
/* Recursively apply filterFunc and filterData to all tracks in trackList and
 * their subtracks. Add an slRef to pPassingRefs for each track/subtrack that passes.
 * Caller should slReverse(pPassingRefs) when recursion is all done. */
{
struct trackDb *tdb;
for (tdb = trackList;  tdb != NULL;  tdb = tdb->next)
    {
    if (tdb->subtracks != NULL)
	rFilterTrackList(tdb->subtracks, pPassingRefs, filterFunc, filterData);
    if (filterFunc(tdb, filterData))
	slAddHead(pPassingRefs, slRefNew(tdb));
    }
}

void tdbFilterGroupTrack(struct trackDb *fullTrackList, struct grp *fullGroupList,
			 TdbFilterFunction *filterFunc, void *filterData,
			 struct slRef **retGroupRefList, struct slRef **retTrackRefList)
/* Apply filterFunc and filterData to each track in fullTrackList and all subtracks;
 * make an slRef list of tracks that pass the filter (retTrackRefList) and an slRef
 * list of groups to which the passing tracks belong (retGroupRefList). */
{
struct slRef *trackRefList = NULL;
rFilterTrackList(fullTrackList, &trackRefList, filterFunc, filterData);
slReverse(&trackRefList);
if (retTrackRefList != NULL)
    *retTrackRefList = trackRefList;
if (retGroupRefList != NULL)
    {
    // Which groups have tracks that passed the filter?
    struct hash *hash = hashNew(0);
    struct slRef *trackRef;
    for (trackRef = trackRefList;  trackRef != NULL;  trackRef = trackRef->next)
	{
	struct trackDb *tdb = trackRef->val;
	hashAddInt(hash, tdb->grp, TRUE);
	}
    struct slRef *groupRefList = NULL;
    struct grp *grp;
    for (grp = fullGroupList;  grp != NULL;  grp = grp->next)
	{
	if (hashIntValDefault(hash, grp->name, FALSE))
	    slAddHead(&groupRefList, slRefNew(grp));
	}
    hashFree(&hash);
    slReverse(&groupRefList);
    *retGroupRefList = groupRefList;
    }
}

boolean isVariantCustomTrack(struct trackDb *tdb, void *filterData)
/* This is a TdbFilterFunction to get custom or hub tracks with type pgSnp or vcf(Tabix). */
{
return ((sameString(tdb->grp, "user") || isHubTrack(tdb->track)) &&
	(sameString(tdb->type, "pgSnp") || startsWith("vcf", tdb->type)));
}

// Function prototype to avoid shuffling code around:
char *findLatestSnpTable(char *suffix);
/* Return the name of the 'snp1__<suffix>' table with the highest build number, if any. */

void selectVariants()
/* Offer selection of user's variant custom tracks, example variants, pasted input etc. */
{
#define PGSNP_OR_VCF "<A HREF='../FAQ/FAQformat.html#format10' TARGET=_BLANK>pgSnp</A> or " \
       "<A HREF='../goldenPath/help/vcf.html' TARGET=_BLANK>VCF</A>"

printf("<div class='sectionLiteHeader'>Select Variants</div>\n");
/* Check for variant custom tracks.  If there are none, tell the user that they should add one. */
struct slRef *varTrackList = NULL, *varGroupList = NULL;
tdbFilterGroupTrack(fullTrackList, fullGroupList, isVariantCustomTrack, NULL,
		    &varGroupList, &varTrackList);
if (varTrackList == NULL)
    {
    printf("Your session doesn't have any custom tracks or hub tracks in " PGSNP_OR_VCF
           " format.\n");
    hOnClickButton("return hgva.goToAddCustomTrack();",
                   "add pgSnp or VCF custom track");
    if (hubConnectTableExists())
        {
        nbSpaces(2);
        hOnClickButton("document.trackHubForm.submit(); return false;", "add track hub");
        }
    puts("<BR>");
    }
else if (slCount(varTrackList) > 1)
    {
    printf("If you have more than one custom track or hub track in "
           PGSNP_OR_VCF " format, please select the one you wish to annotate:<BR>\n");
    }
printf("<B>variants: </B>");
printf("<SELECT ID='hgva_variantTrack' NAME='hgva_variantTrack' "
       "onchange=\"hgva.changeVariantSource();\">\n");
char *selected = cartUsualString(cart, "hgva_variantTrack", "");
struct slRef *ref;
for (ref = varTrackList;  ref != NULL;  ref = ref->next)
    {
    struct trackDb *tdb = ref->val;
    printOption(tdb->track, selected, tdb->longLabel);
    }
printOption(hgvaSampleVariants, selected, hgvaSampleVariantsLabel);
boolean hasSnps = (findLatestSnpTable(NULL) != NULL);
if (hasSnps)
    printOption(hgvaUseVariantIds, selected, hgvaVariantIdsLabel);
printf("</SELECT><BR>\n");

if (hasSnps)
    {
    printf("<div id='"hgvaVariantPasteContainer"'%s>\n",
	   differentString(selected, hgvaUseVariantIds) ? " style='display: none;'" : "");
    printf("Enter dbSNP rs# identifiers separated by whitespace or commas:<BR>\n");
    char *oldPasted = cartUsualString(cart, hgvaVariantIds, "");
    cgiMakeTextArea(hgvaVariantIds, oldPasted, 10, 70);
    puts("</div>");
    }

printf("<B>maximum number of variants to be processed:</B>\n");
char *curLimit = cartUsualString(cart, "hgva_variantLimit", "10000");
char *limitLabels[] = { "10", "100", "1,000", "10,000", "100,000" };
char *limitValues[] = { "10", "100", "1000", "10000", "100000" };
cgiMakeDropListWithVals("hgva_variantLimit", limitLabels, limitValues, ArraySize(limitLabels),
			curLimit);
printCtAndHubButtons();
puts("<BR>");
}

boolean isGeneTrack(struct trackDb *tdb, void *filterData)
/* This is a TdbFilterFunction to get genePred tracks. */
{
return (startsWith("genePred", tdb->type) || sameString("bigGenePred", tdb->type));
}

char *selectGenes()
/* Let user select a gene predictions track; return NULL if there are no genePred tracks. */
{
struct slRef *trackRefList = NULL;
tdbFilterGroupTrack(fullTrackList, fullGroupList, isGeneTrack, NULL, NULL, &trackRefList);
boolean gotGP = (trackRefList != NULL);
if (!gotGP)
    warn("This assembly (%s) has no gene prediction tracks, "
	 "so the VAI will not be able to annotate it.", database);
printf("<div class='sectionLiteHeader'>Select Genes</div>\n");
if (gotGP)
    printf("The gene predictions selected here will be used ");
else
    printf("Gene predictions are required in order ");
printf("to determine the effect of "
       "each variant on genes, for example intronic, missense, splice site, intergenic etc.");
if (!gotGP)
    printf(" Since this assembly has no gene prediction tracks, "
	   "the VAI can't provide functional annotations. "
	   "Please select a different genome.<BR>");
printf("<BR>\n");
if (! gotGP)
    return NULL;
char *firstTrack = ((struct trackDb *)(trackRefList->val))->track;
char *selected = cartUsualString(cart, "hgva_geneTrack", firstTrack);
//#*** should show more info about each track... button to pop up track desc?

if (gotGP)
    {
    printf("<SELECT ID='hgva_geneTrack' NAME='hgva_geneTrack' "
           "onchange=\"hgva.changeGeneSource();\">\n");
    struct slRef *ref;
    for (ref = trackRefList;  ref != NULL;  ref = ref->next)
	{
	struct trackDb *tdb = ref->val;
    if (tdb->subtracks == NULL)
	printOption(tdb->track, selected, tdb->longLabel);
	}
    puts("</SELECT><BR>");
    }
return selected;
}

//#*** We really need a dbNsfp.[ch]:
enum PolyPhen2Subset { noSubset, HDIV, HVAR };

char *formatDesc(char *url, char *name, char *details, boolean doHtml)
/* Return a description with URL for name plus extra details.  If doHtml,
 * wrap URL in <A ...>...</A>. */
{
char desc[1024];
if (doHtml)
    safef(desc, sizeof(desc), "<A HREF='%s' TARGET=_BLANK>%s</A> %s",
	  url, name, details);
else
    safef(desc, sizeof(desc), "(%s) %s %s",
	  url, name, details);
return cloneString(desc);
}

char *dbNsfpDescFromTableName(char *tableName, enum PolyPhen2Subset subset, boolean doHtml)
/* Return a description for table name... if these become tracks, use tdb of course. */
{
if (sameString(tableName, "dbNsfpSift"))
    return formatDesc("http://sift.bii.a-star.edu.sg/", "SIFT",
		      "(D = damaging, T = tolerated)", doHtml);
else if (sameString(tableName, "dbNsfpPolyPhen2"))
    {
    if (subset == HDIV)
	return formatDesc("http://genetics.bwh.harvard.edu/pph2/", "PolyPhen-2",
			  "with HumDiv training set "
			  "(D = probably damaging, P = possibly damaging, B = benign)", doHtml);
    else if (subset == HVAR)
	return formatDesc("http://genetics.bwh.harvard.edu/pph2/", "PolyPhen-2",
			  "with HumVar training set "
			  "(D = probably damaging, P = possibly damaging, B = benign)", doHtml);
    else
	errAbort("dbNsfpDescFromTableName: invalid PolyPhen2 subset type (%d)", subset);
    }
else if (sameString(tableName, "dbNsfpMutationTaster"))
	return formatDesc("http://www.mutationtaster.org/", "MutationTaster",
			  "(A = disease causing automatic, D = disease causing, "
			  "N = polymorphism, P = polymorphism automatic)", doHtml);
else if (sameString(tableName, "dbNsfpMutationAssessor"))
	return formatDesc("http://mutationassessor.org/", "MutationAssessor",
			  "(high or medium: predicted functional; "
			  "low or neutral: predicted non-functional)", doHtml);
else if (sameString(tableName, "dbNsfpLrt"))
	return formatDesc("http://www.genetics.wustl.edu/jflab/lrt_query.html",
			  "Likelihood ratio test (LRT)",
			  "(D = deleterious, N = Neutral, U = unknown)", doHtml);
else if (sameString(tableName, "dbNsfpVest"))
    return formatDesc("http://www.ncbi.nlm.nih.gov/pmc/articles/PMC3665549/",
                      "Variant Effect Scoring Tool (VEST)",
                      "(scores [0-1] predict confidence that a change is deleterious", doHtml);
else if (sameString(tableName, "dbNsfpGerpNr"))
	return formatDesc("http://mendel.stanford.edu/SidowLab/downloads/gerp/index.html",
			  "GERP++", "Neutral Rate (NR)", doHtml);
else if (sameString(tableName, "dbNsfpGerpRs"))
	return formatDesc("http://mendel.stanford.edu/SidowLab/downloads/gerp/index.html",
			  "GERP++", "Rejected Substitutions (RS)", doHtml);
else if (sameString(tableName, "dbNsfpInterPro"))
	return formatDesc("http://www.ebi.ac.uk/interpro/", "InterPro", "protein domains", doHtml);
return NULL;
}

struct slName *findDbNsfpTables()
/* See if this database contains dbNSFP tables. */
{
if (startsWith(hubTrackPrefix, database))
    return NULL;
struct sqlConnection *conn = hAllocConn(database);
struct slName *dbNsfpTables = sqlListTablesLike(conn, "LIKE 'dbNsfp%'");
hFreeConn(&conn);
return dbNsfpTables;
}

void printDbNsfpSource(char *table, enum PolyPhen2Subset subset)
/* If we know what to do with table, make a checkbox with descriptive label. */
{
char *description = dbNsfpDescFromTableName(table, subset, TRUE);
if (description != NULL)
    {
    char cartVar[512];
    if (subset == HDIV)
	safef(cartVar, sizeof(cartVar), "hgva_track_%s_%s:HDIV", database, table);
    else if (subset == HVAR)
	safef(cartVar, sizeof(cartVar), "hgva_track_%s_%s:HVAR", database, table);
    else
	safef(cartVar, sizeof(cartVar), "hgva_track_%s_%s", database, table);
    boolean defaultChecked = (sameString("dbNsfpSift", table) ||
			      sameString("dbNsfpPolyPhen2", table));
    cartMakeCheckBox(cart, cartVar, defaultChecked);
    printf("%s<BR>\n", description);
    }
}

void selectDbNsfp(struct slName *dbNsfpTables)
/* Let user select scores/predicitions from various tools collected by dbNSFP. */
{
if (dbNsfpTables == NULL)
    return;
startCollapsibleSection("dbNsfp", "Database of Non-synonymous Functional Predictions (dbNSFP)",
			TRUE);
//#*** hardcoded version info... we need metadata (#11462)
<<<<<<< HEAD
char *dbNsfpVersion = sameString(database, "hg19") ? "2.0" : "3.1a";
char *txVersion = sameString(dbNsfpVersion, "2.0") ? "Gencode release 9 (Ensembl 64, Dec. 2011)" :
                                                     "Gencode release 22 (Ensembl 79, Mar. 2015)";
printf("<A HREF='https://sites.google.com/site/jpopgen/dbNSFP' TARGET=_BLANK>dbNSFP</A> "
       "(<A HREF='http://onlinelibrary.wiley.com/doi/10.1002/humu.22376/abstract' "
       "TARGET=_BLANK>Liu <em>et al.</em> 2013</A>) "
=======
char *dbNsfpVersion = "3.1a";
char *txVersion = "Gencode release 22 (Ensembl 79, Mar. 2015)";
char *refYear = "2015";
char *refUrl = "http://onlinelibrary.wiley.com/doi/10.1002/humu.22932/abstract";
// For the time being hg19 is still on version 2.0:
if (sameString(database, "hg19"))
    {
    dbNsfpVersion = "2.0";
    txVersion = "Gencode release 9 (Ensembl 64, Dec. 2011)";
    refYear = "2013";
    refUrl = "http://onlinelibrary.wiley.com/doi/10.1002/humu.22376/abstract";
    }

printf("<A HREF='https://sites.google.com/site/jpopgen/dbNSFP' TARGET=_BLANK>dbNSFP</A> "
       "(<A HREF='%s' "
       "TARGET=_BLANK>Liu <em>et al.</em> %s</A>) "
>>>>>>> 138672f3
       "release %s "
       "provides pre-computed scores and predictions of functional significance "
       "from a variety of tools.  Every possible coding change to transcripts in "
       "%s gene predictions "
       "has been evaluated.  "
       "<em>Note: This may not encompass all transcripts in your "
<<<<<<< HEAD
       "selected gene set.</em><BR>\n", dbNsfpVersion, txVersion);
=======
       "selected gene set.</em><BR>\n", refUrl, refYear, dbNsfpVersion, txVersion);
>>>>>>> 138672f3
//#*** Another cheap hack: reverse alph order happens to be what we want (until VEST??),
//#*** but priorities would be cleaner:
slReverse(&dbNsfpTables);
jsMakeSetClearContainer();
struct slName *table;
for (table = dbNsfpTables;  table != NULL;  table = table->next)
    {
    if (sameString(table->name, "dbNsfpPolyPhen2"))
	{
	printDbNsfpSource(table->name, HDIV);
	printDbNsfpSource(table->name, HVAR);
	}
    else
	printDbNsfpSource(table->name, 0);
    }
jsEndContainer();
puts("<BR>");
endCollapsibleSection();
}

char *findLatestSnpTable(char *suffix)
/* Return the name of the 'snp1__<suffix>' table with the highest build number, if any. */
{
if (startsWith(hubTrackPrefix, database))
    return NULL;
if (suffix == NULL)
    suffix = "";
char likeExpr[64];
safef(likeExpr, sizeof(likeExpr), "LIKE 'snp1__%s'", suffix);
struct sqlConnection *conn = hAllocConn(database);
struct slName *snpNNNTables = sqlListTablesLike(conn, likeExpr);

hFreeConn(&conn);
if ((snpNNNTables == NULL) || (slCount(snpNNNTables)==0))
    return NULL;
// Skip to last in list -- highest number (show tables can't use rlike or 'order by'):
struct slName *table = snpNNNTables;
while (table->next != NULL && isdigit(table->next->name[4]) && isdigit(table->next->name[5]))
    table = table->next;
char *tableName = NULL;
if (table != NULL)
    tableName = cloneString(table->name);
slNameFreeList(&snpNNNTables);
return tableName;
}

boolean findSnpBed4(char *suffix, char **retFileName, struct trackDb **retTdb)
/* If we can find the latest snpNNNsuffix table, or better yet a bigBed file for it (faster),
 * set the appropriate ret* and return TRUE, otherwise return FALSE. */
{
char *table = findLatestSnpTable(suffix);
if (table == NULL)
    return FALSE;
boolean foundIt = FALSE;
// Do we happen to have a bigBed version?  Better yet, bed4 only for current uses:
char origFileName[HDB_MAX_PATH_STRING];
safef(origFileName, sizeof(origFileName), "/gbdb/%s/vai/%s.bed4.bb", database, table);
char* fileName = hReplaceGbdb(origFileName);
if (fileExists(fileName))
    {
    if (retFileName != NULL)
	*retFileName = fileName;
    foundIt = TRUE;
    }
else
    {
    // Not bed4; try just .bb:
    freez(&fileName);
    safef(origFileName, sizeof(origFileName), "/gbdb/%s/vai/%s.bb", database, table);
    fileName = hReplaceGbdb(origFileName);
    if (fileExists(fileName))
	{
	if (retFileName != NULL)
	    *retFileName = fileName;
	foundIt = TRUE;
	}
    }
if (foundIt && retTdb == NULL)
    return TRUE;
struct trackDb *tdb = tdbForTrack(database, table, &fullTrackList);
if (tdb != NULL)
    {
    if (retTdb != NULL)
	*retTdb = tdb;
    return TRUE;
    }
return foundIt;
}

void selectDbSnp(boolean gotSnp)
/* Offer to include rsID (and other fields, or leave that for advanced output??) if available */
{
if (!gotSnp)
    return;
startCollapsibleSection("dbSnp", "Known variation", TRUE);
cartMakeCheckBox(cart, "hgva_rsId", TRUE);
printf("Include <A HREF='http://www.ncbi.nlm.nih.gov/projects/SNP/' TARGET=_BLANK>dbSNP</A> "
       "rs# ID if one exists<BR>\n");
puts("<BR>");
endCollapsibleSection();
}

#define GENCODE_PREFIX "wgEncodeGencode"

struct slName *getGencodeTagVersions()
/* Return a list of version strings from the ends of wgEncodeGencodeTag% tables. */
{
static struct slName *tagVersions = NULL;
if (tagVersions == NULL)
    {
    struct sqlConnection *conn = hAllocConn(database);
    struct slName *tagTables = sqlQuickList(conn,
                                            NOSQLINJ "show tables like '"GENCODE_PREFIX"Tag%'");
    int offset = strlen(GENCODE_PREFIX"Tag");
    struct slName *tt;
    for (tt = tagTables;  tt != NULL;  tt = tt->next)
        slAddHead(&tagVersions, slNameNew(tt->name + offset));
    hFreeConn(&conn);
    }
return slNameCloneList(tagVersions);
}

boolean knownGeneHasGencodeTags()
/* Return TRUE if this database has knownToTag for knownGene. */
{
return hTableExists(database, "knownGene") && hTableExists(database, "knownToTag");
}

boolean hasGencodeTags()
/* Return TRUE if GENCODE tags can be associated with some gene track in database. */
{
return knownGeneHasGencodeTags() || (getGencodeTagVersions() != NULL);
}

boolean hasTxStatus()
/* Return TRUE if any gene track in database has some kind of transcript status info
 * like knownCanonical, GENCODE tags and/or RefSeq status. */
{
if (hasGencodeTags())
    return TRUE;
if (hTableExists(database, "knownGene") && hTableExists(database, "knownCanonical"))
    return TRUE;
if (hTableExists(database, "refGene") && hTableExists(database, "refSeqStatus"))
    return TRUE;
return FALSE;
}

char *getLatestGencodeVersion(struct slName *versionList)
/* Return the numerically largest version found in versionList. */
{
int maxVersionNum = -1;
char *maxVersion = NULL;
struct slName *version;
for (version = versionList;  version != NULL;  version = version->next)
    {
    int versionNum = atoi(skipToNumeric(version->name));
    if (versionNum > maxVersionNum)
        {
        maxVersionNum = versionNum;
        maxVersion = version->name;
        }
    }
return cloneString(maxVersion);
}

INLINE char *gencodeTableName(char *suffix, char *version, char *buf, size_t bufSize)
/* Write wgEncodeGencode<suffix><version> into buf.  Return buf for convenience. */
{
safef(buf, bufSize, GENCODE_PREFIX"%s%s", suffix, version);
return buf;
}

boolean refGeneHasGencodeTags(struct slName *gencodeVersionList)
/* Return TRUE if this database has a wgEncodeGencodeRefSeq table as well as a ...Tag table. */
{
char *version = getLatestGencodeVersion(gencodeVersionList);
char table[PATH_LEN];
return hTableExists(database, gencodeTableName("RefSeq", version, table, sizeof(table)));
}

boolean startsWithGencodeGene(char *geneTrack)
/* Return TRUE if geneTrack starts with wgEncodeGencode{Basic,Comp,PseudoGene}.
 * (There are other GENCODE genepred tracks that don't have tags associated with them.) */
{
return (startsWith(GENCODE_PREFIX"Basic", geneTrack) ||
        startsWith(GENCODE_PREFIX"Comp", geneTrack) ||
        startsWith(GENCODE_PREFIX"PseudoGene", geneTrack));
}

boolean isGencodeWithVersion(char *geneTrack, struct slName *versionList)
/* Return TRUE if geneTrack looks like a Gencode gene track for a supported version. */
{
if (! startsWithGencodeGene(geneTrack))
    return FALSE;
struct slName *v;
for (v = versionList;  v != NULL;  v = v->next)
    {
    if (endsWith(geneTrack, v->name))
        return TRUE;
    }
return FALSE;
}

void selectTxStatus(boolean hasTxStatus, char *geneTrack)
/* Offer to include transcript status, e.g. whether it is in knownCanonical or has GENCODE tags.
 * This makes one div per category of txStatus info; each div is visible only if its info is
 * applicable to the selected gene track.  If no divs are visible, display a message that
 * there's nothing for the currently selected gene track. */
{
if (! hasTxStatus)
    return;
startCollapsibleSection("txStatus", "Transcript status", FALSE);
boolean somethingIsVisible = FALSE;
if (hasGencodeTags())
    {
    struct slName *versionList = getGencodeTagVersions();
    char *maybeKnownGene = knownGeneHasGencodeTags() ? "knownGene" : "";
    char *maybeRefGene = refGeneHasGencodeTags(versionList) ? "refGene" : "";
    char *maybeEnsGene = "";
    char *versions = "";
    if (versionList != NULL)
        {
        if (hTableExists(database, "ensGene"))
            maybeEnsGene = "ensGene";
        versions = slNameListToString(versionList, ' ');
        }
    boolean isVisible = (sameString(geneTrack, maybeKnownGene) ||
                         sameString(geneTrack, maybeEnsGene) ||
                         sameString(geneTrack, maybeRefGene) ||
                         isGencodeWithVersion(geneTrack, versionList));
    somethingIsVisible |= isVisible;
    printf("<div class=\"txStatus %s %s %s %s\" style=\"display: %s;\">",
           maybeKnownGene, maybeRefGene, maybeEnsGene, versions,
           isVisible ? "block" : "none");
    cartMakeCheckBox(cart, "hgva_txStatus_gencode", FALSE);
<<<<<<< HEAD
    puts("Include the <A HREF=" GENCODE_TAG_DOC_URL " "
         "TARGET=_BLANK>GENCODE tags</A> for each transcript (if available).<BR>");
=======
    puts("Include the <A HREF=" GENCODE_TAG_DOC_URL " TARGET=_BLANK>GENCODE tags</A> (if any) "
         "associated with each transcript.<BR>");
>>>>>>> 138672f3
    puts("</div>");
    }
if (hTableExists(database, "knownGene") && hTableExists(database, "knownCanonical"))
    {
    boolean isVisible = sameString(geneTrack, "knownGene");
    somethingIsVisible |= isVisible;
    printf("<div class=\"txStatus knownGene\" style=\"display: %s;\">",
           isVisible ? "block" : "none");
    cartMakeCheckBox(cart, "hgva_txStatus_knownCanonical", FALSE);
<<<<<<< HEAD
    puts("Indicate whether each UCSC Genes transcript is 'canonical' (generally the longest "
         "isoform of a gene).<BR>");
=======
    char *desc = hTableExists(database, "knownToTag") ?
        "based on <A HREF=" APPRIS_DOC_URL " TARGET=_BLANK>"
        "APPRIS</A> status or inclusion in "
        "<A HREF=" GENCODE_BASIC_DOC_URL " TARGET=_BLANK>GENCODE Basic</A> subset: "
        "principal &gt; alternative &gt; basic &gt; longest isoform" :
        "generally the longest isoform of a gene";
    printf("Indicate whether each transcript is 'canonical' (%s).<BR>\n", desc);
>>>>>>> 138672f3
    puts("</div>");
    }
if (hTableExists(database, "refGene") && hTableExists(database, "refSeqStatus"))
    {
    boolean isVisible = sameString(geneTrack, "refGene");
    somethingIsVisible |= isVisible;
    printf("<div class=\"txStatus refGene\" style=\"display: %s;\">",
           isVisible ? "block" : "none");
    cartMakeCheckBox(cart, "hgva_txStatus_refSeqStatus", FALSE);
    puts("Include the "
         "<A HREF=" REFSEQ_STATUS_DOC_URL " "
         "TARGET=_BLANK>RefSeq status</A> of each transcript.<BR>");
    puts("</div>");
    }
printf("<div class=\"noTxStatus\" style=\"display: %s;\">",
       somethingIsVisible ? "none" : "block");
puts("No transcript status data are available for the selected gene track.");
puts("</div>");
puts("<BR>");
endCollapsibleSection();
}

boolean isHg19RegulatoryTrack(struct trackDb *tdb, void *filterData)
/* For now, just look for a couple specific tracks by tableName. */
{
//#*** NEED METADATA
return (sameString("wgEncodeRegDnaseClusteredV3", tdb->table) ||
	sameString("wgEncodeRegTfbsClusteredV3", tdb->table));
}

boolean isHg38RegulatoryTrack(struct trackDb *tdb, void *filterData)
/* For now, just look for a couple specific tracks by tableName. */
{
//#*** NEED METADATA
return (sameString("wgEncodeRegDnaseClustered", tdb->table) ||
	sameString("wgEncodeRegTfbsClusteredV3", tdb->table));
}

struct slRef *findRegulatoryTracks()
/* Look for the very limited set of Regulation tracks that hgVai offers. */
{
struct slRef *regTrackRefList = NULL;
if (sameString(database, "hg19"))
    tdbFilterGroupTrack(fullTrackList, fullGroupList, isHg19RegulatoryTrack,
                        NULL, NULL, &regTrackRefList);
else if (sameString(database, "hg38"))
    tdbFilterGroupTrack(fullTrackList, fullGroupList, isHg38RegulatoryTrack,
                        NULL, NULL, &regTrackRefList);
return regTrackRefList;
}

void selectRegulatory()
/* If trackRefList is non-NULL, make a section with a checkbox for each track,
 * labelled with longLabel, and optionally some filtering options. */
{
struct slRef *trackRefList = findRegulatoryTracks();
if (trackRefList != NULL)
    {
    puts("<BR>");
    printf("<div class='sectionLiteHeader'>Select Regulatory Annotations</div>\n");
    printf("The annotations in this section provide predicted regulatory regions "
	   "based on various experimental data.  "
	   "When a variant overlaps an annotation selected here, the consequence term "
	   "<A HREF=\"http://sequenceontology.org/browser/current_release/term/SO:0001566\" "
	   "TARGET=_BLANK>regulatory_region_variant</A> will be assigned.  "
	   "Follow the links to description pages that explain how each dataset was "
	   "constructed.  "
	   "Some datasets cover a significant portion of the genome and it may be "
	   "desirable to filter these annotations by cell type and/or score in order "
	   "to avoid an overabundance of hits.  ");
    // Use a table with checkboxes in one column and label/other stuff that depends on
    // checkbox in other column.
    puts("<TABLE>");
    struct slRef *ref;
    for (ref = trackRefList;  ref != NULL;  ref = ref->next)
	{
	struct trackDb *tdb = ref->val;
	char cartVar[512];
	safef(cartVar, sizeof(cartVar), "hgva_track_%s_%s", database, tdb->track);
	puts("<TR><TD valign=top>");
	cartMakeCheckBox(cart, cartVar, FALSE);
	puts("</TD><TD>");
	struct trackDb *topTdb = trackDbTopLevelSelfOrParent(tdb);
	printf("<A HREF=\"%s?%s&g=%s\">%s</A><BR>\n", hgTrackUiName(), cartSidUrlString(cart),
	       topTdb->track, tdb->longLabel);
	printFilterOptions(tdb);
	puts("</TD></TR>");
	}
    puts("</TABLE>");
    }
}

boolean isConsElTrack(struct trackDb *tdb, void *filterData)
/* This is a TdbFilterFunction to get "phastConsNwayElements" tracks. */
{
return (startsWith("phastCons", tdb->table) && stringIn("Elements", tdb->table));
}

boolean isConsScoreTrack(struct trackDb *tdb, void *filterData)
/* This is a TdbFilterFunction to get tracks that start with "phastCons" (no Elements)
 * or "phyloP". */
{
return ((startsWith("phastCons", tdb->table) && !stringIn("Elements", tdb->table))
	|| startsWith("phyloP", tdb->table));
}

void findCons(struct slRef **retElTrackRefList, struct slRef **retScoreTrackRefList)
/* See if this database has Conserved Elements and/or Conservation Scores */
{
tdbFilterGroupTrack(fullTrackList, fullGroupList, isConsElTrack,
		    NULL, NULL, retElTrackRefList);
tdbFilterGroupTrack(fullTrackList, fullGroupList, isConsScoreTrack,
		    NULL, NULL, retScoreTrackRefList);
}

boolean trackNameMatches(struct trackDb *tdb, void *filterData)
/* This is a TdbFilterFunction to get track(s) whose tdb->track matches name (filterData). */
{
char *name = filterData;
return sameString(tdb->track, name);
}

struct slRef *findTrackRefByName(char *name)
/* Return a reference to the named track, if found. */
{
struct slRef *trackRefList = NULL;
tdbFilterGroupTrack(fullTrackList, fullGroupList, trackNameMatches, name, NULL, &trackRefList);
return trackRefList;
}

void trackCheckBoxSection(char *sectionSuffix, char *title, struct slRef *trackRefList)
/* If trackRefList is non-NULL, make a collapsible section with a checkbox for each track,
 * labelled with longLabel. */
{
if (trackRefList != NULL)
    {
    startCollapsibleSection(sectionSuffix, title, FALSE);
    struct slRef *ref;
    for (ref = trackRefList;  ref != NULL;  ref = ref->next)
	{
	struct trackDb *tdb = ref->val;
	char cartVar[512];
	safef(cartVar, sizeof(cartVar), "hgva_track_%s_%s", database, tdb->track);
	cartMakeCheckBox(cart, cartVar, FALSE);
	struct trackDb *topTdb = trackDbTopLevelSelfOrParent(tdb);
	printf("<A HREF=\"%s?%s&g=%s\">%s</A><BR>\n", hgTrackUiName(), cartSidUrlString(cart),
	       topTdb->track, tdb->longLabel);
	}
    puts("<BR>");
    endCollapsibleSection();
    }
}

void selectAnnotations(char *geneTrack)
/* Beyond predictions of protein-coding effect, what other basic data can we integrate? */
{
struct slName *dbNsfpTables = findDbNsfpTables();
boolean gotSnp = findSnpBed4("", NULL, NULL);
struct slRef *elTrackRefList = NULL, *scoreTrackRefList = NULL;
findCons(&elTrackRefList, &scoreTrackRefList);
struct slRef *cosmicTrackRefList = findTrackRefByName("cosmic");
boolean hasTxStat = hasTxStatus();
if (dbNsfpTables == NULL && !gotSnp && elTrackRefList == NULL && scoreTrackRefList == NULL &&
    cosmicTrackRefList == NULL && !hasTxStat)
    return;
puts("<BR>");
printf("<div class='sectionLiteHeader'>Select More Annotations (optional)</div>\n");
// Make wrapper table for collapsible sections:
puts("<TABLE border=0 cellspacing=5 cellpadding=0 style='padding-left: 10px;'>");
selectDbNsfp(dbNsfpTables);
selectTxStatus(hasTxStat, geneTrack);
selectDbSnp(gotSnp);
trackCheckBoxSection("Cosmic", "COSMIC", cosmicTrackRefList);
trackCheckBoxSection("ConsEl", "Conserved elements", elTrackRefList);
trackCheckBoxSection("ConsScore", "Conservation scores", scoreTrackRefList);
puts("</TABLE>");
}

void selectFiltersFunc()
/* Options to restrict variants based on gene region/soTerm from gpFx */
{
startCollapsibleSection("filtersFunc", "Functional role", FALSE);
printf("Include variants annotated as<BR>\n");
jsMakeSetClearContainer();
cartMakeCheckBox(cart, "hgva_include_intergenic", TRUE);
printf("intergenic<BR>\n");
cartMakeCheckBox(cart, "hgva_include_upDownstream", TRUE);
printf("upstream/downstream of gene<BR>\n");
cartMakeCheckBox(cart, "hgva_include_nmdTranscript", TRUE);
printf("in transcript already subject to nonsense-mediated decay (NMD)<BR>\n");
cartMakeCheckBox(cart, "hgva_include_exonLoss", TRUE);
printf("exon loss caused by deletion<BR>\n");
cartMakeCheckBox(cart, "hgva_include_utr", TRUE);
printf("5' or 3' UTR<BR>\n");
cartMakeCheckBox(cart, "hgva_include_cdsSyn", TRUE);
printf("CDS - synonymous coding change<BR>\n");
cartMakeCheckBox(cart, "hgva_include_cdsNonSyn", TRUE);
printf("CDS - non-synonymous (missense, stop gain/loss, frameshift etc)<BR>\n");
cartMakeCheckBox(cart, "hgva_include_intron", TRUE);
printf("intron<BR>\n");
cartMakeCheckBox(cart, "hgva_include_splice", TRUE);
printf("splice site or splice region<BR>\n");
cartMakeCheckBox(cart, "hgva_include_nonCodingExon", TRUE);
printf("exon of non-coding gene<BR>\n");
struct slRef *regTrackRefList = findRegulatoryTracks();
if (regTrackRefList != NULL)
    {
    cartMakeCheckBox(cart, "hgva_include_regulatory", TRUE);
    printf("regulatory element (note: these are detected only if one or more tracks "
	   "are selected in Regulatory regions above)<BR>\n");
    }
jsEndContainer();
puts("<BR>");
endCollapsibleSection();
}

void selectFiltersKnownVar()
/* Options to restrict output based on overlap with known variants. */
{
boolean gotCommon = findSnpBed4("Common", NULL, NULL);
boolean gotMult = findSnpBed4("Mult", NULL, NULL);
if (!gotCommon && !gotMult)
    return;
startCollapsibleSection("filtersVar", "Known variation", FALSE);
if (gotMult)
    {
    cartMakeCheckBox(cart, "hgva_include_snpMult", TRUE);
    printf("Include variants even if they are co-located with variants that have been mapped to "
	   "multiple genomic locations by dbSNP<BR>\n");
    }
if (gotCommon)
    {
    cartMakeCheckBox(cart, "hgva_include_snpCommon", TRUE);
    printf("Include variants even if they are co-located with \"common\" variants "
	   "(uniquely mapped variants with global minor allele frequency (MAF) "
	   "of at least 1%% according to dbSNP)<BR>\n");
    }
puts("<BR>");
endCollapsibleSection();
}

void selectFiltersCons()
/* Options to restrict output based on overlap with conserved elements. */
{
struct slRef *elTrackRefList = NULL;
tdbFilterGroupTrack(fullTrackList, fullGroupList, isConsElTrack, NULL, NULL, &elTrackRefList);
if (elTrackRefList == NULL)
    return;
startCollapsibleSection("filtersCons", "Conservation", FALSE);
// Use a little table to indent radio buttons (if we do those) past checkbox:
puts("<TABLE><TR><TD>");
cartMakeCheckBox(cart, "hgva_require_consEl", FALSE);
printf("</TD><TD>Include only the variants that overlap:");
if (slCount(elTrackRefList) == 1)
    {
    struct trackDb *tdb = elTrackRefList->val;
    printf(" %s<BR>\n", tdb->longLabel);
    cgiMakeHiddenVar("hgva_require_consEl_track", tdb->track);
    puts("</TD></TR></TABLE>");
    }
else
    {
    puts("</TD></TR>");
    char *selected = cartUsualString(cart, "hgva_require_consEl_track", "");
    struct slRef *ref;
    for (ref = elTrackRefList;  ref != NULL;  ref = ref->next)
	{
	printf("<TR><TD></TD><TD>");
	struct trackDb *tdb = ref->val;
	cgiMakeOnClickRadioButton("hgva_require_consEl_track", tdb->track,
				  sameString(tdb->track, selected),
	  "onclick=\"setCheckboxList('hgva_require_consEl', true);\"");
	printf("%s</TD></TR>\n", tdb->longLabel);
	}
    puts("</TABLE>");
    }
endCollapsibleSection();
}

void selectFilters()
/* Options to restrict output to variants with specific properties */
{
puts("<BR>");
printf("<div class='sectionLiteHeader'>Define Filters</div>\n");
puts("<TABLE border=0 cellspacing=5 cellpadding=0 style='padding-left: 10px;'>");
selectFiltersFunc();
selectFiltersKnownVar();
selectFiltersCons();
puts("</TABLE>");
}

void selectOutput()
/* Just VEP text for now... should also have VEP HTML with limited # lines too.
 * Next: custom track with same subset of info as we would stuff in VEP */
{
puts("<BR>");
printf("<div class='sectionLiteHeader'>Configure Output</div>\n");
printf("<B>output format: </B>");
char *selected = cartUsualString(cart, "hgva_outFormat", "vepTab");
printf("<SELECT ID='hgva_outFormat' NAME='hgva_outFormat'>\n");
printOption("vepTab", selected, "Variant Effect Predictor (tab-separated text)");
printOption("vepHtml", selected, "Variant Effect Predictor (HTML)");
printf("</SELECT><BR>\n");
char *compressType = cartUsualString(cart, "hgva_compressType", textOutCompressNone);
char *fileName = cartUsualString(cart, "hgva_outFile", "");
printf("<B>output file:</B>&nbsp;");
cgiMakeTextVar("hgva_outFile", fileName, 29);
printf("&nbsp;(leave blank to keep output in browser)<BR>\n");
printf("<B>file type returned:&nbsp;</B>");
cgiMakeRadioButton("hgva_compressType", textOutCompressNone,
		   sameWord(textOutCompressNone, compressType));
printf("&nbsp;plain text&nbsp&nbsp");
cgiMakeRadioButton("hgva_compressType", textOutCompressGzip,
		   sameWord(textOutCompressGzip, compressType));
printf("&nbsp;gzip compressed (ignored if output file is blank)");
puts("<BR>");
}

void submitAndDisclaimer()
{
puts("<div id=disclaimerDialog title='NOTE'>");
puts("This tool is for research use only. While this tool is open to the "
     "public, users seeking information about a personal medical or genetic "
     "condition are urged to consult with a qualified physician for "
     "diagnosis and for answers to personal questions.");
puts("</div><BR>");
printf("<div><img id='loadingImg' src='../images/loading.gif' />\n");
printf("<span id='loadingMsg'></span></div>\n");
cgiMakeOnClickButton("hgva.submitQueryIfDisclaimerAgreed();", "Get results");
puts("<BR><BR>");
}

/*
 * When user clicks submit, we need to roll a JSON querySpec from form selections,
 * and show data from a submission to hgAnnoGrator.  redirect from this CGI?
 * or have javascript submit directly?
 * * primary: variants, from custom track
 * * if there are genes, those w/annoGratorGpVar
 * * if there are {dbSNP, dbNsfp, regulatory, cons} selections, grator for each of those
 * * vep output config
 *
 * If we get bold & offer 1000Genomes VCF, will def. need handling of split chroms.
 * Are we really going to offer genome-wide in hgVai?
 * Up-front limit on #rows of input ?
 *
 * Eventually, we might want a FormatVep that produces structs that are passed
 * forward to multiple output writers... I would want to send it lots of gratorData
 * like a formatter, but it would produce rows like an annoGrator.
 * Maybe annoGrators should accept a bunch of input rows like formatters?
 * or would this grator wrap all the input grators inside?
 */

void doMainPage()
/* Print out initial HTML of control page. */
{
jsInit();
webIncludeResourceFile("jquery-ui.css");
webIncludeResourceFile("ui.dropdownchecklist.css");
boolean alreadyAgreed = cartUsualBoolean(cart, "hgva_agreedToDisclaimer", FALSE);
printf("<script>\n"
       "$(document).ready(function() { hgva.disclaimer.init(%s, hgva.userClickedAgree); });\n"
       "</script>\n", alreadyAgreed ? "true" : "false");
addSomeCss();
printAssemblySection();

puts("<BR>");
// Make wrapper table for collapsible sections:
<<<<<<< HEAD
selectVariants(varGroupList, varTrackList);
=======
selectVariants();
>>>>>>> 138672f3
char *geneTrack = selectGenes();
if (geneTrack != NULL)
    {
    selectRegulatory();
    selectAnnotations(geneTrack);
    selectFilters();
    selectOutput();
    submitAndDisclaimer();
    }
printf("</FORM>");

jsReloadOnBackButton(cart);

webNewSection("Using the Variant Annotation Integrator");
webIncludeHelpFile("hgVaiHelpText", FALSE);
jsIncludeFile("jquery-ui.js", NULL);
jsIncludeFile("hgVarAnnogrator.js", NULL);
jsIncludeFile("ui.dropdownchecklist.js", NULL);
jsIncludeFile("ddcl.js", NULL);
}

void doUi()
/* Set up globals and make web page */
{
cartWebStart(cart, database, "Variant Annotation Integrator");
doMainPage();
cartWebEnd();
/* Save variables. */
cartCheckout(&cart);
}

void checkVariantTrack(struct trackDb *tdb)
/* variantTrack should be either pgSnp or VCF. */
{
if (! sameString(tdb->type, "pgSnp") &&
    ! startsWith("vcf", tdb->type))
    {
    errAbort("Expected variant track '%s' to be type pgSnp, vcf or vcfTabix, but it's '%s'",
	     tdb->track, tdb->type);
    }
}

char *fileNameFromTable(char *table)
/* Get fileName from a bigData table (for when we don't have a trackDb, just table). */
{
struct sqlConnection *conn = hAllocConn(database);
char query[512];
sqlSafef(query, sizeof(query), "select fileName from %s", table);
char *fileName = sqlQuickString(conn, query);
hFreeConn(&conn);
char *fileNameRewrite = hReplaceGbdb(fileName);
freez(&fileName);
return fileNameRewrite;
}

void textOpen()
/* Start serving up plain text, possibly via a pipeline to gzip. */
{
char *fileName = cartUsualString(cart, "hgva_outFile", "");
char *compressType = cartUsualString(cart, "hgva_compressType", textOutCompressGzip);
compressPipeline = textOutInit(fileName, compressType, NULL);
}

void setGpVarFuncFilter(struct annoGrator *gpVarGrator)
/* Use cart variables to configure gpVarGrator's filtering by functional category. */
{
struct annoGratorGpVarFuncFilter aggvFuncFilter;
ZeroVar(&aggvFuncFilter);
aggvFuncFilter.intergenic = cartUsualBoolean(cart, "hgva_include_intergenic", FALSE);
aggvFuncFilter.upDownstream = cartUsualBoolean(cart, "hgva_include_upDownstream", TRUE);
aggvFuncFilter.nmdTranscript = cartUsualBoolean(cart, "hgva_include_nmdTranscript", TRUE);
aggvFuncFilter.exonLoss = cartUsualBoolean(cart, "hgva_include_exonLoss", TRUE);
aggvFuncFilter.utr = cartUsualBoolean(cart, "hgva_include_utr", TRUE);
aggvFuncFilter.cdsSyn = cartUsualBoolean(cart, "hgva_include_cdsSyn", TRUE);
aggvFuncFilter.cdsNonSyn = cartUsualBoolean(cart, "hgva_include_cdsNonSyn", TRUE);
aggvFuncFilter.intron = cartUsualBoolean(cart, "hgva_include_intron", TRUE);
aggvFuncFilter.splice = cartUsualBoolean(cart, "hgva_include_splice", TRUE);
aggvFuncFilter.nonCodingExon = cartUsualBoolean(cart, "hgva_include_nonCodingExon", TRUE);
annoGratorGpVarSetFuncFilter(gpVarGrator, &aggvFuncFilter);
}

struct annoGrator *gratorForSnpBed4(struct hash *gratorsByName, char *suffix,
				    struct annoAssembly *assembly, char *chrom,
				    enum annoGratorOverlap overlapRule,
				    char **retDescription)
/* Look up snpNNNsuffix; if we find it, return a grator (possibly for a bigBed 4 file),
 * otherwise return NULL. */
{
char *fileName = NULL;
struct trackDb *tdb = NULL;
if (! findSnpBed4(suffix, &fileName, &tdb))
    return NULL;
struct annoGrator *grator = NULL;
// First look in gratorsByName to see if this grator has already been constructed:
if (tdb != NULL)
    {
    grator = hashFindVal(gratorsByName, tdb->table);
    if (retDescription)
	*retDescription = cloneString(tdb->longLabel);
    }
if (grator != NULL)
    {
    // Set its overlap behavior and we're done.
    grator->setOverlapRule(grator, overlapRule);
    return grator;
    }
// If not in gratorsByName, then attempt to construct it here:
if (fileName != NULL)
    grator = hAnnoGratorFromBigFileUrl(fileName, assembly, ANNO_NO_LIMIT, overlapRule);
else
    grator = hAnnoGratorFromTrackDb(assembly, tdb->table, tdb, chrom, ANNO_NO_LIMIT,
                                    NULL, overlapRule, NULL);
if (grator != NULL)
    hashAdd(gratorsByName, tdb->table, grator);
return grator;
}

char *tableNameFromSourceName(char *sourceName)
/* Strip sourceName (file path or db.table) to just the basename or table name. */
{
char *tableName = cloneString(sourceName);
char *p = strrchr(tableName, '/');
if (p != NULL)
    {
    // file path; strip to basename
    char dir[PATH_LEN], name[FILENAME_LEN], extension[FILEEXT_LEN];
    splitPath(tableName, dir, name, extension);
    safecpy(tableName, strlen(tableName)+1, name);
    }
else
    {
    // database.table -- skip database.
    p = strchr(tableName, '.');
    if (p != NULL)
	tableName = p+1;
    }
return tableName;
}

char *tagFromTableName(char *tableName, char *suffix)
/* Generate a tag for VEP's extras column or VCF's info column. */
{
char *p = strstr(tableName, "dbNsfp");
if (p != NULL)
    tableName = p + strlen("dbNsfp");
int suffixLen = (suffix == NULL) ? 0 : strlen(suffix);
int tagSize = strlen(tableName) + suffixLen + 1;
char *tag = cloneStringZ(tableName, tagSize);
if (isNotEmpty(suffix))
    safecat(tag, tagSize, suffix);
touppers(tag);
// Some custom shortenings, to avoid very long tag names:
(void)strSwapStrs(tag, tagSize, "POLYPHEN", "PP");
(void)strSwapStrs(tag, tagSize, "MUTATION", "MUT");
(void)strSwapStrs(tag, tagSize, "PHYLOP", "PHP");
(void)strSwapStrs(tag, tagSize, "PHASTCONS", "PHC");
(void)strSwapStrs(tag, tagSize, "ELEMENTS", "EL");
(void)strSwapStrs(tag, tagSize, "PRIMATES", "PRIM");
(void)strSwapStrs(tag, tagSize, "PLACENTAL", "PLAC");
if (regexMatch(tag, "^PH.*[0-9]WAY"))
    (void)strSwapStrs(tag, tagSize, "WAY", "W");
(void)strSwapStrs(tag, tagSize, "WGENCODEREGDNASECLUSTERED", "DNASE");
(void)strSwapStrs(tag, tagSize, "WGENCODEREGTFBSCLUSTERED", "TFBS");
return tag;
}

enum PolyPhen2Subset stripSubsetFromTrackName(char *trackName)
/* trackName may have a _suffix for a subset of PolyPhen2; convert that to enum
 * and zero out the suffix so we have the real trackName. */
{
enum PolyPhen2Subset subset = noSubset;
char *p = strchr(trackName, ':');
if (p != NULL)
    {
    if (sameString(p+1, "HDIV"))
	subset = HDIV;
    else if (sameString(p+1, "HVAR"))
	subset = HVAR;
    else
	errAbort("unrecognized suffix in track_suffix '%s'", trackName);
    *p = '\0';
    }
return subset;
}

void updateGratorListAndVepExtra(struct annoGrator *grator, struct annoGrator **pGratorList,
				 struct annoFormatter *vepOut, enum PolyPhen2Subset subset,
				 char *column, char *description, boolean isReg)
/* If grator is non-NULL, add it to gratorList and vepOut's list of items for EXTRAs column. */
{
if (grator == NULL)
    return;
slAddHead(pGratorList, grator);
if (vepOut != NULL)
    {
    char *tableName = tableNameFromSourceName(grator->streamer.name);
    char *suffix = NULL;
    if (subset == HDIV)
	suffix = "HDIV";
    else if (subset == HVAR)
	suffix = "HVAR";
    char *tag = tagFromTableName(tableName, suffix);
    if (isEmpty(description))
	description = grator->streamer.name;
    if (isReg)
	annoFormatVepAddRegulatory(vepOut, (struct annoStreamer *)grator, tag, description, column);
    else
	annoFormatVepAddExtraItem(vepOut, (struct annoStreamer *)grator, tag, description, column,
                                  FALSE);
    }
}

INLINE void updateGratorList(struct annoGrator *grator, struct annoGrator **pGratorList)
/* If grator is non-NULL, add it to gratorList. */
{
updateGratorListAndVepExtra(grator, pGratorList, NULL, 0, NULL, NULL, FALSE);
}

void addDbNsfpSeqChange(char *trackName, struct annoAssembly *assembly, struct hash *gratorsByName,
			struct annoGrator **pGratorList)
// If the user has selected dbNsfp* data, we also need the underlying dbNsfpSeqChange
// data, so annoFormatVep can tell whether the variant and gpFx are consistent with the
// variant and transcript that dbNsfp used to calculate scores.
{
//#*** Yet another place where we need metadata:
char *seqChangeTable = "dbNsfpSeqChange";
if (hashFindVal(gratorsByName, seqChangeTable) == NULL)
    {
    char *fileName = fileNameFromTable(seqChangeTable);
    if (fileName == NULL)
	errAbort("'%s' requested, but I can't find fileName for %s",
		 trackName, seqChangeTable);
    struct annoGrator *grator = hAnnoGratorFromBigFileUrl(fileName, assembly, ANNO_NO_LIMIT,
                                                          agoNoConstraint);
    updateGratorList(grator, pGratorList);
    hashAdd(gratorsByName, seqChangeTable, grator);
    }
}

static struct dyString *dyInfo = NULL;

struct hash *getTrackFilterVars(char *track)
/* Return a hash of filter variable names (cart variable suffixes) to slName lists of values. */
{
char filterPrefix[512];
safef(filterPrefix, sizeof(filterPrefix), "hgva_filter_%s_", track);
struct slPair *filterVars = cartVarsWithPrefix(cart, filterPrefix), *var;
int prefixLen = strlen(filterPrefix);
struct hash *varHash = hashNew(0);
for (var = filterVars;  var != NULL;  var = var->next)
    {
    char *varName = var->name+prefixLen;
    char *val = var->val;
    struct hashEl *hel = hashLookup(varHash, varName);
    if (hel != NULL)
	slNameAddHead((struct slName **)(&hel->val), val);
    else
	hashAdd(varHash, varName, slNameNew(val));
    }
return varHash;
}

INLINE boolean isNotAll(struct slName *valList)
/* Return TRUE unless valList has one element with name "All" (for multiselects). */
{
if (slCount(valList) == 1 && sameString(valList->name, "All"))
    return FALSE;
return TRUE;
}

void factorSourceGratorAddFilter(struct annoGrator *grator, char *name, struct slName *valList)
/* Add filter to factorSource grator. */
//#*** Do these smarts belong here in hgVai?  Probably not -- should be an hg/lib module with
//#*** UI/metadata smarts.
{
struct annoStreamer *gStreamer = (struct annoStreamer *)grator;
struct annoFilter *filter = NULL;
if (sameString(name, "name") || sameString(name, "cellType") || sameString(name, "treatment"))
    {
    if (valList && isNotAll(valList))
	filter = annoFilterFromAsColumn(gStreamer->asObj, name, afMatch, valList);
    }
else if (sameString(name, "score"))
    filter = annoFilterFromAsColumn(gStreamer->asObj, name, afGTE, valList);
else
    errAbort("Unrecognized filter name '%s' for %s, type=factorSource", name, gStreamer->name);
if (filter)
    gStreamer->addFilters(gStreamer, filter);
}

void bed5AddFilter(struct annoGrator *grator, char *name, struct slName *valList)
/* Add filter to bed 5 grator. */
{
struct annoStreamer *gStreamer = (struct annoStreamer *)grator;
struct annoFilter *filter = NULL;
if (sameString(name, "name"))
    {
    if (valList && isNotAll(valList))
	filter = annoFilterFromAsColumn(gStreamer->asObj, name, afMatch, valList);
    }
else if (sameString(name, "score"))
    filter = annoFilterFromAsColumn(gStreamer->asObj, name, afGTE, valList);
else
    errAbort("Unrecognized filter name '%s' for %s, type=bed 5", name, gStreamer->name);
if (filter)
    gStreamer->addFilters(gStreamer, filter);
}

void addFiltersToGrator(struct annoGrator *grator, struct trackDb *tdb)
/* Look for filter variables in the cart and add filters to grator accordingly. */
{
struct hash *varHash = getTrackFilterVars(tdb->track);
struct hashEl *hel, *helList = hashElListHash(varHash);
for (hel = helList;  hel != NULL;  hel = hel->next)
    {
    char *filterName = hel->name;
    struct slName *valList = hel->val;
//#*** Need a much better way to dispatch...
    if (sameString("factorSource", tdb->type))
	factorSourceGratorAddFilter(grator, filterName, valList);
    else if (startsWith("bed 5", tdb->type))
	bed5AddFilter(grator, filterName, valList);
    else
	dyStringPrintf(dyInfo, "Ignoring %s filter %s\n", tdb->track, filterName);
    }
hashFree(&varHash);
}

void addOutputTracks(struct annoGrator **pGratorList, struct hash *gratorsByName,
		     struct annoFormatter *vepOut, struct annoAssembly *assembly, char *chrom,
		     boolean doHtml, boolean *retHasRegulatory)
// Construct grators for tracks selected to appear in EXTRAS column
{
boolean includeReg = cartUsualBoolean(cart, "hgva_include_regulatory", TRUE);
boolean haveReg = FALSE;
char trackPrefix[128];
safef(trackPrefix, sizeof(trackPrefix), "hgva_track_%s_", database);
int trackPrefixLen = strlen(trackPrefix);
struct slPair *trackVar, *trackVars = cartVarsWithPrefix(cart, trackPrefix);
for (trackVar = trackVars;  trackVar != NULL;  trackVar = trackVar->next)
    {
    char *val = trackVar->val;
    if (! (sameWord(val, "on") || atoi(val) > 0))
	continue;
    char *trackName = trackVar->name + trackPrefixLen;
    if (sameString(trackName, "dbNsfpPolyPhen2"))
	// PolyPhen2 must have a suffix now -- skip obsolete cartVar from existing carts
	continue;
    struct annoGrator *grator = hashFindVal(gratorsByName, trackName);
    if (grator != NULL)
	// We already have this as a grator:
	continue;
    enum PolyPhen2Subset subset = noSubset;
    char *description = NULL;
    char *column = NULL;
    boolean isReg = FALSE;
    if (startsWith("dbNsfp", trackName))
	{
	// trackName for PolyPhen2 has a suffix for subset -- strip it if we find it:
	subset = stripSubsetFromTrackName(trackName);
	description = dbNsfpDescFromTableName(trackName, subset, doHtml);
	addDbNsfpSeqChange(trackName, assembly, gratorsByName, pGratorList);
	char *fileName = fileNameFromTable(trackName);
	if (fileName != NULL)
	    grator = hAnnoGratorFromBigFileUrl(fileName, assembly, ANNO_NO_LIMIT, agoNoConstraint);
	}
    else
	{
	struct trackDb *tdb = tdbForTrack(database, trackName, &fullTrackList);
	if (tdb != NULL)
	    {
	    grator = hAnnoGratorFromTrackDb(assembly, tdb->table, tdb, chrom, ANNO_NO_LIMIT, NULL,
                                            agoNoConstraint, NULL);
	    if (grator != NULL)
		{
		//#*** Need something more sophisticated but this works for our
		//#*** limited selection of extra tracks:
		if (asColumnFind(grator->streamer.asObj, "name") != NULL)
		    column = "name";
		addFiltersToGrator(grator, tdb);
		}
	    description = tdb->longLabel;
	    isReg = (includeReg &&
                     ((sameString(database, "hg19") && isHg19RegulatoryTrack(tdb, NULL)) ||
                      (sameString(database, "hg38") && isHg38RegulatoryTrack(tdb, NULL))));
	    }
	}
    haveReg |= isReg;
    updateGratorListAndVepExtra(grator, pGratorList, vepOut, subset, column, description, isReg);
    if (grator != NULL)
	hashAdd(gratorsByName, trackName, grator);
    }
if (retHasRegulatory)
    *retHasRegulatory = haveReg;
}

void addFilterTracks(struct annoGrator **pGratorList, struct hash *gratorsByName,
		     struct annoAssembly *assembly, char *chrom)
// Add grators for filters (not added to vepOut):
{
if (!cartUsualBoolean(cart, "hgva_include_snpCommon", TRUE))
    {
    struct annoGrator *grator = gratorForSnpBed4(gratorsByName, "Common", assembly, chrom,
						 agoMustNotOverlap, NULL);
    updateGratorList(grator, pGratorList);
    }

if (!cartUsualBoolean(cart, "hgva_include_snpMult", TRUE))
    {
    struct annoGrator *grator = gratorForSnpBed4(gratorsByName, "Mult", assembly, chrom,
						 agoMustNotOverlap, NULL);
    updateGratorList(grator, pGratorList);
    }

if (cartUsualBoolean(cart, "hgva_require_consEl", FALSE))
    {
    char *consElTrack = cartString(cart, "hgva_require_consEl_track");
    struct annoGrator *grator = hashFindVal(gratorsByName, consElTrack);
    if (grator == NULL)
	{
	struct trackDb *tdb = tdbForTrack(database, consElTrack, &fullTrackList);
	if (tdb != NULL)
	    grator = hAnnoGratorFromTrackDb(assembly, tdb->table, tdb, chrom, ANNO_NO_LIMIT, NULL,
                                            agoMustOverlap, NULL);
	updateGratorList(grator, pGratorList);
	}
    else
	grator->setOverlapRule(grator, agoMustOverlap);
    }
}

static void getCartPosOrDie(char **retChrom, uint *retStart, uint *retEnd)
/* Get chrom:start-end from cart, errAbort if any problems. */
{
char *position = cartString(cart, hgvaRange);
if (! parsePosition(position, retChrom, retStart, retEnd))
    errAbort("Expected position to be chrom:start-end but got '%s'", position);
}

static char *sampleVariantsPath(struct annoAssembly *assembly, char *geneTrack)
/* Construct a path for a trash file of contrived example variants for this assembly
 * and gene track. */
{
char *chrom = NULL;
uint start = 0, end = 0;
getCartPosOrDie(&chrom, &start, &end);
char *subDir = "hgv";
mkdirTrashDirectory(subDir);
struct dyString *dy = dyStringCreate("%s/%s/%s_%s_%s_%u-%u.vcf",
				     trashDir(), subDir, assembly->name, geneTrack,
				     chrom, start, end);
return dyStringCannibalize(&dy);
}

static void writeMinimalVcfHeader(FILE *f, char *db)
/* Write header for VCF with no meaningful qual, filter, info or genotype data. */
{
fputs("##fileformat=VCFv4.1\n", f);
fprintf(f, "##reference=%s\n", db);
fputs("#CHROM\tPOS\tID\tREF\tALT\tQUAL\tFILTER\tINFO\n", f);
}

static void mutateBase(char *pBase)
/* Change *pBase into a different base. */
{
static char *bases = "ACGT";
char c;
// In real life the probabilities aren't even, but this is easier.
while ((c = bases[(uint)(floor(drand48() * 4.0))]) == *pBase)
    ;
*pBase = c;
}

static void writeMinimalVcfRow(FILE *f, struct vcfRecord *rec)
/* Write a minimalist VCF row (coords, name, alleles and placeholders). */
{
// VCF columns: #CHROM	POS	ID	REF	ALT	QUAL	FILTER	INFO
fprintf(f, "%s\t%u\t%s\t%s\t",
	rec->chrom, rec->chromStart+1, rec->name, rec->alleles[0]);
// Comma-separated alt alleles:
int i;
for (i = 1;  i < rec->alleleCount;  i++)
    fprintf(f, "%s%s",  (i > 1 ? "," : ""), rec->alleles[i]);
// Placeholder qual, filter, info.
fprintf(f, "\t.\t.\t.\n");
}

static void writeMinimalVcfRowFromBed(FILE *f, struct bed4 *bed, struct dnaSeq *seq, uint seqOffset)
/* Write a minimalist VCF row with a mutation of the reference sequence at the given
 * position. */
{
uint indelBase = 0, start = bed->chromStart, end = bed->chromEnd;
if (end != start+1)
    {
    // VCF treats indels in a special way: pos is the base to the left of the indel,
    // and both ref and alt alleles include the base to the left of the indel.
    indelBase = 1;
    }
// Get reference allele sequence:
uint refAlLen = end - start + indelBase;
char ref[refAlLen+1];
uint seqStart = start - indelBase - seqOffset;
safencpy(ref, sizeof(ref), seq->dna+seqStart, refAlLen);
touppers(ref);
// Alternate allele seq needs extra room in case of single-base insertion:
char alt[refAlLen+2];
alt[0] = ref[0];
alt[1] = '\0';
if (start == end)
    // insertion: alt gets extra base
    safecpy(alt+1, sizeof(alt)-1, "A");
else if (end == start+1)
    // single nucleotide variant
    mutateBase(alt);
// else deletion: leave alt truncated after the shared base to left of indel

// VCF columns: #CHROM	POS	ID	REF	ALT	QUAL	FILTER	INFO
fprintf(f, "%s\t%u\t%s\t%s\t%s\t.\t.\t.\n",
	bed->chrom, start+1-indelBase, bed->name, ref, alt);
}

static void writeArbitraryVariants(FILE *f, struct annoAssembly *assembly)
/* Concoct some variants at an arbitrary position on some assembly sequence.
 * We shouldn't ever get here unless the selected geneTrack is empty. */
{
char *chrom = "NULL";
uint start = 0, end = 0;
getCartPosOrDie(&chrom, &start, &end);
struct bed4 *bed = bed4New(chrom, start, start, "ex_ins");
struct dnaSeq *seq = twoBitReadSeqFragLower(assembly->tbf, chrom, start-1, start+100);
writeMinimalVcfRowFromBed(f, bed, seq, start-1);
dnaSeqFree(&seq);
}

static void addGpFromRow(struct genePred **pGpList, struct annoRow *row,
			 boolean *pNeedCoding, boolean *pNeedNonCoding, boolean isBig)
/* If row is coding and we need a coding gp, add it to pGpList and update pNeedCoding;
 * likewise for noncoding. */
{
struct genePred *gp = isBig ? genePredFromBigGenePredRow(row->data) : genePredLoad(row->data);
if (gp->cdsStart != gp->cdsEnd && *pNeedCoding)
    {
    slAddHead(pGpList, gp);
    *pNeedCoding = FALSE;
    }
else if (gp->cdsStart == gp->cdsEnd && *pNeedNonCoding)
    {
    slAddHead(pGpList, gp);
    *pNeedNonCoding = FALSE;
    }
}

static void addGpFromPos(struct annoStreamer *geneStream, char *chrom, uint start, uint end,
			 struct genePred **pGpList, boolean *pNeedCoding, boolean *pNeedNonCoding,
			 struct lm *lm, boolean isBig)
/* Get up to 10 rows from position; if we find one coding and one non-coding gene,
 * add them to pGpList and update pNeed* accordingly. */
{
geneStream->setRegion(geneStream, chrom, start, end);
int rowCount = 0;
struct annoRow *row = NULL;
while (rowCount < 10 && (*pNeedCoding || *pNeedNonCoding)
       && (row = geneStream->nextRow(geneStream, NULL, 0, lm)) != NULL)
    addGpFromRow(pGpList, row, pNeedCoding, pNeedNonCoding, isBig);
}

static struct genePred *genesFromPosition(struct annoStreamer *geneStream, boolean isBig,
					  boolean *retGotCoding, boolean *retGotNonCoding)
/* Try to get a coding and non-coding gene from geneStream at cart position.
 * If there are none, try whole chrom; if none there, first in assembly. */
{
struct genePred *gpList = NULL;
struct lm *lm = lmInit(0);
char *chrom = NULL;
uint start = 0, end = 0;
getCartPosOrDie(&chrom, &start, &end);
boolean needCoding = TRUE, needNonCoding = TRUE;
// First, look for both coding and noncoding genes at cart position:
addGpFromPos(geneStream, chrom, start, end, &gpList, &needCoding, &needNonCoding, lm, isBig);
// If that didn't do it, try querying whole chrom
if (needCoding || needNonCoding)
    addGpFromPos(geneStream, chrom, 0, 0, &gpList, &needCoding, &needNonCoding, lm, isBig);
// If we still haven't found either coding or non-coding on the cart's current chrom,
// try whole genome:
if (needCoding && needNonCoding)
    addGpFromPos(geneStream, NULL, 0, 0, &gpList, &needCoding, &needNonCoding, lm, isBig);
slSort(&gpList, genePredCmp);
lmCleanup(&lm);
if (retGotCoding)
    *retGotCoding = !needCoding;
if (retGotNonCoding)
    *retGotNonCoding = !needNonCoding;
return gpList;
}

static void addSnv(struct bed4 **pBedList, char *chrom, uint start, char *name)
/* Add a single-nucleotide bed4 item. */
{
slAddHead(pBedList, bed4New(chrom, start, start+1, name));
}

// Stuff within this range (see gpFx.h) is considered upstream/downstream of a transcript:
#define UPSTREAMFUDGE GPRANGE

static struct bed4 *sampleVarBedFromGenePred(struct genePred *gp, struct annoAssembly *assembly,
					     uint txSeqStart, uint txSeqEnd, boolean exonOnly)
/* Construct imaginary variants that hit various parts of the transcript
 * described in gp, using reference base values from assembly. */
{
uint basesLeft = gp->txStart - txSeqStart, basesRight = txSeqEnd - gp->txEnd;
struct bed4 *bedList = NULL;
if (!exonOnly && basesLeft > UPSTREAMFUDGE)
    // SNV, intergenic to the left
    addSnv(&bedList, gp->chrom, txSeqStart, "ex_igLeft");
if (!exonOnly && basesLeft > 0)
    // SNV, up/downstream to the left
    addSnv(&bedList, gp->chrom, gp->txStart - 1, "ex_updownLeft");
if (!exonOnly && gp->exonCount > 1)
    {
    // SNV, intron
    uint start = (gp->exonEnds[0] + gp->exonStarts[1]) / 2;
    addSnv(&bedList, gp->chrom, start, "ex_intron");
    // SNV, splice
    addSnv(&bedList, gp->chrom, gp->exonStarts[1] - 2, "ex_splice");
    }
boolean isCoding = (gp->cdsStart != gp->cdsEnd);
if (isCoding)
    {
    if (gp->txStart < gp->cdsStart)
	// SNV, UTR to the left
	addSnv(&bedList, gp->chrom, gp->txStart + 1, "ex_utrLeft");
    int cdsExon = 0;
    while (gp->cdsStart > gp->exonEnds[cdsExon] && cdsExon < gp->exonCount)
	cdsExon++;
    uint start = gp->cdsStart + 2;
    // single-base insertion, leftmost codon
    slAddHead(&bedList, bed4New(gp->chrom, start, start, "ex_codonLeftIns"));
    // 3-base deletion leftmost codon
    slAddHead(&bedList, bed4New(gp->chrom, start, start+3, "ex_codonLeftDel"));
    // SNV, leftmost codon
    addSnv(&bedList, gp->chrom, start+1, "ex_codonLeft");
    if (gp->txEnd > gp->cdsEnd)
	// SNV, UTR to the right
	addSnv(&bedList, gp->chrom, gp->txEnd - 1, "ex_utrRight");
    }
else
    {
    // noncoding exon variant
    uint start = (gp->exonStarts[0] + gp->exonEnds[0]) / 2;
    addSnv(&bedList, gp->chrom, start, "ex_nce");
    }
if (!exonOnly && basesRight > 0)
    // SNV, up/downstream to the left
    addSnv(&bedList, gp->chrom, gp->txEnd + 1, "ex_updownRight");
return bedList;
}

// margin for intergenic variants around transcript:
#define IGFUDGE 5

static struct annoStreamer *makeSampleVariantsStreamer(struct annoAssembly *assembly,
						       struct trackDb *geneTdb, int maxOutRows)
/* Construct a VCF file of example variants for db (unless it already exists)
 * and return an annoStreamer for that file.  If possible, make the variants hit a gene. */
{
char *sampleFile = sampleVariantsPath(assembly, geneTdb->track);
boolean forceRebuild = cartUsualBoolean(cart, "hgva_rebuildSampleVariants", FALSE);
if (! fileExists(sampleFile) || forceRebuild)
    {
    struct annoStreamer *geneStream = hAnnoStreamerFromTrackDb(assembly, geneTdb->table, geneTdb,
                                                               NULL, ANNO_NO_LIMIT, NULL);
    boolean isBig = sameString(geneTdb->type, "bigGenePred");
    boolean gotCoding = FALSE, gotNonCoding = FALSE;
    struct genePred *gpList = genesFromPosition(geneStream, isBig, &gotCoding, &gotNonCoding);
    FILE *f = mustOpen(sampleFile, "w");
    writeMinimalVcfHeader(f, assembly->name);
    if (gpList == NULL)
	{
	warn("Unable to find any gene transcripts in '%s' (%s)",
	     geneTdb->shortLabel, geneTdb->track);
	writeArbitraryVariants(f, assembly);
	}
    else
	{
	struct bed4 *bedList = NULL;
	uint chromSize = annoAssemblySeqSize(assembly, gpList->chrom);
	uint minSeqStart = chromSize, maxSeqEnd = 0;
	struct genePred *gp;
	for (gp = gpList;  gp != NULL;  gp = gp->next)
	    {
	    int txSeqStart = gp->txStart - (UPSTREAMFUDGE + IGFUDGE);
	    uint txSeqEnd = gp->txEnd + UPSTREAMFUDGE + IGFUDGE;
	    if (txSeqStart < 0)
		txSeqStart = 0;
	    if (txSeqEnd > chromSize)
		txSeqEnd = chromSize;
	    if (txSeqStart < minSeqStart)
		minSeqStart = txSeqStart;
	    if (txSeqEnd > maxSeqEnd)
		maxSeqEnd = txSeqEnd;
	    // If we got a coding gp, but this gp is non-coding, just do its exon variant:
	    boolean exonOnly = gotCoding && (gp->cdsStart == gp->cdsEnd);
	    slCat(&bedList, sampleVarBedFromGenePred(gp, assembly, txSeqStart, txSeqEnd, exonOnly));
	    }
	slSort(&bedList, bedCmp);
	struct dnaSeq *txSeq = twoBitReadSeqFragLower(assembly->tbf, gpList->chrom,
						      minSeqStart, maxSeqEnd);
	struct bed4 *bed;
	for (bed = bedList;  bed != NULL;  bed = bed->next)
	    {
	    writeMinimalVcfRowFromBed(f, bed, txSeq, minSeqStart);
	    }
	dnaSeqFree(&txSeq);
	bed4FreeList(&bedList);
	}
    geneStream->close(&geneStream);
    carefulClose(&f);
    }
return annoStreamVcfNew(sampleFile, FALSE, assembly, maxOutRows);
}

static char *variantIdPath(struct annoAssembly *assembly, char *variantIds)
/* Use the md5sum of the user's pasted/uploaded variants to make a hopefully
 * unique trash filename. */
{
char *md5sum = md5HexForString(variantIds);
char *subDir = "hgv";
mkdirTrashDirectory(subDir);
struct dyString *dy = dyStringCreate("%s/%s/%s_%s.vcf", trashDir(), subDir, assembly->name, md5sum);
return dyStringCannibalize(&dy);
}

static struct slName *hashListNames(struct hash *hash)
/* Return a list of all element names in the hash (if any). */
{
struct slName *list = NULL;
struct hashCookie cookie = hashFirst(hash);
struct hashEl *hel;
while ((hel = hashNext(&cookie)) != NULL)
    slAddHead(&list, slNameNew(hel->name));
return list;
}

static char *encloseInAngleBracketsDbSnp(char *stringIn)
/* Return a string that has <dbSNP: stringIn>, with spaces replaced by '_'s. */
{
int stringInLen = strlen(stringIn);
int stringOutLen = stringInLen + strlen("<dbSNP:>") + 1;
char *stringOut = needMem(stringOutLen);
safef(stringOut, stringOutLen, "<dbSNP:%s>", stringIn);
subChar(stringOut, ' ', '_');
return stringOut;
}

// dbSNP named alleles have many ways to describe a deletion from the reference,
// for example "LARGEDELETION", "LARGE DELETION", "... DELETED", "... DEL":
static const char *dbSnpDelRegex = "^\\(.*(DELET.*| DEL)\\)$";

static char **parseDbSnpAltAlleles(char *refAl, char *obsAls, boolean minusStrand,
				   int *retAltAlCount, boolean *retNeedLeftBase)
/* Given a non-symbolic reference allele and slash-sep observed alleles from dbSNP,
 * return an array of +-strand alleles that are not the same as the reference.
 * If any allele is "-" (deleted, zero-length), then set retNeedLeftBase to TRUE
 * because in this case VCF requires that the reference base to the left of the indel
 * must be added to all alleles, and the start coord also moves one base to the left.
 * Also, if any alt allele is symbolic, padding is required.
 * Note: this trashes obsAls.  Resulting array can be freed but not its contents. */
{
int obsCount = countChars(obsAls, '/') + 1;
char *obsWords[obsCount];
chopByChar(obsAls, '/', obsWords, obsCount);
boolean obsHasDeletion = FALSE;
int i;
for (i = 0;  i < obsCount;  i++)
    if (sameString(obsWords[i], "-"))
	{
	obsHasDeletion = TRUE;
	break;
	}
char **altAls;
AllocArray(altAls, obsCount);
int altCount = 0;
boolean needLeftBase = isEmpty(refAl) || sameString(refAl, "-");
for (i = 0;  i < obsCount;  i++)
    {
    char *altAl = obsWords[i];
    int altAlLen = strlen(altAl);
    if (minusStrand && isAllNt(altAl, altAlLen))
	reverseComplement(altAl, altAlLen);
    if (differentString(altAl, refAl))
	{
	if (sameString(altAl, "-"))
	    {
	    altAls[altCount] = "";
	    needLeftBase = TRUE;
	    }
	else
	    {
	    // It would be nice to expand the "(CA)11/12/14/15/16/17/18/19/20" syntax of
	    // some dbSNP observed's.  What are these?: "(D1S243)", "(D1S2870)"
	    // Unfortunately for observed="lengthTooLong" we just can't get the correct allele
	    // sequence. (76,130 of those in snp138)
	    // Hmmm, I guess we could at least stick in the right number of N's if we can
	    // parse "(245 BP INSERTION)".  (2403 rows rlike "[0-9]+ BP ?INSERTION" in snp138)
	    if (!isAllNt(altAl, altAlLen))
		{
		// Symbolic allele: left base required, and enclose it in <dbSNP:>'s.
		// But if it's one of dbSNP's LARGEDELETION kind of alleles, that is redundant
		// with the reference allele, so if we know there is already a "-" allele,
		// skip it.
		if (obsHasDeletion && regexMatch(altAl, dbSnpDelRegex))
		    continue;
		needLeftBase = TRUE;
		altAl = encloseInAngleBracketsDbSnp(altAl);
		}
	    altAls[altCount] = altAl;
	    }
	altCount++;
	}
    }
*retAltAlCount = altCount;
*retNeedLeftBase = needLeftBase;
return altAls;
}

char *firstNCommaSep(struct slName *nameList, int n)
/* Return a comma-separated string with the first n names in nameList. */
{
struct dyString *dy = dyStringNew(0);
int i;
struct slName *el;
for (i=0, el=nameList;  i < 5 && el != NULL;  i++, el = el->next)
    {
    if (i > 0)
	dyStringAppend(dy, ", ");
    dyStringPrintf(dy, "'%s'", el->name);
    }
return dyStringCannibalize(&dy);
}

//#*** Variant ID-matching should be metadata-driven too.  termRegex -> data source.
static const char *rsIdRegex = "^rs[0-9]+$";

static void rsIdsToVcfRecords(struct annoAssembly *assembly, struct slName *rsIds,
			      struct vcfFile *vcff, struct vcfRecord **pRecList,
			      struct slName **pCommentList)
/* If possible, look up coordinates and alleles of dbSNP rs IDs. */
{
if (rsIds == NULL)
    return;
char *table = findLatestSnpTable(NULL);
if (table == NULL)
    return;
struct sqlConnection *conn = hAllocConn(assembly->name);
// Build a 'name in (...)' query, and build a hash of IDs so we can test whether all were found
struct dyString *dq = sqlDyStringCreate("select chrom, chromStart, chromEnd, name, strand, "
					"refUCSC, observed from %s where name in (",
					table);
struct hash *idHash = hashNew(0);
struct slName *id;
for (id = rsIds;  id != NULL;  id = id->next)
    {
    tolowers(id->name);
    dyStringPrintf(dq, "%s'%s'", (id != rsIds ? "," : ""), id->name);
    hashStoreName(idHash, id->name);
    }
dyStringAppend(dq, ");");
struct sqlResult *sr = sqlGetResult(conn, dq->string);
// Construct a minimal VCF row to make a vcfRecord for each variant.
char *vcfRow[9];
vcfRow[5] = vcfRow[6] = vcfRow[7] = "."; // placeholder for qual, filter, info
// It would be cool to someday add snpNNN's exceptions column to the filter or info.
struct dyString *dyAltAlStr = dyStringNew(0);
int i;
char **row;
while ((row = sqlNextRow(sr)) != NULL)
    {
    char *chrom = row[0];
    uint chromStart = atoll(row[1]);
    uint chromEnd = atoll(row[2]);
    char *name = row[3];
    char *strand = row[4];
    char refAl[max(strlen(row[5]), chromEnd-chromStart) + 2];
    safecpy(refAl, sizeof(refAl), row[5]);
    if (sameString(refAl, "-"))
	refAl[0] = '\0';
    else if (! isAllNt(refAl, strlen(refAl)))
	{
	// refUCSC is symbolic like "( 2548bp insertion )" -- just use the actual reference
	// sequence for now, to keep things simple downstream.
	//#*** Need something more efficient, like a sequence cache inside assembly!
	struct dnaSeq *seq = twoBitReadSeqFragLower(assembly->tbf, chrom, chromStart, chromEnd);
	safecpy(refAl, sizeof(refAl), seq->dna);
	toUpperN(refAl, seq->size);
	dnaSeqFree(&seq);
	}
    char *obsAls = row[6];
    int altAlCount = 0;
    boolean needLeftBase = FALSE;
    char **altAls = parseDbSnpAltAlleles(refAl, obsAls, sameString(strand, "-"),
					 &altAlCount, &needLeftBase);
    needLeftBase |= (chromStart == chromEnd);  // should be redundant, but just in case.
    hashRemove(idHash, name);
    uint vcfStart = chromStart + 1;
    dyStringClear(dyAltAlStr);
    // If this is a non-symbolic indel, we'll have to move start one base to the left
    // and add the reference base to the left of the actual alleles
    if (needLeftBase)
	{
	vcfStart--;
	//#*** Need something more efficient, like a sequence cache inside assembly!
	struct dnaSeq *seq = twoBitReadSeqFragLower(assembly->tbf, chrom,
						    chromStart-1, chromStart);
	toUpperN(seq->dna, 1);
	char leftBase = seq->dna[0];
	dnaSeqFree(&seq);
	char refAlPlus[strlen(refAl)+2];
	safef(refAlPlus, sizeof(refAlPlus), "%c%s", leftBase, refAl);
	safecpy(refAl, sizeof(refAl), refAlPlus);
	for (i = 0;  i < altAlCount;  i++)
	    {
	    if (i > 0)
		dyStringAppendC(dyAltAlStr, ',');
	    if (isAllNt(altAls[i], strlen(altAls[i])))
		dyStringPrintf(dyAltAlStr, "%c%s", leftBase, altAls[i]);
	    else
		dyStringAppend(dyAltAlStr, altAls[i]);
	    }
	}
    else
	{
	// Not an indel, just make comma-sep string of alt alleles.
	for (i = 0;  i < altAlCount;  i++)
	    {
	    if (i > 0)
		dyStringAppendC(dyAltAlStr, ',');
	    dyStringAppend(dyAltAlStr, altAls[i]);
	    }
	}
    char vcfStartStr[64];
    safef(vcfStartStr, sizeof(vcfStartStr), "%d", vcfStart);
    vcfRow[0] = chrom;
    vcfRow[1] = vcfStartStr;
    vcfRow[2] = name;
    vcfRow[3] = refAl;
    vcfRow[4] = dyAltAlStr->string;
    struct vcfRecord *rec = vcfRecordFromRow(vcff, vcfRow);
    slAddHead(pRecList, rec);
    }
dyStringFree(&dyAltAlStr);
// Check for IDs not found
struct slName *notFoundIds = hashListNames(idHash);
if (notFoundIds != NULL)
    {
    char *namesNotFound = firstNCommaSep(notFoundIds, 5);
    struct dyString *dy = dyStringCreate("%d rs# IDs not found, e.g. %s",
					 slCount(notFoundIds), namesNotFound);
    slAddTail(pCommentList, slNameNew(dy->string));
    freeMem(namesNotFound);
    dyStringFree(&dy);
    }
slNameFreeList(&notFoundIds);
}

static struct vcfRecord *parseVariantIds(struct annoAssembly *assembly, char *variantIdText,
					 struct slName **pCommentList)
/* Return a sorted list of minimal vcfRecords (coords, name, ref and alt alleles)
 * corresponding to each pasted variant. */
{
struct vcfRecord *recList = NULL;
char *p = cloneString(variantIdText), *id;
struct slName *rsIds = NULL, *unknownIds = NULL;
subChar(p, ',', ' ');
while ((id = nextWord(&p)) != NULL)
    {
    if (regexMatchNoCase(id, rsIdRegex))
	slNameAddHead(&rsIds, id);
    else
	slNameAddHead(&unknownIds, id);
    }
if (unknownIds != NULL)
    {
    slReverse(&unknownIds);
    char *firstUnknownIds = firstNCommaSep(unknownIds, 5);
    struct dyString *dy = dyStringCreate("%d variant identifiers are unrecognized, e.g. %s",
					 slCount(unknownIds), firstUnknownIds);
    slAddTail(pCommentList, slNameNew(dy->string));
    freeMem(firstUnknownIds);
    dyStringFree(&dy);
    }
struct vcfFile *vcff = vcfFileNew();
rsIdsToVcfRecords(assembly, rsIds, vcff, &recList, pCommentList);
slSort(&recList, vcfRecordCmp);
slNameFreeList(&rsIds);
slNameFreeList(&unknownIds);
return recList;
}

static void adjustRangeForVariants(struct vcfRecord *recList, char **pChrom,
				   uint *pStart, uint *pEnd)
/* Given a *sorted* list of VCF records, look at the first and last records and if
 * they fall outside of the range, expand the range to include them. */
{
if (pChrom != NULL && *pChrom != NULL && recList != NULL)
    {
    // We have a non-empty sorted list of records, and search is not genome-wide;
    // look at first and last variants to see if they're not already included in search range.
    struct vcfRecord *first = recList, *last = recList;
    while (last->next)
	last = last->next;
    if (differentString(*pChrom, first->chrom) || differentString(*pChrom, last->chrom))
	{
	// Variants span multiple chroms; force genome-wide search.
	*pChrom = NULL;
	*pStart = *pEnd = 0;
	}
    else
	{
	// Variant(s) are on the same chrom as search range; check starts and ends.
	if (*pStart > first->chromEnd)
	    *pStart = first->chromEnd;
	if (*pEnd < last->chromStart)
	    *pEnd = last->chromStart;
	}
    }
}

static struct annoStreamer *makeVariantIdStreamer(struct annoAssembly *assembly, int maxOutRows,
						  char **pChrom, uint *pStart, uint *pEnd,
						  struct slName **pCommentList)
/* Translate user's pasted/uploaded variant IDs into minimal VCF if possible.
 * Return a VCF streamer for those, and if the current search position is too narrow
 * to include all of the variants, widen it as necessary. */
{
// Hash variant text to get trash filename.  Use if exists, otherwise build it.
char *variantIds = cartString(cart, hgvaVariantIds);
char *varFile = variantIdPath(assembly, variantIds);
boolean forceRebuild = cartUsualBoolean(cart, "hgva_rebuildVariantIds", FALSE);
if (! fileExists(varFile) || forceRebuild)
    {
    struct vcfRecord *varList = parseVariantIds(assembly, variantIds, pCommentList);
//#*** If no variants were recognized, we should probably show main page with a warning.
    adjustRangeForVariants(varList, pChrom, pStart, pEnd);
    FILE *f = mustOpen(varFile, "w");
    writeMinimalVcfHeader(f, assembly->name);
    struct vcfRecord *var;
    for (var = varList;  var != NULL;  var = var->next)
	writeMinimalVcfRow(f, var);
    carefulClose(&f);
    }
return annoStreamVcfNew(varFile, FALSE, assembly, maxOutRows);
}

static struct trackDb *getVariantTrackDb(char *variantTrack)
/* Get a tdb for the user's selected variant track, or warn and return NULL
 * (main page will be displayed) */
{
struct trackDb *varTdb = tdbForTrack(database, variantTrack, &fullTrackList);
if (varTdb == NULL)
    {
    if (isHubTrack(variantTrack))
	warn("Can't find hub track '%s'", variantTrack);
    else
	warn("Can't find tdb for variant track '%s'", variantTrack);
    }
else
    checkVariantTrack(varTdb);
return varTdb;
}

static char *gencodeVersionFromTrack(char *track)
/* If track is a GENCODE table, find and return a pointer to the version at the end;
 * otherwise return NULL. */
{
if (startsWithGencodeGene(track))
    {
    char *v = strrchr(track, 'V');
    return v;
    }
return NULL;
}

static char *gencodeTagTableForTrack(char *db, char *track)
/* If there is a wgEncodeGencodeTag<version> table that can be associated with track,
 * return it; otherwise return NULL. */
{
struct slName *versionList = getGencodeTagVersions();
if (startsWithGencodeGene(track))
    {
    char *version = gencodeVersionFromTrack(track);
    if (version != NULL)
        {
        char table[PATH_LEN];
        return cloneString(gencodeTableName("Tag", version, table, sizeof(table)));
        }
    }
else if (sameString(track, "refGene") && refGeneHasGencodeTags(versionList))
    {
    char *version = getLatestGencodeVersion(versionList);
    char table[PATH_LEN];
    if (hTableExists(db, gencodeTableName("RefSeq", version, table, sizeof(table))))
        return cloneString(gencodeTableName("Tag", version, table, sizeof(table)));
    }
<<<<<<< HEAD
else if (sameString(track, "knownGene") && knownGeneHasGencodeTags(versionList))
=======
else if (sameString(track, "knownGene") && knownGeneHasGencodeTags())
>>>>>>> 138672f3
    {
    if (hTableExists(db, "knownToTag"))
        return cloneString("knownToTag");
    }
return NULL;
}

static struct joinerDtf *getTxStatusExtras(char *db, char *track)
// Several kinds of transcript status may be enabled in the cart; if any are enabled,
// and if they apply to track, return the tables & fields to be joined with the track.
{
struct joinerDtf *txStatusExtras = NULL;
if (cartUsualBoolean(cart, "hgva_txStatus_gencode", FALSE))
    {
    char *gencodeTagTable = gencodeTagTableForTrack(db, track);
    if (gencodeTagTable != NULL)
        {
        char *field = "tag";
        if (sameString("knownToTag", gencodeTagTable))
            field = "value";
        slAddHead(&txStatusExtras, joinerDtfNew(db, gencodeTagTable, field));
        }
    }
if (cartUsualBoolean(cart, "hgva_txStatus_knownCanonical", FALSE) &&
    sameString(track, "knownGene") &&
    hTableExists(db, "knownCanonical"))
    {
    slAddHead(&txStatusExtras, joinerDtfNew(db, "knownCanonical", "transcript"));
    }
if (cartUsualBoolean(cart, "hgva_txStatus_refSeqStatus", FALSE) &&
    sameString(track, "refGene") &&
    hTableExists(db, "refSeqStatus"))
    {
    slAddHead(&txStatusExtras, joinerDtfNew(db, "refSeqStatus", "status"));
    }
return txStatusExtras;
}

static void configAddTableField(struct dyString *dy, char *table, char *field, boolean *pIsFirst)
/* Add a JSON object with table and (list of one) field. */
// (with "." prepended to table name
// because that's the convention for related tables in same db as track):
{
if (! *pIsFirst)
    dyStringAppend(dy, ", ");
dyStringPrintf(dy, "{ \"table\": \".%s\", \"fields\": [\"%s\"] }", table, field);
*pIsFirst = FALSE;
}


static struct jsonElement *configForStreamer(char *db, struct trackDb *tdb,
                                             struct joinerDtf *txStatusExtras)
/* Add VAI-specific config options, if applicable. */
{
struct jsonElement *config = NULL;
char *track = tdb->track;
struct dyString *dyConfig = dyStringCreate("{ \"naForMissing\": false,"
                                           "  \"relatedTables\": [ ");
boolean isFirst = TRUE;
// If track is sql-based knownGene and we have kgXref, then add kgXref.geneSymbol after
// the columns of knownGene.
if (sameString(track, "knownGene") &&
    !isCustomTrack(track) && !isHubTrack(track) &&
    !trackDbSetting(tdb, "bigDataUrl") &&
    hTableExists(db, "kgXref"))
    {
<<<<<<< HEAD
    configAddTableField(dyConfig, ".kgXref", "geneSymbol", &isFirst);
=======
    configAddTableField(dyConfig, "kgXref", "geneSymbol", &isFirst);
>>>>>>> 138672f3
    }
struct joinerDtf *txStatDtf;
for (txStatDtf = txStatusExtras;  txStatDtf != NULL;  txStatDtf = txStatDtf->next)
    configAddTableField(dyConfig, txStatDtf->table, txStatDtf->field, &isFirst);

// If any of the above apply, close the relatedTables list and config object
// and parse into jsonElements.
if (! isFirst)
    {
    dyStringAppend(dyConfig, " ] }");
    config = jsonParse(dyConfig->string);
    dyStringFree(&dyConfig);
    }
return config;
}

static void adjustGpVarOverlapRule(struct annoGrator *gpVarGrator, boolean haveRegulatory)
/* If we're able to detect regulatory elements, and want to keep those annotations, loosen up
 * gpVarGrator's overlap rule from the default (must overlap). */
{
if (haveRegulatory && cartUsualBoolean(cart, "hgva_include_regulatory", TRUE))
    gpVarGrator->setOverlapRule(gpVarGrator, agoNoConstraint);
}

static void addTxStatusExtras(struct annoFormatter *vepOut, char *geneTrack,
                              struct annoGrator *gpVarGrator,
                              struct joinerDtf *txStatusExtras)
/* Given a list of tables and fields that will be joined with geneTrack to provide transcript
 * status info, configure vepOut to put them in the EXTRAs column. */
{
struct joinerDtf *txStatDtf;
for (txStatDtf = txStatusExtras;  txStatDtf != NULL;  txStatDtf = txStatDtf->next)
    {
    char *tag = NULL, *description = NULL;
    boolean isBoolean = FALSE;
    if (differentString(txStatDtf->database, database))
        errAbort("addTxStatusExtras: Expected db=%s in txStatDtf but got %s",
                 database, txStatDtf->database);
    if ((startsWith(GENCODE_PREFIX"Tag", txStatDtf->table) &&
         sameString(txStatDtf->field, "tag")) ||
        (sameString(txStatDtf->table, "knownToTag") &&
         sameString(txStatDtf->field, "value")))
        {
        tag = "GENCODE_TAG";
        description = "<A HREF=" GENCODE_TAG_DOC_URL " "
            "TARGET=_BLANK>GENCODE tags</A> for the transcript";
        }
    else if (sameString(txStatDtf->table, "knownCanonical") &&
             sameString(txStatDtf->field, "transcript"))
        {
        tag = "CANONICAL";
        description = "If present, the transcript is the 'canonical' transcript of the gene "
            "(generally the longest isoform of the gene)";
        isBoolean = TRUE;
        }
    else if (sameString(txStatDtf->table, "refSeqStatus") &&
             sameString(txStatDtf->field, "status"))
        {
        tag = "REFSEQ_STATUS";
        description = "<A HREF=" REFSEQ_STATUS_DOC_URL " "
         "TARGET=_BLANK>RefSeq status</A> of the transcript";
        }
    else
        {
        errAbort("addTxStatusExtras: Unrecognized {table,field}: {%s,%s}",
                 txStatDtf->table, txStatDtf->field);
        }
    char *column = annoStreamDbColumnNameFromDtf(database, geneTrack, txStatDtf);
    annoFormatVepAddExtraItem(vepOut, (struct annoStreamer *)gpVarGrator,
                              tag, description, column, isBoolean);
    }
}

void doQuery()
/* Translate simple form inputs into anno* components and execute query. */
{
dyInfo = dyStringNew(0);
char *chrom = NULL;
uint start = 0, end = 0;
if (sameString(regionType, hgvaRegionTypeRange))
    getCartPosOrDie(&chrom, &start, &end);
struct annoAssembly *assembly = hAnnoGetAssembly(database);

char *geneTrack = cartString(cart, "hgva_geneTrack");
struct trackDb *geneTdb = tdbForTrack(database, geneTrack, &fullTrackList);
if (geneTdb == NULL)
    {
    warn("Can't find tdb for gene track %s", geneTrack);
    doUi();
    return;
    }

int maxVarRows = cartUsualInt(cart, "hgva_variantLimit", 10);
struct annoStreamer *primary = NULL;
char *primaryLongLabel = NULL;
char *variantTrack = cartString(cart, "hgva_variantTrack");
struct slName *commentList = NULL;
if (sameString(variantTrack, hgvaSampleVariants))
    {
    primary = makeSampleVariantsStreamer(assembly, geneTdb, maxVarRows);
    primaryLongLabel = hgvaSampleVariantsLabel;
    // Sample variants can't always be made within the currently selected position range,
    // so just for these, force search to be genome-wide.
    chrom = NULL;
    start = 0;
    end = 0;
    }
else if (sameString(variantTrack, hgvaUseVariantIds))
    {
    // Override search position if cart position doesn't include all variants:
    primary = makeVariantIdStreamer(assembly, maxVarRows, &chrom, &start, &end, &commentList);
    primaryLongLabel = hgvaVariantIdsLabel;
    }
else
    {
    struct trackDb *varTdb = getVariantTrackDb(variantTrack);
    if (varTdb == NULL)
	{
	doUi();
	return;
	}
    primary = hAnnoStreamerFromTrackDb(assembly, varTdb->table, varTdb, chrom, maxVarRows, NULL);
    primaryLongLabel = varTdb->longLabel;
    }

enum annoGratorOverlap geneOverlapRule = agoMustOverlap;
struct joinerDtf *txStatusExtras = getTxStatusExtras(database, geneTrack);
struct jsonElement *gpConfig = configForStreamer(database, geneTdb, txStatusExtras);
struct annoGrator *gpVarGrator = hAnnoGratorFromTrackDb(assembly, geneTdb->table, geneTdb, chrom,
                                                        ANNO_NO_LIMIT, primary->asObj,
                                                        geneOverlapRule, gpConfig);
setGpVarFuncFilter(gpVarGrator);

// Some grators may be used as both filters and output values. To avoid making
// multiple grators for the same source, hash them by trackName:
struct hash *gratorsByName = hashNew(8);

struct annoGrator *snpGrator = NULL;
char *snpDesc = NULL;
if (cartUsualBoolean(cart, "hgva_rsId", FALSE))
    snpGrator = gratorForSnpBed4(gratorsByName, "", assembly, chrom, agoNoConstraint, &snpDesc);

// Now construct gratorList in the order in which annoFormatVep wants to see them,
// i.e. first the gpVar, then the snpNNN, then whatever else:
struct annoGrator *gratorList = NULL;
slAddHead(&gratorList, gpVarGrator);
if (snpGrator != NULL)
    slAddHead(&gratorList, snpGrator);

// Text or HTML output?
char *outFormat = cartUsualString(cart, "hgva_outFormat", "vepTab");
boolean doHtml = sameString(outFormat, "vepHtml");

// Initialize VEP formatter:
struct annoFormatter *vepOut = annoFormatVepNew("stdout", doHtml,
						primary, primaryLongLabel,
						(struct annoStreamer *)gpVarGrator,
						geneTdb->longLabel,
						(struct annoStreamer *)snpGrator,
						snpDesc, assembly);
addTxStatusExtras(vepOut, geneTrack, gpVarGrator, txStatusExtras);
boolean haveRegulatory = FALSE;
addOutputTracks(&gratorList, gratorsByName, vepOut, assembly, chrom, doHtml, &haveRegulatory);
adjustGpVarOverlapRule(gpVarGrator, haveRegulatory);

addFilterTracks(&gratorList, gratorsByName, assembly, chrom);

slReverse(&gratorList);

if (doHtml)
    {
    webStart(cart, database, "Annotated Variants in VEP/HTML format");
    }
else
    {
    // Undo the htmlPushEarlyHandlers() because after this point they make ugly text:
    popWarnHandler();
    popAbortHandler();
    textOpen();
    webStartText();
    }
if (isNotEmpty(dyInfo->string))
    puts(dyInfo->string);
struct annoGratorQuery *query = annoGratorQueryNew(assembly, primary, gratorList, vepOut);
struct slName *comment;
for (comment = commentList;  comment != NULL;  comment = comment->next)
    vepOut->comment(vepOut, comment->name);
if (chrom != NULL)
    annoGratorQuerySetRegion(query, chrom, start, end);
annoGratorQueryExecute(query);
annoGratorQueryFree(&query);

if (doHtml)
    webEnd();
else
    textOutClose(&compressPipeline, NULL);
}

int main(int argc, char *argv[])
/* Process command line. */
{
long enteredMainTime = clock1000();
if (hIsPrivateHost())
    pushCarefulMemHandler(LIMIT_2or6GB);
htmlPushEarlyHandlers(); /* Make errors legible during initialization. */

cgiSpoof(&argc, argv);
oldVars = hashNew(10);
setUdcCacheDir();
boolean startQuery = (cgiUsualString("hgva_startQuery", NULL) != NULL);
if (startQuery)
    cart = cartAndCookieNoContent(hUserCookie(), excludeVars, oldVars);
else
    cart = cartAndCookie(hUserCookie(), excludeVars, oldVars);

// Try to deal with virt chrom position used by hgTracks.
if (startsWith("virt:", cartUsualString(cart, "position", "")))
    cartSetString(cart, "position", cartUsualString(cart, "nonVirtPosition", ""));

/* Set up global variables. */
getDbAndGenome(cart, &database, &genome, oldVars);
regionType = cartUsualString(cart, hgvaRegionType, hgvaRegionTypeGenome);
if (isEmpty(cartOptionalString(cart, hgvaRange)))
    cartSetString(cart, hgvaRange, hDefaultPos(database));

int timeout = cartUsualInt(cart, "udcTimeout", 300);
if (udcCacheTimeout() < timeout)
    udcSetCacheTimeout(timeout);
knetUdcInstall();

cartTrackDbInit(cart, &fullTrackList, &fullGroupList, TRUE);
if (lookupPosition(cart, hgvaRange))
    {
    if (startQuery)
	doQuery();
    else
	doUi();
    }
else
    {
    // Revert to lastPosition if we have multiple matches or warnings,
    // especially in case user manually edits browser location as in #13009:
    char *position = cartUsualString(cart, "lastPosition", hDefaultPos(database));
    cartSetString(cart, hgvaRange, position);
    if (webGotWarnings())
	{
	// We land here when lookupPosition pops up a warning box.
	// Reset the problematic position and show the main page.
	doMainPage();
	}
    // If lookupPosition returned FALSE and didn't report warnings,
    // then it wrote HTML showing multiple position matches & links.
    }

cartCheckout(&cart);
cgiExitTime("hgVai", enteredMainTime);
return 0;
}<|MERGE_RESOLUTION|>--- conflicted
+++ resolved
@@ -39,13 +39,9 @@
 #include "libifyMe.h"
 
 #define GENCODE_TAG_DOC_URL "\"http://www.gencodegenes.org/gencode_tags.html\""
-<<<<<<< HEAD
-#define REFSEQ_STATUS_DOC_URL "\"http://www.ncbi.nlm.nih.gov/books/NBK21091/table/ch18.T.refseq_status_codes\""
-=======
 #define GENCODE_BASIC_DOC_URL "\"http://www.gencodegenes.org/faq.html\""
 #define REFSEQ_STATUS_DOC_URL "\"http://www.ncbi.nlm.nih.gov/books/NBK21091/table/ch18.T.refseq_status_codes\""
 #define APPRIS_DOC_URL "\"http://appris.bioinfo.cnio.es/#/help/database\""
->>>>>>> 138672f3
 
 /* Global Variables */
 struct cart *cart;		/* CGI and other variables */
@@ -661,14 +657,6 @@
 startCollapsibleSection("dbNsfp", "Database of Non-synonymous Functional Predictions (dbNSFP)",
 			TRUE);
 //#*** hardcoded version info... we need metadata (#11462)
-<<<<<<< HEAD
-char *dbNsfpVersion = sameString(database, "hg19") ? "2.0" : "3.1a";
-char *txVersion = sameString(dbNsfpVersion, "2.0") ? "Gencode release 9 (Ensembl 64, Dec. 2011)" :
-                                                     "Gencode release 22 (Ensembl 79, Mar. 2015)";
-printf("<A HREF='https://sites.google.com/site/jpopgen/dbNSFP' TARGET=_BLANK>dbNSFP</A> "
-       "(<A HREF='http://onlinelibrary.wiley.com/doi/10.1002/humu.22376/abstract' "
-       "TARGET=_BLANK>Liu <em>et al.</em> 2013</A>) "
-=======
 char *dbNsfpVersion = "3.1a";
 char *txVersion = "Gencode release 22 (Ensembl 79, Mar. 2015)";
 char *refYear = "2015";
@@ -685,18 +673,13 @@
 printf("<A HREF='https://sites.google.com/site/jpopgen/dbNSFP' TARGET=_BLANK>dbNSFP</A> "
        "(<A HREF='%s' "
        "TARGET=_BLANK>Liu <em>et al.</em> %s</A>) "
->>>>>>> 138672f3
        "release %s "
        "provides pre-computed scores and predictions of functional significance "
        "from a variety of tools.  Every possible coding change to transcripts in "
        "%s gene predictions "
        "has been evaluated.  "
        "<em>Note: This may not encompass all transcripts in your "
-<<<<<<< HEAD
-       "selected gene set.</em><BR>\n", dbNsfpVersion, txVersion);
-=======
        "selected gene set.</em><BR>\n", refUrl, refYear, dbNsfpVersion, txVersion);
->>>>>>> 138672f3
 //#*** Another cheap hack: reverse alph order happens to be what we want (until VEST??),
 //#*** but priorities would be cleaner:
 slReverse(&dbNsfpTables);
@@ -932,13 +915,8 @@
            maybeKnownGene, maybeRefGene, maybeEnsGene, versions,
            isVisible ? "block" : "none");
     cartMakeCheckBox(cart, "hgva_txStatus_gencode", FALSE);
-<<<<<<< HEAD
-    puts("Include the <A HREF=" GENCODE_TAG_DOC_URL " "
-         "TARGET=_BLANK>GENCODE tags</A> for each transcript (if available).<BR>");
-=======
     puts("Include the <A HREF=" GENCODE_TAG_DOC_URL " TARGET=_BLANK>GENCODE tags</A> (if any) "
          "associated with each transcript.<BR>");
->>>>>>> 138672f3
     puts("</div>");
     }
 if (hTableExists(database, "knownGene") && hTableExists(database, "knownCanonical"))
@@ -948,10 +926,6 @@
     printf("<div class=\"txStatus knownGene\" style=\"display: %s;\">",
            isVisible ? "block" : "none");
     cartMakeCheckBox(cart, "hgva_txStatus_knownCanonical", FALSE);
-<<<<<<< HEAD
-    puts("Indicate whether each UCSC Genes transcript is 'canonical' (generally the longest "
-         "isoform of a gene).<BR>");
-=======
     char *desc = hTableExists(database, "knownToTag") ?
         "based on <A HREF=" APPRIS_DOC_URL " TARGET=_BLANK>"
         "APPRIS</A> status or inclusion in "
@@ -959,7 +933,6 @@
         "principal &gt; alternative &gt; basic &gt; longest isoform" :
         "generally the longest isoform of a gene";
     printf("Indicate whether each transcript is 'canonical' (%s).<BR>\n", desc);
->>>>>>> 138672f3
     puts("</div>");
     }
 if (hTableExists(database, "refGene") && hTableExists(database, "refSeqStatus"))
@@ -1327,11 +1300,7 @@
 
 puts("<BR>");
 // Make wrapper table for collapsible sections:
-<<<<<<< HEAD
-selectVariants(varGroupList, varTrackList);
-=======
 selectVariants();
->>>>>>> 138672f3
 char *geneTrack = selectGenes();
 if (geneTrack != NULL)
     {
@@ -2435,11 +2404,7 @@
     if (hTableExists(db, gencodeTableName("RefSeq", version, table, sizeof(table))))
         return cloneString(gencodeTableName("Tag", version, table, sizeof(table)));
     }
-<<<<<<< HEAD
-else if (sameString(track, "knownGene") && knownGeneHasGencodeTags(versionList))
-=======
 else if (sameString(track, "knownGene") && knownGeneHasGencodeTags())
->>>>>>> 138672f3
     {
     if (hTableExists(db, "knownToTag"))
         return cloneString("knownToTag");
@@ -2506,11 +2471,7 @@
     !trackDbSetting(tdb, "bigDataUrl") &&
     hTableExists(db, "kgXref"))
     {
-<<<<<<< HEAD
-    configAddTableField(dyConfig, ".kgXref", "geneSymbol", &isFirst);
-=======
     configAddTableField(dyConfig, "kgXref", "geneSymbol", &isFirst);
->>>>>>> 138672f3
     }
 struct joinerDtf *txStatDtf;
 for (txStatDtf = txStatusExtras;  txStatDtf != NULL;  txStatDtf = txStatDtf->next)
