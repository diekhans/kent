.c.o:
	gcc -ggdb -O -Wformat -Wimplicit -Wuninitialized -Wreturn-type -I../inc -I../../inc -I../../../inc -c $*.c

L = -lm $(MYSQLLIBS)
MYLIBDIR = $(HOME)/src/lib/$(MACHTYPE)
MYLIBS =  $(MYLIBDIR)/jkhgap.a $(MYLIBDIR)/jkweb.a

A = cartDump

<<<<<<< HEAD
cartDump: $O $(MYLIBS)
	gcc -ggdb -o cartDump $O $(MYLIBS) $L
	strip cartDump
	chmod a+rx cartDump
	mv cartDump $(HGCGI)
=======
O = $A.o

my: compile
	mv $A /usr/local/apache/cgi-bin-$(USER)/$A

alpha: compile
	mv $A /usr/local/apache/cgi-bin/$A

beta: compile
	mv $A /usr/local/apache/cgi-bin-beta/$A

compile: $O 
	gcc $O $(MYLIBS) $(L) 
	mv a.out $A
	strip $A
	chmod a+rx $A

lib:
	cd ../../lib; make

tags: 
	ctags *.h *.c ../lib/*.c ../inc/*.h ../../lib/*.c ../../inc/*.h
>>>>>>> 280bf2a0
<|MERGE_RESOLUTION|>--- conflicted
+++ resolved
@@ -7,13 +7,6 @@
 
 A = cartDump
 
-<<<<<<< HEAD
-cartDump: $O $(MYLIBS)
-	gcc -ggdb -o cartDump $O $(MYLIBS) $L
-	strip cartDump
-	chmod a+rx cartDump
-	mv cartDump $(HGCGI)
-=======
 O = $A.o
 
 my: compile
@@ -35,5 +28,4 @@
 	cd ../../lib; make
 
 tags: 
-	ctags *.h *.c ../lib/*.c ../inc/*.h ../../lib/*.c ../../inc/*.h
->>>>>>> 280bf2a0
+	ctags *.h *.c ../lib/*.c ../inc/*.h ../../lib/*.c ../../inc/*.h