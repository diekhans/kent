
/* qaPushQ - An test Push Queue cgi program that uses mySQL. */

/* if we use the cart, we will need to link jkhgap.a */

#include "common.h"
#include "cheapcgi.h"
#include "htmshell.h"
#include "jksql.h"
#include "hgConfig.h"

#include <time.h>
#include <stdio.h>
#include <crypt.h>
#include <fcntl.h>
#include <sys/utsname.h>

#include "pushQ.h"
#include "formPushQ.h"

#include "versionInfo.h"

<<<<<<< HEAD
static char const rcsid[] = "$Id: qaPushQ.c,v 1.7 2004/05/05 19:06:56 galt Exp $";
=======
static char const rcsid[] = "$Id: qaPushQ.c,v 1.21 2004/05/12 21:18:22 galt Exp $";
>>>>>>> 97a6542b

char msg[2048] = "";
char ** saveEnv;

#define BUFMAX 65536
char html[BUFMAX];

char *database = NULL;
char *host     = NULL;
char *user     = NULL;
char *password = NULL;

struct sqlConnection *conn = NULL;

char *qaUser = NULL;

#define SSSZ 256  /* MySql String Size 255 + 1 */
#define MAXBLOBSHOW 128

#define MAXCOLS 25

#define TITLE "Push Queue v"VERSION

time_t curtime;
struct tm *loctime;

struct utsname utsName;

struct users myUser;

char *showColumns = NULL;

char *defaultColumns =
    "pqid,qid,priority,qadate,track,dbs,tbls,cgis,files,currLoc,makeDocYN,onlineHelp,ndxYN,stat,sponsor,reviewer,extSource,notes";
    
/*
"qid,pqid,priority,rank,qadate,newYN,track,dbs,tbls,cgis,files,sizeMB,currLoc,makeDocYN,onlineHelp,ndxYN,joinerYN,stat,sponsor,reviewer,extSource,openIssues,notes,reqdate,pushYN";
*/

/* structural improvements suggested by MarkD:

static struct {
enum colEnum col;
char *name;
char *hdr;
} colTbl [] = {
{e_qid, "qid"},
{0,      NULL},
}

ArraySize(colTbl)

numWords = chopString(liststr, ",", NULL,  NULL);

*/


static char const *colName[] = {
 "qid"       ,
 "pqid"      ,
 "priority"  ,
 "rank"      ,
 "qadate"    ,
 "newYN"     ,
 "track"     ,
 "dbs"       ,
 "tbls"      ,
 "cgis"      ,
 "files"     ,
 "sizeMB"    ,
 "currLoc"   ,
 "makeDocYN" ,
 "onlineHelp",
 "ndxYN"     ,
 "joinerYN"  ,
 "stat"      ,
 "sponsor"   ,
 "reviewer"  ,
 "extSource" ,
 "openIssues",
 "notes"     ,
 "reqdate"   ,
 "pushYN"    
};


enum colEnum {
e_qid       ,
e_pqid      ,
e_priority  ,
e_rank      ,
e_qadate    ,
e_newYN     ,
e_track     ,
e_dbs       ,
e_tbls      ,
e_cgis      ,
e_files     ,
e_sizeMB    ,
e_currLoc   ,
e_makeDocYN ,
e_onlineHelp,
e_ndxYN     ,
e_joinerYN  ,
e_stat      ,
e_sponsor   ,
e_reviewer  ,
e_extSource ,
e_openIssues,
e_notes     ,
e_reqdate   ,
e_pushedYN    
};

char *colHdr[] = {
"Queue ID",
"Parent Queue ID",
"Priority",
"Rank",
"&nbsp;&nbsp;Submission&nbsp;&nbsp; Date",
"New?",
"Track",
"Databases",
"Tables",
"CGIs",
"Files",
"Size MB",
"Current Location",
"MakeDoc",
"Online help",
"Index",
"All. Joiner",
"&nbsp;&nbsp;&nbsp;&nbsp;&nbsp;&nbsp;&nbsp;&nbsp;&nbsp;&nbsp;Status&nbsp;&nbsp;&nbsp;&nbsp;&nbsp;&nbsp;&nbsp;&nbsp;&nbsp;&nbsp;",
"Sponsor (local)",
"Reviewer",
"External Source or Collaborator",
"Open Issues",
"Notes",
"Req&nbsp;Date",
"Pushed?"
};

char pushQtbl[256] = "pushQ";   /* default */

char month[256] = "current";  

enum colEnum colOrder[MAXCOLS];
int numColumns = 0;


void encryptPWD(char *password, char *salt, char *buf, int bufsize)
/* encrypt a password */
{
/* encrypt user's password. */
safef(buf,bufsize,crypt(password, salt));
}


void encryptNewPWD(char *password, char *buf, int bufsize)
/* encrypt a new password */
{
unsigned long seed[2];
char salt[] = "$1$........";
const char *const seedchars = 
"./0123456789ABCDEFGHIJKLMNOPQRST"
"UVWXYZabcdefghijklmnopqrstuvwxyz";
int i;
/* Generate a (not very) random seed. */
seed[0] = time(NULL);
seed[1] = getpid() ^ (seed[0] >> 14 & 0x30000);
/* Turn it into printable characters from `seedchars'. */
for (i = 0; i < 8; i++)
    salt[3+i] = seedchars[(seed[i/5] >> (i%5)*6) & 0x3f];
encryptPWD(password, salt, buf, bufsize);
}

boolean checkPWD(char *password, char *encPassword)
/* check an encrypted password */
{
char encPwd[35] = "";
encryptPWD(password, encPassword, encPwd, sizeof(encPwd));
if (sameString(encPassword,encPwd))
    {
    return TRUE;
    }
else
    {
    return FALSE;
    }
}



void cleanUp();  /* needed for forward reference */

void doMsg()
/* callable from htmShell */
{
printf("%s",msg);
cleanUp();
}

bool mySqlGetLock(char *name)
/* Tries to acquire (for 10 seconds) and set an advisory lock.
 *  note: mysql returns 1 if successful,
 *   0 if name already locked or NULL if error occurred 
 *   blocks another client from obtaining a lock with the same name
 *   lock is automatically released by mysql when connection is closed or detected broken
 *   may even detect program crash and release lock.
 */
{
char query[256];
struct sqlResult *rs;
char **row = NULL;
bool result = FALSE;

safef(query, sizeof(query), "select get_lock('%s', 10)", name);
rs = sqlGetResult(conn, query);
row=sqlNextRow(rs);
if (row[0] == NULL)
    {
    safef(msg, sizeof(msg), "Attempt to GET_LOCK of %s caused an error\n",name);
    htmShell(TITLE, doMsg, NULL);
    exit(0);
    }
if (sameWord(row[0], "1"))
    result = TRUE;
else if (sameWord(row[0], "0"))
    result = FALSE;
sqlFreeResult(&rs);
return result;
}

void mySqlReleaseLock(char *name)
/* Releases an advisory lock created by GET_LOCK in mySqlGetLock */
{
char query[256];
safef(query, sizeof(query), "select release_lock('%s')", name);
sqlUpdate(conn, query);
}
                                                                                


void setLock()
/* set a lock to reduce concurrency problems */
{

/* creat may be set to fail if the file exists, allowing a simple lock mechanism */
int retries = 0;

<<<<<<< HEAD
/* note: only retry 5 times with sleep 5 secs between, then assume failure and push ahead */
while (retries < 5)
=======
/* note: only retry 1 times with sleep 5 secs between, then assume failure and push ahead */
while (retries < 1)
>>>>>>> 97a6542b
    {
    if (mySqlGetLock("qapushq"))    /* just an advisory semaphore, really */
	{
	return;
	}
    
    sleep(5);
    retries++;
    }
}

void releaseLock()
/* release the advisory lock */
{
mySqlReleaseLock("qapushq");
}



enum colEnum mapFieldToEnum(char *f)
{
int i = 0;
for(i=0;i<MAXCOLS;i++)
    {
    if (sameString(colName[i],f))
	{
	return (enum colEnum) i;
	}
    }
errAbort("Field not found in mapFieldToEnum: %s",f);
}



void replaceInStr(char *s, int ssize, char *t, char *r) 
/* Strings: Replace an occurrence of t in s with r.
 * size is sizeof(s)
 * note: s must have room to hold any expansion, as it happens in-place in s */
{
char *temp = replaceChars(s,t,r);
if (strlen(temp) >= ssize)
    {
    errAbort("html page buf size exceeded. strlen(temp)=%s, size of html= %s",strlen(temp),ssize);
    }
safef(s,ssize,"%s",temp);
freez(&temp);
}




void parseList(char *s, char delim, int num, char *buf, int bufsize)
/* parse list to find nth element of delim-separated list in string
 * returns l if not found which points to the string end 0
 * otherwise returns offset in s where begins */
{
int n = 0;
int i = 0;
int l = strlen(s);
int j = 0;
char c;
while (TRUE) 
    {
    if (n==num)
	{
	while (j<bufsize)
	    {
	    c = s[i+j];
	    if (c==delim)
		{
		c = 0;
		}
	    buf[j] = c;
	    if (c == 0)
		{
		return;
		}
	    j++;
	    }
	buf[bufsize-1] = 0;  /* add term in case */
	return TRUE;
	}
    if (n>num)  /* should not happen */
	{
	buf[0] = 0;
	return;
	}
    while (s[i] != delim)
	{
	if (i >= l)
	    {
	    buf[0] = 0;
	    return;
	    }
	i++;
	}
    i++;
    n++;
    }
}


void replaceSelectOptions(char *varname, char *values, char *value)
/* Replace <!sel-name-val> tags in select option picklist.
 * This initializes the correct default selection.
 * Currently values is a list of single characters only, 
 * picklists with string-values not supported. */
{
int i = 0;
char *p = NULL;
char tempTag[256] = "";
char tempVal[256];
while(TRUE)
    { 
    parseList(values,',',i,tempVal,sizeof(tempVal));
    if (tempVal[0]==0) 
	{
	break;
	}
    safef(tempTag,sizeof(tempTag),"<!sel-%s-%s>",varname,tempVal);
    if (sameString(value,tempVal))
	{p = "selected";}
    else 
	{p = "";}
    replaceInStr(html, sizeof(html), tempTag, p);
    i++;
    }
}



void initColsFromString(char *s)
{
int i = 0;
char tempVal[256];

while(parseList(s,',',i,tempVal,sizeof(tempVal)))
    {
    colOrder[i] = mapFieldToEnum(tempVal);
    i++;
    }
numColumns=i;

}



/* -------------------- Push Queue ----------------------- */

void replacePushQFields(struct pushQ *ki)
/* fill in dummy html tags with values from the sql pushQ record */
{

char tempSizeMB[256];

safef(tempSizeMB, sizeof(tempSizeMB), "%u",ki->sizeMB);
if (ki->sizeMB == 0) 
    {
    strcpy(tempSizeMB,"");
    }

replaceInStr(html, sizeof(html) , "<!qid>"         , ki->qid       ); 
replaceSelectOptions("priority" , "A,B,C,D,L"      , ki->priority  );
replaceInStr(html, sizeof(html) , "<!qadate>"      , ki->qadate    ); 
replaceSelectOptions("newYN"    ,"Y,N"             , ki->newYN     );
replaceInStr(html, sizeof(html) , "<!track>"       , ki->track     ); 
replaceInStr(html, sizeof(html) , "<!dbs>"         , ki->dbs       ); 
replaceInStr(html, sizeof(html) , "<!tbls>"        , ki->tbls      ); 
replaceInStr(html, sizeof(html) , "<!cgis>"        , ki->cgis      ); 
replaceInStr(html, sizeof(html) , "<!files>"       , ki->files     ); 
replaceInStr(html, sizeof(html) , "<!sizeMB>"      , tempSizeMB    ); 
replaceInStr(html, sizeof(html) , "<!currLoc>"     , ki->currLoc   ); 
replaceSelectOptions("currLoc"  , "hgwdev,hgwbeta" , ki->currLoc   );
replaceSelectOptions("makeDocYN", "Y,N"            , ki->makeDocYN );
replaceInStr(html, sizeof(html) , "<!onlineHelp>"  , ki->onlineHelp); 
replaceSelectOptions("ndxYN"    , "Y,N"            , ki->ndxYN     );
replaceSelectOptions("joinerYN" , "Y,N"            , ki->joinerYN  );
replaceInStr(html, sizeof(html) , "<!stat>"        , ki->stat      ); 
replaceInStr(html, sizeof(html) , "<!sponsor>"     , ki->sponsor   ); 
replaceInStr(html, sizeof(html) , "<!reviewer>"    , ki->reviewer  ); 
replaceInStr(html, sizeof(html) , "<!extSource>"   , ki->extSource ); 
replaceInStr(html, sizeof(html) , "<!openIssues>"  , ki->openIssues); 
replaceInStr(html, sizeof(html) , "<!notes>"       , ki->notes     );
/*
replaceInStr(html, sizeof(html), "<!reqdate>"   , ki->reqdate); 
replaceSelectOptions("pushedYN", "Y,N",  ki->pushedYN);
*/
}


void doAdd()
/* handle setup add form for new pushQ record */
{

struct pushQ q;
ZeroVar(&q);

q.next = NULL;
strcpy(q.qid       ,"");
strcpy(q.priority  ,"A");  /* default priority */
strftime (q.qadate, sizeof(q.qadate), "%Y-%m-%d", loctime); /* default to today's date */
strcpy(q.newYN     ,"N");  /* default to not new track */
q.track  = ""; 
q.dbs    = ""; 
q.tbls   = "";
q.cgis   = "";
q.files  = "";
q.sizeMB = 0;
strcpy(q.currLoc   ,"hgwdev");  /* default loc */
strcpy(q.makeDocYN ,"N");
strcpy(q.onlineHelp,"");
strcpy(q.ndxYN     ,"N");  /* default to not checked yet */
strcpy(q.joinerYN  ,"N");  /* default to all.joiner not checked yet */
q.stat   = "";
strcpy(q.sponsor   ,"");
strcpy(q.reviewer  ,""); 
if (sameString(myUser.role,"qa"))
    {
    strcpy(q.reviewer  ,qaUser);   /* if role is qa, default reviewer to this user */
    }
if (sameString(myUser.role,"dev"))
    {
    strcpy(q.sponsor   ,qaUser);   /* if role is dev, default sponsor to current user */
    }
strcpy(q.extSource ,"");
q.openIssues   = "";
q.notes   = "";
 
safef(html,BUFMAX,formQ); 
replacePushQFields(&q);

replaceInStr(html, sizeof(html), "<!delbutton>", ""); 
replaceInStr(html, sizeof(html), "<!pushbutton>", ""); 
replaceInStr(html, sizeof(html), "<!clonebutton>", ""); 
 
printf("%s",html);
cleanUp();
 
}

void dotdotdot(char *s, int l)
/* truncate a string for shorter display with ... at end */
{
if ((strlen(s)<l) || (strlen(s)<5))
    {
    return;
    }
s[l]=0;
s[l-1]='.';
s[l-2]='.';
s[l-3]='.';
s[l-4]=' ';
}


void drawDisplayLine(enum colEnum col, struct pushQ *ki)
{
char url[256];


switch(col)
    {
    case e_qid:
	printf("<td><A href=\"/cgi-bin/qaPushQ?action=edit&qid=%s\">%s</A>",
	    ki->qid, ki->qid);
	if ((!sameString(ki->reqdate,"")) && (ki->pushedYN[0]=='N'))
	    {
	    printf("<BR><A href=\"/cgi-bin/qaPushQ?action=pushDone&qid=%s\">Done!</A>",
		ki->qid );
	    }
	printf("</td>\n");
	break;

    case e_pqid:
	printf("<td>%s</td>\n", ki->pqid   );
	break;
	
	
    case e_priority:
	printf("<td>%s",ki->priority);
	if (ki->priority[0] != 'L')
	{
	printf("&nbsp;&nbsp;"
	    "<A href=\"/cgi-bin/qaPushQ?action=promote&qid=%s\">^</A>&nbsp;&nbsp;"
	    "<A href=\"/cgi-bin/qaPushQ?action=demote&qid=%s\" >v</A>", 
	    ki->qid, ki->qid);
	}
	printf("</td>\n");
	break;
	
    case e_rank:
	printf("<td>%d</td>\n", ki->rank      );
	break;
	
    case e_qadate:
	printf("<td>%s</td>\n", ki->qadate    );
	break;
	
    case e_newYN:
	printf("<td>%s</td>\n", ki->newYN     );
	break;
	
    case e_track:
	printf("<td>%s</td>\n", ki->track     );
	break;
	
    case e_dbs:
	printf("<td>%s</td>\n", ki->dbs       );
	break;
	
    case e_tbls:
	dotdotdot(ki->tbls,MAXBLOBSHOW);  /* longblob */
	printf("<td>%s</td>\n", ki->tbls      );
	break;
	
    case e_cgis:
	printf("<td>%s</td>\n", ki->cgis      );
	break;
	
    case e_files:
	printf("<td>%s</td>\n", ki->files     );
	break;
	
    case e_sizeMB:
	printf("<td>%u</td>\n", ki->sizeMB    );
	break;
	
    case e_currLoc:
	printf("<td>%s</td>\n", ki->currLoc   );
	break;
	
    case e_makeDocYN:
	printf("<td>%s</td>\n", ki->makeDocYN );
	break;
	
    case e_onlineHelp:
	printf("<td>%s</td>\n", ki->onlineHelp);
	break;
	
    case e_ndxYN:
	printf("<td>%s</td>\n", ki->ndxYN     );
	break;
	
    case e_joinerYN:
	printf("<td>%s</td>\n", ki->joinerYN  );
	break;
	
    case e_stat:
	printf("<td>%s</td>\n", ki->stat      );
	break;
	
    case e_sponsor:
	printf("<td>%s</td>\n", ki->sponsor   );
	break;
	
    case e_reviewer:
	printf("<td>%s</td>\n", ki->reviewer  );
	break;
	
    case e_extSource:
	printf("<td>%s</td>\n", ki->extSource );
	break;
	
    case e_openIssues:
	dotdotdot(ki->openIssues,MAXBLOBSHOW);  /* longblob */
	printf("<td>%s</td>\n", ki->openIssues);
	break;
	
    case e_notes:
	dotdotdot(ki->notes,MAXBLOBSHOW);       /* longblob */
	printf("<td>%s</td>\n", ki->notes     );
	break;
	
    case e_reqdate:
	printf("<td>%s</td>\n", ki->reqdate   );
	break;
	
    case e_pushedYN:
	safef(url, sizeof(url), ki->pushedYN); 
	if ((!sameString(ki->reqdate,"")) && (ki->pushedYN[0]=='N'))
	    {
	    safef(url, sizeof(url), 
		"<A href=\"/cgi-bin/qaPushQ?action=pushDone&qid=%s\">%s</A>", 
		ki->qid, ki->pushedYN );
	    }
	printf("<td>%s</td>\n", url);
	break;

    default:
	errAbort("drawDisplayLine: unexpected case enum %d.",col);
	

    }

}



void doDisplay()
/* handle display request, shows pushQ records, also this is the default action  */
{
struct pushQ *ki, *kiList = NULL;
struct sqlResult *sr;
char **row;
char query[256];
char lastP = ' ';
int c = 0;
char monthsql[256];

/* initialize column display order */
initColsFromString(showColumns);

safef(monthsql,sizeof(monthsql),"");
if (!(sameString(month,"")||sameString(month,"current")))
    {
    safef(monthsql,sizeof(monthsql)," where priority='L' and qadate like '%s%%' ",month);
    }

/* Get a list of all (or in month). */
safef(query, sizeof(query), "select * from %s%s%s", 
    pushQtbl,
    monthsql,
    " order by priority,rank,qid desc limit 100"
    );

//debug printf("query=%s",query);

sr = sqlGetResult(conn, query);
while ((row = sqlNextRow(sr)) != NULL)
    {
    ki = pushQLoad(row);
    slAddHead(&kiList, ki);
    }
sqlFreeResult(&sr);
slReverse(&kiList); 

/* #rows returned
slCount(kiList)
*/

if (sameString(utsName.nodename,"hgwdev"))
    {
    printf("<p style=\"color:red\">Machine: %s THIS IS NOT THE REAL PUSHQ- GO TO <a href=http://hgwbeta.cse.ucsc.edu/cgi-bin/qaPushQ>HGWBETA</a> </p>\n",utsName.nodename);
    }

if ((sameString(month,"")) || (sameString(month,"current")))
    {
    printf("&nbsp;<A href=/cgi-bin/qaPushQ?action=add>ADD</A>\n");
    }
else
    {
    printf("&nbsp;<A href=/cgi-bin/qaPushQ?action=display&month=current>Current</A>\n");
    }
printf("&nbsp;<A href=/cgi-bin/qaPushQ?action=reset>Logout</A>\n");
printf("&nbsp;<A href=/cgi-bin/qaPushQ?action=showAllCol>All Columns</A>\n");
printf("&nbsp;<A href=/cgi-bin/qaPushQ?action=showDefaultCol>Default Columns</A>\n");
printf("&nbsp;<A href=/cgi-bin/qaPushQ?action=showMonths>Log by Month</A>\n");
printf("&nbsp;<A href=/cgi-bin/qaPushQ?action=showGateway>Gateway</A>\n");
printf("&nbsp;<A href=/cgi-bin/qaPushQ?action=showDisplayHelp>Help</A>\n");

/* draw table header */


printf("<H2>Track Push Queue</H2>\n");

printf("<TABLE BORDER CELLSPACING=0 CELLPADDING=5>\n");
printf("  <TR>\n");

for (c=0; c<numColumns; c++)
    {
    printf("    <TH>"
	"<a href=qaPushQ?action=promoteColumn&col=%s>&lt;</a>&nbsp;"
	"<a href=qaPushQ?action=hideColumn&col=%s>!</a>&nbsp;"
	"<a href=qaPushQ?action=demoteColumn&col=%s>&gt;</a>"
	"<br></TH>\n",
	colName[colOrder[c]], 
	colName[colOrder[c]], 
	colName[colOrder[c]] 
	);
    }
printf("  <TR>\n");
printf("  </TR>\n");

for (c=0; c<numColumns; c++)
    {
    printf("    <TH>%s</TH>\n",colHdr[colOrder[c]]);
    }

printf("  </TR>\n");


/* Print some info for each match */
for (ki = kiList; ki != NULL; ki = ki->next)
    {

    /* Major-priority section header */
    if (ki->priority[0] != lastP) 
	{
    lastP = ki->priority[0];
	printf("<tr>");
	printf("<td><h1>%s</h1></td>\n", ki->priority );
	printf("</tr>");
    
    }

    /* Regular row */
    printf("<tr>");

    for (c=0; c<numColumns; c++)
	{
	drawDisplayLine(colOrder[c],ki);
	}

    printf("</tr>");
    }


/* draw table footer */
printf("</table>");

pushQFreeList(&kiList);
cleanUp();

}


boolean loadPushQ(char *qid, struct pushQ *q, boolean optional)
/* we need to load q with existing values */
{
char **row;
struct sqlResult *sr;
char query[256];

safef(query, sizeof(query), "select * from %s where qid = '%s'",pushQtbl,qid);
sr = sqlGetResult(conn, query);
row = sqlNextRow(sr);
if (row == NULL)
    {
    if (!optional)
	{
	errAbort("%s not found.",qid);
	}
    else 
	{
	return FALSE;
	}
    }
else
    {
    pushQStaticLoad(row,q);
    }
sqlFreeResult(&sr);
return TRUE;
}


void doPushDone()
/* Mark record pushedYN=Y, move priority to L for Log, and set rank=0  */
{

struct pushQ q; /* just so we get the size of q.qid */
char query[256];
char *meta = ""
"<head>"
"<title>Meta Redirect Code</title>"
"<meta http-equiv=\"refresh\" content=\"0;url=/cgi-bin/qaPushQ?action=display\">"
"</head>";


safef(q.qid, sizeof(q.qid), cgiString("qid"));

loadPushQ(q.qid, &q, FALSE);

safef(query, sizeof(query), 
    "update %s set rank = 0, priority ='L', pushedYN='Y' where qid = '%s' ", 
    pushQtbl, q.qid);
sqlUpdate(conn, query);


/* first close the hole where it was */
safef(query, sizeof(query), 
    "update %s set rank = rank - 1 where priority ='%s' and rank > %d ", 
    pushQtbl, q.priority, q.rank);
sqlUpdate(conn, query);


sprintf(msg,"Record completed, qid %s moved to log.<br>\n",q.qid);

htmShellWithHead(TITLE, meta, doMsg, NULL);

}


void doPromote(int change)
/* Promote the ranking of this Q item 
 * >0 means promote, <0 means demote */
{

char **row;
struct sqlResult *sr;

struct pushQ q;
char query[256];
char newQid[sizeof(q.qid)] = "";

char *meta = ""
"<head>"
"<title>Meta Redirect Code</title>"
"<meta http-equiv=\"refresh\" content=\"0;url=/cgi-bin/qaPushQ?action=display\">"
"</head>";

safef(newQid, sizeof(newQid), cgiString("qid"));

loadPushQ(newQid, &q,FALSE);

if ((q.rank > 1) && (change>0))
    {
    /* swap places with rank-1 */
    safef(query, sizeof(query), 
    "update %s set rank = rank + 1 where priority ='%s' and rank = %d ", 
    pushQtbl, q.priority, q.rank-1);
    sqlUpdate(conn, query);
    q.rank--;
    safef(query, sizeof(query), 
    "update %s set rank = %d where qid ='%s'", 
    pushQtbl, q.rank, q.qid);
    sqlUpdate(conn, query);
    }

if (change<0)
    {
    /* swap places with rank+1 */
    safef(query, sizeof(query), 
    "update %s set rank = rank - 1 where priority ='%s' and rank = %d ", 
    pushQtbl, q.priority, q.rank+1);
    if (sqlUpdateRows(conn, query, NULL)>0)
    {
    q.rank++;
    safef(query, sizeof(query), 
	"update %s set rank = %d where qid ='%s'", 
	pushQtbl, q.rank, q.qid);
    sqlUpdate(conn, query);
    }
    }

sprintf(msg,"Record moved qid = %s.<br>\n",q.qid);
htmShellWithHead(TITLE, meta, doMsg, NULL);

}



int getNextAvailQid()
/* adding new pushQ rec, get next available qid number */
{
struct pushQ q;
int newqid = 0;
char query[256];
char *quickres = NULL;
safef(query, sizeof(query), "select max(qid) from %s",pushQtbl);
quickres = sqlQuickString(conn, query);
if (quickres != NULL) 
    {
    safef(q.qid, sizeof(q.qid), quickres);
    sscanf(q.qid,"%d",&newqid);
    freez(&quickres);
    }
newqid++;
return newqid;
}

int getNextAvailRank(char *priority)
/* get next available rank at end of priority section */
{
struct pushQ q;
int newqid = 0;
char query[256];
char *quickres = NULL;
safef(query, sizeof(query), 
    "select rank from %s where priority='%s' order by rank desc limit 1",
    pushQtbl, priority);
quickres = sqlQuickString(conn, query);
if (quickres == NULL) 
    {
    q.rank = 0;
    }
else
    {
    sscanf(quickres,"%d",&q.rank);
    freez(&quickres);
    }
q.rank++;
return q.rank;
}


/* too bad this isn't part of autoSql's code generation */

void pushQUpdateEscaped(struct sqlConnection *conn, struct pushQ *el, char *tableName, int updateSize)
/* Update pushQ row to the table specified by tableName. 
 * As blob fields may be arbitrary size updateSize specifies the approx size.
 * of a string that would contain the entire query. Automatically 
 * escapes all simple strings (not arrays of string) but may be slower than pushQSaveToDb().
 * For example automatically copies and converts: 
 * "autosql's features include" --> "autosql\'s features include" 
 * before inserting into database. */ 
{
struct dyString *update = newDyString(updateSize);
char  *qid, *pqid, *priority, *qadate, *newYN, *track, *dbs, *tbls, *cgis, *files, *currLoc, *makeDocYN, *onlineHelp, *ndxYN, *joinerYN, *stat, *sponsor, *reviewer, *extSource, *openIssues, *notes, *reqdate, *pushedYN;
qid = sqlEscapeString(el->qid);
pqid = sqlEscapeString(el->pqid);
priority = sqlEscapeString(el->priority);
qadate = sqlEscapeString(el->qadate);
newYN = sqlEscapeString(el->newYN);
track = sqlEscapeString(el->track);
dbs = sqlEscapeString(el->dbs);
tbls = sqlEscapeString(el->tbls);
cgis = sqlEscapeString(el->cgis);
files = sqlEscapeString(el->files);
currLoc = sqlEscapeString(el->currLoc);
makeDocYN = sqlEscapeString(el->makeDocYN);
onlineHelp = sqlEscapeString(el->onlineHelp);
ndxYN = sqlEscapeString(el->ndxYN);
joinerYN = sqlEscapeString(el->joinerYN);
stat = sqlEscapeString(el->stat);
sponsor = sqlEscapeString(el->sponsor);
reviewer = sqlEscapeString(el->reviewer);
extSource = sqlEscapeString(el->extSource);
openIssues = sqlEscapeString(el->openIssues);
notes = sqlEscapeString(el->notes);
reqdate = sqlEscapeString(el->reqdate);
pushedYN = sqlEscapeString(el->pushedYN);

dyStringPrintf(update, 
"update %s set "
"pqid='%s',priority='%s',rank=%u,qadate='%s',newYN='%s',"
"track='%s',dbs='%s',tbls='%s',cgis='%s',files='%s',sizeMB=%u,currLoc='%s',"
"makeDocYN='%s',onlineHelp='%s',ndxYN='%s',joinerYN='%s',stat='%s',"
"sponsor='%s',reviewer='%s',extSource='%s',"
"openIssues='%s',notes='%s',reqdate='%s',pushedYN='%s' "
"where qid='%s'", 
	tableName,  
	pqid,  priority, el->rank,  qadate, newYN, track, dbs, 
	tbls,  cgis,  files, el->sizeMB ,  currLoc,  makeDocYN,  
	onlineHelp,  ndxYN,  joinerYN,  stat,  
	sponsor,  reviewer,  extSource,  
	openIssues,  notes,  reqdate,  pushedYN,
	qid
	);

sqlUpdate(conn, update->string);
freeDyString(&update);
freez(&qid);
freez(&pqid);
freez(&priority);
freez(&qadate);
freez(&newYN);
freez(&track);
freez(&dbs);
freez(&tbls);
freez(&cgis);
freez(&files);
freez(&currLoc);
freez(&makeDocYN);
freez(&onlineHelp);
freez(&ndxYN);
freez(&joinerYN);
freez(&stat);
freez(&sponsor);
freez(&reviewer);
freez(&extSource);
freez(&openIssues);
freez(&notes);
freez(&reqdate);
freez(&pushedYN);
}




void doPost()
/* handle the  post (really just a get for now) from Add or Edit of a pushQ record */
{


int updateSize = 2456;
int newqid = 0;

char query[256];
char *delbutton   = cgiUsualString("delbutton"  ,"");
char *pushbutton  = cgiUsualString("pushbutton" ,"");
char *clonebutton = cgiUsualString("clonebutton","");

char *meta = ""
"<head>"
"<title>Meta Redirect Code</title>"
"<meta http-equiv=\"refresh\" content=\"0;url={url}\">"
"</head>";

char **row;
struct sqlResult *sr;

struct pushQ q;

char newQid     [sizeof(q.qid)]      = "";
char newPriority[sizeof(q.priority)] = "";

struct dyString *url = NULL;

ZeroVar(&q);

/* example ALTERNATIVE method
struct pushQ *q;
AllocVar(q);
 ....
freez(&q);

*/

q.next = NULL;


/* check for things too big- this could be improved  */
if (strlen(cgiString("track"))>255)
    {
    safef(msg,sizeof(msg),"Track: too long for field, 255 char max. <br>\n");
    htmShell(TITLE, doMsg, NULL);
    return;
    }
if (strlen(cgiString("dbs"))>255)
    {
    safef(msg,sizeof(msg),"Database: too long for field, 255 char max. <br>\n");
    htmShell(TITLE, doMsg, NULL);
    return;
    }
if (strlen(cgiString("cgis"))>255)
    {
    safef(msg,sizeof(msg),"CGIs: too long for field, 255 char max. <br>\n");
    htmShell(TITLE, doMsg, NULL);
    return;
    }
if (strlen(cgiString("files"))>255)
    {
    safef(msg,sizeof(msg),"Files: too long for field, 255 char max. <br>\n");
    htmShell(TITLE, doMsg, NULL);
    return;
    }
if (strlen(cgiString("stat"))>255)
    {
    safef(msg,sizeof(msg),"Status: too long for field, 255 char max. <br>\n");
    htmShell(TITLE, doMsg, NULL);
    return;
    }


safef(newQid,      sizeof(newQid)     , cgiString("qid"));

safef(newPriority, sizeof(newPriority), cgiString("priority"));


if (!sameString(newQid,"")) 
    {
    /* we need to preload q with existing values 
     * because some fields like rank are not carried in form */
    if (!loadPushQ(newQid, &q,TRUE))  
	/* true means optional, it was asked if we could tolerate this, 
	 *  e.g. delete, then hit back-button */
	{
	/* user is trying to use back button to recover deleted rec */
	safef(newQid, sizeof(newQid), ""); /* signals need newqid */ 
	}
    }
    
if (sameString(newQid,"")) 
    {
    newqid = getNextAvailQid();
    safef(q.pqid, sizeof(q.pqid), "");
    strcpy(q.reqdate   ,"" ); 
    strcpy(q.pushedYN  ,"N");  /* default to: push not done yet */
    }

    
/* check if priority class has changed, or deleted, then close ranks */
if ( (!sameString(newPriority,q.priority)) || (sameString(delbutton,"delete")) )
    {
    /* first close the hole where it was */
    safef(query, sizeof(query), 
    "update %s set rank = rank - 1 where priority ='%s' and rank > %d ", 
    pushQtbl, q.priority, q.rank);
    sqlUpdate(conn, query);
    }

/* if not deleted, then if new or priority class change, then take last rank */
if (!sameString(delbutton,"delete")) 
    {
    if ((!sameString(newPriority,q.priority)) || (sameString(newQid,"")))
	{
	q.rank = getNextAvailRank(newPriority);
	safef(q.priority, sizeof(q.priority), newPriority);
	}
    }

if (q.priority[0]=='L') 
    {
    q.rank = 0;
    }


safef(q.qadate    , sizeof(q.qadate    ), cgiString("qadate"    ));
safef(q.newYN     , sizeof(q.newYN     ), cgiString("newYN"     ));
q.track = needMem(SSSZ);
safef(q.track     , SSSZ                , cgiString("track"     ));
q.dbs   = needMem(SSSZ);
safef(q.dbs       , SSSZ                , cgiString("dbs"       ));

q.tbls  = cgiString("tbls");   /* blob, just leave alone for now! */

q.cgis  = needMem(SSSZ);
safef(q.cgis      , SSSZ                , cgiString("cgis"      ));
q.files = needMem(SSSZ);
safef(q.files     , SSSZ                , cgiString("files"     ));
if (sscanf(cgiString("sizeMB"),"%u",&q.sizeMB) != 1) 
    {
    q.sizeMB = 0;
    }
safef(q.currLoc   , sizeof(q.currLoc   ), cgiString("currLoc"   ));
safef(q.makeDocYN , sizeof(q.makeDocYN ), cgiString("makeDocYN" ));
safef(q.onlineHelp, sizeof(q.onlineHelp), cgiString("onlineHelp"));
safef(q.ndxYN     , sizeof(q.ndxYN     ), cgiString("ndxYN"     ));
safef(q.joinerYN  , sizeof(q.joinerYN  ), cgiString("joinerYN"  ));
q.stat  = needMem(SSSZ);
safef(q.stat      , SSSZ                , cgiString("stat"      ));
safef(q.sponsor   , sizeof(q.sponsor   ), cgiString("sponsor"   ));
safef(q.reviewer  , sizeof(q.reviewer  ), cgiString("reviewer"  ));
safef(q.extSource , sizeof(q.extSource ), cgiString("extSource" ));

q.openIssues = cgiString("openIssues");
q.notes      = cgiString("notes"     );

/* debug!
safef(msg, sizeof(msg), "Got to past loading q.qid priority data. %d %d <br>\n",newqid,sizeof(newQid));
htmShell(TITLE, doMsg, NULL);
return;
*/


/* need to do this before delete or will lose the record */
if ((sameString(pushbutton,"push requested"))&&(q.sizeMB==0))
    {
    safef(msg,sizeof(msg),"Size (MB) should not be zero. <br>\n");
    htmShell(TITLE, doMsg, NULL);
    return;
    }

if ((sameString(pushbutton,"push requested"))&&(!sameString(q.currLoc,"hgwbeta")))
    {
    safef(msg,sizeof(msg),"Current Location should be hgwbeta. <br>\n");
    htmShell(TITLE, doMsg, NULL);
    return;
    }

if ((sameString(pushbutton,"push requested"))&&(!sameString(q.makeDocYN,"Y")))
    {
    safef(msg,sizeof(msg),"MakeDoc not verified. <br>\n");
    htmShell(TITLE, doMsg, NULL);
    return;
    }

if ((sameString(pushbutton,"push requested"))&&(!sameString(q.ndxYN,"Y")))
    {
    safef(msg,sizeof(msg),"Index not verified. <br>\n");
    htmShell(TITLE, doMsg, NULL);
    return;
    }

if ((sameString(pushbutton,"push requested"))&&(!sameString(q.joinerYN,"Y")))
    {
    safef(msg,sizeof(msg),"All.Joiner not verified. <br>\n");
    htmShell(TITLE, doMsg, NULL);
    return;
    }

if ((sameString(clonebutton,"clone"))&&(sameString(q.priority,"L")))
    {
    safef(msg,sizeof(msg),"Log records should not be cloned. <br>\n");
    htmShell(TITLE, doMsg, NULL);
    return;
    }

if (sameString(pushbutton,"push requested")) 
    {
    /* set to today's date */
    strftime (q.reqdate, sizeof(q.reqdate), "%Y-%m-%d", loctime); 
    /* reset pushedYN in case was prev. a log already */
    safef(q.pushedYN,sizeof(q.pushedYN),"N");
    }

if (sameString(delbutton,"delete")) 
    {
    /* delete old record */
    safef(query, sizeof(query), "delete from %s where qid ='%s'", pushQtbl, q.qid);
    sqlUpdate(conn, query);
    }
else if (sameString(newQid,""))
    {
    /* save new record */
    safef(msg, sizeof(msg), "%%0%dd", sizeof(q.qid)-1);
    safef(newQid,sizeof(newQid),msg,newqid);
    safef(q.qid, sizeof(q.qid), newQid);
    pushQSaveToDbEscaped(conn, &q, pushQtbl, updateSize);
    }
else
    {  
    /* update existing record */
    pushQUpdateEscaped(conn, &q, pushQtbl, updateSize);
    }


if (sameString(clonebutton,"clone")) 
    {  
    /* save new clone */
    safef(q.pqid,sizeof(q.pqid), q.qid);  /* daughter will point to parent */
    newqid = getNextAvailQid();
    safef(msg, sizeof(msg), "%%0%dd", sizeof(q.qid)-1);
    safef(newQid,sizeof(newQid),msg,newqid);
    safef(q.qid, sizeof(q.qid), newQid);
    q.rank = getNextAvailRank(q.priority);
    strcpy(q.reqdate   ,"" ); 
    strcpy(q.pushedYN  ,"N");  /* default to: push not done yet */
    pushQSaveToDbEscaped(conn, &q, pushQtbl, updateSize);
    }


url = newDyString(2048);  /* need room for 5 fields cgi encoded */ 

dyStringAppend(url, "/cgi-bin/qaPushQ");  

meta = replaceChars(meta, "{url}", url->string);

freeDyString(&url);

safef(msg,sizeof(msg),"Record updated qid = %s.<br>\n",q.qid);
htmShellWithHead(TITLE, meta, doMsg, NULL);

/* free memory */
freez(&q.track);
freez(&q.dbs  );
freez(&q.tbls );
freez(&q.stat );

freez(&meta);

}



void doEdit()
/* Handle edit request for a pushQ entry */
{

struct pushQ q;
char tempSizeMB[10];

ZeroVar(&q);

safef(q.qid, sizeof(q.qid), cgiString("qid"));

if (!loadPushQ(q.qid, &q,TRUE))
    {
    printf("%s not found.", q.qid);
    return;
    }

strcpy(html,formQ); 


safef(tempSizeMB,sizeof(tempSizeMB), cgiUsualString("sizeMB",""));
if (!sameString(tempSizeMB,""))
    {
    if (sscanf(tempSizeMB,"%u",&q.sizeMB) != 1)
	{
	q.sizeMB = 0;
	}
    }

replacePushQFields(&q);

replaceInStr(html, sizeof(html), 
    "<!delbutton>" , 
    "<input TYPE=SUBMIT NAME=\"delbutton\"  VALUE=\"delete\">"
    );
    
if (q.priority[0]!='L')
    {
    replaceInStr(html, sizeof(html), 
    "<!pushbutton>", 
    "<input TYPE=SUBMIT NAME=\"pushbutton\" VALUE=\"push requested\">"
    ); 
    }
    
if (q.priority[0]!='L')
    {
    replaceInStr(html, sizeof(html), 
    "<!clonebutton>", 
    "<input TYPE=SUBMIT NAME=\"clonebutton\" VALUE=\"clone\">"
    ); 
    }
    
printf("%s",html);

cleanUp();

}


void doCookieReset()
/* reset cookie, will cause new login next time */
{
char *meta = ""
"<head>"
"<title>Meta Redirect Code</title>"
"<meta http-equiv=\"refresh\" content=\"0;url=/cgi-bin/qaPushQ?action=display\">"
"</head>";

htmlSetCookie("qapushq", "", NULL, NULL, NULL, FALSE);

safef(qaUser,sizeof(qaUser),"");
safef(msg,sizeof(msg),"Cookie reset.<br>\n");
htmShellWithHead(TITLE, meta, doMsg, NULL);
}


void doLogin()
/* make form for login */
{
printf("<FORM ACTION=\"/cgi-bin/qaPushQ\" NAME=\"loginForm\" METHOD=\"POST\">\n");

printf("<input TYPE=\"hidden\" NAME=\"action\" VALUE=\"postLogin\"  >\n");

printf("<TABLE cellpadding=6>\n");

printf("<TR>\n");
printf("<TD align=right>\n");
printf("User:\n");
printf("</TD>\n");
printf("<TD>\n");
printf("<INPUT TYPE=text NAME=user size = 8 value=\"\" >\n");
printf("</TD>\n");
printf("</TR>\n");

printf("<TR>\n");
printf("<TD align=right>\n");
printf("Password:\n");
printf("</TD>\n");
printf("<TD>\n");
printf("<INPUT TYPE=password NAME=password size=8 value=\"\" > <br>\n");
printf("</TD>\n");
printf("</TR>\n");

printf("<TR>\n");
printf("<TD>\n");
printf("</TD>\n");
printf("<TD>\n");
printf("Password must be at least 6 characters.");
printf("</TD>\n");
printf("</TR>\n");

printf("<TR>\n");
printf("<TD align=right>\n");
printf("&nbsp;\n");
printf("</TD>\n");
printf("<TD>\n");
printf("<input TYPE=SUBMIT NAME=\"submit\" VALUE=\"Log In\">\n");
printf("</TD>\n");
printf("</TR>\n");

printf("</TABLE>\n");
printf("</FORM>\n");
}




boolean readAUser(struct users *u, boolean optional)
/* read data for my user */
{
char query[256];
char **row;
struct sqlResult *sr;

safef(query, sizeof(query), "select * from users where user = '%s'",u->user);
sr = sqlGetResult(conn, query);
row = sqlNextRow(sr);
if (row == NULL)
    {
    if (optional)
	{
	sqlFreeResult(&sr);
	return FALSE;
	}
    else
	{
	errAbort("%s not found.",u->user);
	}
    }
else
    {
    usersStaticLoad(row,u);
    }
sqlFreeResult(&sr);
return TRUE;
}



void doPostLogin()
/* process Login post */
{

char *tbl = "users";
char query[256];
char *meta = ""
"<head>"
"<title>Meta Redirect Code</title>"
"<meta http-equiv=\"refresh\" content=\"0;url={url}\">"
"</head>";

char **row;
struct sqlResult *sr;
struct users u;

char *password = cgiString("password");

int updateSize = 2456;  /* this is probably a bit large but ok, is hint to alloc ram */

struct dyString *url = newDyString(2048);  /* need room for 5 fields cgi encoded */ 

ZeroVar(&u);

dyStringAppend(url, "/cgi-bin/qaPushQ");  

u.next = NULL;
safef(u.user,      sizeof(u.user)     , cgiString("user"));

if (!readAUser(&u, TRUE))
    {
    /* unknown user not allowed */
    safef(msg,sizeof(msg),"Invalid user or password.");
    dyStringAppend(url, "?action=login");  
    }
else
    {
    if (strlen(u.password)==0) 
	{ /* if pwd in db is blank, use this as their new password and encrypt it and save in db. */
	if (strlen(password) < 6)
	    { /* bad pwd */
	    safef(msg,sizeof(msg),"Invalid password. Password must be at least 6 characters long.");
	    dyStringAppend(url, "?action=login");  
	    }
	else
	    {
	    encryptNewPWD(password, u.password, sizeof(u.password));  
	    safef(query, sizeof(query), 
		"update %s set password = '%s' where user = '%s' ", 
		tbl, u.password, u.user);
	    sqlUpdate(conn, query);
	    htmlSetCookie("qapushq", u.user, NULL, NULL, NULL, FALSE);
	    }
	}
    else
	{ /* verify password matches db */
	if (checkPWD(password, u.password)) 
	    { /* good pwd, save user in cookie */
	    htmlSetCookie("qapushq", u.user, NULL, NULL, NULL, FALSE);
	    safef(msg,sizeof(msg),"Login successful.<br>\n");
	    }
	else
	    { /* bad pwd */
	    safef(msg,sizeof(msg),"Invalid user or password.");
	    dyStringAppend(url, "?action=login");  
	    }
	}
    }

meta = replaceChars(meta, "{url}", url->string);

freeDyString(&url);

htmShellWithHead(TITLE, meta, doMsg, NULL);

/* free memory */

freez(&meta);

}



void readMyUser()
/* read data for my user */
{
int i = 1;  /* because it should start right off with ? */
char tempVar[2048];
char tempVarName[256];
char tempVal[2048];

if ((qaUser == NULL) || (sameString(qaUser,"")))
    {
    return;
    }
safef(myUser.user,sizeof(myUser.user),qaUser);
readAUser(&myUser, FALSE);

while(parseList(myUser.contents,'?',i,tempVar,sizeof(tempVar)))
    {

    parseList(tempVar,'=',0,tempVarName,sizeof(tempVarName));
   
    parseList(tempVar,'=',1,tempVal,sizeof(tempVal));
   
    if (sameString(tempVarName,"showColumns"))
	{
	freeMem(showColumns);
	showColumns = needMem(strlen(tempVal)+1);
	safef(showColumns, strlen(tempVal)+1, tempVal);
	}

    if (sameString(tempVarName,"org"))
	{
	safef(pushQtbl,sizeof(pushQtbl),tempVal);
	}

    if (sameString(tempVarName,"month"))
	{
	safef(month,sizeof(month),tempVal);
	}

    i++;
    }
}


void saveMyUser()
/* read data for my user */
{
char *tbl = "users";
struct dyString * query = newDyString(2048);
if ((qaUser == NULL) || (sameString(qaUser,"")))
    {
    return;
    }
dyStringPrintf(query,  
    "update %s set contents = '?showColumns=%s?org=%s?month=%s' where user = '%s'",
    tbl, showColumns, pushQtbl, month, myUser.user);
sqlUpdate(conn, query->string);
freeDyString(&query);
readMyUser();  /* refresh myUser */
}




void doPromoteColumn(int change)
/* Promote the column 
 * 1 = promote, 0 = hide, -1 = demote */
{
char target[256] = "";

char *meta = ""
"<head>"
"<title>Meta Redirect Code</title>"
"<meta http-equiv=\"refresh\" content=\"0;url=/cgi-bin/qaPushQ?action=display\">"
"</head>";

int i = 0;  
char tempBefore[256] = "";
char tempVal   [256] = "";
char tempAfter [256] = "";
char tempSwap  [256] = "";
struct dyString * s = NULL;
s = newDyString(2048);  /* need room */

safef(target, sizeof(target), cgiString("col"));

while(TRUE)
    { 
    parseList(showColumns,',',i,tempAfter,sizeof(tempAfter));
    if ((tempBefore[0]==0) && (tempVal[0]==0) && (tempAfter[0]==0))
	{
	break;
	}
    if (sameString(target,tempVal))
	{
	
	if (change==1)
	    {
	    /*  swap places with Before */
	    safef(tempSwap  , sizeof(tempSwap  ), tempBefore);
	    safef(tempBefore, sizeof(tempBefore), tempVal   );
	    safef(tempVal   , sizeof(tempVal   ), tempSwap  );
	    }
	if (change==0)
	    {
	    /* remove */
	    tempVal[0]=0;  /* set to empty string, output will be skipped */
	    }
	if (change==-1)
	    {
	    /* swap places with After */
	    safef(tempSwap  , sizeof(tempSwap  ), tempAfter );
	    safef(tempAfter , sizeof(tempAfter ), tempVal   );
	    safef(tempVal   , sizeof(tempVal   ), tempSwap  );
	    }
	    
	change = 99;  /* just suppress any more changes */
	
	}
    if (!sameString(tempBefore,""))
	{
	dyStringPrintf(s, "%s,", tempBefore);
	}
    /* roll 'em! */
    safef(tempBefore, sizeof(tempBefore), tempVal  );
    safef(tempVal   , sizeof(tempVal)   , tempAfter);
    i++;
    }

safef(showColumns, 2048, "%s", s->string);
freeDyString(&s);

showColumns[strlen(showColumns)-1]=0;  /* chop off trailing comma */

//saveMyUser();

safef(msg,sizeof(msg),"Column changed = %s.<br>\n",target);
htmShellWithHead(TITLE, meta, doMsg, NULL);

}


void olddoShowAllColumns()
/* Promote the ranking of this Q item 
 * >0 means promote, <0 means demote */
{
int c = 0;
struct dyString * s = newDyString(2048);  /* need room */
char *meta = ""
"<head>"
"<title>Meta Redirect Code</title>"
"<meta http-equiv=\"refresh\" content=\"0;url=/cgi-bin/qaPushQ?action=display\">"
"</head>";


dyStringAppend(s, showColumns);

for (c=0; c<MAXCOLS; c++)
    {
    if (strstr(showColumns,colName[c])==NULL)
	{
	dyStringPrintf(s, ",%s", colName[c]);
	}
    }

/* Note: I was getting an error until I reallocated a new string, 
 *  but it makes no sense unless memory corruption was being detected ? */
showColumns = needMem(2048);
safef(showColumns, 2048, "%s", s->string);
freeDyString(&s);

//saveMyUser();

safef(msg,sizeof(msg),"All Columns now visible.<br>\n");
htmShellWithHead(TITLE, meta, doMsg, NULL);

}

void doShowAllColumns()
/* Display hidden columns available for resurrection */ 
{
int c = 0;

printf("<h4>Show Hidden Columns</h4>\n");
printf("<br>\n");
printf("Click on any column below to un-hide it.<br>\n");
printf("<br>\n");

for (c=0; c<MAXCOLS; c++)
    {
    if (strstr(showColumns,colName[c])==NULL)
	{
	printf("<a href=\"/cgi-bin/qaPushQ?action=showColumn&colName=%s\">%s</a><br><br>", 
	    colName[c], colName[c]);
	}
    }

printf("<br>\n");
printf("<a href=\"/cgi-bin/qaPushQ\">RETURN</a><br>"); 
cleanUp();
}


void doShowColumn()
/* Promote the ranking of this Q item 
 * >0 means promote, <0 means demote */
{
int c = 0;
struct dyString * s = newDyString(2048);  /* need room */
char *colName = NULL;
char *meta = ""
"<head>"
"<title>Meta Redirect Code</title>"
"<meta http-equiv=\"refresh\" content=\"0;url=/cgi-bin/qaPushQ?action=display\">"
"</head>";

colName = cgiString("colName");
dyStringAppend(s, showColumns);
dyStringPrintf(s, ",%s", colName);

showColumns = needMem(2048);
safef(showColumns, 2048, "%s", s->string);
freeDyString(&s);

safef(msg,sizeof(msg),"Column %s now visible.<br>\n",colName);
htmShellWithHead(TITLE, meta, doMsg, NULL);

}


void doShowDefaultColumns()
/* Promote the ranking of this Q item 
 * >0 means promote, <0 means demote */
{
int c = 0;
struct dyString * s = newDyString(2048);  /* need room */
char *meta = ""
"<head>"
"<title>Meta Redirect Code</title>"
"<meta http-equiv=\"refresh\" content=\"0;url=/cgi-bin/qaPushQ?action=display\">"
"</head>";


dyStringAppend(s, defaultColumns);

showColumns = needMem(2048);
safef(showColumns, 2048, "%s", s->string);
freeDyString(&s);

//saveMyUser();

safef(msg,sizeof(msg),"Default columns now visible.<br>\n");
htmShellWithHead(TITLE, meta, doMsg, NULL);

}



void doShowMonths()
/* This gives the user a choice of months to filter on */
{

struct sqlResult *sr;
char **row;
char query[256];

printf("<h4>Logs for Month</h4>\n");
printf("<br>\n");
printf("<A href=qaPushQ?action=display&month=current>Current</A><br>\n");
printf("<br>\n");

safef(query, sizeof(query), "select distinct substring(qadate,1,7) from %s where priority='L' order by qadate desc",pushQtbl);
sr = sqlGetResult(conn, query);
while ((row = sqlNextRow(sr)) != NULL)
    {
    printf("<A href=qaPushQ?action=display&month=%s>%s</A><br>\n",row[0],row[0]);
    }
sqlFreeResult(&sr);
cleanUp();
}



void cleanUp()
/* save anything needing it, release resources */
{
saveMyUser();
releaseLock();
sqlDisconnect(&conn);
}


<<<<<<< HEAD
=======


void getIndexes(struct sqlConnection *conn, char *tbl, char *s, int ssize)
/* Get table size via show table status command. Return -1 if err. Will match multiple if "%" used in tbl */ 
{
char query[256];
char **row;
struct sqlResult *sr;
char *fld = NULL;
int f = 0, i = 0, n = 0, c = 0;
char lastKeyName[256]="";


safef(query, sizeof(query), "show index from %s",tbl);
sr = sqlGetResult(conn, query);
f = 0;
i = 0;
n = 0;
if (ssize > 0) s[0]=0;
while ((fld = sqlFieldName(sr)) != NULL)
    {
    if (sameString(fld,"Key_name"))
	{
	n = f;
	}
    if (sameString(fld,"Column_name"))
	{
	i = f;
	}
    f++;
    }
while ((row = sqlNextRow(sr)) != NULL)
    {
    c++;
    if (sameString(row[n],lastKeyName))
    	{
	strcat(s,"+");
	strcat(s,row[i]);
	}
    else
	{
	if (c > 1) 
	    {
	    strcat(s,", ");
	    }
	strcat(s, row[i]);
	safef(lastKeyName,sizeof(lastKeyName),row[n]);
	}
    }
sqlFreeResult(&sr);
sqlDisconnect(&conn);
}



void mySprintWithCommas(char *s, int slength, long long size)
/* the one in obscure.c was overflowing, so here's mine  */
{
char *temp=NULL;
char sep[2]="";
s[0]=0;
temp = needMem(slength);
while (size >= 1000)
    {
    safef(temp,slength,s);
    safef(s,slength,"%03d%s%s",(int)(size%1000),sep,temp);
    size/=1000;
    safef(sep,sizeof(sep),",");
    }
if (size > 0)
    {
    safef(temp,slength,s);
    safef(s,slength,"%3d%s%s",(int)size,sep,temp);
    }
freez(&temp);
}



long long getTableSize(char *rhost, char *db, char *tbl)
/* Get table size via show table status command. Return -1 if err. Will match multiple if "%" used in tbl */ 
{
char query[256];
char **row;
struct sqlResult *sr;
char *fld = NULL;
int f = 0, d = 0, i = 0, n = 0, c = 0;
unsigned long size = 0;
long long totalsize = 0;
char nicenumber[256]="";
char  indexlist[256]="";

char *host     = NULL;
char *user     = NULL;
char *password = NULL;

struct sqlConnection *conn = NULL;

host     = cfgOption("db.host"    );
user     = cfgOption("db.user"    );
password = cfgOption("db.password");

if ((sameString(utsName.nodename,"hgwbeta")) && (sameString(rhost,"hgwdev")))
    {
    host     = "hgwdev";
    user     = cfgOption("db.user"    );
    password = cfgOption("db.password");
    }
	
if ((sameString(utsName.nodename,"hgwdev")) && (sameString(rhost,"hgwbeta")))
    {
    host     = cfgOption("central.host"    );
    user     = cfgOption("central.user"    );
    password = cfgOption("central.password");
    }

conn = sqlConnectRemote(host, user, password, db);

safef(query, sizeof(query), "show table status like '%s'",tbl);
sr = sqlGetResult(conn, query);
f = 0;
d = 0;
i = 0;
n = 0;
while ((fld = sqlFieldName(sr)) != NULL)
    {
    if (sameString(fld,"Name"))
	{
	n = f;
	}
    if (sameString(fld,"Data_length"))
	{
	d = f;
	}
    if (sameString(fld,"Index_length"))
	{
	i = f;
	}
    f++;
    }
while ((row = sqlNextRow(sr)) != NULL)
    {
    c++;
    printf("<tr>");
    printf("<td>%s</td>",row[n]);
    
    sscanf(row[d],"%lu",&size);
    totalsize+=size;
    mySprintWithCommas(nicenumber, sizeof(nicenumber), size);
    printf("<td align=right>%s</td>",nicenumber);
	
    sscanf(row[i],"%lu",&size);
    totalsize+=size;
    mySprintWithCommas(nicenumber, sizeof(nicenumber), size);
    printf("<td align=right>%s</td>",nicenumber);
	
    getIndexes( sqlConnectRemote(host, user, password, db), row[n], indexlist, sizeof(indexlist));
    printf("<td>%s</td>",indexlist);
	
    printf("</tr>\n");
    }
sqlFreeResult(&sr);

if (c == 0)
    {
    printf("<tr><td>%s</td><td>%s</td></tr>\n",tbl,"error fetching");
    }

sqlDisconnect(&conn);
return totalsize;
}

void cutParens(char *s)
/* internally modify string to remove parens and anything they contain.  nested ok, but must be balanced. */
{
int i=0,j=0,l=0,c=0;
l=strlen(s);
for(i=0;i<=l;i++)
    {
    switch (s[i])
	{
	case '(': c++; break;
	case ')': c--; break;
	case 0: c = 0;
	default:
	    if (c==0)
		{
		s[j++]=s[i];
		}
	}
    }

}

long fsize(char *pathname)
/* get file size for pathname. return -1 if not found */
{
struct stat mystat;
//ZeroVar(&mystat);
if (stat(pathname,&mystat)==-1)
    {
    return -1;
    }
return mystat.st_size;
}


void doShowSizes()
/* show the sizes of all the track tables, cgis, and general files in separate window target= _blank  */
{
char tbl[256] = "";
char  db[256] = "";
unsigned long size = 0;
long long totalsize = 0;
unsigned long sizeMB = 0;
int i = 0, ii = 0, iii = 0;
int j = 0, jj = 0, jjj = 0;
int g = 0, gg = 0, ggg = 0;
char nicenumber[256]="";
char host[256]="";
struct pushQ q;
char newQid[sizeof(q.qid)] = "";

char dbsComma[256];
char dbsSpace[256];
char dbsVal[256];
char d;

char tempComma[256];
char tempSpace[256];
char tempVal[256];
char c;

char gComma[256];
char gSpace[256];
char gVal[256];
char gc;
char cgiPath[256];

ZeroVar(&q);

safef(newQid, sizeof(newQid), cgiString("qid"));

printf("<H2>Show File Sizes </H2>\n");

loadPushQ(newQid, &q, FALSE); 

printf("<a href=\"/cgi-bin/qaPushQ?action=showSizesHelp&qid=%s\">HELP</a> <br>\n",q.qid);
printf("Location: %s <br>\n",q.currLoc);
printf("Database: %s <br>\n",q.dbs    );
printf("  Tables: %s <br>\n",q.tbls   );
printf("    CGIs: %s <br>\n",q.cgis   );
printf(" <br>\n");

cutParens(q.dbs);
cutParens(q.tbls);
cutParens(q.cgis);


for(j=0;parseList(q.dbs, ',' ,j,dbsComma,sizeof(dbsComma));j++)
    {
    if (dbsComma[0]==0) 
	{
	continue;
	}
    for(jj=0;parseList(dbsComma, ' ' ,jj,dbsSpace,sizeof(dbsSpace));jj++)
	{
	if (dbsSpace[0]==0) 
	    {
	    continue;
	    }
	dbsVal[0]=0;
	for (jjj=0;jjj<=strlen(dbsSpace);jjj++)
	    {
	    d = dbsSpace[jjj];
	    if (
		((d>='A')&&(d<='Z'))
	     || ((d>='a')&&(d<='z'))
	     || ((d>='0')&&(d<='9'))
	     )
		{
		dbsVal[jjj]=d;
		}
	    else
		{
		dbsVal[jjj]=0;
		break;
		}
	    }
	if (dbsVal[0]!=0) 
	    {
	    safef(db,sizeof(db),"%s",dbsVal);

	    printf(" <br>\n");
	    printf("<h4>%s on %s:</h4>\n",db,q.currLoc);
	    printf("<table cellpadding=5 >");
	    printf("<th>Table</th>"
	           "<th>data size</th>"
	           "<th>index size</th>"
	           "<th>index keys</th>"
	    );

	    /* we parsed the db multiples, now parse the tbl mutiples  */
	    for(i=0;parseList(q.tbls, ',' ,i,tempComma,sizeof(tempComma));i++)
		{
		if (tempComma[0]==0) 
		    {
		    continue;
		    }
		for(ii=0;parseList(tempComma, ' ' ,ii,tempSpace,sizeof(tempSpace));ii++)
		    {
		    if (tempSpace[0]==0) 
			{
			continue;
			}
		    tempVal[0]=0;
		    for (iii=0;iii<=strlen(tempSpace);iii++)
			{
			c = tempSpace[iii];
			if (c=='*') c = '%';
			if (
			    ((c>='A')&&(c<='Z'))
			 || ((c>='a')&&(c<='z'))
			 || ((c>='0')&&(c<='9'))
			 || (c=='_')
			 || (c=='%')
			)
			    {
			    tempVal[iii]=c;
			    }
			else
			    {
			    tempVal[iii]=0;
			    break;
			    }
			}
		    if (tempVal[0]!=0) 
			{
			safef(tbl,sizeof(tbl),"%s",tempVal);
			totalsize += getTableSize(q.currLoc,db,tbl);
			}
		    }
		}

	    printf("</table>");
	    }   
	 }
     }


if (!sameString(q.cgis,""))
    {
    printf(" <br>\n");
    printf("<h4>CGIs on %s:</h4>\n",utsName.nodename);
    printf("<table cellpadding=5 >");
    printf("<th>cgi</th><th># bytes</th>");
    for(g=0;parseList(q.cgis, ',' ,g,gComma,sizeof(gComma));g++)
	{
	if (gComma[0]==0) 
	    {
	    continue;
	    }
	for(gg=0;parseList(gComma, ' ' ,gg,gSpace,sizeof(gSpace));gg++)
	    {
	    if (gSpace[0]==0) 
		{
		continue;
		}
	    gVal[0]=0;
	    for (ggg=0;ggg<=strlen(gSpace);ggg++)
		{
		gc = gSpace[ggg];
		if (
		    ((gc>='A')&&(gc<='Z'))
		 || ((gc>='a')&&(gc<='z'))
		 || ((gc>='0')&&(gc<='9'))
		 || (gc=='.')
		 )
		    {
		    gVal[ggg]=gc;
		    }
		else
		    {
		    gVal[ggg]=0;
		    break;
		    }
		}
	    if (gVal[0]!=0) 
		{
		safef(cgiPath,sizeof(cgiPath),"%s%s","./",gVal);
		size=fsize(cgiPath);
		if (size == -1)
		    {
		    safef(nicenumber,sizeof(nicenumber),"not found");
		    }
		else
		    {
		    sprintLongWithCommas(nicenumber, size);
		    }
		printf("<tr><td>%s<td/><td>%s</td></tr>\n",gVal,nicenumber);
		totalsize+=size;
		}   
	     }
	 }
    printf("</table>");
    }

printf(" <br>\n");
mySprintWithCommas(nicenumber, sizeof(nicenumber), totalsize);
printf(" Total size of all: %s <br>\n",nicenumber);

printf(" <br>\n");
sizeMB = (((totalsize * 1.0) / (1024 * 1024)) + 0.5);
if ((sizeMB == 0) && (totalsize > 0))
    {
    sizeMB = 1;
    }
sprintLongWithCommas(nicenumber, sizeMB );
printf("<p style=\"color:red\">Total: %s MB</p>\n",nicenumber);

printf(" <br>\n");
printf("<a href=\"/cgi-bin/qaPushQ?action=edit&qid=%s&sizeMB=%d\">"
       "Set Size as %s MB</a> <br>\n",newQid,sizeMB,nicenumber);
printf("<a href=\"/cgi-bin/qaPushQ?action=edit&qid=%s\">RETURN</a> <br>\n",newQid);
cleanUp();
}


void doShowDisplayHelp()
/* show the sizes of all the track tables, cgis, and general files in separate window target= _blank  */
{
printf("<h4>Display Help</h4>\n");
printf("ADD - add a new Push Queue record.<br>\n");
printf("Logout - clears your cookie and logs out.<br>\n");
printf("All Columns - allows you to bring back hidden columns.<br>\n");
printf("Default Columns - reset your column preferences to default columns and order.<br>\n");
printf("Log by Month - view old log records by month<br>\n");
printf("Gateway - click to select alternate push queues, if any, e.g. new track/org<br>\n");
printf("HELP - click to see this help.<br>\n");
printf("<br>\n");
printf("! - click to hide a column you do not wish to see.<br>\n");
printf("< - click to move the column to the left.<br>\n");
printf("> - click to move the column to the right.<br>\n");
printf("<br>\n");
printf("^ - click to raise the priority of the record higher within the priority-class.<br>\n");
printf("v - click to lower the  priority.<br>\n");
printf("<br>\n");
printf("Queue Id - click to edit or see the details page for the record.<br>\n");
printf("<br>\n");
printf("<a href=\"/cgi-bin/qaPushQ\">RETURN</a> <br>\n");
cleanUp();
}



void doShowEditHelp()
/* show the sizes of all the track tables, cgis, and general files in separate window target= _blank  */
{
struct pushQ q;
ZeroVar(&q);
safef(q.qid,sizeof(q.qid),cgiString("qid"));
printf("<h4>Details/Edit Help</h4>\n");
printf("<br>\n");
printf("CANCEL - click to return to main display without saving changes.<br>\n");
printf("HELP - click to see this help.<br>\n");
printf("<br>\n");
printf("Initial submission - displays date automatically generated when push queue record is created.<br>\n");
printf("Date Opened - date QA (re)opened. (YYYY-MM-DD) Defaults originally to current date to save typing.<br>\n");
printf("New track? - choose Y if this is a new track.<br>\n");
printf("Track - enter the track name as it will appear in the genome browser.<br>\n");
printf("Databases - enter db name. May be comma-separated list if more than one organism, etc.<br>\n");
printf("Tables - enter as comma-separated list all tables that apply. They must exist in the database specified. Wildcard * supported. (Put comments in parentheses).<br>\n");
printf("CGIs - enter names of any new cgis that are applicable. Must be found on hgwbeta.<br>\n");
printf("Files - enter pathnames of any additional files if needed.<br>\n");
printf("Size(MB) - enter the size of the total push in megabytes (MB).<br>\n");
printf("Show Sizes button - click to see a complete list of sizes of all tables and cgis.  Tables are relative to Current Location specified.<br>\n");
printf("Current Location - chooose the current location of the files.  Should default to hgwdev at start, after sudo mypush to hgwbeta, change this to hgwbeta.<br>\n");
printf("Makedoc verified? - choose Y if you have verified the MakeAssembly.doc in kent/src/hg/makeDb.<br>\n");
printf("Online help - enter status of online help. Verify <a href=http://hgwbeta.cse.ucsc.edu/goldenPath/help/hgTracksHelp.html#IndivTracks>hgTracksHelp</a><br>\n");
printf("Index verified? - choose Y if the index has been verified. Use the ShowSizes button for a quick view.<br>\n");
printf("All.joiner verified? - choose Y if the all.joiner in /hg/makeDb/schema has been verified.<br>\n");
printf("Status - enter current status (255 char max). Put long notes in Open Issues or Notes.<br>\n");
printf("Sponsor - usually the developer.<br>\n");
printf("Reviewer - usually the QA person handling the push queue for the track.<br>\n");
printf("External Source or Collaborator - external contact outside our staff that may be involved. <br>\n");
printf("Open Issues - Record any remaining open issues that are not completely resolved (no size limit here).<br>\n");
printf("Notes - Any other notes you would like to make (no size limit here).<br>\n");
printf("<br>\n");
printf("Submit button - save changes and return to main display.<br>\n");
printf("delete button - delete this push queue record and return to main display.<br>\n");
printf("push requested button - press only if you are QA staff and about to submit the push-request. It will try to verify that required entries are present.<br>\n");
printf("clone button - press if you wish to split the original push queue record into multiple parts. Saves typing, used rarely.<br>\n");
printf("<br>\n");
printf("<a href=\"/cgi-bin/qaPushQ?action=edit&qid=%s\">RETURN</a> <br>\n",q.qid);
cleanUp();
}


void doShowSizesHelp()
/* show the sizes of all the track tables, cgis, and general files in separate window target= _blank  */
{
struct pushQ q;
ZeroVar(&q);
safef(q.qid,sizeof(q.qid),cgiString("qid"));
printf("<h4>Show File Sizes Help</h4>\n");
printf("<br>\n");
printf("Tables: Shows sizes of database data and indexes.<br>\n");
printf("Expands wildcard * in table names list. <br>\n");
printf("Shows total index size, and the key expression of each index.<br>\n");
printf("Location of tables is relative to the Current Location setting in the record.<br>\n");
printf("<br>\n");
printf("CGIs: shows files specified. Currently limited to checking localhost (hgwbeta in this case).<br>\n");
printf("<br>\n");
printf("Total size of all:  total size of all files found in bytes.<br>\n");
printf("Total: size in megabytes(MB) which is what should be entered into the size(MB) field of the push queue record.<br>\n");
printf("<br>\n");
printf("RETURN - click to return to the details/edit page.<br>\n");
printf("Set Size As - click to set size to that found, and return to the details/edit page. Saves typing. Be sure to press submit to save changes.<br>\n");
printf("<br>\n");
printf("<br>\n");
printf("<a href=\"/cgi-bin/qaPushQ?action=showSizes&qid=%s\">RETURN</a> <br>\n",q.qid);
cleanUp();
}



void doShowGateway()
/* This gives the user a choice of months to filter on */
{

struct sqlResult *sr;
char **row;
char query[256];

printf("<h4>Gateway</h4>\n");
printf("<br>\n");
printf("<A href=qaPushQ?org=pushQ>Main Push Queue</A><br>\n");
printf("<br>\n");

safef(query, sizeof(query), "show tables");
sr = sqlGetResult(conn, query);
while ((row = sqlNextRow(sr)) != NULL)
    {
    if ((!sameString(row[0],"pushQ") && (!sameString(row[0],"users"))))
	{
	printf("<A href=qaPushQ?org=%s>%s</A><br>\n",row[0],row[0]);
	}
    }
sqlFreeResult(&sr);
printf("<br>\n");
printf("<a href=\"/cgi-bin/qaPushQ\">RETURN</a> <br>\n");
cleanUp();
}




>>>>>>> 97a6542b
/* ------------------------------------------------------- */





int main(int argc, char *argv[], char *env[])
/* Process command line if any. */
{

char *action = NULL;   /* have to put declarations first */

char *org = NULL;      /* changes pushQtbl */
char *newmonth = NULL; /* changes month */

if (!cgiIsOnWeb())
    {
    warn("This is a CGI script - attempting to fake environment from command line");
    cgiSpoof(&argc, argv);
    }

ZeroVar(&myUser);

saveEnv = env;

/* Get the current time. */
curtime = time (NULL);
/* Convert it to local time representation. */
loctime = localtime (&curtime);

uname(&utsName);

database = cfgOption("pq.db"      );
host     = cfgOption("pq.host"    );
user     = cfgOption("pq.user"    );
password = cfgOption("pq.password");


/* debug 
safef(msg,sizeof(msg),"db='%s', host='%s', user='%s', password='%s' <br>\n",database,host,user,password);
htmShell("Push Queue debug", doMsg, NULL);
exit(0);
*/

qaUser = findCookieData("qapushq");  /* will also cause internal structures to load cookie data */

action = cgiUsualString("action","display");  /* get action, defaults to display of push queue */
/* initCgiInput() is not exported in cheapcgi.h, but it should get called by cgiUsualString
So it will find all input regardless of Get/Put/Post/etc and make available as cgivars */

/* note: the postlogin needs db access and must come before check for qaUser="" otherwise cookie is never set. */
conn = sqlConnectRemote(host, user, password, database);

setLock();

if (sameString(action,"postLogin")) 
    {
    doPostLogin();  /* will redirect back to display */
    return;
    }


if ((qaUser == NULL) || (sameString(qaUser,"")))
    {
    action = needMem(6);
    safef(action,6,"login");
    }

if (sameString(action,"login"))
    {
    htmShell(TITLE, doLogin, NULL);
    return;
    }


if (sameString(action,"reset")) 
    {
    doCookieReset();  /* will redirect back to display */
    return;
    }


/* default columns */
showColumns = needMem(2048);
safef(showColumns, 2048, defaultColumns);
    

readMyUser();

org = cgiUsualString("org","");  /* get org, defaults to display of main push queue */
if (!sameString(org,""))
    {
    safef(pushQtbl,sizeof(pushQtbl),org);
    }

newmonth = cgiUsualString("month","");  /* get org, defaults to display of main push queue */
if (!sameString(newmonth,""))
    {
    safef(month,sizeof(month),newmonth);
    }

/*
htmShell(TITLE,dumpCookieList, NULL);
return 0;
*/



/* ---- Push Queue  ----- */

if (sameString(action,"display")) 
    {
    htmShell(TITLE, doDisplay, NULL);
    }

else if (sameString(action,"add")) 
    {
    htmShell(TITLE, doAdd, NULL);
    }

else if (sameString(action,"edit")) 
    {
    htmShell(TITLE, doEdit, NULL);
    }

else if (sameString(action,"post")) 
    {
    doPost(); /* suppress htmShell here because may redirect */
    }

else if (sameString(action,"promote")) 
    {
    doPromote(1);  /* htmShell not used here, will redirect back to display  */
    }

else if (sameString(action,"demote")) 
    {
    doPromote(-1);  /* htmShell not used here, will redirect back to display  */
    }

else if (sameString(action,"pushDone")) 
    {
    doPushDone();  /* htmShell not used here, will redirect back to display  */
    }
    
else if (sameString(action,"demoteColumn" )) 
    {
    doPromoteColumn(-1 );  /* htmShell not used here, will redirect back to display  */
    }

else if (sameString(action,"hideColumn"   )) 
    {
    doPromoteColumn( 0 );  /* htmShell not used here, will redirect back to display  */
    }

else if (sameString(action,"promoteColumn")) 
    {
    doPromoteColumn( 1 );  /* htmShell not used here, will redirect back to display  */
    }

else if (sameString(action,"showAllCol" )) 
    {
    htmShell(TITLE, doShowAllColumns, NULL); 
    }

else if (sameString(action,"showColumn"   )) 
    {
    doShowColumn();  /* htmShell not used here, will redirect back to display  */
    }

else if (sameString(action,"showDefaultCol" )) 
    {
    doShowDefaultColumns();  /* htmShell not used here, will redirect back to display  */
    }

else if (sameString(action,"showMonths" )) 
    {
    htmShell(TITLE, doShowMonths, NULL);
    }

<<<<<<< HEAD
=======
else if (sameString(action,"showSizes" )) 
    {
    htmShell(TITLE, doShowSizes, NULL);
    }

else if (sameString(action,"showDisplayHelp" )) 
    {
    htmShell(TITLE, doShowDisplayHelp, NULL);
    }

else if (sameString(action,"showEditHelp" )) 
    {
    htmShell(TITLE, doShowEditHelp, NULL);
    }

else if (sameString(action,"showSizesHelp" )) 
    {
    htmShell(TITLE, doShowSizesHelp, NULL);
    }

else if (sameString(action,"showGateway" )) 
    {
    htmShell(TITLE, doShowGateway, NULL);
    }

>>>>>>> 97a6542b
else
    {
    safef(msg,sizeof(msg),"action='%s' is invalid! <br>\n",action);
    htmShell(TITLE, doMsg, NULL);
    }

/* it will never reach here since htmShell never returns :( */

return 0;

}
<|MERGE_RESOLUTION|>--- conflicted
+++ resolved
@@ -2,29 +2,27 @@
 /* qaPushQ - An test Push Queue cgi program that uses mySQL. */
 
 /* if we use the cart, we will need to link jkhgap.a */
+
+#include <time.h>
+#include <stdio.h>
+#include <crypt.h>
+#include <fcntl.h>
+#include <sys/utsname.h>
+#include <sys/stat.h>
 
 #include "common.h"
 #include "cheapcgi.h"
 #include "htmshell.h"
 #include "jksql.h"
 #include "hgConfig.h"
-
-#include <time.h>
-#include <stdio.h>
-#include <crypt.h>
-#include <fcntl.h>
-#include <sys/utsname.h>
+#include "obscure.h"
 
 #include "pushQ.h"
 #include "formPushQ.h"
 
 #include "versionInfo.h"
 
-<<<<<<< HEAD
-static char const rcsid[] = "$Id: qaPushQ.c,v 1.7 2004/05/05 19:06:56 galt Exp $";
-=======
 static char const rcsid[] = "$Id: qaPushQ.c,v 1.21 2004/05/12 21:18:22 galt Exp $";
->>>>>>> 97a6542b
 
 char msg[2048] = "";
 char ** saveEnv;
@@ -44,7 +42,7 @@
 #define SSSZ 256  /* MySql String Size 255 + 1 */
 #define MAXBLOBSHOW 128
 
-#define MAXCOLS 25
+#define MAXCOLS 26
 
 #define TITLE "Push Queue v"VERSION
 
@@ -61,7 +59,9 @@
     "pqid,qid,priority,qadate,track,dbs,tbls,cgis,files,currLoc,makeDocYN,onlineHelp,ndxYN,stat,sponsor,reviewer,extSource,notes";
     
 /*
-"qid,pqid,priority,rank,qadate,newYN,track,dbs,tbls,cgis,files,sizeMB,currLoc,makeDocYN,onlineHelp,ndxYN,joinerYN,stat,sponsor,reviewer,extSource,openIssues,notes,reqdate,pushYN";
+"qid,pqid,priority,rank,qadate,newYN,track,dbs,tbls,cgis,files,sizeMB,currLoc,"
+"makeDocYN,onlineHelp,ndxYN,joinerYN,stat,sponsor,reviewer,extSource,openIssues,notes,"
+"reqdate,pushYN,initdate";
 */
 
 /* structural improvements suggested by MarkD:
@@ -107,7 +107,8 @@
  "openIssues",
  "notes"     ,
  "reqdate"   ,
- "pushYN"    
+ "pushYN"    ,
+ "initdate"    
 };
 
 
@@ -136,7 +137,8 @@
 e_openIssues,
 e_notes     ,
 e_reqdate   ,
-e_pushedYN    
+e_pushedYN  ,
+e_initdate
 };
 
 char *colHdr[] = {
@@ -164,7 +166,8 @@
 "Open Issues",
 "Notes",
 "Req&nbsp;Date",
-"Pushed?"
+"Pushed?",
+"Initial &nbsp;&nbsp;Submission&nbsp;&nbsp; Date"
 };
 
 char pushQtbl[256] = "pushQ";   /* default */
@@ -275,13 +278,8 @@
 /* creat may be set to fail if the file exists, allowing a simple lock mechanism */
 int retries = 0;
 
-<<<<<<< HEAD
-/* note: only retry 5 times with sleep 5 secs between, then assume failure and push ahead */
-while (retries < 5)
-=======
 /* note: only retry 1 times with sleep 5 secs between, then assume failure and push ahead */
 while (retries < 1)
->>>>>>> 97a6542b
     {
     if (mySqlGetLock("qapushq"))    /* just an advisory semaphore, really */
 	{
@@ -333,7 +331,7 @@
 
 
 
-void parseList(char *s, char delim, int num, char *buf, int bufsize)
+bool parseList(char *s, char delim, int num, char *buf, int bufsize)
 /* parse list to find nth element of delim-separated list in string
  * returns l if not found which points to the string end 0
  * otherwise returns offset in s where begins */
@@ -343,6 +341,10 @@
 int l = strlen(s);
 int j = 0;
 char c;
+if (bufsize==0)
+    {
+    return FALSE;
+    }
 while (TRUE) 
     {
     if (n==num)
@@ -357,24 +359,19 @@
 	    buf[j] = c;
 	    if (c == 0)
 		{
-		return;
+		return TRUE;
 		}
 	    j++;
 	    }
 	buf[bufsize-1] = 0;  /* add term in case */
 	return TRUE;
 	}
-    if (n>num)  /* should not happen */
-	{
-	buf[0] = 0;
-	return;
-	}
     while (s[i] != delim)
 	{
 	if (i >= l)
 	    {
 	    buf[0] = 0;
-	    return;
+	    return FALSE;
 	    }
 	i++;
 	}
@@ -465,9 +462,10 @@
 replaceInStr(html, sizeof(html) , "<!extSource>"   , ki->extSource ); 
 replaceInStr(html, sizeof(html) , "<!openIssues>"  , ki->openIssues); 
 replaceInStr(html, sizeof(html) , "<!notes>"       , ki->notes     );
+replaceInStr(html, sizeof(html) , "<!initdate>"    , ki->initdate  ); 
 /*
-replaceInStr(html, sizeof(html), "<!reqdate>"   , ki->reqdate); 
-replaceSelectOptions("pushedYN", "Y,N",  ki->pushedYN);
+replaceInStr(html, sizeof(html) , "<!reqdate>"     , ki->reqdate   ); 
+replaceSelectOptions("pushedYN" , "Y,N"            , ki->pushedYN  );
 */
 }
 
@@ -509,6 +507,7 @@
 strcpy(q.extSource ,"");
 q.openIssues   = "";
 q.notes   = "";
+strftime (q.initdate, sizeof(q.initdate), "%Y-%m-%d", loctime); /* automatically use today date */
  
 safef(html,BUFMAX,formQ); 
 replacePushQFields(&q);
@@ -670,6 +669,10 @@
 	printf("<td>%s</td>\n", url);
 	break;
 
+    case e_initdate:
+	printf("<td>%s</td>\n", ki->initdate  );
+	break;
+	
     default:
 	errAbort("drawDisplayLine: unexpected case enum %d.",col);
 	
@@ -707,7 +710,7 @@
     " order by priority,rank,qid desc limit 100"
     );
 
-//debug printf("query=%s",query);
+// debug printf("query=%s",query); 
 
 sr = sqlGetResult(conn, query);
 while ((row = sqlNextRow(sr)) != NULL)
@@ -990,7 +993,7 @@
  * before inserting into database. */ 
 {
 struct dyString *update = newDyString(updateSize);
-char  *qid, *pqid, *priority, *qadate, *newYN, *track, *dbs, *tbls, *cgis, *files, *currLoc, *makeDocYN, *onlineHelp, *ndxYN, *joinerYN, *stat, *sponsor, *reviewer, *extSource, *openIssues, *notes, *reqdate, *pushedYN;
+char  *qid, *pqid, *priority, *qadate, *newYN, *track, *dbs, *tbls, *cgis, *files, *currLoc, *makeDocYN, *onlineHelp, *ndxYN, *joinerYN, *stat, *sponsor, *reviewer, *extSource, *openIssues, *notes, *reqdate, *pushedYN, *initdate;
 qid = sqlEscapeString(el->qid);
 pqid = sqlEscapeString(el->pqid);
 priority = sqlEscapeString(el->priority);
@@ -1014,6 +1017,7 @@
 notes = sqlEscapeString(el->notes);
 reqdate = sqlEscapeString(el->reqdate);
 pushedYN = sqlEscapeString(el->pushedYN);
+initdate = sqlEscapeString(el->initdate);
 
 dyStringPrintf(update, 
 "update %s set "
@@ -1021,14 +1025,14 @@
 "track='%s',dbs='%s',tbls='%s',cgis='%s',files='%s',sizeMB=%u,currLoc='%s',"
 "makeDocYN='%s',onlineHelp='%s',ndxYN='%s',joinerYN='%s',stat='%s',"
 "sponsor='%s',reviewer='%s',extSource='%s',"
-"openIssues='%s',notes='%s',reqdate='%s',pushedYN='%s' "
+"openIssues='%s',notes='%s',reqdate='%s',pushedYN='%s',initdate='%s' "
 "where qid='%s'", 
 	tableName,  
 	pqid,  priority, el->rank,  qadate, newYN, track, dbs, 
 	tbls,  cgis,  files, el->sizeMB ,  currLoc,  makeDocYN,  
 	onlineHelp,  ndxYN,  joinerYN,  stat,  
 	sponsor,  reviewer,  extSource,  
-	openIssues,  notes,  reqdate,  pushedYN,
+	openIssues,  notes,  reqdate,  pushedYN, initdate,
 	qid
 	);
 
@@ -1074,6 +1078,7 @@
 char *delbutton   = cgiUsualString("delbutton"  ,"");
 char *pushbutton  = cgiUsualString("pushbutton" ,"");
 char *clonebutton = cgiUsualString("clonebutton","");
+char *showSizes   = cgiUsualString("showSizes"  ,"");
 
 char *meta = ""
 "<head>"
@@ -1318,6 +1323,12 @@
 url = newDyString(2048);  /* need room for 5 fields cgi encoded */ 
 
 dyStringAppend(url, "/cgi-bin/qaPushQ");  
+
+
+if (sameString(showSizes,"Show Sizes")) 
+    {
+    dyStringPrintf(url,"?action=showSizes&qid=%s",q.qid);
+    }
 
 meta = replaceChars(meta, "{url}", url->string);
 
@@ -1714,8 +1725,6 @@
 
 showColumns[strlen(showColumns)-1]=0;  /* chop off trailing comma */
 
-//saveMyUser();
-
 safef(msg,sizeof(msg),"Column changed = %s.<br>\n",target);
 htmShellWithHead(TITLE, meta, doMsg, NULL);
 
@@ -1750,8 +1759,6 @@
 showColumns = needMem(2048);
 safef(showColumns, 2048, "%s", s->string);
 freeDyString(&s);
-
-//saveMyUser();
 
 safef(msg,sizeof(msg),"All Columns now visible.<br>\n");
 htmShellWithHead(TITLE, meta, doMsg, NULL);
@@ -1829,8 +1836,6 @@
 safef(showColumns, 2048, "%s", s->string);
 freeDyString(&s);
 
-//saveMyUser();
-
 safef(msg,sizeof(msg),"Default columns now visible.<br>\n");
 htmShellWithHead(TITLE, meta, doMsg, NULL);
 
@@ -1872,8 +1877,6 @@
 }
 
 
-<<<<<<< HEAD
-=======
 
 
 void getIndexes(struct sqlConnection *conn, char *tbl, char *s, int ssize)
@@ -2431,7 +2434,6 @@
 
 
 
->>>>>>> 97a6542b
 /* ------------------------------------------------------- */
 
 
@@ -2612,8 +2614,6 @@
     htmShell(TITLE, doShowMonths, NULL);
     }
 
-<<<<<<< HEAD
-=======
 else if (sameString(action,"showSizes" )) 
     {
     htmShell(TITLE, doShowSizes, NULL);
@@ -2639,7 +2639,6 @@
     htmShell(TITLE, doShowGateway, NULL);
     }
 
->>>>>>> 97a6542b
 else
     {
     safef(msg,sizeof(msg),"action='%s' is invalid! <br>\n",action);
