--- conflicted
+++ resolved
@@ -3,13 +3,8 @@
 # create html/js files that describe a CDW dataset. Includes basic summary
 # information, cell type assignment charts and cell clustering")
 
-<<<<<<< HEAD
 import logging, sys, optparse, gzip, marshal, json, urllib2, re, tempfile, os, math, urllib
 import string, unicodedata, itertools
-=======
-import logging, sys, optparse, gzip, marshal, json, urllib2, re, tempfile, os, math
-import string, unicodedata, itertools, platform
->>>>>>> 1b709778
 from collections import defaultdict, Counter, namedtuple
 from os.path import join, basename, dirname, isfile, isdir, getsize
 
@@ -121,12 +116,9 @@
     parser.add_option("", "--colorBy", dest="colorBy", action="store", help="attribute to color the seurat plot on by default, default is %default", default=defaultSeuratAttribute)
     parser.add_option("-S", "--onlySeurat", dest="onlySeurat", action="store_true", help="create only the seurat plot")
     parser.add_option("", "--annoDir", dest="annovarDir", action="store", help="name of directory with annovar output files of VCFs")
-<<<<<<< HEAD
     parser.add_option("", "--mani", dest="maniFname", action="store", help="if VCF mode: name of manifest file")
     parser.add_option("-p", "--pipeline", dest="pipeline", action="store", help="if VCF mode: name of pipeline for manifest file")
-=======
     parser.add_option("", "--seuratOut", dest="seuratOut", action="store", help="write Seurat data to json file")
->>>>>>> 1b709778
 
     (options, args) = parser.parse_args()
     if args==[]:
@@ -2169,11 +2161,7 @@
     " insert manually generated summary section into html file "
     htmlFh.write(open(summDescFn).read())
 
-<<<<<<< HEAD
-def writeDatasetPage(datasetId, matrixFname, tagTabFname, kallistoMetaTab, annovarDir, geneToSym, tagLabels, maniFname, pipeline, outDir):
-=======
 def writeDatasetPage(datasetId, matrixFname, tagTabFname, kallistoMetaTab, annovarDir, geneToSym, tagLabels, outDir, seuratOut):
->>>>>>> 1b709778
     """
     write an html page and various annex .js and .css files
     to outDir. Extracted data are written to summary.tmp in outDir,
@@ -2292,10 +2280,6 @@
     #maniFname = options.maniFname
     annovarDir = options.annovarDir
 
-<<<<<<< HEAD
-    writeDatasetPage(mysqlDatasetId, matrixFname, tagTabFname, kallistoMeta, annovarDir, geneToSym, tagLabels, options.maniFname, options.pipeline, outDir)
-=======
     writeDatasetPage(mysqlDatasetId, matrixFname, tagTabFname, kallistoMeta, annovarDir, geneToSym, tagLabels, outDir, options.seuratOut)
->>>>>>> 1b709778
 
 main()