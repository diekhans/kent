#include <math.h>
#include "common.h"
#include "memalloc.h"
#include "linefile.h"
#include "bed.h"
#include "jksql.h"
#include "options.h"
#include "hdb.h"
#include "genePred.h"
#include "dnautil.h"
#include "assert.h"
#include "hash.h"
#include "dnaMotif.h"
#include "dnaMotifSql.h"
#include "genomeRangeTree.h"

static int debug = 0;
char *outputExtension = NULL;
boolean lazyLoading = FALSE;           // avoid loading DNA for all known genes (performance hack if you are classifying only a few items).
static struct hash *geneHash = NULL;
static char *clusterTable = "wgEncodeRegTfbsClusteredMotifs";
static char *mapability = NULL;

#ifdef TCGA_CODES

#define SPLICE_SITE "Splice_Site_SNP"
#define MISSENSE "Missense_Mutation"
#define READ_THROUGH "Read_Through"
#define NONSENSE "Nonsense_Mutation"
#define NONSENSE_LAST_EXON "Nonsense_Mutation(Last_Exon)"
#define SYNONYMOUS "Silent"
#define IN_FRAME_DEL "In_Frame_Del"
#define IN_FRAME_INS "In_Frame_Ins"
#define FRAME_SHIFT_DEL "Frame_Shift_Del"
#define FRAME_SHIFT_INS "Frame_Shift_Ins"
#define THREE_PRIME_UTR "3'UTR"
#define FIVE_PRIME_UTR "5'UTR"
#define INTRON "Intron"

#else

#define SPLICE_SITE "spliceSite"
#define MISSENSE "missense"
#define READ_THROUGH "readThrough"
#define NONSENSE "nonsense"
#define NONSENSE_LAST_EXON "nonsenseLastExon"
#define SYNONYMOUS "synonymous"
#define IN_FRAME_DEL "inFrameDel"
#define IN_FRAME_INS "inFrameIns"
#define FRAME_SHIFT_DEL "frameShiftDel"
#define FRAME_SHIFT_INS "frameShiftIns"
#define THREE_PRIME_UTR "threePrimeUtr"
#define FIVE_PRIME_UTR "fivePrimeUtr"
<<<<<<< HEAD
#define INTERGENIC "intergenic"
#define REGULATORY "regulatory"
#define NONCODING "nonCoding"

static struct optionSpec optionSpecs[] = {
    {"lazyLoading", OPTION_BOOLEAN},
    {"mapability", OPTION_STRING},
    {"outputExtension", OPTION_STRING},
    {NULL, 0}
};

struct bed7
/* A seven field bed. */
=======
#define INTRON "intron"

#endif


static struct optionSpec optionSpecs[] = {
    {"oneBased", OPTION_BOOLEAN},
    {NULL, 0}
};

boolean oneBased = FALSE;

struct bed6
/* A five field bed. */
>>>>>>> 3521cf59
    {
    struct bed7 *next;
    char *chrom;	/* Allocated in hash. */
    unsigned chromStart;	/* Start (0 based) */
    unsigned chromEnd;	/* End (non-inclusive) */
    char *name;	/* Name of item */
    int score; /* Score - 0-1000 */
    char strand;
    char *key;
    };

struct genePredStub
{
    // stub used to allow return multiple references to the same gene prediction in a linked list;
    // this is a hack to save a lot of memory by avoiding making lots of copies of a genePred which only have
    // a different next value.

    struct genePredStub *next;
    struct genePred *genePred;
};


void usage()
/* Explain usage and exit. */
{
errAbort(
  "mutationClassifier - classify mutations \n"
  "usage:\n"
<<<<<<< HEAD
  "   mutationClassifier database snp.bed(s)\n"
  "options:\n"
  "   -outputExtension\tCreate an output file with this extension for each input file (instead of writing to stdout).\n"
  "   -lazyLoading\t\tAvoid loading complete gene model (performance hack for when you are classifying only a few items).\n"
  "   -verbose=N\t\tverbose level for extra information to STDERR\n\n"
=======
  "   mutationClassifier [options] database snp.bed\n"
>>>>>>> 3521cf59
  "Classifies SNPs and indels which are in coding regions of UCSC\n"
  "canononical genes as synonymous or non-synonymous.\n"
  "Prints bed4 for identified SNPs; name field contains the codon transformation.\n"
  "Standard single character amino acid codes are used; '*' == stop codon.\n"
  "output is bed4+ with classification code in the name field, and additonal\n"
  "annotations in subsequent fields.\n\n"
  "Mutations are classified with the following codes:\n"
  "%s\n"
  "%s\n"
  "%s\n"
  "%s\n"
  "%s\n"
  "%s\n"
  "%s\n"
  "%s\n"
  "%s\n"
  "%s\n"
  "%s\n"
  "\n"
  "snp.bed should be bed4 (with SNP base in the name field).\n"
  "SNPs are assumed to be on positive strand, unless snp.bed is bed7 with\n"
  "explicit strand field (score field is ignored). SNPs should be\n"
  "zero-length bed entries; all other entries are assumed to be indels.\n"
  "\n"
  "options:\n"
  "   -oneBased     = Use one-based coordinates instead of zero-based.\n"
  "example:\n"
  "     mutationClassifier hg19 snp.bed\n",
<<<<<<< HEAD
  SPLICE_SITE, MISSENSE, READ_THROUGH, NONSENSE, NONSENSE_LAST_EXON, SYNONYMOUS, IN_FRAME_DEL, IN_FRAME_INS, FRAME_SHIFT_DEL, FRAME_SHIFT_INS, REGULATORY
=======
  SPLICE_SITE, MISSENSE, READ_THROUGH, NONSENSE, NONSENSE_LAST_EXON, SYNONYMOUS, IN_FRAME_DEL, IN_FRAME_INS, FRAME_SHIFT_DEL, FRAME_SHIFT_INS, INTRON
>>>>>>> 3521cf59
  );
}

static struct bed7 *shallowBedCopy(struct bed7 *bed)
/* Make a shallow copy of given bed item (i.e. only replace the next pointer) */
{
struct bed7 *newBed;
if (bed == NULL)
    return NULL;
AllocVar(newBed);
memcpy(newBed, bed, sizeof(*newBed));
newBed->next = NULL;
return newBed;
}

static struct genePredStub *genePredStubCopy(struct genePred *gp)
// Make a genePredStub of genePred.
{
struct genePredStub *newGenePred;
if (gp == NULL)
    return NULL;
AllocVar(newGenePred);
newGenePred->genePred = gp;
newGenePred->next = NULL;
return newGenePred;
}

static int myBedCmp(const void *va, const void *vb)
/* slSort callback to sort based on chrom,chromStart. */
{
     const struct bed *a = *((struct bed **)va);
     const struct bed *b = *((struct bed **)vb);
     int diff = strcmp(a->chrom, b->chrom);
     if (!diff)
	  diff = a->chromStart - b->chromStart;
     return diff;
}

static int myGenePredCmp(const void *va, const void *vb)
/* slSort callback to sort based on chrom,chromStart. */
{
     const struct genePred *a = *((struct genePred **)va);
     const struct genePred *b = *((struct genePred **)vb);
     int diff = strcmp(a->chrom, b->chrom);
     if (!diff)
	  diff = a->cdsStart - b->cdsStart;
     return diff;
}

static int bedItemsOverlap(struct bed *a, struct genePred *b)
{
     return (!strcmp(a->chrom, b->chrom) &&
	     a->chromEnd > b->txStart &&
	     a->chromStart <= b->txEnd);
}

static int intersectBeds (struct bed7 *a, struct genePred *b,
                          struct bed7 **aCommon, struct genePredStub **bCommon,
                          struct bed7 **aUnmatched)
{
// NOTE that because of the definition of this function, aCommon and bCommon can have 
// duplicate copies from a and b respectively.
//
// if bCommon is NULL we don't return intersected regions in b, AND we only include one copy
// from a (even if it overlaps multiple copies from b).
//
// Running time is O(nlgn) (where n = max(slCount(a), slCount(b)))
// (though b/c of the multiple matching "feature" there's a degenerate case that's O(n^2) 
// if all the items in a overlap all the items in b).

int count = 0;
slSort(&a, myBedCmp);
slSort(&b, myGenePredCmp);
// allocA and allocB point to the last allocated bed struct's
struct bed7 *curA;
struct bed7 *lastAddedA = NULL;
struct genePred *curB = b;
struct genePred *savedB = NULL;
struct genePredStub *lastAddedB = NULL;
boolean curAUsed = FALSE;

for (curA = a; curA != NULL && curB != NULL;)
    {
    if (debug)
        {
        fprintf(stderr, "A: %s:%d-%d\n", curA->chrom, curA->chromStart, curA->chromEnd);
        fprintf(stderr, "B: %s:%d-%d\n", curB->chrom, curB->cdsStart, curB->cdsEnd);
        }
    if (bedItemsOverlap((struct bed *) curA, curB))
        {
        curAUsed = TRUE;
        if (debug)
            fprintf(stderr, "%s:%d-%d", curA->chrom, curA->chromStart, curA->chromEnd);
        if (aCommon != NULL)
            {
            struct bed7 *tmpA = shallowBedCopy(curA);
            if (*aCommon == NULL)
                {
                *aCommon = tmpA;
                }
            else
                {
                lastAddedA->next = tmpA;
                }
            // We put newly allocated bed items at the end of the returned list so they match order in original list
            lastAddedA = tmpA;
            }
        if (bCommon != NULL)
            {
            struct genePredStub *tmpB = genePredStubCopy(curB);
            if (*bCommon == NULL)
                {
                *bCommon = tmpB;
                }
            else
                {
                lastAddedB->next = tmpB;
                }
            lastAddedB = tmpB;
            }
        if (bCommon == NULL)
            {
            // see note at beginning of function
            curA = curA->next;
            curAUsed = FALSE;
            }
        else
            {
            if (savedB == NULL)
                savedB = curB;
            curB = curB->next;
            }
        count++;
        }
    else
        {
        if (savedB)
            {
            // curA has matched at least one entry in b; now rewind curB to look for potentially multiple matches 
            // within b in the next entry from a (see notes in hw1_analyze.h)
            if(!curAUsed && aUnmatched != NULL)
                slAddHead(aUnmatched, shallowBedCopy(curA));
            curA = curA->next;
            curB = savedB;
            savedB = NULL;
            curAUsed = FALSE;
            }
        else
            {
            int diff = strcmp(curA->chrom, curB->chrom);
            if (!diff)
                diff = curA->chromStart - curB->cdsStart;
            if (diff < 0)
                {
                if(!curAUsed && aUnmatched != NULL)
                    slAddHead(aUnmatched, shallowBedCopy(curA));
                curA = curA->next;
                curAUsed = FALSE;
                }
            else
                {
                curB = curB->next;
                }
            }
        }
    }
return count;
}

void readBedFile(struct bed7 **list, char *fileName)
{
// read bed file (we handle bed4 or bed7)
struct lineFile *lf = lineFileOpen(fileName, TRUE);
int wordCount;
char *row[40];
struct bed7 *bed;

while ((wordCount = lineFileChop(lf, row)) != 0)
    {
    char *chrom = row[0];
    int start = lineFileNeedNum(lf, row, 1);
    int end = lineFileNeedNum(lf, row, 2);
    if (start > end)
        errAbort("start after end line %d of %s", lf->lineIx, lf->fileName);
    AllocVar(bed);
    bed->chrom = cloneString(chrom);
<<<<<<< HEAD
    bed->chromStart = start;
    bed->chromEnd = end;
=======
    bed->start = start;
    bed->end = end;
    if (oneBased)
	{
	bed->start -= 1;
	bed->end   -= 1;
	}
>>>>>>> 3521cf59
    bed->name = cloneString(row[3]);
    if (wordCount >= 5)
        bed->score = lineFileNeedNum(lf, row, 4);
    if (wordCount >= 6)
        {
        bed->strand = row[5][0];
        if (bed->strand == '-')
            // we support this so we can process dbSnp data (which has reverse strand SNPs).
            complement(bed->name, strlen(bed->name)); 
        if (wordCount >= 7)
            bed->key = cloneString(row[6]);
        }
    slAddHead(list, bed);
    }
lineFileClose(&lf);
}

static void printLine(FILE *stream, char *chrom, int chromStart, int chromEnd, char *name, char *code, char *additional, char *key)
{
fprintf(stream, "%s\t%d\t%d\t%s\t%s\t%s", chrom, chromStart, chromEnd, name, code, additional);
if(key == NULL)
    fprintf(stream, "\n");
else
    fprintf(stream, "\t%s\n", key);
}

static void clipGenPred(char *database, struct genePred *gp)
{
// Clip exonStarts/exonEnds to cdsStart/cdsEnd and then read in the whole DNA for this gene in preparation for a SNP check.
// After this call, exonStarts/exonEnds contain only the exons used for CDS (i.e. some may be removed).
// DNA is put in name2 field; whole dna is read to make it easier to deal with AA's that cross exon junctions.
// Sequence of negative strand genes is reverse-complemented.
    int i;
    unsigned *newStarts = needMem(gp->exonCount * sizeof(unsigned));
    unsigned *newEnds = needMem(gp->exonCount * sizeof(unsigned));
    int newCount = 0;
    gp->name2 = cloneString("");
    for (i=0;i<gp->exonCount;i++)
        {
        if (gp->exonEnds[i] >= gp->cdsStart && gp->exonStarts[i] <= gp->cdsEnd)
            {
            char retNibName[HDB_MAX_PATH_STRING];
            newStarts[newCount] = max(gp->exonStarts[i], gp->cdsStart);
            newEnds[newCount] = min(gp->exonEnds[i], gp->cdsEnd);
            hNibForChrom(database, gp->chrom, retNibName);
            struct dnaSeq *dna = hFetchSeqMixed(retNibName, gp->chrom, newStarts[newCount], newEnds[newCount]);
            char *newName = needMem(strlen(gp->name2) + strlen(dna->dna) + 1);
            sprintf(newName, "%s%s", gp->name2, dna->dna);
            freeMem(gp->name2);
            gp->name2 = newName;
            newCount++;
            }
        }
    gp->exonCount = newCount;
    freeMem(gp->exonStarts);
    freeMem(gp->exonEnds);
    gp->exonStarts = newStarts;
    gp->exonEnds = newEnds;
    if (gp->strand[0] == '-')
        {
        reverseComplement(gp->name2, strlen(gp->name2));
        }
    gp->score = strlen(gp->name2);
    if (debug)
        printf("%s - %d: %s\n", gp->name2, (int) strlen(gp->name2), gp->name2);
}

static int transformPos(char *database, struct genePred *gp, unsigned pos, boolean *lastExon)
{
// transformPos chrom:chromStart coordinates to relative CDS coordinates
// returns -1 if pos is NOT within the CDS

int i, delta = 0;
boolean reverse = gp->strand[0] == '-';

if (gp->name2 == NULL)
    {
    clipGenPred(database, gp);
    }
for (i=0;i<gp->exonCount;i++)
    {
    if (pos < gp->exonStarts[i])
        {
        return -1;
        }
    else if (pos < gp->exonEnds[i])
        {
        pos = delta + pos - gp->exonStarts[i];
        if (gp->strand[0] == '-')
            pos = gp->score - pos - 1;
        // assert(pos >= 0 && pos < strlen(gp->name2));
        *lastExon = reverse ? i == 0 : (i + 1) == gp->exonCount;
        return pos;
        }
    delta += gp->exonEnds[i] - gp->exonStarts[i];
    }
return -1;
}

static struct genePred *readGenes(char *database, struct sqlConnection *conn)
{
struct genePred *el, *retVal = NULL;
char query[256];
struct sqlResult *sr;
char **row;
safef(query, sizeof(query), "select k.* from knownGene k, knownCanonical c where k.cdsStart != k.cdsEnd and k.name = c.transcript order by k.chrom");
sr = sqlGetResult(conn, query);
while ((row = sqlNextRow(sr)) != NULL)
    {
    struct genePred *gp = genePredLoad(row);
    gp->name2 = NULL;
    slAddHead(&retVal, gp);
    }
sqlFreeResult(&sr);

// get geneSymbol for output purposes (we use a hash b/c it doesn't fit into struct genePred
geneHash = newHash(16);
safef(query, sizeof(query), "select x.kgID, x.geneSymbol from knownCanonical k, kgXref x where k.transcript = x.kgID");
sr = sqlGetResult(conn, query);
while ((row = sqlNextRow(sr)) != NULL)
    {
    char *geneSymbol = cloneString(row[1]);
    hashAdd(geneHash, row[0], (void *) geneSymbol);
    }
sqlFreeResult(&sr);
slSort(&retVal, genePredCmp);
if(!lazyLoading)
    {
    for(el = retVal; el != NULL; el = el->next)
        {
        clipGenPred(database, el);
        }
    }
return(retVal);
}

static DNA parseSnp(char *name, DNA *refCall)
{
int len = strlen(name);
if(len == 1)
    {
    return name[0];
    }
else if(strlen(name) == 3)
    {
    // N>N
    return name[2];
    }
else if(strlen(name) == 7)
    {
    // we arbitrarily favor the first listed SNP in unusual case of hetero snp
    if(refCall)
        *refCall = name[0];
    if(name[5] != name[0])
        return name[5];
    else if(name[6] != name[0])
        return name[6];
    }
else
    {
    errAbort("Unrecognized SNP format: %s", name);
    }
return 0;
}

struct dnaMotif *loadMotif(char *database, char *name)
// cached front-end to dnaMotifLoadWhere
{
static struct hash *motifHash = NULL;
struct hashEl *el;
if(motifHash == NULL)
    motifHash = newHash(0);

if ((el = hashLookup(motifHash, name)))
    {
    return (struct dnaMotif *) el->val;
    }
else
    {
    char where[256];
    struct sqlConnection *conn = sqlConnect(database);
    safef(where, sizeof(where), "name = '%s'", name);
    struct dnaMotif *motif = dnaMotifLoadWhere(conn, "transRegCodeMotifPseudoCounts", where);
    hashAdd(motifHash, name, (void *) motif);
    sqlDisconnect(&conn);
    return motif;
    }
}

static void mutationClassifier(char *database, char **files, int fileCount)
{
struct bed7 *overlapA = NULL;
struct bed7 *bed, *unusedA = NULL;
struct genePredStub *overlapB = NULL;
struct bed7 *snps = NULL;
int i, fileIndex = 0;
struct sqlConnection *conn = sqlConnect(database);
boolean done = FALSE;
boolean motifTableExists = sqlTableExists(conn, clusterTable);

long time = clock1000();
struct genePred *genes = readGenes(database, conn);
fprintf(stderr, "readGenes took: %ld ms\n", clock1000() - time);
verbose(2, "%d canonical known genes\n", slCount(genes));

while(!done)
    {
    FILE *output;
    static struct hash *used = NULL;

    if(outputExtension == NULL)
        {
        for(i = fileCount - 1; i >= 0; i--)
            readBedFile(&snps, files[i]);
        done = TRUE;
        output = stdout;
        }
    else
        {
        char dir[PATH_LEN], name[PATH_LEN], extension[FILEEXT_LEN];
        char path[PATH_LEN+1];

        splitPath(files[fileIndex], dir, name, extension);
        sprintf(path, "%s%s.%s", dir, name, outputExtension);
        verbose(2, "writing to output file: %s\n", path);
        slFreeList(&snps);
        readBedFile(&snps, files[fileIndex]);
        fileIndex++;
        done = fileIndex == fileCount;
        output = fopen(path, "w");
        if(output == NULL)
            errAbort("Couldn't create output file: %s", path);
        }

    verbose(2, "read %d mutations\n", slCount(snps));

    time = clock1000();
    int count = intersectBeds(snps, genes, &overlapA, &overlapB, &unusedA);
    fprintf(stderr, "intersectBeds took: %ld ms\n", clock1000() - time);
    verbose(2, "number of intersects: %d\n", count);

    // reading unmasked file is much faster - why?
    // sprintf(retNibName, "/hive/data/genomes/hg19/hg19.2bit");
    time = clock1000();
    for (;overlapA != NULL; overlapA = overlapA->next, overlapB = overlapB->next)
        {
        struct genePred *gp = overlapB->genePred;
        char *code = NULL;
        char additional[256];
        additional[0] = 0;
        // boolean reverse = !strcmp(overlapA->strand, "-");
        boolean lastExon;

        int pos = transformPos(database, gp, overlapA->chromStart, &lastExon);
        if (pos >= 0)
            {
            int len = strlen(overlapA->name);
            DNA snp = parseSnp(overlapA->name, NULL);
            if (overlapA->chromEnd - overlapA->chromStart)
                {
                int delta = len - (overlapA->chromEnd - overlapA->chromStart);
                if (delta % 3)
                    code = FRAME_SHIFT_INS;
                else
                    code = IN_FRAME_INS;
                }
            else if(snp)
                {
                unsigned codonStart;
                unsigned aaIndex = (pos / 3) + 1;
                if ((pos % 3) == 0)
                    codonStart = pos;
                else if ((pos % 3) == 1)
                    codonStart = pos - 1;
                else
                    codonStart = pos - 2;
                char original[4];
                char new[4];
                strncpy(original, gp->name2 + codonStart, 3);
                strncpy(new, gp->name2 + codonStart, 3);
                original[3] = new[3] = 0;
                new[pos % 3] = snp;
                if (gp->strand[0] == '-')
                    complement(new + (pos % 3), 1);
                AA originalAA = lookupCodon(original);
                AA newAA = lookupCodon(new);
                if (!originalAA)
                    originalAA = '*';
                if (newAA)
                    {
                    code = originalAA == newAA ? SYNONYMOUS : originalAA == '*' ? READ_THROUGH : MISSENSE;
                    }
                else
                    {
                    newAA = '*';
                    code = lastExon ? NONSENSE_LAST_EXON : NONSENSE;
                    }
                if (debug)
                    fprintf(stderr, "original: %s:%c; new: %s:%c\n", original, originalAA, new, newAA);
                safef(additional, sizeof(additional), "%c%d%c", originalAA, aaIndex, newAA);
                if (debug)
                    fprintf(stderr, "mismatch at %s:%d; %d; %c => %c\n", overlapA->chrom, overlapA->chromStart, pos, originalAA, newAA);
                }
            else
                code = SYNONYMOUS;
            }
        else
            {
            boolean reverse = gp->strand[0] == '-';
            if (overlapA->chromStart < gp->cdsStart)
                {
                code = reverse ? THREE_PRIME_UTR : FIVE_PRIME_UTR;
                }
            else if (overlapA->chromStart >= gp->cdsEnd)
                {
                code = reverse ? FIVE_PRIME_UTR : THREE_PRIME_UTR;
                }
            else
                {
                // In intro, so check for interuption of splice junction (special case first and last exon).
                int i;
                code = NONCODING;
                for (i=0;i<gp->exonCount;i++)
                    {
                    int start = gp->exonStarts[i] - overlapA->chromStart;
                    int end   = overlapA->chromEnd - gp->exonEnds[i];
                    // XXXX I still think this isn't quite right (not sure if we s/d use chromEnd or chromStart).
                    if (i == 0)
                        {
                        if (end == 1 || end == 2)
                            code = SPLICE_SITE;
                        }
                    else if (i == (gp->exonCount - 1))
                        {
                        if (start == 1 || start == 2)
                            code = SPLICE_SITE;
                        }
                    else if ((start == 1 || start == 2) || (end == 1 || end == 2))
                        code = SPLICE_SITE;
                    }
                }
<<<<<<< HEAD
=======
            if (debug)
                fprintf(stderr, "original: %s:%c; new: %s:%c\n", original, originalAA, new, newAA);

#ifdef TCGA_CODES
	    int aaPos = codonStart / 3 + 1;
            safef(additional, sizeof(additional), "g.%s:%d%c>%c\tc.%d%c>%c\tc.(%d-%d)%s>%s\tp.%c%d%c", 
		  gp->chrom + 3, overlapA->chromStart + 1, original[pos % 3], new[pos % 3], 
		  pos + 1, original[pos % 3], new[pos % 3],
		  codonStart + 1, codonStart + 3, original, new,
		  originalAA, aaPos, newAA);
#else
            safef(additional, sizeof(additional), "%c>%c", originalAA, newAA);
#endif

            if (debug)
                fprintf(stderr, "mismatch at %s:%d; %d; %c => %c\n", overlapA->chrom, overlapA->chromStart, pos, originalAA, newAA);
>>>>>>> 3521cf59
            }
        if (code)
            {
            char *geneSymbol = gp->name;
            struct hashEl *el;
            if ((el = hashLookup(geneHash, geneSymbol)))
                {
                geneSymbol = (char *) el->val;
                }
            printLine(output, overlapA->chrom, overlapA->chromStart, overlapA->chromEnd, geneSymbol, code, additional, overlapA->key);
            }
        }
    fprintf(stderr, "gene model took: %ld ms\n", clock1000() - time);

    used = newHash(0);
    time = clock1000();
    struct genomeRangeTree *tree = genomeRangeTreeNew();
    for(bed = unusedA; bed != NULL; bed = bed->next)
        genomeRangeTreeAddVal(tree, bed->chrom, bed->chromStart, bed->chromEnd, (void *) bed, NULL);
    fprintf(stderr, "cluster genomeRangeTreeAddVal took: %ld ms\n", clock1000() - time);

    if(motifTableExists)
        {
        char **row;
        char query[256];
        struct sqlResult *sr;
        safef(query, sizeof(query), "select chrom, chromStart, chromEnd, name, score, strand from %s order by chrom", clusterTable);
        sr = sqlGetResult(conn, query);
        while ((row = sqlNextRow(sr)) != NULL)
            {
            char motifStrand[2];
            int motifStart = sqlUnsigned(row[1]);
            int motifEnd = sqlUnsigned(row[2]);
            // float score = sqlFloat(row[4]);
            char *motifName = cloneString(row[3]);
            safef(motifStrand, sizeof(motifStrand), row[5]);
            struct range *range = genomeRangeTreeAllOverlapping(tree, row[0], motifStart, motifEnd);
            for (; range != NULL; range = range->next)
                {
                DNA snp = 0;
                DNA refCall = 0;
                char line[256];
                char *code = NULL;
                safef(line, sizeof(line), ".");
                struct bed7 *bed = (struct bed7 *) range->val;
                snp = parseSnp(bed->name, &refCall);
            
                // XXXX && motifTableExists)
                if(snp)
                    {
                    struct dnaSeq *seq;
                    char beforeDna[256], afterDna[256];
                    int maxDelta = 0;
                    int delta, pos;
                    float before, after;

                    seq = hDnaFromSeq(database, bed->chrom, motifStart, motifEnd, dnaUpper);
                    if(refCall && seq->dna[bed->chromStart-motifStart] != refCall)
                        errAbort("Actual reference doesn't match what is reported in input file");
                    struct dnaMotif *motif = loadMotif(database, motifName);
                    if(*motifStrand == '-')
                        {
                        reverseComplement(seq->dna, seq->size);
                        reverseComplement(&snp, 1);
                        // XXXX is the following correct?
                        pos = motifEnd - (bed->chromStart + 1);
                        }
                    else
                        pos = bed->chromStart-motifStart;
                    before = dnaMotifBitScore(motif, seq->dna);
                    strncpy(beforeDna, seq->dna, seq->size);
                    beforeDna[seq->size] = 0;
                    seq->dna[pos] = snp;
                    after = dnaMotifBitScore(motif, seq->dna);
                    strncpy(afterDna, seq->dna, seq->size);
                    afterDna[seq->size] = 0;
                    delta = before - after;
                    if(delta >= 1)
                        {
                        if(delta > maxDelta)
                            {
                            maxDelta = delta;
                            if(debug)
                                fprintf(stderr, "%s:%d-%d: %s\t%c-%c: %d == %d ?; %.2f -> %.2f\n\t%s\t%s\n",
                                        bed->chrom, bed->chromStart, bed->chromEnd,
                                        bed->name, seq->dna[pos], snp,
                                        seq->size, motif->columnCount, before, after, beforeDna, afterDna);
                            safef(line, sizeof(line), "%s %.2f>%.2f", motifName, before, after);
                            code = REGULATORY;
                            // XXXX record (somehow) that we have used this record.
                            }
                        }
                    }
                if(code != NULL)
                    {
                    char key[256];
                    printLine(output, bed->chrom, bed->chromStart, bed->chromEnd, ".", code, line, bed->key);
                    safef(key, sizeof(key), "%s:%d:%d", bed->chrom, bed->chromStart, bed->chromEnd);
                    if (hashLookup(used, key) == NULL)
                        hashAddInt(used, key, 1);
                    }
<<<<<<< HEAD
=======
                else if ((start == 1 || start == 2) || (end == 1 || end == 2))
                    code = SPLICE_SITE;
		else
		    code = INTRON;
>>>>>>> 3521cf59
                }
            }
        }

    for(bed = unusedA; bed != NULL; bed = bed->next)
        {
<<<<<<< HEAD
        char key[256];
        safef(key, sizeof(key), "%s:%d:%d", bed->chrom, bed->chromStart, bed->chromEnd);
        genomeRangeTreeAddVal(tree, bed->chrom, bed->chromStart, bed->chromEnd, (void *) bed, NULL);
        if (hashLookup(used, key) == NULL)
            printLine(output, bed->chrom, bed->chromStart, bed->chromEnd, ".", INTERGENIC, ".", bed->key);
=======
        char *geneSymbol = gp->name;
        struct hashEl *el;
        if ((el = hashLookup(geneHash, geneSymbol)))
            {
            geneSymbol = (char *) el->val;
            }
	int start = overlapA->chromStart;
	int end   = overlapA->chromEnd;
	if (oneBased)
	    {
	    start += 1;
	    end   += 1;
	    }
        printf("%s\t%d\t%d\t%s\t%s\t%s\n", 
	       overlapA->chrom, start, end, geneSymbol, code, additional);
>>>>>>> 3521cf59
        }
    fprintf(stderr, "regulation model took: %ld ms\n", clock1000() - time);
    if(outputExtension != NULL)
        fclose(output);
    }
sqlDisconnect(&conn);
}

int main(int argc, char** argv)
{
optionInit(&argc, argv, optionSpecs);
outputExtension = optionVal("outputExtension", NULL);
lazyLoading = optionExists("lazyLoading");
mapability = optionVal("mapability", NULL);
if (argc < 3)
    usage();
<<<<<<< HEAD
mutationClassifier(argv[1], argv + 2, argc - 2);
=======

if (optionExists("oneBased"))
    oneBased = TRUE;

mutationClassifier(argv[1], argv[2]);
>>>>>>> 3521cf59
return 0;
}<|MERGE_RESOLUTION|>--- conflicted
+++ resolved
@@ -36,6 +36,9 @@
 #define THREE_PRIME_UTR "3'UTR"
 #define FIVE_PRIME_UTR "5'UTR"
 #define INTRON "Intron"
+#define INTERGENIC "Intergenic"
+#define REGULATORY "Regulatory"
+#define NONCODING "Non_Coding"
 
 #else
 
@@ -51,36 +54,26 @@
 #define FRAME_SHIFT_INS "frameShiftIns"
 #define THREE_PRIME_UTR "threePrimeUtr"
 #define FIVE_PRIME_UTR "fivePrimeUtr"
-<<<<<<< HEAD
 #define INTERGENIC "intergenic"
 #define REGULATORY "regulatory"
 #define NONCODING "nonCoding"
+#define INTRON "intron"
+
+#endif
+
 
 static struct optionSpec optionSpecs[] = {
     {"lazyLoading", OPTION_BOOLEAN},
     {"mapability", OPTION_STRING},
     {"outputExtension", OPTION_STRING},
-    {NULL, 0}
-};
-
-struct bed7
-/* A seven field bed. */
-=======
-#define INTRON "intron"
-
-#endif
-
-
-static struct optionSpec optionSpecs[] = {
     {"oneBased", OPTION_BOOLEAN},
     {NULL, 0}
 };
 
 boolean oneBased = FALSE;
 
-struct bed6
-/* A five field bed. */
->>>>>>> 3521cf59
+struct bed7
+/* A seven field bed. */
     {
     struct bed7 *next;
     char *chrom;	/* Allocated in hash. */
@@ -109,15 +102,13 @@
 errAbort(
   "mutationClassifier - classify mutations \n"
   "usage:\n"
-<<<<<<< HEAD
   "   mutationClassifier database snp.bed(s)\n"
   "options:\n"
   "   -outputExtension\tCreate an output file with this extension for each input file (instead of writing to stdout).\n"
   "   -lazyLoading\t\tAvoid loading complete gene model (performance hack for when you are classifying only a few items).\n"
   "   -verbose=N\t\tverbose level for extra information to STDERR\n\n"
-=======
+  "   -oneBased     = Use one-based coordinates instead of zero-based.\n"
   "   mutationClassifier [options] database snp.bed\n"
->>>>>>> 3521cf59
   "Classifies SNPs and indels which are in coding regions of UCSC\n"
   "canononical genes as synonymous or non-synonymous.\n"
   "Prints bed4 for identified SNPs; name field contains the codon transformation.\n"
@@ -136,21 +127,16 @@
   "%s\n"
   "%s\n"
   "%s\n"
+  "%s\n"
   "\n"
   "snp.bed should be bed4 (with SNP base in the name field).\n"
   "SNPs are assumed to be on positive strand, unless snp.bed is bed7 with\n"
   "explicit strand field (score field is ignored). SNPs should be\n"
   "zero-length bed entries; all other entries are assumed to be indels.\n"
   "\n"
-  "options:\n"
-  "   -oneBased     = Use one-based coordinates instead of zero-based.\n"
   "example:\n"
   "     mutationClassifier hg19 snp.bed\n",
-<<<<<<< HEAD
-  SPLICE_SITE, MISSENSE, READ_THROUGH, NONSENSE, NONSENSE_LAST_EXON, SYNONYMOUS, IN_FRAME_DEL, IN_FRAME_INS, FRAME_SHIFT_DEL, FRAME_SHIFT_INS, REGULATORY
-=======
-  SPLICE_SITE, MISSENSE, READ_THROUGH, NONSENSE, NONSENSE_LAST_EXON, SYNONYMOUS, IN_FRAME_DEL, IN_FRAME_INS, FRAME_SHIFT_DEL, FRAME_SHIFT_INS, INTRON
->>>>>>> 3521cf59
+  SPLICE_SITE, MISSENSE, READ_THROUGH, NONSENSE, NONSENSE_LAST_EXON, SYNONYMOUS, IN_FRAME_DEL, IN_FRAME_INS, FRAME_SHIFT_DEL, FRAME_SHIFT_INS, REGULATORY, INTRON
   );
 }
 
@@ -337,18 +323,13 @@
         errAbort("start after end line %d of %s", lf->lineIx, lf->fileName);
     AllocVar(bed);
     bed->chrom = cloneString(chrom);
-<<<<<<< HEAD
     bed->chromStart = start;
     bed->chromEnd = end;
-=======
-    bed->start = start;
-    bed->end = end;
     if (oneBased)
 	{
-	bed->start -= 1;
-	bed->end   -= 1;
+	bed->chromStart -= 1;
+	bed->chromEnd   -= 1;
 	}
->>>>>>> 3521cf59
     bed->name = cloneString(row[3]);
     if (wordCount >= 5)
         bed->score = lineFileNeedNum(lf, row, 4);
@@ -615,7 +596,7 @@
                 else
                     code = IN_FRAME_INS;
                 }
-            else if(snp)
+            else if (snp)
                 {
                 unsigned codonStart;
                 unsigned aaIndex = (pos / 3) + 1;
@@ -646,13 +627,19 @@
                     newAA = '*';
                     code = lastExon ? NONSENSE_LAST_EXON : NONSENSE;
                     }
+#ifdef TCGA_CODES
+		safef(additional, sizeof(additional), "g.%s:%d%c>%c\tc.%d%c>%c\tc.(%d-%d)%s>%s\tp.%c%d%c", 
+		      gp->chrom + 3, overlapA->chromStart + 1, original[pos % 3], new[pos % 3], 
+		      pos + 1, original[pos % 3], new[pos % 3],
+		      codonStart + 1, codonStart + 3, original, new,
+		      originalAA, aaIndex, newAA);
+#else
+		safef(additional, sizeof(additional), "%c%d%c", originalAA, aaIndex, newAA);
+#endif
                 if (debug)
                     fprintf(stderr, "original: %s:%c; new: %s:%c\n", original, originalAA, new, newAA);
-                safef(additional, sizeof(additional), "%c%d%c", originalAA, aaIndex, newAA);
-                if (debug)
-                    fprintf(stderr, "mismatch at %s:%d; %d; %c => %c\n", overlapA->chrom, overlapA->chromStart, pos, originalAA, newAA);
-                }
-            else
+		}
+	    else
                 code = SYNONYMOUS;
             }
         else
@@ -688,28 +675,12 @@
                         }
                     else if ((start == 1 || start == 2) || (end == 1 || end == 2))
                         code = SPLICE_SITE;
+		    else
+			code = INTRON;		     
                     }
                 }
-<<<<<<< HEAD
-=======
-            if (debug)
-                fprintf(stderr, "original: %s:%c; new: %s:%c\n", original, originalAA, new, newAA);
-
-#ifdef TCGA_CODES
-	    int aaPos = codonStart / 3 + 1;
-            safef(additional, sizeof(additional), "g.%s:%d%c>%c\tc.%d%c>%c\tc.(%d-%d)%s>%s\tp.%c%d%c", 
-		  gp->chrom + 3, overlapA->chromStart + 1, original[pos % 3], new[pos % 3], 
-		  pos + 1, original[pos % 3], new[pos % 3],
-		  codonStart + 1, codonStart + 3, original, new,
-		  originalAA, aaPos, newAA);
-#else
-            safef(additional, sizeof(additional), "%c>%c", originalAA, newAA);
-#endif
-
-            if (debug)
-                fprintf(stderr, "mismatch at %s:%d; %d; %c => %c\n", overlapA->chrom, overlapA->chromStart, pos, originalAA, newAA);
->>>>>>> 3521cf59
-            }
+            }
+
         if (code)
             {
             char *geneSymbol = gp->name;
@@ -718,11 +689,18 @@
                 {
                 geneSymbol = (char *) el->val;
                 }
-            printLine(output, overlapA->chrom, overlapA->chromStart, overlapA->chromEnd, geneSymbol, code, additional, overlapA->key);
+	    int start = overlapA->chromStart;
+	    int end   = overlapA->chromEnd;
+	    if (oneBased)
+		{
+		start += 1;
+		end   += 1;
+		}
+	    printLine(output, overlapA->chrom, start, end, geneSymbol, code, additional, overlapA->key);
             }
         }
     fprintf(stderr, "gene model took: %ld ms\n", clock1000() - time);
-
+    
     used = newHash(0);
     time = clock1000();
     struct genomeRangeTree *tree = genomeRangeTreeNew();
@@ -810,47 +788,24 @@
                     if (hashLookup(used, key) == NULL)
                         hashAddInt(used, key, 1);
                     }
-<<<<<<< HEAD
-=======
-                else if ((start == 1 || start == 2) || (end == 1 || end == 2))
-                    code = SPLICE_SITE;
-		else
-		    code = INTRON;
->>>>>>> 3521cf59
-                }
-            }
-        }
-
+                }
+            }
+        }
+    
     for(bed = unusedA; bed != NULL; bed = bed->next)
         {
-<<<<<<< HEAD
         char key[256];
         safef(key, sizeof(key), "%s:%d:%d", bed->chrom, bed->chromStart, bed->chromEnd);
         genomeRangeTreeAddVal(tree, bed->chrom, bed->chromStart, bed->chromEnd, (void *) bed, NULL);
         if (hashLookup(used, key) == NULL)
             printLine(output, bed->chrom, bed->chromStart, bed->chromEnd, ".", INTERGENIC, ".", bed->key);
-=======
-        char *geneSymbol = gp->name;
-        struct hashEl *el;
-        if ((el = hashLookup(geneHash, geneSymbol)))
-            {
-            geneSymbol = (char *) el->val;
-            }
-	int start = overlapA->chromStart;
-	int end   = overlapA->chromEnd;
-	if (oneBased)
-	    {
-	    start += 1;
-	    end   += 1;
-	    }
-        printf("%s\t%d\t%d\t%s\t%s\t%s\n", 
-	       overlapA->chrom, start, end, geneSymbol, code, additional);
->>>>>>> 3521cf59
-        }
+        }
+    
     fprintf(stderr, "regulation model took: %ld ms\n", clock1000() - time);
     if(outputExtension != NULL)
         fclose(output);
     }
+
 sqlDisconnect(&conn);
 }
 
@@ -859,17 +814,11 @@
 optionInit(&argc, argv, optionSpecs);
 outputExtension = optionVal("outputExtension", NULL);
 lazyLoading = optionExists("lazyLoading");
+oneBased = optionExists("oneBased");
 mapability = optionVal("mapability", NULL);
+
 if (argc < 3)
     usage();
-<<<<<<< HEAD
 mutationClassifier(argv[1], argv + 2, argc - 2);
-=======
-
-if (optionExists("oneBased"))
-    oneBased = TRUE;
-
-mutationClassifier(argv[1], argv[2]);
->>>>>>> 3521cf59
 return 0;
 }