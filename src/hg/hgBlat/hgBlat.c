/* hgBlat - CGI-script to manage fast human genome sequence searching. */

/* Copyright (C) 2014 The Regents of the University of California 
 * See README in this or parent directory for licensing information. */
#include <pthread.h>
#include "common.h"
#include "errAbort.h"
#include "hCommon.h"
#include "jksql.h"
#include "portable.h"
#include "linefile.h"
#include "dnautil.h"
#include "fa.h"
#include "psl.h"
#include "genoFind.h"
#include "cheapcgi.h"
#include "htmshell.h"
#include "hdb.h"
#include "hui.h"
#include "cart.h"
#include "dbDb.h"
#include "blatServers.h"
#include "web.h"
#include "hash.h"
#include "botDelay.h"
#include "trashDir.h"
#include "trackHub.h"
#include "hgConfig.h"
#include "errCatch.h"
#include "portable.h"
#include "portable.h"
#include "dystring.h"
#include "chromInfo.h"
#include "net.h"
#include "fuzzyFind.h"


struct cart *cart;	/* The user's ui state. */
struct hash *oldVars = NULL;
boolean orgChange = FALSE;
boolean dbChange = FALSE;
boolean allGenomes = FALSE;


struct gfResult
/* Detailed gfServer results, this is a span of several nearby tiles, minimum 2 for dna. */
    {
    struct gfResult *next;
    /* have to multiply translated coordinates by 3 */
    int qStart;    /* Query Start Coordinate */  
    int qEnd;      /* Query End Coordinate */
    char *chrom;   /* Target Chrom Name */
    int tStart;    /* Target Start Coordinate */  
    int tEnd;      /* Target End Coordinate */
    int numHits;   /* number of tile hits, minimum  2 for dna */ 
    char tStrand;  /* + or - Target Strand used with prot, rnax, dnax */ 
    int tFrame;    /* Target Frame 0,1,2 (mostly ignorable?) used with prot, rnax, dnax */ 
    int qFrame;    /* Query  Frame 0,1,2 (mostly ignorable?) used with rnax, dnax*/ 
   
    char qStrand;  /* + or - Query Strand used with prot, rnax, dnax, 
		      given by caller rather than returned by gfServer. */ 
    };

struct genomeHits
/* Information about hits on a genome assembly */
    {
    struct genomeHits *next;
    char *db;		/* Database name. */
    char *genome;	/* Genome name. */
    int seqNumber;      /* Submission order */
    char *faName;       /* fasta name */
    char *dna;          /* query dna */
    int dnaSize;        /* query dna size */
    int sd;             /* Connection */
    char *type;         /* query type = query, protQuery, transQuery */
    char *xType;        /* query type = dna, prot, rnax, dnax */
    boolean queryRC;    /* is the query reverse-complemented */
    boolean complex;    /* is the query complex */
    boolean isProt;     /* is the protein query */
   
    int maxGeneHits;    /* Highest gene hit-count */
    char *maxGeneChrom; /* Target Chrom for gene with max gene hits */
    int maxGeneChromSize; /* Target Chrom Size for only prot, rnax, dnax */
    int maxGeneTStart;  /* Target Start Coordinate for gene with max hits */  
    int maxGeneTEnd;    /* Target End Coordinate for gene with max hits*/
    int maxGeneExons;   /* Number of Exons in gene with max hits */
    char maxGeneStrand[3]; /* + or - or ++ +- -+ -- Strand for gene with max hits */ 
    char maxGeneTStrand;/* + or - TStrand for gene with max hits */ 
    boolean done;       /* Did the job get to finish */
    boolean error;      /* Some error happened */
    char *networkErrMsg;      /* Network layer error message */
    struct dyString *dbg;     /* Output debugging info */
    struct gfResult *gfList;  /* List of gfResult records */
    boolean hide;      /* To not show both strands, suppress the weaker-scoring one */
    };

boolean debuggingGfResults = FALSE; //TRUE;

int gfResultsCmp(const void *va, const void *vb)
/* Compare two gfResults. */
{
const struct gfResult *a = *((struct gfResult **)va);
const struct gfResult *b = *((struct gfResult **)vb);
int result = a->tStrand - b->tStrand;
if (result == 0)
    {
    result = strcmp(a->chrom, b->chrom);
    if (result == 0)
	{
	return (a->tStart - b->tStart);
	}
    else
	return result;
    }
else
    return result;
}

int rcPairsCmp(const void *va, const void *vb)
/* Recombine Reverse-complimented Pairs (to hide the weaker one). */
{
const struct genomeHits *a = *((struct genomeHits **)va);
const struct genomeHits *b = *((struct genomeHits **)vb);
// int result = strcmp(a->faName, b->faName); order by faName alphabetical
int result = a->seqNumber - b->seqNumber;
if (result == 0)
    {
    result = strcmp(a->db, b->db);
    if (result == 0)
	{
	return (a->queryRC - b->queryRC); 
	}
    else
	return result;
    }
else
    return result;
}


int genomeHitsCmp(const void *va, const void *vb)
/* Compare two genomeHits. */
{
const struct genomeHits *a = *((struct genomeHits **)va);
const struct genomeHits *b = *((struct genomeHits **)vb);
// int result = strcmp(a->faName, b->faName); order by faName alphabetical
int result = a->seqNumber - b->seqNumber;
if (result == 0)
    {
    if (a->error && b->error)
	return 0;
    else if (b->error && !a->error)
	return -1;
    else if (!b->error && a->error)
	return 1;
    else
	{
	return (b->maxGeneHits - a->maxGeneHits);
	}
    }
else
    return result;
}

// === parallel code ====

void queryServerFinish(struct genomeHits *gH);   // Forward declaration

static pthread_mutex_t pfdMutex = PTHREAD_MUTEX_INITIALIZER;
static struct genomeHits *pfdList = NULL, *pfdRunning = NULL, *pfdDone = NULL, *pfdNeverStarted = NULL;

static void *remoteParallelLoad(void *threadParam)
/* Each thread loads tracks in parallel until all work is done. */
{
pthread_t *pthread = threadParam;
struct genomeHits *pfd = NULL;
pthread_detach(*pthread);  // this thread will never join back with it's progenitor
    // Canceled threads that might leave locks behind,
    // so the theads are detached and will be neither joined nor canceled.
boolean allDone = FALSE;
while(1)
    {
    pthread_mutex_lock( &pfdMutex );
    if (!pfdList)
	{
	allDone = TRUE;
	}
    else
	{  // move it from the waiting queue to the running queue
	pfd = slPopHead(&pfdList);
	slAddHead(&pfdRunning, pfd);
        }
    pthread_mutex_unlock( &pfdMutex );
    if (allDone)
	return NULL;

    if (!pfd->networkErrMsg)  // we may have already had a connect error.
	{
	/* protect against errAbort */
	struct errCatch *errCatch = errCatchNew();
	if (errCatchStart(errCatch))
	    {
	    pfd->done = FALSE;

	    // actually do the parallel work
	    queryServerFinish(pfd);

	    pfd->done = TRUE;
	    }
	errCatchEnd(errCatch);
	if (errCatch->gotError)
	    {
	    pfd->networkErrMsg = cloneString(errCatch->message->string);
	    pfd->error = TRUE;
	    pfd->done = TRUE;
	    }
	errCatchFree(&errCatch);
	}

    pthread_mutex_lock( &pfdMutex );
    slRemoveEl(&pfdRunning, pfd);  // this list will not be huge
    slAddHead(&pfdDone, pfd);
    pthread_mutex_unlock( &pfdMutex );

    }
}

static int remoteParallelLoadWait(int maxTimeInSeconds)
/* Wait, checking to see if finished (completed or errAborted).
 * If timed-out or never-ran, record error status.
 * Return error count. */
{
int maxTimeInMilliseconds = 1000 * maxTimeInSeconds;
struct genomeHits *pfd;
int errCount = 0;
int waitTime = 0;
while(1)
    {
    sleep1000(50); // milliseconds, give the threads some time to work
    waitTime += 50;
    // check if they are done
    boolean done = TRUE;
    pthread_mutex_lock( &pfdMutex );
    if (pfdList || pfdRunning)  // lists not empty, stuff to do still
	done = FALSE;
    pthread_mutex_unlock( &pfdMutex );
    if (done)
        break;
    // check if max allowed time has been exceeded
    if (waitTime >= maxTimeInMilliseconds)
        break;
    }
pthread_mutex_lock( &pfdMutex );
pfdNeverStarted = pfdList;
pfdList = NULL;  // stop the workers from starting any more waiting track loads
for (pfd = pfdNeverStarted; pfd; pfd = pfd->next)
    {
    // query was never even started
    char temp[1024];
    safef(temp, sizeof temp, "Ran out of time (%d milliseconds) unable to process %s %s", maxTimeInMilliseconds, pfd->genome, pfd->db);
    pfd->networkErrMsg = cloneString(temp);
    pfd->error = TRUE;
    ++errCount;
    }
for (pfd = pfdRunning; pfd; pfd = pfd->next)
    {
    // unfinished query
    char temp[1024];
    safef(temp, sizeof temp, "Timeout %d milliseconds exceeded processing %s %s", maxTimeInMilliseconds, pfd->genome, pfd->db);
    pfd->networkErrMsg = cloneString(temp);
    pfd->error = TRUE;
    ++errCount;
    }
for (pfd = pfdDone; pfd; pfd = pfd->next)
    {
    // some done queries may have errors
    if (pfd->error)
        ++errCount;
    }
pthread_mutex_unlock( &pfdMutex );
return errCount;
}

// ==================

struct serverTable
/* Information on a server. */
    {
    char *db;		/* Database name. */
    char *genome;	/* Genome name. */
    boolean isTrans;	/* Is tranlated to protein? */
    char *host;		/* Name of machine hosting server. */
    char *port;		/* Port that hosts server. */
    char *nibDir;	/* Directory of sequence files. */
    };

char *typeList[] = {"BLAT's guess", "DNA", "protein", "translated RNA", "translated DNA"};
char *outputList[] = {"hyperlink", "psl", "psl no header"};

#ifdef LOWELAB
int minMatchShown = 14;
#else
int minMatchShown = 20;
#endif

static struct serverTable *trackHubServerTable(char *db, boolean isTrans)
/* Find out if database is a track hub with a blat server */
{
char *host, *port;

if (!trackHubGetBlatParams(db, isTrans, &host, &port))
    return NULL;

struct serverTable *st;

AllocVar(st);

st->db = cloneString(db);
st->genome = cloneString(hGenome(db));
st->isTrans = isTrans;
st->host = host; 
st->port = port;
struct trackHubGenome *genome = trackHubGetGenome(db);
st->nibDir = cloneString(genome->twoBitPath);
char *ptr = strrchr(st->nibDir, '/');
// we only want the directory name
if (ptr != NULL)
    *ptr = 0;
return st;
}

struct serverTable *findServer(char *db, boolean isTrans)
/* Return server for given database.  Db can either be
 * database name or description. */
{
if (trackHubDatabase(db))
    {
    struct serverTable *hubSt = trackHubServerTable(db, isTrans);
    if (hubSt != NULL)
	return hubSt;
    errAbort("Cannot get blat server parameters for track hub with database %s\n", db);
    }

static struct serverTable st;
struct sqlConnection *conn = hConnectCentral();
char query[256];
struct sqlResult *sr;
char **row;
char dbActualName[32];

/* If necessary convert database description to name. */
sqlSafef(query, sizeof(query), "select name from dbDb where name = '%s'", db);
if (!sqlExists(conn, query))
    {
    sqlSafef(query, sizeof(query), "select name from dbDb where description = '%s'", db);
    if (sqlQuickQuery(conn, query, dbActualName, sizeof(dbActualName)) != NULL)
        db = dbActualName;
    }

/* Do a little join to get data to fit into the serverTable. */
sqlSafef(query, sizeof(query), "select dbDb.name,dbDb.description,blatServers.isTrans"
               ",blatServers.host,blatServers.port,dbDb.nibPath "
	       "from dbDb,blatServers where blatServers.isTrans = %d and "
	       "dbDb.name = '%s' and dbDb.name = blatServers.db", 
	       isTrans, db);
sr = sqlGetResult(conn, query);
if ((row = sqlNextRow(sr)) == NULL)
    {
    errAbort("Can't find a server for %s database %s.  Click "
	     "<A HREF=\"/cgi-bin/hgBlat?%s&command=start&db=%s\">here</A> "
	     "to reset to default database.",
	     (isTrans ? "translated" : "DNA"), db,
	     cartSidUrlString(cart), hDefaultDb());
    }
st.db = cloneString(row[0]);
st.genome = cloneString(row[1]);
st.isTrans = atoi(row[2]);
st.host = cloneString(row[3]);
st.port = cloneString(row[4]);
st.nibDir = hReplaceGbdbSeqDir(row[5], st.db);

sqlFreeResult(&sr);
hDisconnectCentral(&conn);
return &st;
}

void findClosestServer(char **pDb, char **pOrg)
/* If db doesn't have a blat server, look for the closest db (or org) that has one,
 * as hgPcr does. */
{
char *db = *pDb, *org = *pOrg;

if (trackHubDatabase(db) && (trackHubServerTable(db, FALSE) != NULL))
    {
    *pDb = db;
    *pOrg = hGenome(db);
    return;
    }

struct sqlConnection *conn = hConnectCentral();
char query[256];
sqlSafef(query, sizeof(query), "select db from blatServers where db = '%s'", db);
if (!sqlExists(conn, query))
    {
    sqlSafef(query, sizeof(query), "select blatServers.db from blatServers,dbDb "
	  "where blatServers.db = dbDb.name and dbDb.genome = '%s'", org);
    char *db = sqlQuickString(conn, query);
    if (db == NULL)
	{
	sqlSafef(query, sizeof(query), "select blatServers.db from blatServers,dbDb "
	      "where blatServers.db = dbDb.name order by dbDb.orderKey,dbDb.name desc");
	char *db = sqlQuickString(conn, query);
	if (db == NULL)
	    errAbort("central database tables blatServers and dbDb are disjoint/empty");
	else
	    {
	    *pDb = db;
	    *pOrg = hGenome(db);
	    }
	}
    else
	{
	*pDb = db;
	*pOrg = hGenome(db);
	}
    }
hDisconnectCentral(&conn);
}

void usage()
/* Explain usage and exit. */
{
errAbort(
  "hgBlat - CGI-script to manage fast human genome sequence searching\n");
}

int countSameNonDigit(char *a, char *b)
/* Return count of characters in a,b that are the same
 * up until first digit in either one. */
{
char cA, cB;
int same = 0;
for (;;)
   {
   cA = *a++;
   cB = *b++;
   if (cA != cB)
       break;
   if (cA == 0 || cB == 0)
       break;
   if (isdigit(cA) || isdigit(cB))
       break;
   ++same;
   }
return same;
}

boolean allDigits(char *s)
/* Return TRUE if s is all digits */
{
char c;
while ((c = *s++) != 0)
    if (!isdigit(c))
        return FALSE;
return TRUE;
}



void printLuckyRedirect(char *browserUrl, struct psl *psl, char *database, char *pslName, 
			char *faName, char *uiState, char *unhideTrack)
/* Print out a very short page that redirects us. */
{
char url[1024];
safef(url, sizeof(url), "%s?position=%s:%d-%d&db=%s&ss=%s+%s&%s%s",
      browserUrl, psl->tName, psl->tStart + 1, psl->tEnd, database, 
      pslName, faName, uiState, unhideTrack);
/* htmlStart("Redirecting"); */
/* Odd it appears that we've already printed the Content-Typ:text/html line
   but I can't figure out where... */
htmStart(stdout, "Redirecting"); 
jsInlineF("location.replace('%s');\n", url);
printf("<noscript>No javascript support:<br>Click <a href='%s'>here</a> for browser.</noscript>\n", url);
htmlEnd();

}


/* forward declaration to reduce churn */
static void getCustomName(char *database, struct cart *cart, struct psl *psl, char **pName, char **pDescription);

void showAliPlaces(char *pslName, char *faName, char *customText, char *database, 
           enum gfType qType, enum gfType tType, 
           char *organism, boolean feelingLucky)
/* Show all the places that align. */
{
boolean useBigPsl = cfgOptionBooleanDefault("useBlatBigPsl", TRUE);
struct lineFile *lf = pslFileOpen(pslName);
struct psl *pslList = NULL, *psl;
char *browserUrl = hgTracksName();
char *hgcUrl = hgcName();
char uiState[64];
char *vis;
char unhideTrack[64];
char *sort = cartUsualString(cart, "sort", pslSortList[0]);
char *output = cartUsualString(cart, "output", outputList[0]);
boolean pslOut = startsWith("psl", output);
boolean isStraightNuc = (qType == gftRna || qType == gftDna);
int  minThreshold = (isStraightNuc ? minMatchShown : 0);

sprintf(uiState, "%s=%s", cartSessionVarName(), cartSessionId(cart));

/* If user has hidden BLAT track, add a setting that will unhide the 
   track if user clicks on a browser link. */
vis = cartOptionalString(cart, "hgUserPsl");
if (vis != NULL && sameString(vis, "hide"))
    snprintf(unhideTrack, sizeof(unhideTrack), "&hgUserPsl=dense");
else
    unhideTrack[0] = 0;

while ((psl = pslNext(lf)) != NULL)
    {
    if (psl->match >= minThreshold)
	slAddHead(&pslList, psl);
    }
lineFileClose(&lf);
if (pslList == NULL)
    {
    puts("<table><tr><td><hr>Sorry, no matches found (scoring higher than 20)<hr><td></tr></table>");
    return;
    }

pslSortListByVar(&pslList, sort);

if(feelingLucky)
    {
    /* If we found something jump browser to there. */
    if(slCount(pslList) > 0)
	printLuckyRedirect(browserUrl, pslList, database, pslName, faName, uiState, unhideTrack);
    /* Otherwise call ourselves again not feeling lucky to print empty 
       results. */
    else 
	{
	cartWebStart(cart, database, "%s (%s) BLAT Results", trackHubSkipHubName(organism), database);
	showAliPlaces(pslName, faName, customText, database, qType, tType, organism, FALSE);
	cartWebEnd();
	}
    }
else if (pslOut)
    {
    printf("<TT><PRE>");
    if (!sameString(output, "psl no header"))
	pslxWriteHead(stdout, qType, tType);
    for (psl = pslList; psl != NULL; psl = psl->next)
	pslTabOut(psl, stdout);
    printf("</PRE></TT>");
    }
else  // hyperlink
    {
    printf("<H2>BLAT Search Results</H2>");
    char* posStr = cartOptionalString(cart, "position");
    if (posStr != NULL)
        printf("<P>Go back to <A HREF=\"%s\">%s</A> on the Genome Browser.</P>\n", browserUrl, posStr);

    if (useBigPsl)
        {
        char *trackName = NULL;
        char *trackDescription = NULL;
        getCustomName(database, cart, pslList, &trackName, &trackDescription);
        psl = pslList;
        printf( "<DIV STYLE=\"display:block;\"><FORM ACTION=\"%s\"  METHOD=\"POST\" NAME=\"customTrackForm\">\n", hgcUrl);
        printf("<INPUT TYPE=\"hidden\" name=\"o\" value=\"%d\" />\n",psl->tStart);
        printf("<INPUT TYPE=\"hidden\" name=\"t\" value=\"%d\" />\n",psl->tEnd);
        printf("<INPUT TYPE=\"hidden\" name=\"g\" value=\"%s\" />\n","buildBigPsl");
        printf("<INPUT TYPE=\"hidden\" name=\"i\" value=\"%s %s %s\" />\n",pslName,faName,psl->qName);
        printf("<INPUT TYPE=\"hidden\" name=\"c\" value=\"%s\" />\n",psl->tName);
        printf("<INPUT TYPE=\"hidden\" name=\"l\" value=\"%d\" />\n",psl->tStart);
        printf("<INPUT TYPE=\"hidden\" name=\"r\" value=\"%d\" />\n",psl->tEnd);
        printf("<INPUT TYPE=\"hidden\" name=\"%s\" value=\"%s\" />\n",  cartSessionVarName(), cartSessionId(cart));
        if (pslIsProtein(psl))
            printf("<INPUT TYPE=\"hidden\" name=\"isProt\" value=\"on\" />\n");

        printf("<TABLE><TR><TD>Custom track name: ");
        cgiMakeTextVar( "trackName", trackName, 30);
        printf("</TD></TR>");

        printf("<TR><TD> Custom track description: ");
        cgiMakeTextVar( "trackDescription", trackDescription,50);
        printf("</TD></TR>");
        printf("<TR><TD><INPUT TYPE=SUBMIT NAME=Submit VALUE=\"Build a custom track with these results\"></TD></TR>\n");
        printf("</TABLE></FORM></DIV>");
        }

    printf("<DIV STYLE=\"display:block;\"><PRE>");

    // find maximum query name size for padding calculations and
    // find maximum target chrom name size for padding calculations
    int maxQChromNameSize = 0;
    int maxTChromNameSize = 0;
    for (psl = pslList; psl != NULL; psl = psl->next)
	{
	int qLen = strlen(psl->qName);
	maxQChromNameSize = max(maxQChromNameSize,qLen);
	int tLen = strlen(psl->tName);
	maxTChromNameSize = max(maxTChromNameSize,tLen);
	}
    maxQChromNameSize = max(maxQChromNameSize,5);
    maxTChromNameSize = max(maxTChromNameSize,5);

    printf("   ACTIONS      QUERY ");
    
    spaceOut(stdout, maxQChromNameSize - 5);

    printf("SCORE START   END QSIZE IDENTITY  CHROM ");
    spaceOut(stdout, maxTChromNameSize - 5);

    printf(" STRAND  START       END   SPAN\n");

    printf("---------------------------------------------------------------------------------------------");
    repeatCharOut(stdout, '-', maxQChromNameSize - 5);
    repeatCharOut(stdout, '-', maxTChromNameSize - 5);

    printf("\n");

    for (psl = pslList; psl != NULL; psl = psl->next)
	{
        if (customText)
            printf("<A HREF=\"%s?position=%s:%d-%d&db=%s&hgt.customText=%s&%s%s\">",
                browserUrl, psl->tName, psl->tStart + 1, psl->tEnd, database, 
                customText, uiState, unhideTrack);
        else
            printf("<A HREF=\"%s?position=%s:%d-%d&db=%s&ss=%s+%s&%s%s\">",
                browserUrl, psl->tName, psl->tStart + 1, psl->tEnd, database, 
                pslName, faName, uiState, unhideTrack);
	printf("browser</A> ");
	printf("<A HREF=\"%s?o=%d&g=htcUserAli&i=%s+%s+%s&c=%s&l=%d&r=%d&db=%s&%s\">", 
	    hgcUrl, psl->tStart, pslName, cgiEncode(faName), psl->qName,  psl->tName,
	    psl->tStart, psl->tEnd, database, uiState);
	printf("details</A> ");

	printf("%s",psl->qName);
	spaceOut(stdout, maxQChromNameSize - strlen(psl->qName));
	printf(" %5d %5d %5d %5d   %5.1f%%  ",
	    pslScore(psl), psl->qStart+1, psl->qEnd, psl->qSize,
	    100.0 - pslCalcMilliBad(psl, TRUE) * 0.1);
	printf("%s",psl->tName);
	spaceOut(stdout, maxTChromNameSize - strlen(psl->tName));
	printf("  %-2s  %9d %9d %6d\n",
	    psl->strand, psl->tStart+1, psl->tEnd,
	    psl->tEnd - psl->tStart);
	}
    printf("</PRE>\n");
    puts("<P style=\"text-align:right\"><SMALL><A HREF=\"../FAQ/FAQblat.html#blat1b\">Missing a match?</A></SMALL></P>\n");
    puts("</DIV>\n");
    }
pslFreeList(&pslList);

}

void trimUniq(bioSeq *seqList)
/* Check that all seq's in list have a unique name.  Try and
 * abbreviate longer sequence names. */
{
struct hash *hash = newHash(0);
bioSeq *seq;

for (seq = seqList; seq != NULL; seq = seq->next)
    {
    char *saferString = needMem(strlen(seq->name)+1);
    char *c, *s;

    /*	Some chars are safe to allow through, other chars cause
     *	problems.  It isn't necessarily a URL safe string that is
     *	being calculated here.  The original problem was a user had
     *	the fasta header line of:
     *	chr8|59823648:59825047|+
     *	The plus sign was being taken as the query name and this
     *	created problems as that name was passed on to hgc via
     *	the ss cart variable.  The + sign became part of a URL
     *	eventually.  This loop allows only isalnum and =_/.:;_|
     *	to get through as part of the header name.  These characters
     *	all proved to be safe as single character names, or all
     *	together.
     */
    s = saferString;
    for (c = seq->name; *c != '\0'; ++c)
	{
	if (c && (*c != '\0'))
	    {
	    if ( isalnum(*c) || (*c == '=') || (*c == '-') || (*c == '/') ||
		(*c == '.') || (*c == ':') || (*c == ';') || (*c == '_') ||
		    (*c == '|') )
		*s++ = *c;
	    }
	}
    *s = '\0';
    freeMem(seq->name);
    if (*saferString == '\0')
	{
	freeMem(saferString);
	saferString = cloneString("YourSeq");
	}
    seq->name = saferString;

    if (strlen(seq->name) > 14)	/* Try and get rid of long NCBI .fa cruft. */
        {
	char *nameClone = NULL;
	char *abbrv = NULL;
	char *words[32];
	int wordCount;
	boolean isEns = (stringIn("ENSEMBL:", seq->name) != NULL);

	nameClone = cloneString(seq->name);
	wordCount = chopString(nameClone, "|", words, ArraySize(words));
	if (wordCount > 1)	/* Looks like it's an Ensembl/NCBI 
		                 * long name alright. */
	    {
	    if (isEns)
		{
	        abbrv = words[0];
		if (abbrv[0] == 0) abbrv = words[1];
		}
	    else if (sameString(words[1], "dbSNP"))
	        {
		if (wordCount > 2)
		    abbrv = words[2];
		else
		    abbrv = nameClone;
		}
	    else
		{
		abbrv = words[wordCount-1];
		if (abbrv[0] == 0) abbrv = words[wordCount-2];
		}
	    if (hashLookup(hash, abbrv) == NULL)
	        {
		freeMem(seq->name);
		seq->name = cloneString(abbrv);
		}
	    freez(&nameClone);
	    }
	}
    hashAddUnique(hash, seq->name, hash);
    }
freeHash(&hash);
}

int realSeqSize(bioSeq *seq, boolean isDna)
/* Return size of sequence without N's or (for proteins)
 * X's. */
{
char unknown = (isDna ? 'n' : 'X');
int i, size = seq->size, count = 0;
char *s = seq->dna;
for (i=0; i<size; ++i)
    if (s[i] != unknown) ++count;
return count;
}

void uToT(struct dnaSeq *seqList)
/* Convert any u's in sequence to t's. */
{
struct dnaSeq *seq;
for (seq = seqList; seq != NULL; seq = seq->next)
    subChar(seq->dna, 'u', 't');
}

static struct slName *namesInPsl(struct psl *psl)
/* Find all the unique names in a list of psls. */
{
struct hash *hash = newHash(3);
struct slName *nameList = NULL;
struct slName *name;
for(; psl; psl = psl->next)
    {
    if (hashLookup(hash, psl->qName) == NULL)
        {
        name = slNameNew(psl->qName);
        slAddHead(&nameList, name);
        hashStore(hash, psl->qName);
        }
    }
slReverse(&nameList);
return nameList;
}

static char *makeNameUnique(char *name, char *database, struct cart *cart)
/* Make sure track name will create a unique custom track. */
{
struct slName *browserLines = NULL;
struct customTrack *ctList = customTracksParseCart(database, cart, &browserLines, NULL);
struct customTrack *ct;
int count = 0;
char buffer[4096];
safef(buffer, sizeof buffer, "%s", name);

for(;;count++)
    {
    char *customName = customTrackTableFromLabel(buffer);
    for (ct=ctList;
         ct != NULL;
         ct=ct->next) 
        {
        if (startsWith(customName, ct->tdb->track))
            // Found a track with this name.
            break;
        }

    if (ct == NULL)
        break;

    safef(buffer, sizeof buffer, "%s (%d)", name, count + 1);
    }

return cloneString(buffer);
}

static void getCustomName(char *database, struct cart *cart, struct psl *psl, char **pName, char **pDescription)
// Find a track name that isn't currently a custom track. Also fill in description.
{
struct slName *names = namesInPsl(psl);
char shortName[4096];
char description[4096];

unsigned count = slCount(names);
if (count == 1)
    {
    safef(shortName, sizeof shortName, "blat %s", names->name);
    safef(description, sizeof description, "blat on %s",  names->name);
    }
else if (count == 2)
    {
    safef(shortName, sizeof shortName, "blat %s+%d", names->name, count - 1);
    safef(description, sizeof description, "blat on %d queries (%s, %s)", count, names->name, names->next->name);
    }
else
    {
    safef(shortName, sizeof shortName, "blat %s+%d", names->name, count - 1);
    safef(description, sizeof description, "blat on %d queries (%s, %s, ...)", count, names->name, names->next->name);
    }

*pName = makeNameUnique(shortName, database, cart);
*pDescription = cloneString(description);
}

void queryServer(int conn, char *db, struct dnaSeq *seq, char *type, char *xType,
    boolean complex, boolean isProt, boolean queryRC, int seqNumber)
/* Send simple query to server and report results.
 * queryRC is true when the query has been reverse-complemented */
{
struct genomeHits *gH;
AllocVar(gH);

gH->db = cloneString(db);
gH->genome = cloneString(hGenome(db));
gH->seqNumber = seqNumber;
gH->faName = cloneString(seq->name);
gH->dna = cloneString(seq->dna);
gH->dnaSize = seq->size;
gH->type = cloneString(type);
gH->xType = cloneString(xType);
gH->queryRC = queryRC;
gH->complex = complex;
gH->isProt = isProt;
gH->sd = conn;
if (gH->sd == -1)
    {
    gH->error = TRUE;
    gH->networkErrMsg = "Connection to gfServer failed.";
    }
gH->dbg = dyStringNew(256);
slAddHead(&pfdList, gH);
}

void findBestGene(struct genomeHits *gH, int queryFrame)
/* Find best gene-like object with multiple linked-features.
 * Remember chrom start end of best gene found and total hits in the gene. 
 * Should sort the gfResults by tStrand, chrom, tStart.
 * Filters on queryFrame */
{
char *bestChrom = NULL;
int bestHits   = 0;
int bestTStart = 0;
int bestTEnd   = 0;
int bestExons  = 0;
char bestTStrand = ' ';
char bestQStrand = ' ';

char *thisChrom = NULL;
int thisHits   = 0;
int thisTStart = 0;
int thisTEnd   = 0;
int thisExons  = 0;
char thisTStrand = ' ';
char thisQStrand = ' ';

int geneGap = ffIntronMaxDefault;  // about a million bases is a cutoff for genes.

int qSlop = 5; // forgive 5 bases, about dna stepSize = 5.
if (gH->complex)
    qSlop = 4; // reduce for translated with tileSize/stepSize = 4.

struct gfResult *gfR = NULL, *gfLast = NULL;
for(gfR=gH->gfList; gfR; gfR=gfR->next)
    {
    // filter on given queryFrame
    if (gfR->qFrame != queryFrame)
	continue;

    if (gfLast && (gfR->tStrand == gfLast->tStrand) && sameString(gfR->chrom,gfLast->chrom) && 

	(gfR->qStart >= (gfLast->qEnd - qSlop)) && (gfR->tStart >= gfLast->tEnd) && ((gfR->tStart - gfLast->tEnd) < geneGap))
	{	
	thisHits += gfR->numHits;
	thisTEnd  = gfR->tEnd;
	thisExons += 1;

	//if (gH->complex)
	    //{
	    // gfR->tStrand, gfR->tFrame
	    //if (gH->complex)
		//{
		//gfR->qFrame
		//}
	    //}
	}
    else
	{
	thisHits   = gfR->numHits;
	thisChrom  = gfR->chrom;
	thisTStart = gfR->tStart;
	thisTEnd   = gfR->tEnd;
	thisExons  = 1;
	thisTStrand = gfR->tStrand;
	thisQStrand = gfR->qStrand;
	}
    if (thisHits > bestHits)
	{
	bestHits   = thisHits;
	bestExons  = thisExons;
	bestChrom  = thisChrom;
	bestTStart = thisTStart;
	bestTEnd   = thisTEnd;
	bestTStrand = thisTStrand;
	bestQStrand = thisQStrand;
	}
    gfLast = gfR;
    }

// save best gene with max hits
gH->maxGeneHits   = bestHits;
gH->maxGeneChrom  = cloneString(bestChrom);
gH->maxGeneTStart = bestTStart;
gH->maxGeneTEnd   = bestTEnd;
gH->maxGeneExons  = bestExons;
gH->maxGeneTStrand = bestTStrand;  // tells if we need to change to get pos strand coords.
if (gH->complex)
    {
    safef(gH->maxGeneStrand, sizeof gH->maxGeneStrand, "%c%c", bestQStrand, bestTStrand);
    }
else
    {
    safef(gH->maxGeneStrand, sizeof gH->maxGeneStrand, "%c", bestQStrand);
    }
}

void unTranslateCoordinates(struct genomeHits *gH)
/* convert translated coordinates back to dna for all but prot query */
{
if (!gH->complex)
    return;
int qFactor = 3;
int tFactor = 3;
if (gH->isProt)
    qFactor = 1;
struct gfResult *gfR = NULL;
for(gfR=gH->gfList; gfR; gfR=gfR->next)
    {
    gfR->qStart = gfR->qStart * qFactor + gfR->qFrame;
    gfR->qEnd   = gfR->qEnd   * qFactor + gfR->qFrame;
    gfR->tStart = gfR->tStart * tFactor + gfR->tFrame;
    gfR->tEnd   = gfR->tEnd   * tFactor + gfR->tFrame;
    }
}

void queryServerFinish(struct genomeHits *gH)
/* Report results from gfServer. */
{
char buf[256];
int matchCount = 0;

dyStringPrintf(gH->dbg,"query strand %s qsize %d<br>\n", gH->queryRC ? "-" : "+", gH->dnaSize);

/* Put together query command. */
safef(buf, sizeof buf, "%s%s %d", gfSignature(), gH->type, gH->dnaSize);
mustWriteFd(gH->sd, buf, strlen(buf));

if (read(gH->sd, buf, 1) < 0)
    errAbort("queryServerFinish: read failed: %s", strerror(errno));
if (buf[0] != 'Y')
    errAbort("Expecting 'Y' from server, got %c", buf[0]);
mustWriteFd(gH->sd, gH->dna, gH->dnaSize);

if (gH->complex)
    {
    char *s = netRecieveString(gH->sd, buf);
    if (!s)
	errAbort("expected response from gfServer with tileSize");
    dyStringPrintf(gH->dbg,"%s<br>\n", s);  // from server: tileSize 4
    }

for (;;)
    {
    if (netGetString(gH->sd, buf) == NULL)
        break;
    if (sameString(buf, "end"))
        {
        dyStringPrintf(gH->dbg,"%d matches<br>\n", matchCount);
        break;
        }
    else if (startsWith("Error:", buf))
       {
       errAbort("%s", buf);
       break;
       }
    else
        {
        dyStringPrintf(gH->dbg,"%s<br>\n", buf);
	// chop the line into words
	int numHits = 0;
	char *line = buf;
	struct gfResult *gfR = NULL;
	AllocVar(gfR);
	gfR->qStrand = (gH->queryRC ? '-' : '+');

	char *word[10];
	int fields = chopLine(line,word);
	int expectedFields = 6;
	if (gH->complex)
	    {
	    if (gH->isProt)
		expectedFields = 8;
	    else
		expectedFields = 9;
	    }
	if (fields != expectedFields)
	    errAbort("expected %d fields, got %d fields", expectedFields, fields);

	gfR->qStart = sqlUnsigned(word[0]); // e.g. 3139
	gfR->qEnd   = sqlUnsigned(word[1]); // e.g. 3220

	// e.g. hg38.2bit:chr1
	char *colon = strchr(word[2], ':');
	if (colon)
	    {
	    gfR->chrom = cloneString(colon+1);
	    }
	else
	    { // e.g. chr10.nib
	    char *dot = strchr(word[2], '.');
	    if (dot)
		{
		*dot = 0;
		gfR->chrom = cloneString(word[2]);
		}
	    else
		errAbort("Expecting colon or period in the 3rd field of gfServer response");
	    }

	gfR->tStart = sqlUnsigned(word[3]); // e.g. 173515
	gfR->tEnd   = sqlUnsigned(word[4]); // e.g. 173586

	numHits     = sqlUnsigned(word[5]); // e.g. 14

	// Frustrated with weird little results with vastly exaggerated hit-score,
	// I have flattened that out so it maxes out at #tiles that could fit 
	// It seems to still work just fine. I am going to leave it for now.
	// One minor note, by suppressing extra scores for short exons,
	// it will not prefer alignments with the same number of hits, but more exons.
	if (!gH->complex) // dna xType
	    {
	    // maximum tiles that could fit in qSpan
	    int limit = ((gfR->qEnd - gfR->qStart) - 6)/5; 
	    ++limit;  // for a little extra.
	    if (numHits > limit)
		numHits = limit;
	    }

	gfR->numHits = numHits;

	if (gH->complex)
	    {
	    gfR->tStrand = word[6][0];          // e.g. + or -
	    gfR->tFrame = sqlUnsigned(word[7]); // e.g. 0,1,2
	    if (!gH->isProt)
		{
		gfR->qFrame = sqlUnsigned(word[8]); // e.g. 0,1,2
		}
	    }
	else
	    {
	    gfR->tStrand = '+';  // dna search only on + target strand
	    }
	
        if (gH->complex)
            {
            char *s = netGetLongString(gH->sd);
            if (s == NULL)
                break;
            dyStringPrintf(gH->dbg,"%s<br>\n", s); //dumps out qstart1 tstart1 qstart2 tstart2 ...  
            freeMem(s);
            }

	slAddHead(&gH->gfList, gfR);
        }
    ++matchCount;
    }
slReverse(&gH->gfList);

unTranslateCoordinates(gH);  // convert back to untranslated coordinates
slSort(&gH->gfList, gfResultsCmp);  // sort by tStrand, chrom, tStart



struct qFrameResults
/* Information about hits on a genome assembly */
    {
    int maxGeneHits;    /* Highest gene hit-count */
    char *maxGeneChrom; /* Target Chrom for gene with max gene hits */
    int maxGeneTStart;  /* Target Start Coordinate for gene with max hits */  
    int maxGeneTEnd;    /* Target End Coordinate for gene with max hits*/
    int maxGeneExons;   /* Number of Exons in gene with max hits */
    char maxGeneTStrand;/* + or - TStrand for gene with max hits */ 
    };

int qFrame = 0;
int qFrameStart = 0;
int qFrameEnd = 0;

if (gH->complex && !gH->isProt)  // rnax, dnax
    {
    qFrameEnd = 2;
    }

struct qFrameResults r[3]; 

for(qFrame = qFrameStart; qFrame <= qFrameEnd; ++qFrame)
    {	    
    findBestGene(gH, qFrame);  // find best gene-like thing with most hits
    
    r[qFrame].maxGeneHits = gH->maxGeneHits;
    r[qFrame].maxGeneChrom = cloneString(gH->maxGeneChrom);
    r[qFrame].maxGeneTStart = gH->maxGeneTStart;
    r[qFrame].maxGeneTEnd = gH->maxGeneTEnd;
    r[qFrame].maxGeneExons = gH->maxGeneExons;
    r[qFrame].maxGeneTStrand = gH->maxGeneTStrand;

    }

// combine the results from all 3 qFrames

if (gH->complex && !gH->isProt)  // rnax, dnax
    {
    int biggestHit = -1;
    int bigQFrame = -1;

    // find the qFrame with the biggest hits
    for(qFrame = qFrameStart; qFrame <= qFrameEnd; ++qFrame)
	{	    
	if (r[qFrame].maxGeneHits > biggestHit)
	    {
	    bigQFrame = qFrame;
            biggestHit = r[qFrame].maxGeneHits;
	    }
	}

    // save combined final answers back in gH
    gH->maxGeneHits = 0;
    gH->maxGeneTStrand = r[bigQFrame].maxGeneTStrand;
    gH->maxGeneChrom   = cloneString(r[bigQFrame].maxGeneChrom);
    gH->maxGeneExons   = r[bigQFrame].maxGeneExons;
    gH->maxGeneTStart  = r[bigQFrame].maxGeneTStart;
    gH->maxGeneTEnd    = r[bigQFrame].maxGeneTEnd;

    for(qFrame = qFrameStart; qFrame <= qFrameEnd; ++qFrame)
	{

	// ignore frames that do not have same tStrand, chrom, and overlap with the best
	if (!(
	    (r[qFrame].maxGeneTStrand == r[bigQFrame].maxGeneTStrand) && 
	    sameOk(r[qFrame].maxGeneChrom, r[bigQFrame].maxGeneChrom) && 
	    // overlap start,end between this and bigQFrame
	    (
	       (r[qFrame].maxGeneTEnd > r[bigQFrame].maxGeneTStart) &&
	    (r[bigQFrame].maxGeneTEnd >    r[qFrame].maxGeneTStart)
	    )
	    ))
	    {
	    continue;  // incompatible with best result, skip it
	    }

	// Add total hits
	gH->maxGeneHits += r[qFrame].maxGeneHits;  // should be pretty accurate
	// Find biggest exon count
	if (gH->maxGeneExons < r[qFrame].maxGeneExons)   // often underestimates actual exon count.
	    {
	    gH->maxGeneExons = r[qFrame].maxGeneExons; 
	    }
	// Adjust tStart
	if (gH->maxGeneTStart > r[qFrame].maxGeneTStart)
	    {
	    gH->maxGeneTStart = r[qFrame].maxGeneTStart; 
	    }
	// Adjust tEnd
	if (gH->maxGeneTEnd < r[qFrame].maxGeneTEnd)
	    {
	    gH->maxGeneTEnd = r[qFrame].maxGeneTEnd; 
	    }
		
	}

    gH->maxGeneHits /= 3;  // average over 3 frames.

    char qStrand = (gH->queryRC ? '-' : '+');
    safef(gH->maxGeneStrand, sizeof gH->maxGeneStrand, "%c%c", qStrand, gH->maxGeneTStrand);

    }


close(gH->sd);
}

int gfConnectEx(char *host, char *port)
/* Try to connect to gfServer */
{
int conn = -1;
if (allGenomes)
    conn = gfMayConnect(host, port); // returns -1 on failure
else
    conn = gfConnect(host, port);  // errAborts on failure.
return conn;
}

void blatSeq(char *userSeq, char *organism, char *database, int dbCount)
/* Blat sequence user pasted in. */
{
FILE *f;
struct dnaSeq *seqList = NULL, *seq;
struct tempName pslTn, faTn;
int maxSingleSize, maxTotalSize, maxSeqCount;
int minSingleSize = minMatchShown;
char *genome, *db;
char *type = cgiString("type");
char *seqLetters = cloneString(userSeq);
struct serverTable *serve;
int conn;
int oneSize, totalSize = 0, seqCount = 0;
boolean isTx = FALSE;
boolean isTxTx = FALSE;
boolean txTxBoth = FALSE;
struct gfOutput *gvo;
boolean qIsProt = FALSE;
enum gfType qType, tType;
struct hash *tFileCache = gfFileCacheNew();
// allGenomes ignores I'm Feeling Lucky for simplicity
boolean feelingLucky = cgiBoolean("Lucky") && !allGenomes;
char *xType = NULL; 

if (allGenomes)
    {
    db = database;
    genome = organism;
    }
else
    getDbAndGenome(cart, &db, &genome, oldVars);


if(!feelingLucky && !allGenomes)
    cartWebStart(cart, db, "%s (%s) BLAT Results",  trackHubSkipHubName(organism), db);

/* Load user sequence and figure out if it is DNA or protein. */
if (sameWord(type, "DNA"))
    {
    seqList = faSeqListFromMemText(seqLetters, TRUE);
    uToT(seqList);
    isTx = FALSE;
    xType = "dna"; 
    }
else if (sameWord(type, "translated RNA") || sameWord(type, "translated DNA"))
    {
    seqList = faSeqListFromMemText(seqLetters, TRUE);
    uToT(seqList);
    isTx = TRUE;
    isTxTx = TRUE;
    xType = "rnax"; 
    txTxBoth = sameWord(type, "translated DNA");
    if (txTxBoth)
	xType = "dnax"; 
    }
else if (sameWord(type, "protein"))
    {
    seqList = faSeqListFromMemText(seqLetters, FALSE);
    isTx = TRUE;
    qIsProt = TRUE;
    xType = "prot"; 
    }
else  // BLAT's Guess
    {
    seqList = faSeqListFromMemTextRaw(seqLetters);
    isTx = !seqIsDna(seqList); // only tests first element, assumes the rest are the same type.
    if (!isTx)
	{
	xType = "dna"; 
	for (seq = seqList; seq != NULL; seq = seq->next)
	    {
	    seq->size = dnaFilteredSize(seq->dna);
	    dnaFilter(seq->dna, seq->dna);
	    toLowerN(seq->dna, seq->size);
	    subChar(seq->dna, 'u', 't');
	    }
	}
    else
	{
	for (seq = seqList; seq != NULL; seq = seq->next)
	    {
	    seq->size = aaFilteredSize(seq->dna);
	    aaFilter(seq->dna, seq->dna);
	    toUpperN(seq->dna, seq->size);
	    }
	qIsProt = TRUE;
	xType = "prot"; 
	}
    }
if (seqList != NULL && seqList->name[0] == 0)
    {
    freeMem(seqList->name);
    seqList->name = cloneString("YourSeq");
    }
trimUniq(seqList);

/* If feeling lucky only do the first one. */
if(feelingLucky && seqList != NULL)
    {
    seqList->next = NULL;
    }

/* Figure out size allowed. */
maxSingleSize = (isTx ? 10000 : 75000);
maxTotalSize = maxSingleSize * 2.5;
#ifdef LOWELAB
maxSeqCount = 200;
#else
maxSeqCount = 25;
#endif
char *optionMaxSeqCount = cfgOptionDefault("hgBlat.maxSequenceCount", NULL);

if (isNotEmpty(optionMaxSeqCount))
   maxSeqCount = sqlSigned(optionMaxSeqCount);

/* Create temporary file to store sequence. */
trashDirFile(&faTn, "hgSs", "hgSs", ".fa");
faWriteAll(faTn.forCgi, seqList);

/* Create a temporary .psl file with the alignments against genome. */
trashDirFile(&pslTn, "hgSs", "hgSs", ".pslx");
f = mustOpen(pslTn.forCgi, "w");
gvo = gfOutputPsl(0, qIsProt, FALSE, f, FALSE, TRUE);
serve = findServer(db, isTx);
/* Write header for extended (possibly protein) psl file. */
if (isTx)
    {
    if (isTxTx)
        {
	qType = gftDnaX;
	tType = gftDnaX;
	}
    else
        {
	qType = gftProt;
	tType = gftDnaX;
	}
    }
else
    {
    qType = gftDna;
    tType = gftDna;
    }
pslxWriteHead(f, qType, tType);

if (qType == gftProt)
    {
    minSingleSize = 14;
    }
else if (qType == gftDnaX)
    {
    minSingleSize = 36;
    }

int seqNumber = 0;
/* Loop through each sequence. */
for (seq = seqList; seq != NULL; seq = seq->next)
    {
    printf(" "); fflush(stdout);  /* prevent apache cgi timeout by outputting something */
    oneSize = realSeqSize(seq, !isTx);
    // Impose half the usual bot delay per sequence
    
    if (dbCount == 0)
	hgBotDelayFrac(0.5);
    if (++seqCount > maxSeqCount)
        {
	warn("More than %d input sequences, stopping at %s<br>(see also: cgi-bin/hg.conf hgBlat.maxSequenceCount setting).",
	    maxSeqCount, seq->name);
	break;
	}
    if (oneSize > maxSingleSize)
	{
	warn("Sequence %s is %d letters long (max is %d), skipping",
	    seq->name, oneSize, maxSingleSize);
	continue;
	}
    if (oneSize < minSingleSize)
        {
	warn("Warning: Sequence %s is only %d letters long (%d is the recommended minimum)", 
		seq->name, oneSize, minSingleSize);
	// we could use "continue;" here to actually enforce skipping, 
	// but let's give the short sequence a chance, it might work.
	// minimum possible length = tileSize+stepSize, so mpl=16 for dna stepSize=5, mpl=10 for protein.
	if (qIsProt && oneSize < 1) // protein does not tolerate oneSize==0
	    continue;
	}
    totalSize += oneSize;
    if (totalSize > maxTotalSize)
        {
	warn("Sequence %s would take us over the %d letter limit, stopping here.",
	     seq->name, maxTotalSize);
	break;
	}

    conn = gfConnectEx(serve->host, serve->port);

    if (isTx)
	{
	gvo->reportTargetStrand = TRUE;
	if (isTxTx)
	    {
	    if (allGenomes)
		queryServer(conn, db, seq, "transQuery", xType, TRUE, FALSE, FALSE, seqNumber);
	    else
		gfAlignTransTrans(&conn, serve->nibDir, seq, FALSE, 5, 
		    tFileCache, gvo, !txTxBoth);
	    if (txTxBoth)
		{
		reverseComplement(seq->dna, seq->size);
		conn = gfConnectEx(serve->host, serve->port);
		if (allGenomes)
		    queryServer(conn, db, seq, "transQuery", xType, TRUE, FALSE, TRUE, seqNumber);
		else
		    gfAlignTransTrans(&conn, serve->nibDir, seq, TRUE, 5, 
			tFileCache, gvo, FALSE);
		}
	    }
	else
	    {
	    if (allGenomes)
		queryServer(conn, db, seq, "protQuery", xType, TRUE, TRUE, FALSE, seqNumber);
	    else
		gfAlignTrans(&conn, serve->nibDir, seq, 5, tFileCache, gvo);
	    }
	}
    else
	{
	if (allGenomes)
	    queryServer(conn, db, seq, "query", xType, FALSE, FALSE, FALSE, seqNumber);
	else
	    gfAlignStrand(&conn, serve->nibDir, seq, FALSE, minMatchShown, tFileCache, gvo);
	reverseComplement(seq->dna, seq->size);
	conn = gfConnectEx(serve->host, serve->port);
	if (allGenomes)
	    queryServer(conn, db, seq, "query", xType, FALSE, FALSE, TRUE, seqNumber);
	else
	    gfAlignStrand(&conn, serve->nibDir, seq, TRUE, minMatchShown, tFileCache, gvo);
	}
    gfOutputQuery(gvo, f);
    ++seqNumber;
    }
carefulClose(&f);

if (!allGenomes)
    {
    showAliPlaces(pslTn.forCgi, faTn.forCgi, NULL, serve->db, qType, tType, 
              organism, feelingLucky);
    }

if(!feelingLucky && !allGenomes)
    cartWebEnd();

gfFileCacheFree(&tFileCache);
}

void askForSeq(char *organism, char *db)
/* Put up a little form that asks for sequence.
 * Call self.... */
{
/* ignore struct serverTable* return, but can error out if not found */
findServer(db, FALSE);

/* JavaScript to update form when org changes */
char *onChangeText = ""
    "document.mainForm.changeInfo.value='orgChange';"
    "document.mainForm.submit();";

char *userSeq = NULL;
char *type = NULL;

printf( 
"<FORM ACTION=\"../cgi-bin/hgBlat\" METHOD=\"POST\" ENCTYPE=\"multipart/form-data\" NAME=\"mainForm\">\n"
"<H2>BLAT Search Genome</H2>\n");
cartSaveSession(cart);
puts("\n");
puts("<INPUT TYPE=HIDDEN NAME=changeInfo VALUE=\"\">\n");
puts("<TABLE BORDER=0 WIDTH=80>\n<TR>\n");
printf("<TD ALIGN=CENTER style='overflow:hidden;white-space:nowrap;'>Genome:");
printf(" <INPUT TYPE=CHECKBOX id=allGenomes NAME=allGenomes VALUE=\"\">");
printf(" <span id=searchAllText> Search all<span>");
printf("</TD>");
// clicking on the Search ALL text clicks the checkbox.
jsOnEventById("click", "searchAllText", 
    "document.mainForm.allGenomes.click();"
    "return false;"   // cancel the default
    );

printf("<TD ALIGN=CENTER>Assembly:</TD>");
printf("<TD ALIGN=CENTER>Query type:</TD>");
printf("<TD ALIGN=CENTER>Sort output:</TD>");
printf("<TD ALIGN=CENTER>Output type:</TD>");
printf("<TD ALIGN=CENTER>&nbsp</TD>");
printf("</TR>\n<TR>\n");
printf("<TD ALIGN=CENTER>\n");
printBlatGenomeListHtml(db, "change", onChangeText);
printf("</TD>\n");
printf("<TD ALIGN=CENTER>\n");
printBlatAssemblyListHtml(db);
printf("</TD>\n");
printf("<TD ALIGN=CENTER>\n");
if (orgChange)
    type = cartOptionalString(cart, "type");
cgiMakeDropList("type", typeList, ArraySize(typeList), type);
printf("</TD>\n");
printf("<TD ALIGN=CENTER>\n");
cgiMakeDropList("sort", pslSortList, ArraySize(pslSortList), cartOptionalString(cart, "sort"));
printf("</TD>\n");
printf("<TD ALIGN=CENTER>\n");
cgiMakeDropList("output", outputList, ArraySize(outputList), cartOptionalString(cart, "output"));
printf("</TD>\n");
printf("</TR>\n<TR>\n");
userSeq = cartUsualString(cart, "userSeq", "");
printf("<TD COLSPAN=5 ALIGN=CENTER>\n");
htmlPrintf("<TEXTAREA NAME=userSeq ROWS=14 COLS=80>%s</TEXTAREA>\n", userSeq);
printf("</TD>\n");
printf("</TR>\n<TR>\n");
printf("<TD COLSPAN=5 ALIGN=CENTER>\n");
printf("<INPUT TYPE=SUBMIT NAME=Submit VALUE=submit>\n");
printf("<INPUT TYPE=SUBMIT NAME=Lucky VALUE=\"I'm feeling lucky\">\n");
printf("<INPUT TYPE=SUBMIT NAME=Clear VALUE=clear>\n");
printf("</TD>\n");
printf("</TR>\n<TR>\n"); 
puts("<TD COLSPAN=5 WIDTH=\"100%\">\n" 
    "Paste in a query sequence to find its location in the\n"
    "the genome. Multiple sequences may be searched \n"
    "if separated by lines starting with '>' followed by the sequence name.\n"
    "</TD>\n"
    "</TR>\n"

);
puts("<TR><TD COLSPAN=5 WIDTH=\"100%\">\n"); 
puts("<BR><B>File Upload:</B> ");
puts("Rather than pasting a sequence, you can choose to upload a text file containing "
	 "the sequence.<BR>");
puts("Upload sequence: <INPUT TYPE=FILE NAME=\"seqFile\">");
puts(" <INPUT TYPE=SUBMIT Name=Submit VALUE=\"submit file\"><P>\n");
printf("%s", 
"<P>Only DNA sequences of 25,000 or fewer bases and protein or translated \n"
"sequence of 10000 or fewer letters will be processed.  Up to 25 sequences\n"
"can be submitted at the same time. The total limit for multiple sequence\n"
"submissions is 50,000 bases or 25,000 letters.<br> A valid example "
"is <tt>GTCCTCGGAACCAGGACCTCGGCGTGGCCTAGCG</tt> (human SOD1).\n</P>\n");

printf("%s", 
"<P>The <b>Search all</b> checkbox allows you to search all\n"
"genomes at the same time. It will query the default assembly of every organism and BLAT servers of attached hubs.\n");

if (hgPcrOk(db))
    printf("<P>For locating PCR primers, use <A HREF=\"../cgi-bin/hgPcr?db=%s\">In-Silico PCR</A>"
           " for best results instead of BLAT.</P>", db);
puts("</TD></TR></TABLE>\n");



printf("</FORM>\n");

webNewSection("About BLAT");
printf( 
"<P>BLAT on DNA is designed to\n"
"quickly find sequences of 95%% and greater similarity of length 25 bases or\n"
"more.  It may miss more divergent or shorter sequence alignments.  It will find\n"
"perfect sequence matches of 20 bases.\n"
"BLAT on proteins finds sequences of 80%% and greater similarity of length 20 amino\n"
"acids or more.  In practice DNA BLAT works well on primates, and protein\n"
"BLAT on land vertebrates."
);


printf("%s",
"\n</P><P>BLAT is not BLAST.  DNA BLAT works by keeping an index of the entire genome\n"
"in memory.  The index consists of all overlapping 11-mers stepping by 5 except for\n"
"those heavily involved in repeats.  The index takes up about\n"
"2 gigabytes of RAM.  RAM can be further reduced to less than 1 GB by increasing step size to 11.\n"
"The genome itself is not kept in memory, allowing\n"
"BLAT to deliver high performance on a reasonably priced Linux box.\n"
"The index is used to find areas of probable homology, which are then\n"
"loaded into memory for a detailed alignment. Protein BLAT works in a similar\n"
"manner, except with 4-mers rather than 11-mers.  The protein index takes a little\n"
"more than 2 gigabytes.</P>\n"
"<P>BLAT was written by <A HREF=\"mailto:kent@soe.ucsc.edu\">Jim Kent</A>.\n"
"Like most of Jim's software, interactive use on this web server is free to all.\n"
"Sources and executables to run batch jobs on your own server are available free\n"
"for academic, personal, and non-profit purposes.  Non-exclusive commercial\n"
"licenses are also available. See the \n"
"<A HREF=\"http://www.kentinformatics.com\" TARGET=_blank>Kent Informatics</A>\n"
"website for details.</P>\n"
"\n"
"<P>For more information on the graphical version of BLAT, click the Help \n"
"button on the top menu bar");

if (hIsGsidServer())
    printf(". </P> \n");
else
    printf(" or see the Genome Browser <A HREF=\"../FAQ/FAQblat.html\">FAQ</A>. </P> \n");

}

void fakeAskForSeqForm(char *organism, char *db)
/* Put up a hidden form that asks for sequence.
 * Call self.... */
{
char *userSeq = NULL;
char *type = NULL;
char *sort = NULL;
char *output = NULL;

printf("<FORM ACTION=\"../cgi-bin/hgBlat\" METHOD=\"POST\" ENCTYPE=\"multipart/form-data\" NAME=\"mainForm\">\n");
cartSaveSession(cart);
printf("<INPUT TYPE=HIDDEN NAME=org VALUE=\"%s\">\n", organism);
printf("<INPUT TYPE=HIDDEN NAME=db VALUE=\"%s\">\n", db);
type = cartUsualString(cart, "type", "");
printf("<INPUT TYPE=HIDDEN NAME=type VALUE=\"%s\">\n", type);
sort = cartUsualString(cart, "sort", "");
printf("<INPUT TYPE=HIDDEN NAME=sort VALUE=\"%s\">\n", sort);
output = cartUsualString(cart, "output", "");
printf("<INPUT TYPE=HIDDEN NAME=output VALUE=\"%s\">\n", output);
userSeq = cartUsualString(cart, "userSeq", "");
printf("<INPUT TYPE=HIDDEN NAME=userSeq VALUE=\"%s\">\n", userSeq);
printf("<INPUT TYPE=HIDDEN NAME=Submit VALUE=submit>\n"); 
printf("</FORM>\n");
}

void hideWeakerOfQueryRcPairs(struct genomeHits* gH1)
/* hide the weaker of the pair of rc'd query results
 * so users sees only one strand with the best gene hit. 
 * Input must be sorted already into the pairs. */
{
struct genomeHits* gH2 = NULL;
for (;gH1; gH1 = gH2->next)
    {
    gH2 = gH1->next;
    if (!gH2)
	errAbort("Hiding weaker of pairs found one without sibling.");
    if (!((gH1->seqNumber == gH2->seqNumber) && sameString(gH1->db, gH2->db) && (gH1->queryRC != gH2->queryRC)))
	errAbort("Error matching pairs, sibling does not match seqNumber and db.");
    // check if one or the other had an error
    if (gH1->error && gH2->error)
	gH2->hide = TRUE;  // arbitrarily
    else if (gH1->error && !gH2->error)
	gH1->hide = TRUE;
    else if (!gH1->error && gH2->error)
	gH2->hide = TRUE;
    else  // keep the best scoring or the pair, hide the other
	{
	if (gH2->maxGeneHits > gH1->maxGeneHits)
	    gH1->hide = TRUE;
	else
	    gH2->hide = TRUE;
	}
    }
}

void changeMaxGenePositionToPositiveStrandCoords(struct genomeHits *gH)
/* convert negative strand coordinates to positive strand coordinates if TStrand=='-' */
{
for (;gH; gH = gH->next)
    {
    if (gH->hide)
	continue;
    if (gH->error)
	continue;
    if (gH->maxGeneTStrand == '-')  // convert to pos strand coordinates
	{
	int chromSize = 0;
	char temp[1024];
	safef(temp, sizeof temp, "%s", "");
	if (trackHubDatabase(gH->db))  // if not hub db, make sure it is the default assembly.
	    {

	    struct chromInfo *ci = trackHubMaybeChromInfo(gH->db, gH->maxGeneChrom);
	    if (ci)
		chromSize = ci->size;
	    else
		{
		warn("chromosome %s missing from %s .2bit (%s).", gH->maxGeneChrom, gH->db, gH->genome);
		safef(temp, sizeof temp, "chromosome %s missing from %s .2bit.", gH->maxGeneChrom, gH->db);
		}
	    }
	else
	    {
	    struct sqlConnection *conn = hAllocConn(gH->db);
	    char query[256];
	    sqlSafef(query, sizeof query, "select size from chromInfo where chrom='%s'", gH->maxGeneChrom);
	    chromSize = sqlQuickNum(conn, query);
	    hFreeConn(&conn);
	    if (chromSize == 0)
		{
		warn("chromosome %s missing from %s.chromInfo (%s)", gH->maxGeneChrom, gH->db, gH->genome);
		safef(temp, sizeof temp, "chromosome %s missing from %s.chromInfo", gH->maxGeneChrom, gH->db);
		}
	    }
	if (chromSize == 0)
	    {
	    gH->error = TRUE;
	    gH->networkErrMsg = cloneString(temp);
	    }
	else
	    {
	    gH->maxGeneChromSize = chromSize;
	    int tempTStart = gH->maxGeneTStart;
	    gH->maxGeneTStart = chromSize - gH->maxGeneTEnd;
	    gH->maxGeneTEnd   = chromSize - tempTStart;
	    }
	}
    }
}

void printDebugging()
/* print detailed gfServer response info  */
{
struct genomeHits *gH;
printf("<PRE>\n");
for (gH = pfdDone; gH; gH = gH->next)
    {
    if (gH->hide) // hide weaker of pairs for dna and dnax with reverse-complimented queries.
	    continue;
    if (gH->error)
	printf("%s %s %s %s %d %s %s\n", 
	    gH->faName, gH->genome, gH->db, gH->networkErrMsg, gH->queryRC, gH->type, gH->xType);
    else
	{
	int tStart = gH->maxGeneTStart;
	int tEnd = gH->maxGeneTEnd;
	// convert back to neg strand coordinates for debug display
	if (gH->complex && (gH->maxGeneTStrand == '-'))
	    {
	    int tempTStart = tStart;
	    tStart = gH->maxGeneChromSize - tEnd;
	    tEnd   = gH->maxGeneChromSize - tempTStart;
	    }
	printf("%s %s %s %s %d %d %s %s %d %d\n", 
	    gH->faName, gH->genome, 
	    gH->db, 
	    gH->maxGeneChrom, gH->maxGeneHits, gH->queryRC, gH->type, gH->xType, tStart, tEnd);
	printf("%s", gH->dbg->string);

	struct gfResult *gfR = NULL;
	for(gfR=gH->gfList; gfR; gfR=gfR->next)
	    {
	    printf("(%3d)\t%4d\t%4d\t%s\t(%3d)\t%9d\t%9d\t%3d\t",
		(gfR->qEnd-gfR->qStart), 
	    gfR->qStart, gfR->qEnd, gfR->chrom, 
		(gfR->tEnd-gfR->tStart), 
	    gfR->tStart, gfR->tEnd, gfR->numHits);

	    if (gH->complex)
		{
		printf("%c\t%d\t", gfR->tStrand, gfR->tFrame);
		if (!gH->isProt)
		    {
		    printf("%d\t", gfR->qFrame);
		    }
		}
	    printf("\n");
	    }
	}
    printf("\n");

    }
printf("</PRE>\n");
}


void doMiddle(struct cart *theCart)
/* Write header and body of html page. */
{
char *userSeq;
char *db, *organism;

boolean clearUserSeq = cgiBoolean("Clear");
allGenomes = cgiVarExists("allGenomes");

cart = theCart;
dnaUtilOpen();

orgChange = sameOk(cgiOptionalString("changeInfo"),"orgChange");
if (orgChange)
    {
    cgiVarSet("db", hDefaultDbForGenome(cgiOptionalString("org"))); 
    }
getDbAndGenome(cart, &db, &organism, oldVars);
char *oldDb = cloneString(db);
findClosestServer(&db, &organism);

/* Get sequence - from userSeq variable, or if 
 * that is empty from a file. */
if (clearUserSeq)
    {
    cartSetString(cart, "userSeq", "");
    cartSetString(cart, "seqFile", "");
    }
userSeq = cartUsualString(cart, "userSeq", "");
if (isEmpty(userSeq))
    {
    userSeq = cartOptionalString(cart, "seqFile");
    }
if (isEmpty(userSeq) || orgChange)
    {
    cartWebStart(theCart, db, "%s BLAT Search", trackHubSkipHubName(organism));
    if (differentString(oldDb, db))
	printf("<HR><P><EM><B>Note:</B> BLAT search is not available for %s %s; "
	       "defaulting to %s %s</EM></P><HR>\n",
	       hGenome(oldDb), hFreezeDate(oldDb), organism, hFreezeDate(db));
    askForSeq(organism,db);
    cartWebEnd();
    }
else 
    {
    if (allGenomes)
	{
	cartWebStart(cart, db, "All Genomes BLAT Results");

	struct dbDb *dbList = hGetBlatIndexedDatabases();

	struct dbDb *this = NULL;
	char *saveDb = db;
	char *saveOrg = organism;
	struct sqlConnection *conn = hConnectCentral();
	int dbCount = 0;
	for(this = dbList; this; this = this->next)
	    {
	    db = this->name;
	    organism = hGenome(db);

	    if (!trackHubDatabase(db))  // if not hub db, make sure it is the default assembly.
		{	    
		char query[256];
		sqlSafef(query, sizeof query, "select name from defaultDb where genome='%s'", organism);
		char *defaultDb = sqlQuickString(conn, query);
		if (!sameOk(defaultDb, db))
		    continue;  // skip non-default dbs
		}

	    blatSeq(skipLeadingSpaces(userSeq), organism, db, dbCount);

	    ++dbCount;
	    }
	dbDbFreeList(&dbList);
	db = saveDb;
	organism = saveOrg;
	hDisconnectCentral(&conn);

	// Loop over each org's default assembly

	/* pre-load remote tracks in parallel */
	int ptMax = atoi(cfgOptionDefault("parallelFetch.threads", "20"));  // default number of threads for parallel fetch.
	int pfdListCount = 0;
	pthread_t *threads = NULL;

	pfdListCount = slCount(pfdList);
	/* launch parallel threads */
	ptMax = min(ptMax, pfdListCount);
	if (ptMax > 0)
	    {
	    AllocArray(threads, ptMax);
	    /* Create threads */
	    int pt;
	    for (pt = 0; pt < ptMax; ++pt)
		{
		int rc = pthread_create(&threads[pt], NULL, remoteParallelLoad, &threads[pt]);
		if (rc)
		    {
		    errAbort("Unexpected error %d from pthread_create(): %s",rc,strerror(rc));
		    }
		}
	    }

	if (ptMax > 0)
	    {
	    /* wait for remote parallel load to finish */
	    remoteParallelLoadWait(atoi(cfgOptionDefault("parallelFetch.timeout", "90")));  // wait up to default 90 seconds.
	    }

	// Should continue with pfdDone since threads could still be running that might access pdfList ?

	// Hide weaker of RC'd query pairs, if not debugging.
	// Combine pairs with a query and its RC.
	if (!(debuggingGfResults) &&
	   (sameString(pfdDone->xType,"dna") || sameString(pfdDone->xType,"dnax")))
	    {
	    slSort(&pfdDone, rcPairsCmp);  
	    hideWeakerOfQueryRcPairs(pfdDone);
	    }

	// requires db for chromSize, do database after multi-threading done.
	changeMaxGenePositionToPositiveStrandCoords(pfdDone);

        // sort by maximum hits
	slSort(&pfdDone, genomeHitsCmp);

	// Print instructions
        printf("The single best alignment found for each assembly is shown below.<br>\n"
		"The approximate results below are sorted by number of matching 'tiles', "
                "perfectly matching sub-sequences of length 11 (DNA) "
                "or 4 (protein). <br>");
	printf("Click the 'assembly' link to trigger a full BLAT alignment for that genome. \n");
<<<<<<< HEAD
	printf("If its alignment score is &lt; 20 bp, no match will be found.<br>\n");
	printf("For more details see the <a href='/FAQ/FAQblat.html#blat9'>BLAT FAQ</a>.<br>\n");
=======
	printf("If its alignment score is < 20, including gaps and mismatches, no match will be found.<br>\n");
>>>>>>> d0df5dc6

	// Print report  // TODO move to final report at the end of ALL Assemblies
	int lastSeqNumber = -1;
	int idCount = 0;
	char id[256];
	struct genomeHits *gH = NULL;
	for (gH = pfdDone; gH; gH = gH->next)
	    {
	    if (lastSeqNumber != gH->seqNumber)
		{
		if (lastSeqNumber != -1) // end previous table
		    {
		    printf("</TABLE><br><br>\n");
		    }
		lastSeqNumber = gH->seqNumber;
		// print next sequence table header
		printf("<TABLE cellspacing='5'>\n");
		printf("<TR>\n");
		printf(
		    "<th style='text-align:left'>Name</th>"
		    "<th style='text-align:left'>Genome</th>"
		    "<th style='text-align:left'>Assembly</th>"
		    );
		
		printf(
		    "<th style='text-align:right'>Tiles</th>"
		    "<th style='text-align:left'>Chrom</th>"
			);
		if (debuggingGfResults)
		    {
		    printf(
		    "<th style='text-align:left'>Pos</th>"
		    "<th style='text-align:left'>Strand</th>"
		    "<th style='text-align:left'>Exons</th>"
		    "<th style='text-align:left'>Query RC'd</th>"
		    "<th style='text-align:left'>Type</th>"
			);
		    }
		printf("\n");
		printf("</TR>\n");
		}

	    if (gH->hide) // hide weaker of pairs for dna and dnax with reverse-complimented queries.
		    continue;
	    printf("<TR>\n");
	    if (gH->error)
		{
		printf("<td>%s</td><td>%s</td><td>%s</td><td></td><td>%s</td><td></td>",
		    gH->faName, trackHubSkipHubName(gH->genome), trackHubSkipHubName(gH->db), gH->networkErrMsg); 
		if (debuggingGfResults)
		    printf("<td>%d</td><td>%s</td><td></td>", 
		    gH->queryRC, gH->type);
		printf("\n");
		}
	    else
		{
		char pos[256];
		safef(pos, sizeof pos, "%s:%d-%d", gH->maxGeneChrom, gH->maxGeneTStart+1, gH->maxGeneTEnd); // 1-based closed coord
		if (!gH->maxGeneChrom) // null
		    pos[0] = 0;  // empty string
		safef(id, sizeof id, "res%d", idCount);
		printf("<td>%s</td><td>%s</td>"
		    "<td><a id=%s href=''>%s</a></td>"
		    , gH->faName, trackHubSkipHubName(gH->genome), id, trackHubSkipHubName(gH->db));

		printf("<td style='text-align:right'>%d</td><td>%s</td>", gH->maxGeneHits, 
		    gH->maxGeneChrom ? gH->maxGeneChrom : "");

		if (debuggingGfResults)
		    {
		    printf("<td>%s</td><td>%s</td>", pos, gH->maxGeneStrand);
		    printf( "<td>%d</td><td>%d</td><td>%s</td>", gH->maxGeneExons, gH->queryRC, gH->xType);
		    }

		printf("\n");
		jsOnEventByIdF("click", id, 
		    "document.mainForm.org.value=\"%s\";"  // some have single-quotes in their value.
		    "document.mainForm.db.value='%s';"
		    "document.mainForm.submit();"
		    "return false;"   // cancel the default link url
		    , gH->genome, gH->db
		    );
		idCount++;
		}
	
	    printf("</TR>\n");
	    }
	printf("</TABLE><br><br>\n");

	if (debuggingGfResults)
	    printDebugging();

	fakeAskForSeqForm(organism, db);

	cartWebEnd();
	}
    else
	blatSeq(skipLeadingSpaces(userSeq), organism, db, 0);
    }
}

/* Null terminated list of CGI Variables we don't want to save
 * permanently. */
char *excludeVars[] = {"Submit", "submit", "Clear", "Lucky", "type", "userSeq", "seqFile", "showPage", "changeInfo", NULL};

int main(int argc, char *argv[])
/* Process command line. */
{
long enteredMainTime = clock1000();
oldVars = hashNew(10);
cgiSpoof(&argc, argv);

/* org has precedence over db when changeInfo='orgChange' */

cartEmptyShell(doMiddle, hUserCookie(), excludeVars, oldVars);
cgiExitTime("hgBlat", enteredMainTime);
return 0;
}
<|MERGE_RESOLUTION|>--- conflicted
+++ resolved
@@ -1938,12 +1938,8 @@
                 "perfectly matching sub-sequences of length 11 (DNA) "
                 "or 4 (protein). <br>");
 	printf("Click the 'assembly' link to trigger a full BLAT alignment for that genome. \n");
-<<<<<<< HEAD
-	printf("If its alignment score is &lt; 20 bp, no match will be found.<br>\n");
+	printf("If its alignment score is &lt; 20 bp, including gaps and mismatches, no match will be found.<br>\n");
 	printf("For more details see the <a href='/FAQ/FAQblat.html#blat9'>BLAT FAQ</a>.<br>\n");
-=======
-	printf("If its alignment score is < 20, including gaps and mismatches, no match will be found.<br>\n");
->>>>>>> d0df5dc6
 
 	// Print report  // TODO move to final report at the end of ALL Assemblies
 	int lastSeqNumber = -1;
