/* Copyright (C) 2014 The Regents of the University of California 
 * See kent/LICENSE or http://genome.ucsc.edu/license/ for licensing information. */

/* trackHub - supports collections of tracks hosted on a remote site.
 * The basic layout of a data hub is:
 *        hub.txt - contains information about the hub itself
 *        genomes.txt - says which genomes are supported by hub
 *                 Contains file name of trackDb.txt for each genome
 *        trackDb.txt - contains a stanza for each track.  Stanzas
 *                 are in a subset of the usual trackDb format. 
 * How you use the routines here most commonly is as so:
 *     struct trackHub *hub = trackHubOpen(hubRaUrl);
 *     struct trackHubGenome *hubGenome = trackHubFindGenome(hub, "hg19");
 *     struct trackDb *tdbList = trackHubTracksForGenome(hub, hubGenome);
 *          // do something with tdbList
 *     trackHubClose(&hub);
 * Note that the tdbList returned does not have the parent/subtrack pointers set.
 * It is just a simple list of tracks, not a tree.  
 */

#include "common.h"
#include "linefile.h"
#include "hash.h"
#include "options.h"
#include "udc.h"
#include "ra.h"
#include "filePath.h"
#include "htmlPage.h"
#include "trackDb.h"
#include "trackHub.h"
#include "errCatch.h"
#include "hgBam.h"
#include "bigWig.h"
#include "bigBed.h"
#include "barChartUi.h"
#include "hdb.h"
#include "chromInfo.h"
#include "grp.h"
#include "twoBit.h"
#include "dbDb.h"
#include "net.h"
#include "bbiFile.h"
#include "bPlusTree.h"
#include "hgFind.h"
#include "hubConnect.h"
#include "trix.h"
#include "vcf.h"
#include "vcfUi.h"
#include "htmshell.h"
#include "bigBedFind.h"
#include "customComposite.h"
#include "interactUi.h"
#include "bedTabix.h"
#include "hic.h"
#include "hui.h"
#include "chromAlias.h"
#include "asmAlias.h"

#ifdef USE_HAL
#include "halBlockViz.h"
#endif

static struct hash *hubCladeHash;  // mapping of clade name to hub pointer
static struct hash *hubAssemblyHash; // mapping of assembly name to genome struct
static struct hash *hubAssemblyUndecoratedHash; // mapping of undecorated assembly name to genome struct
static struct hash *hubOrgHash;   // mapping from organism name to hub pointer
static struct trackHub *globalAssemblyHubList; // list of trackHubs in the user's cart
static struct hash *trackHubHash;

char *trackHubRelativeUrl(char *hubUrl, char *path)
/* Return full path (in URL form if it's a remote hub) given
 * path possibly relative to hubUrl. Do a freeMem of result
 * when done. */
{
/* If path itself is a URL then just return a copy of it. */
if (hasProtocol(path))
    return cloneString(path);

/* If it's a remote hub, let html path expander handle it. */
if (hasProtocol(hubUrl))
    return expandUrlOnBase(hubUrl, path);

/* If we got to here hub is local, and so is path.  Do standard
 * path parsing. */
return pathRelativeToFile(hubUrl, path);
}

static void badGenomeStanza(struct lineFile *lf)
/* Put up semi-informative error message about a genome stanza being bad. */
{
errAbort("Genome stanza should have at least two lines, one with 'genome' and one with 'trackDb'\n"
         "Bad stanza format ending line %d of %s", lf->lineIx, lf->fileName);
}

char *trackHubCladeToGenome(char *clade) 
/* Given a track hub clade(hub name) return the default genome. */
{
if (hubCladeHash == NULL)
    return FALSE;
struct hashEl *hel = hashLookup(hubCladeHash, clade);
if (hel == NULL)
    return FALSE;
struct trackHub *trackHub = hel->val;
struct trackHubGenome *hubGenome = trackHub->genomeList;
for(; hubGenome; hubGenome=hubGenome->next)
    if (hubGenome->twoBitPath != NULL)
	return hubGenome->organism ;
return NULL;
}

struct trackHubGenome *trackHubGetGenomeUndecorated(char *database)
/* Get the genome structure for an undecorated genome name. */
{
if (hubAssemblyUndecoratedHash == NULL)
    return NULL;

struct hashEl *hel = hashLookup(hubAssemblyUndecoratedHash, database);

if (hel == NULL)
    return NULL;

return (struct trackHubGenome *)hel->val;
}

struct trackHubGenome *trackHubGetGenome(char *database)
/* get genome structure for an assembly in a trackHub */
{
if (hubAssemblyHash == NULL)
    errAbort("requesting hub genome with no hubs loaded");

struct hashEl *hel = hashLookup(hubAssemblyHash, database);

if (hel == NULL)
    return NULL;

return (struct trackHubGenome *)hel->val;
}

boolean trackHubDatabase(char *database)
/* Is this an assembly from an Assembly Data hub? */
{
if (hubAssemblyHash == NULL)
    return FALSE;

return trackHubGetGenome(database) != NULL;
}

char *trackHubDatabaseToGenome(char *db)
/* get a database name that is either a genome database or a trackHub
 * database, return the genome assembly */
{
return trackHubDatabase(db) ? trackHubAssemblyField(db, "genome") : db;
}

char *trackHubAssemblyField(char *database, char *field)
/* Get data field from a assembly data hub. */
{
struct trackHubGenome *genome = trackHubGetGenome(database);

if (genome == NULL)
    return NULL;

char *ret = hashFindVal(genome->settingsHash, field);

return cloneString(ret);
}

static struct dbDb *makeDbDbFromAssemblyGenome(struct trackHubGenome *hubGenome)
/* Make a dbdb struture from a single assembly hub database. */
{
struct dbDb *db;

AllocVar(db);
db->genome = cloneString(hubGenome->organism);
db->organism = cloneString(hubGenome->organism);
db->name = cloneString(hubGenome->name);
db->active = TRUE;
if (hubGenome->description != NULL)
    db->description = cloneString(hubGenome->description);
else
    db->description = cloneString("");
char *orderKey = hashFindVal(hubGenome->settingsHash, "orderKey");
if (orderKey != NULL)
    db->orderKey = sqlUnsigned(orderKey);
db->defaultPos = cloneString(hubGenome->defaultPos);
return db;
}

struct dbDb *trackHubDbDbFromAssemblyDb(char *database)
/* Return a dbDb structure for just this database. */
{
struct trackHubGenome *genome = trackHubGetGenome(database);

if (genome == NULL)
    return NULL;

return makeDbDbFromAssemblyGenome(genome);
}

struct slPair *trackHubGetCladeLabels()
/* Get a list of labels describing the loaded assembly data hubs. */
{
if (globalAssemblyHubList == NULL)
    return NULL;

struct slPair *clade, *cladeList = NULL;

struct trackHub *trackHub = globalAssemblyHubList;

for(;trackHub; trackHub = trackHub->next)
    {
    AllocVar(clade);
    slAddHead(&cladeList, clade);

    clade->name = cloneString(trackHub->name);
    clade->val = cloneString(trackHub->shortLabel);
    }
return cladeList;
}

struct dbDb *trackHubGetPcrServers()
/* Look through attached trackHubs to see which of them have "isPcr" line in them. */
{
struct dbDb *db, *dbList = NULL;

if (globalAssemblyHubList != NULL)
    {
    struct trackHub *trackHub = globalAssemblyHubList;

    for(;trackHub; trackHub = trackHub->next)
	{
	struct trackHubGenome *hubGenome = trackHub->genomeList;
	for(; hubGenome; hubGenome = hubGenome->next)
	    {
            if (hashFindVal(hubGenome->settingsHash,"isPcr") != NULL)
		{
		db = makeDbDbFromAssemblyGenome(hubGenome);
		slAddHead(&dbList, db);
		}
	    }
	}
    }

slReverse(&dbList);
slSort(&dbList, hDbDbCmpOrderKey);
return dbList;
}

static struct dbDb *getDbDbs(char *clade, boolean blatEnabled)
/* Get a list of struct dbDbs from track hubs.  Only get blat enabled ones if asked */
{
struct dbDb *db, *dbList = NULL;

if (globalAssemblyHubList != NULL)
    {
    struct trackHub *trackHub = globalAssemblyHubList;

    for(;trackHub; trackHub = trackHub->next)
	{
	if ((clade != NULL) && differentString(clade, trackHub->name))
	    continue;

	struct trackHubGenome *hubGenome = trackHub->genomeList;
	for(; hubGenome; hubGenome = hubGenome->next)
	    {
	    boolean blatCheck = !blatEnabled ||
		((hashFindVal(hubGenome->settingsHash,"transBlat") != NULL) || 
		(hashFindVal(hubGenome->settingsHash,"blat") != NULL));
	    if ( blatCheck && (hubGenome->twoBitPath != NULL))
		{
		db = makeDbDbFromAssemblyGenome(hubGenome);
		slAddHead(&dbList, db);
		}
	    }
	}
    }

slReverse(&dbList);
slSort(&dbList, hDbDbCmpOrderKey);
return dbList;
}

struct dbDb *trackHubGetBlatDbDbs()
/* Get a list of connected track hubs that have blat servers */
{
return getDbDbs(NULL, TRUE);
}

struct dbDb *trackHubGetDbDbs(char *clade)
/* Get a list of dbDb structures for all the tracks in this clade/hub. */
{
return getDbDbs(clade, FALSE);
}

struct slPair *trackHubDbDbToValueLabel(struct dbDb *hubDbDbList)
/* Given a trackHub (list of) track hub dbDb which may be missing some info,
 * return an slPair of value and label suitable for making a select/menu option. */
{
struct dbDb *dbDb;
struct slPair *pairList = NULL;
for (dbDb = hubDbDbList;  dbDb != NULL;  dbDb = dbDb->next)
    {
    char *db = dbDb->name;
    if (isEmpty(db))
        db = dbDb->genome;
    char *label = dbDb->description;
    if (isEmpty(label))
        label = trackHubSkipHubName(db);
    slAddHead(&pairList, slPairNew(db, cloneString(label)));
    }
slReverse(&pairList);
return pairList;
}

struct slName *trackHubAllChromNames(char *database)
/* Return a list of all the chrom names in this assembly hub database. */
/* Free with slFreeList. */
{
struct trackHubGenome *genome = trackHubGetGenome(database);
if (genome == NULL)
    return NULL;

struct slName *chromList = twoBitSeqNames(genome->twoBitPath);

return chromList;
}

int trackHubChromCount(char *database)
/* Return number of chromosomes in a assembly data hub. */
{
struct slName *chromList = trackHubAllChromNames(database);

int num = slCount(chromList);
slFreeList(&chromList);
return  num;
}

char *trackHubDefaultChrom(char *database)
/* Return the default chromosome for this track hub assembly. */
{
struct slName *chromList = trackHubAllChromNames(database);

if (chromList == NULL)
    return NULL;

char *defaultName = cloneString( chromList->name);
slFreeList(&chromList);

return defaultName;
}

static struct twoBitFile *openTwoBit(struct trackHubGenome *genome)
/* Open a twoBit file that may or may not have a bpt index. */
{
if (genome->twoBitBptUrl)
    return twoBitOpenExternalBptIndex(genome->twoBitPath, genome->twoBitBptUrl);
else
    return twoBitOpen(genome->twoBitPath);
}

struct chromInfo *trackHubMaybeChromInfo(char *database, char *chrom)
/* Return a chromInfo structure for just this chrom in this database. 
 * Return NULL if chrom doesn't exist. */
{
struct trackHubGenome *genome = trackHubGetGenome(database);
if (genome == NULL)
    return NULL;

if (genome->tbf == NULL)
    genome->tbf = openTwoBit(genome);
if (!twoBitIsSequence(genome->tbf, chrom))
    return NULL;

struct chromInfo *ci;
AllocVar(ci);
ci->chrom = cloneString(chrom);
ci->fileName = genome->twoBitPath;
ci->size = twoBitSeqSize(genome->tbf, chrom);

return ci;
}

struct chromInfo *trackHubChromInfo(char *database, char *chrom)
/* Return a chromInfo structure for just this chrom in this database. 
 * errAbort if chrom doesn't exist. */
{
struct chromInfo *ci = trackHubMaybeChromInfo(database, chrom);

if (ci == NULL)
    errAbort("%s is not in %s", chrom, database);

return ci;
}

static char *assemblyHubGenomeSetting(char *database, char *tagName)
/* see if this assembly hub has specified tagName, return url if present
 * returns NULL when not present
 */
{
struct trackHubGenome *genome = trackHubGetGenome(database);
if (genome == NULL)
    return NULL;
char *fileName = hashFindVal(genome->settingsHash, tagName);
char *absFileName  = NULL;
if (fileName)
    absFileName  = trackHubRelativeUrl((genome->trackHub)->url, fileName);
if  (absFileName)
    {
    hashReplace(genome->settingsHash, tagName, absFileName);
    fileName = absFileName;
    }
return fileName;
}

char *trackHubChromSizes(char *database)
/* see if this assembly hub has a chrom.sizes file, return url if present
 * returns NULL when not present
 */
{
return assemblyHubGenomeSetting(database, "chromSizes");
}

char *trackHubAliasBbFile(char *database)
/* see if this assembly hub has an alias bigBed file, return url if present
 * returns NULL when not present
 */
{
return assemblyHubGenomeSetting(database, "chromAliasBb");
}

char *trackHubAliasFile(char *database)
/* see if this assembly hub has an alias file, return url if present
 * returns NULL when not present
 */
{
return assemblyHubGenomeSetting(database, "chromAlias");
}

struct chromInfo *trackHubAllChromInfo(char *database)
/* Return a chromInfo structure for all the chroms in this database. */
{
struct trackHubGenome *genome = trackHubGetGenome(database);
if (genome == NULL)
    return NULL;

if (genome->tbf == NULL)
    genome->tbf = openTwoBit(genome);
struct chromInfo *ci, *ciList = NULL;
struct slName *chromList = twoBitSeqNames(genome->twoBitPath);

for(; chromList; chromList = chromList->next)
    {
    AllocVar(ci);
    ci->chrom = cloneString(chromList->name);
    ci->fileName = cloneString(genome->twoBitPath);
    ci->size = twoBitSeqSize(genome->tbf, chromList->name);
    slAddHead(&ciList, ci);
    }
slFreeList(&chromList);
return ciList;
}

static char *getRequiredGrpSetting(struct hash *hash, char *name, struct lineFile *lf)
/* Grab a group setting out of the group hash.  errAbort if not found. */
{
char *str;
if ((str = hashFindVal(hash, name)) == NULL) 
    errAbort("missing required setting '%s' for group on line %d in file %s\n",
	name, lf->lineIx, lf->fileName);
return str;
}

static struct grp *readGroupRa(char *groupFileName)
/* Read in the ra file that describes the groups in an assembly hub. */
{
if (groupFileName == NULL)
    return NULL;
struct hash *ra;
struct grp *list = NULL;
struct lineFile *lf = udcWrapShortLineFile(groupFileName, NULL, MAX_HUB_GROUP_FILE_SIZE);
while ((ra = raNextRecord(lf)) != NULL)
    {
    struct grp *grp;
    AllocVar(grp);
    slAddHead(&list, grp);

    grp->name = cloneString(getRequiredGrpSetting(ra, "name", lf));
    grp->label = cloneString(getRequiredGrpSetting(ra, "label", lf));
    grp->priority = atof(getRequiredGrpSetting(ra, "priority", lf));
    grp->defaultIsClosed = sqlUnsigned(getRequiredGrpSetting(ra,"defaultIsClosed",lf));
    hashFree(&ra);
    }
if (list)
    slReverse(&list);
lineFileClose(&lf);

return list;
}

struct grp *trackHubLoadGroups(char *database)
/* Load the grp structures for this track hub database. */
{
struct trackHubGenome *genome = trackHubGetGenome(database);
if (genome == NULL)
    return NULL;
struct grp *list = readGroupRa(genome->groups);
return list;
}

char *trackHubGenomeNameToDb(char *genome)
/* Return assembly name given a genome name if one exists, otherwise NULL. */
{
struct hashEl *hel;
if ((hubOrgHash != NULL) && (hel = hashLookup(hubOrgHash, genome)) != NULL)
    {
    struct trackHub *hub = hel->val;
    struct trackHubGenome *genomeList = hub->genomeList;

    for(; genomeList; genomeList=genomeList->next)
	if ((genomeList->organism != NULL ) && 
	    sameString(genomeList->organism, genome))
	    return genomeList->name;
    }
return NULL;
}

char *trackHubAssemblyClade(char *genome)
/* Return the clade/hub_name that contains this genome. */
{
struct hashEl *hel;
if ((hubOrgHash != NULL) && (hel = hashLookup(hubOrgHash, genome)) != NULL)
    {
    struct trackHub *hub = hel->val;

    return cloneString(hub->name);
    }
return NULL;
}

static void deleteAssembly(char *name, struct trackHubGenome *genome, struct trackHub *hub)
/* delete this assembly from the assembly caches */
{
hashRemove(hubCladeHash, hub->name);
slRemoveEl(&globalAssemblyHubList, hub);

hashRemove(hubOrgHash, genome->organism);

hashRemove(hubAssemblyHash, genome->name);
}

static void addAssembly(char *name, struct trackHubGenome *genome, struct trackHub *hub)
/* Add a new assembly hub database to our global list. */
{
struct hashEl *hel;

if (hubCladeHash == NULL)
    hubCladeHash = newHash(5);
if ((hel = hashLookup(hubCladeHash, hub->name)) == NULL)
    {
    hashAdd(hubCladeHash, hub->name, hub);
    slAddHead(&globalAssemblyHubList, hub);
    }

if (hubOrgHash == NULL)
    hubOrgHash = newHash(5);
if ((hel = hashLookup(hubOrgHash, genome->organism)) == NULL)
    {
    hashAdd(hubOrgHash, genome->organism, hub);
    }

if (hubAssemblyHash == NULL)
    hubAssemblyHash = newHash(5);
if ((hel = hashLookup(hubAssemblyHash, genome->name)) == NULL)
    hashAdd(hubAssemblyHash, genome->name, genome);

if (hubAssemblyUndecoratedHash == NULL)
    hubAssemblyUndecoratedHash = newHash(5);
if ((hel = hashLookup(hubAssemblyUndecoratedHash, trackHubSkipHubName(genome->name))) == NULL)
    hashAdd(hubAssemblyUndecoratedHash, trackHubSkipHubName(genome->name), genome);
}

static char *addHubName(char *base, char *hubName)
{
if (base == NULL)
    return NULL;

char buffer[4096];

if (isNotEmpty(hubName))
    safef(buffer, sizeof(buffer), "%s_%s", hubName, base);
else
    safef(buffer, sizeof(buffer), "%s", base);

return cloneString(buffer);
}

static int genomeOrderKeyCmp(const void *va, const void *vb)
/* Compare to sort based on order key */
{
const struct trackHubGenome *a = *((struct trackHubGenome **)va);
const struct trackHubGenome *b = *((struct trackHubGenome **)vb);

if (b->orderKey > a->orderKey) return -1;
else if (b->orderKey < a->orderKey) return 1;
else return 0;
}

static struct trackHubGenome *trackHubGenomeReadRa(char *url, struct trackHub *hub, char *singleFile)
/* Read in a genome.ra format url and return it as a list of trackHubGenomes. 
 * Also add it to hash, which is keyed by genome. */
{
struct lineFile *lf = udcWrapShortLineFile(url, NULL, MAX_HUB_GENOME_FILE_SIZE);
struct trackHubGenome *list = NULL, *el;
struct hash *hash = hub->genomeHash;

struct hash *ra;
while ((ra = raNextRecord(lf)) != NULL)
    {
    // allow that trackDb+hub+genome is in one single file
    if (hashFindVal(ra, "hub"))
        continue;
    if (hashFindVal(ra, "track"))
        break;

    char *twoBitPath = hashFindVal(ra, "twoBitPath");
    char *twoBitBptUrl = hashFindVal(ra, "twoBitBptUrl");
    char *genome, *trackDb;
    if (twoBitPath != NULL)
	genome = addHubName(hashFindVal(ra, "genome"), hub->name);
    else
<<<<<<< HEAD
    {
    genome = hashFindVal(ra, "genome");
    char *alias = asmAliasFind(genome);
    if (!hDbExists(alias))
        errAbort("Error: non UCSC genome '%s' is defined without an associated twoBitPath. Please check the genomes.txt file stanzas", genome);
    }
=======
	genome = hashFindVal(ra, "genome");
    if (hasWhiteSpace(genome))
        errAbort("Bad genome name: \"%s\". Only alpha-numeric characters and \"_\" are allowed ([A-Za-z0-9_]).", genome);
>>>>>>> d2157173
    if (hub->defaultDb == NULL)
	hub->defaultDb = genome;
    if (genome == NULL)
        badGenomeStanza(lf);
    if (hashLookup(hash, genome) != NULL)
        errAbort("Duplicate genome %s in stanza ending line %d of %s",
		genome, lf->lineIx, lf->fileName);
    if (singleFile == NULL)
        {
        trackDb = hashFindVal(ra, "trackDb");
        if (trackDb == NULL)
            badGenomeStanza(lf);
        }
    else
        trackDb = singleFile;
    AllocVar(el);
    el->name = cloneString(genome);
    el->trackDbFile = trackHubRelativeUrl(url, trackDb);
    el->trackHub = hub;
    hashAdd(hash, el->name, el);
    hashAdd(hash, hubConnectSkipHubPrefix(el->name), el);
    slAddHead(&list, el);
    char *orderKey = hashFindVal(ra, "orderKey");
    if (orderKey != NULL)
	el->orderKey = sqlUnsigned(orderKey);

    char *groups = hashFindVal(ra, "groups");
    if (twoBitPath != NULL)
	{
	el->description  = hashFindVal(ra, "description");
	char *organism = hashFindVal(ra, "organism");
	if (organism == NULL)
	    errAbort("must have 'organism' set in assembly hub in stanza ending line %d of %s",
		     lf->lineIx, lf->fileName);
	el->organism  = addHubName(organism, hub->name);
	hashReplace(ra, "organism", el->organism);
	el->defaultPos  = hashFindVal(ra, "defaultPos");
	if (el->defaultPos == NULL)
	    errAbort("must have 'defaultPos' set in assembly hub in stanza ending line %d of %s",
		     lf->lineIx, lf->fileName);
	el->twoBitPath = trackHubRelativeUrl(url, twoBitPath);
        if (twoBitBptUrl != NULL)
            el->twoBitBptUrl = trackHubRelativeUrl(url, twoBitBptUrl);

	char *htmlPath = hashFindVal(ra, "htmlPath");
	if (htmlPath != NULL)
	    hashReplace(ra, "htmlPath",trackHubRelativeUrl(url, htmlPath));
	if (groups != NULL)
	    el->groups = trackHubRelativeUrl(url, groups);
	addAssembly(genome, el, hub);
	}
    el->settingsHash = ra;
    hashAdd(ra, "hubName", hub->shortLabel);
    el->chromAuthority = hashFindVal(ra, "chromAuthority");
    }

/* Clean up and go home. */
lineFileClose(&lf);
slReverse(&list);
slSort(&list, genomeOrderKeyCmp);
return list;
}

char *trackHubSetting(struct trackHub *hub, char *name)
/* Return setting if it exists, otherwise NULL. */
{
return hashFindVal(hub->settings, name);
}

char *trackHubRequiredSetting(struct trackHub *hub, char *name)
/* Return named setting.  Abort with error message if not found. */
{
char *val = trackHubSetting(hub, name);
if (val == NULL)
    errAbort("Missing required setting '%s' from %s", name, hub->url);
return val;
}

static struct trackHub *grabHashedHub(char *hubName)
/* see if a trackHub with this name is in the cache */
{
if ( trackHubHash == NULL)
    trackHubHash = newHash(5);

return  (struct trackHub *)hashFindVal(trackHubHash, hubName); 
}

static void cacheHub(struct trackHub *hub)
{
/* put this trackHub in the trackHub hash */
if ( trackHubHash == NULL)
    trackHubHash = newHash(5);

hashAdd(trackHubHash, hub->name, hub);
}

void uncacheHub(struct trackHub *hub)
/* take this trackHub out of the trackHub hash */
{
if ( trackHubHash == NULL)
    return;

hashMustRemove(trackHubHash, hub->name);
}

struct trackHub *trackHubOpen(char *url, char *hubName)
/* Open up a track hub from url.  Reads and parses hub.txt and the genomesFile. 
 * The hubName is generally just the asciified ID number. */
{
struct trackHub *hub = grabHashedHub(hubName);

if (hub != NULL)
    return hub;

struct lineFile *lf = udcWrapShortLineFile(url, NULL, MAX_HUB_TRACKDB_FILE_SIZE);
struct hash *hubRa = raNextRecord(lf);
if (hubRa == NULL)
    errAbort("empty %s in trackHubOpen", url);
// no errAbort when more records in hub.txt file: user can stuff
// trackDb into it

/* Allocate hub and fill in settings field and url. */
AllocVar(hub);
hub->url = cloneString(url);
hub->name = cloneString(hubName);
hub->settings = hubRa;

/* Fill in required fields from settings. */
trackHubRequiredSetting(hub, "hub");
trackHubRequiredSetting(hub, "email");
hub->shortLabel = trackHubRequiredSetting(hub, "shortLabel");
hub->longLabel = trackHubRequiredSetting(hub, "longLabel");

boolean isOneFile = (trackHubSetting(hub, "useOneFile") != NULL);
char *ourFile = NULL;

if (isOneFile)
    {
    ourFile = url;
    char *root = strrchr(url, '/');
    if (root)
        ourFile = root + 1;
    hub->genomesFile = cloneString(ourFile);
    }
else
    hub->genomesFile = trackHubRequiredSetting(hub, "genomesFile");

hub->email =  trackHubSetting(hub, "email");
hub->version = trackHubSetting(hub, "version"); // default to current version
hub->level = trackHubSetting(hub, "level");     // "core" or "all"
char *descriptionUrl = trackHubSetting(hub, "descriptionUrl");
if (descriptionUrl != NULL)
    hub->descriptionUrl = trackHubRelativeUrl(hub->url, descriptionUrl);

lineFileClose(&lf);
char *genomesUrl = trackHubRelativeUrl(hub->url, hub->genomesFile);

hub->genomeHash = hashNew(8);
hub->genomeList = trackHubGenomeReadRa(genomesUrl, hub, ourFile);
freez(&genomesUrl);

cacheHub(hub);
return hub;
}

void trackHubClose(struct trackHub **pHub)
/* Close up and free resources from hub. */
{
struct trackHub *hub = *pHub;
if (hub != NULL)
    {
    trackHubGenomeFreeList(hub);
    freeMem(hub->url);
    hashFree(&hub->settings);
    hashFree(&hub->genomeHash);
    uncacheHub(hub);
    freez(pHub);
    }
}

void trackHubGenomeFree(struct trackHubGenome **pGenome)
/* Free up genome info. */
{
struct trackHubGenome *genome = *pGenome;
if (genome != NULL)
    {
    freeMem(genome->name);
    freeMem(genome->trackDbFile);
    freez(pGenome);
    }
}

void trackHubGenomeFreeList(struct trackHub *hub)
/* Free a list of dynamically allocated trackHubGenome's */
{
struct trackHubGenome *el, *next;

for (el = hub->genomeList; el != NULL; el = next)
    {
    next = el->next;
    if (el->twoBitPath != NULL)
	deleteAssembly(el->name, el, hub);
    trackHubGenomeFree(&el);
    }
hub->genomeList = NULL;
}

static char *requiredSetting(struct trackHub *hub, struct trackHubGenome *genome,
	struct trackDb *tdb, char *setting)
/* Fetch setting or give an error message, a little more specific than the
 * error message from trackDbRequiredSetting(). */
{
char *val = trackDbSetting(tdb, setting);
if (val == NULL)
    errAbort("Missing required '%s' setting in hub %s genome %s track %s", setting,
    	hub->url, genome->name, tdb->track);
return val;
}

static void forbidSetting(struct trackHub *hub, struct trackHubGenome *genome,
    struct trackDb *tdb, char *setting)
/* Abort if forbidden setting found. */
{
if (trackDbSetting(tdb, setting))
    errAbort("Forbidden setting '%s' in hub %s genome %s track %s", setting,
        hub->url, genome->name, tdb->track);
}

static void expandOneUrl(struct hash *settingsHash, char *hubUrl, char *variable)
{
struct hashEl *hel = hashLookup(settingsHash, variable);
if (hel != NULL)
    {
    char *oldVal = hel->val;
    hel->val = trackHubRelativeUrl(hubUrl, oldVal);
    freeMem(oldVal);
    }
}

static void expandBigDataUrl(struct trackHub *hub, struct trackHubGenome *genome,
	struct trackDb *tdb)
/* Expand bigDataUrls so that no longer relative to genome->trackDbFile */
{
struct hashEl *hel;
struct hashCookie cookie = hashFirst(tdb->settingsHash);
while ((hel = hashNext(&cookie)) != NULL)
    {
    char *name = hel->name;
    if (trackSettingIsFile(name))
	expandOneUrl(tdb->settingsHash, genome->trackDbFile, name);
    }
}

struct trackHubGenome *trackHubFindGenome(struct trackHub *hub, char *genomeName)
/* Return trackHubGenome of given name associated with hub.  Return NULL if no
 * such genome.  Check genomeName without hub prefix to see if this hub
 * is attached to an assembly hub.*/
{
struct trackHubGenome *ret = hashFindVal(hub->genomeHash, genomeName);

if (ret == NULL)
    ret = hashFindVal(hub->genomeHash, hubConnectSkipHubPrefix(genomeName));
return ret;
}

static void requireBarChartBars(struct trackHub *hub, struct trackHubGenome *genome, struct trackDb *tdb)
/* Fetch setting(s) or give an error message */
{
if (!trackDbSetting(tdb, BAR_CHART_CATEGORY_URL) && !trackDbSetting(tdb, BAR_CHART_CATEGORY_LABELS))
    errAbort("BarChart track '%s' is missing either %s or %s setting. Please add one of those settings to the appropriate stanza", tdb->track, BAR_CHART_CATEGORY_LABELS, BAR_CHART_CATEGORY_URL);
}

static void validateOneTrack( struct trackHub *hub, 
    struct trackHubGenome *genome, struct trackDb *tdb)
/* Validate a track's trackDb entry. */
{
/* Check for existence of fields required in all tracks */
requiredSetting(hub, genome, tdb, "shortLabel");
char *shortLabel  = trackDbSetting(tdb, "shortLabel");
memSwapChar(shortLabel, strlen(shortLabel), '\t', ' ');
requiredSetting(hub, genome, tdb, "longLabel");
char *longLabel  = trackDbSetting(tdb, "longLabel");
memSwapChar(longLabel, strlen(longLabel), '\t', ' ');

/* Forbid any dangerous settings that should not be allowed */
forbidSetting(hub, genome, tdb, "idInUrlSql");

// subtracks is not NULL if a track said we were its parent
if (tdb->subtracks != NULL)
    {
    boolean isSuper = FALSE;
    char *superTrack = trackDbSetting(tdb, "superTrack");
    if ((superTrack != NULL) && startsWith("on", superTrack))
	isSuper = TRUE;

    if (!(trackDbSetting(tdb, "compositeTrack") ||
          trackDbSetting(tdb, "container") || 
	  isSuper))
        {
	errAbort("Parent track %s is not compositeTrack, container, or superTrack in hub %s genome %s", 
		tdb->track, hub->url, genome->name);
	}
    }
else
    {
    /* Check type field. */
    char *type = requiredSetting(hub, genome, tdb, "type");
    if (! isCustomComposite(tdb))
        {
        if (startsWithWord("mathWig", type) )
            {
            requiredSetting(hub, genome, tdb, "mathDataUrl");
            }
        else 
            {
            /* RMH: Added bigRmsk to support RepeatMasker data in bigBed track hub format */
            if (!(startsWithWord("wig", type)||  startsWithWord("bedGraph", type)))
                {
                if (!(startsWithWord("bigWig", type) ||
                  startsWithWord("bigBed", type) ||
#ifdef USE_HAL
                  startsWithWord("pslSnake", type) ||
                  startsWithWord("halSnake", type) ||
#endif
                  startsWithWord("vcfTabix", type) ||
                  startsWithWord("vcfPhasedTrio", type) ||
                  startsWithWord("bigPsl", type) ||
                  startsWithWord("bigMaf", type) ||
                  startsWithWord("longTabix", type) ||
                  startsWithWord("bigGenePred", type) ||
                  startsWithWord("bigNarrowPeak", type) ||
                  startsWithWord("bigChain", type) ||
                  startsWithWord("bigLolly", type) ||
                  startsWithWord("bigRmsk", type) ||
                  startsWithWord("bigBarChart", type) ||
                  startsWithWord("bigInteract", type) ||
                  startsWithWord("hic", type) ||
                  startsWithWord("bigDbSnp", type) ||
                  startsWithWord("bam", type)))
                    {
                    errAbort("Unsupported type '%s' in hub %s genome %s track %s", type,
                        hub->url, genome->name, tdb->track);
                    }
                requiredSetting(hub, genome, tdb, "bigDataUrl");
                }
            }

        if (sameString("barChart", type) || sameString("bigBarChart", type))
            requireBarChartBars(hub, genome, tdb);
        if (sameString("vcfPhasedTrio", type))
            requiredSetting(hub, genome, tdb, VCF_PHASED_CHILD_SAMPLE_SETTING);
        }
    }
}

static void markContainers( struct trackHub *hub, 
    struct trackHubGenome *genome, struct trackDb *tdbList)
/* Mark containers that are parents, or have them. */
{
struct hash *hash = hashNew(0);
struct trackDb *tdb;

// add all the track names to a hash
for (tdb = tdbList; tdb != NULL; tdb = tdb->next)
    {
    if (hashLookup(hash, tdb->track))
        errAbort("Track %s appears more than once in genome %s. " 
                "Track identifiers have to be unique. Please check your track hub files, "
                "especially the 'track' lines. "
                "The most likely reason for this error is that you duplicated a "
                "'track' identifier. Hub URL: %s", tdb->track, genome->name, hub->url);
    hashAdd(hash, tdb->track, tdb);
    }

// go through and find the container tracks
for (tdb = tdbList; tdb != NULL; tdb = tdb->next)
    {
    char *parentLine = trackDbLocalSetting(tdb, "parent");

    // maybe it's a child of a supertrack?
    if (parentLine == NULL)
	{
	parentLine = trackDbLocalSetting(tdb, "superTrack");
	if ((parentLine != NULL) && startsWith("on", parentLine))
	    parentLine = NULL;
	}

    if (parentLine != NULL)
         {
	 char *parentName = cloneFirstWord(parentLine);
	 struct trackDb *parent = hashFindVal(hash, parentName);
	 if (parent == NULL)
	    errAbort("Parent %s of track %s doesn't exist in hub %s genome %s", parentName,
		tdb->track, hub->url, genome->name);
	 // mark the parent as a container
	 parent->subtracks = tdb;

	 // ugh...do this so requiredSetting looks at parent
	 // in the case of views.  We clear this after 
	 // validating anyway
	 tdb->parent = parent;

	 freeMem(parentName);
	 }
    }
hashFree(&hash);
}

static void validateTracks( struct trackHub *hub, struct trackHubGenome *genome,
    struct trackDb *tdbList)
/* Make sure a hub track list has the right settings and its parents exist. */
{
// mark the containers by setting their subtracks pointer
markContainers(hub, genome, tdbList);

/* Loop through list checking tags */
struct trackDb *tdb;
for (tdb = tdbList; tdb != NULL; tdb = tdb->next)
    {
    struct errCatch *errCatch = errCatchNew();
    if (errCatchStart(errCatch))
        {
        validateOneTrack(hub, genome, tdb);
        }
    errCatchEnd(errCatch);
    if (errCatch->gotError)
        {
        tdb->errMessage = cloneString(errCatch->message->string);
        }

    // clear these two pointers which we set in markContainers
    tdb->subtracks = NULL;
    tdb->parent = NULL;
    }
}

struct trackDb *trackHubTracksForGenome(struct trackHub *hub, struct trackHubGenome *genome, struct dyString *incFiles, boolean *foundFirstGenome)
/* Get list of tracks associated with genome.  Check that it only is composed of legal
 * types.  Do a few other quick checks to catch errors early. If incFiles is not NULL,
 * put the list of included files in there.  Only the first example of a genome 
 * gets to populate groups, the others get a group for the trackHub.  */
{
struct lineFile *lf = udcWrapShortLineFile(genome->trackDbFile, NULL, MAX_HUB_TRACKDB_FILE_SIZE);
struct trackDb *tdbList = trackDbFromOpenRa(lf, NULL, incFiles);
lineFileClose(&lf);

char *tabMetaName = hashFindVal(genome->settingsHash, "metaTab");
char *absTabName  = NULL;
if (tabMetaName)
    absTabName  = trackHubRelativeUrl(hub->url, tabMetaName);

char *tagStormName = hashFindVal(genome->settingsHash, "metaDb");
char *absStormName  = NULL;
if (tagStormName)
    absStormName  = trackHubRelativeUrl(hub->url, tagStormName);

/* Make bigDataUrls more absolute rather than relative to genome.ra dir */
struct trackDb *tdb;
for (tdb = tdbList; tdb != NULL; tdb = tdb->next)
    {
    expandBigDataUrl(hub, genome, tdb);
    if  (absStormName)
        hashReplace(tdb->settingsHash, "metaDb", absStormName);
    if  (absTabName)
        hashReplace(tdb->settingsHash, "metaTab", absTabName);
    }

validateTracks(hub, genome, tdbList);

trackDbAddTableField(tdbList);
if (!isEmpty(hub->name))
    trackHubAddNamePrefix(hub->name, tdbList);
if (genome->twoBitPath == NULL || *foundFirstGenome)
    trackHubAddGroupName(hub->name, tdbList);
else
    *foundFirstGenome = TRUE;
for (tdb = tdbList; tdb != NULL; tdb = tdb->next)
    {
    trackDbFieldsFromSettings(tdb);
    trackDbPolish(tdb);
    }
return tdbList;
}

static void reprefixString(char **pString, char *prefix)
/* Replace *pString with prefix + *pString, freeing
 * whatever was in *pString before. */
{
char *oldName = *pString;
*pString = catTwoStrings(prefix, oldName);
freeMem(oldName);
}

static void addPrefixToSetting(struct hash *settings, char *key, char *prefix)
/* Given a settings hash, which is string valued.  Old values will be freed. */
{
struct hashEl *hel = hashLookup(settings, key);
if (hel != NULL)
    reprefixString((char **)&hel->val, prefix);
}

static void trackDbListAddNamePrefix(struct trackDb *tdbList, char *prefix)
/* Surgically alter tdbList so that it works as if every track was
 * renamed so as to add a prefix to it's name. */
{
struct trackDb *tdb;
for (tdb = tdbList; tdb != NULL; tdb = tdb->next)
    {
    addPrefixToSetting(tdb->settingsHash, "track", prefix);
    addPrefixToSetting(tdb->settingsHash, "parent", prefix);
    reprefixString(&tdb->track, prefix);
    if (tdb->table != NULL)
        reprefixString(&tdb->table, prefix);
    }
}

void trackHubAddNamePrefix(char *hubName, struct trackDb *tdbList)
/* For a hub named "hub_1" add the prefix "hub_1_" to each track and parent field. */
{
char namePrefix[PATH_LEN];
safef(namePrefix, sizeof(namePrefix), "%s_", hubName);
trackDbListAddNamePrefix(tdbList, namePrefix);
}

char *trackHubSkipHubName(char *name)
/* Skip the hub_#_ prefix in a hub name. */
{
if ((name == NULL) || !startsWith("hub_", name))
    return name;
return strchr(&name[4], '_') + 1;
}

void trackHubAddGroupName(char *hubName, struct trackDb *tdbList)
/* Add group tag that references the hubs symbolic name. */
{
struct trackDb *tdb;
for (tdb = tdbList; tdb != NULL; tdb = tdb->next)
    {
    tdb->grp = cloneString(hubName);
    hashReplace(tdb->settingsHash, "group", tdb->grp);
    }
}

void trackHubAddOneDescription(char *trackDbFile, struct trackDb *tdb)
/* Fetch tdb->track's html description and store in tdb->html. */
{
/* html setting should always be set because we set it at load time */
char *htmlName = trackDbSetting(tdb, "html");
if (htmlName == NULL)
    return;

char *simpleName = hubConnectSkipHubPrefix(htmlName);
char *url = trackHubRelativeUrl(trackDbFile, simpleName);
char buffer[10*1024];
char *fixedUrl = url;
if (!endsWith(url, ".html"))
    {
    safef(buffer, sizeof buffer, "%s.html", url);
    fixedUrl = buffer;
    }
tdb->html = udcFileReadAllIfExists(fixedUrl, NULL, 0, NULL);
freez(&url);
}

void trackHubAddDescription(char *trackDbFile, struct trackDb *tdb)
/* Fetch tdb->track's html description (or nearest ancestor's non-empty description)
 * and store in tdb->html. */
{
trackHubAddOneDescription(trackDbFile, tdb);
if (isEmpty(tdb->html))
    {
    struct trackDb *parent;
    for (parent = tdb->parent;  isEmpty(tdb->html) && parent != NULL;  parent = parent->parent)
	{
	trackHubAddOneDescription(trackDbFile, parent);
	if (isNotEmpty(parent->html))
	    tdb->html = cloneString(parent->html);
	}
    }
}


void trackHubFixName(char *name)
/* Change all characters other than alphanumeric, dash, and underbar
 * to underbar. */
{
if (name == NULL)
    return;

char *in = name;
char c;

for(; (c = *in) != 0; in++)
    {
    if (c == ' ')
	break;

    if (!(isalnum(c) || c == '-' || c == '_'))
	*in = '_';
    }
}

static void polishOneTrack( struct trackHub *hub, struct trackDb *bt,
    struct hash *hash)
/* Get rid of special characters in track name, squirrel away a copy
 * of the original name for html retrieval, make sure there aren't 
 * two tracks with the same name. */
{
char *polished = trackDbLocalSetting(bt, "polished");
if (polished != NULL)
    return;

trackDbAddSetting(bt, "polished", "polished");

char *htmlName = trackDbSetting(bt, "html");
/* if the user didn't specify an html variable, set it to be the original
 * track name */
if (htmlName == NULL)
    trackDbAddSetting(bt, "html", bt->track);

trackHubFixName(bt->track);

if (hashLookup(hash, bt->track) != NULL)
    errAbort("more than one track called %s in hub %s\n", bt->track, hub->url);
hashStore(hash, bt->track);
}

void trackHubPolishTrackNames(struct trackHub *hub, struct trackDb *tdbList)
/* Remove all the special characters from trackHub track names. */
{
struct trackDb *next, *tdb;
struct hash *nameHash = hashNew(5);

for (tdb = tdbList; tdb != NULL; tdb = next)
    {
    if (tdb->parent != NULL)
	polishOneTrack(hub, tdb->parent, nameHash);
    next = tdb->next;
    polishOneTrack(hub, tdb, nameHash);
    if (tdb->subtracks != NULL)
	{
	trackHubPolishTrackNames(hub, tdb->subtracks);
	}
    }
}





void trackHubFindPos(struct cart *cart, char *db, char *term, struct hgPositions *hgp, boolean measureTiming)
/* Look for term in track hubs.  Update hgp if found */
{
findBigBedPosInTdbList(cart, db, hubCollectTracks(db, NULL), term, hgp, NULL, measureTiming);
}

static void parseBlatPcrParams(char *database, char *type, char *setting,
                               char **pHost, char **pPort, char **pGenomeDataDir)
/* parser parameters for either blat or pcr */
{
char *conf = trimSpaces(cloneString(setting));
int numWords = chopByWhite(conf, NULL, 5);
if ((numWords < 2) || (numWords > 4))
    errAbort("invalid configuration for hub %s server, expect 2 or 4 arguments: %s", type, setting);
char *words[4];
chopByWhite(conf, words, numWords);

*pHost = words[0];
*pPort = words[1];
if (numWords > 2)
    {
    if (!sameString(words[2], "dynamic"))
        errAbort("invalid configuration for hub %s server, third argument should be 'dynamic' or omitted, got: %s", type, words[2]);
    *pGenomeDataDir = words[3];
    }
else
    *pGenomeDataDir = NULL;
}

boolean trackHubGetPcrParams(char *database, char **pHost, char **pPort, char **pGenomeDataDir)
/* Get the isPcr params from a trackHub genome. */
{
char *type = "isPcr";
char *setting = trackHubAssemblyField(database, type);
parseBlatPcrParams(database, type, setting, pHost, pPort, pGenomeDataDir);
return TRUE;
}

boolean trackHubGetBlatParams(char *database, boolean isTrans, char **pHost, char **pPort, char **pGenomeDataDir)
{
char *type = isTrans ? "transBlat" : "blat";
char *setting = trackHubAssemblyField(database, type);
if (setting == NULL)
    return FALSE;
parseBlatPcrParams(database, type, setting, pHost, pPort, pGenomeDataDir);
return TRUE;
}

void hubCheckBigDataUrl(struct trackHub *hub, struct trackHubGenome *genome, struct trackDb *tdb)
/* Check remote file exists and is of correct type. Wrap this in error catcher */
{
char *relativeUrl = trackDbSetting(tdb, "bigDataUrl");
if (relativeUrl != NULL)
    {
    char *type = trackDbRequiredSetting(tdb, "type");
    char *bigDataUrl = trackHubRelativeUrl(genome->trackDbFile, relativeUrl);

    char *bigDataIndex = NULL;
    char *relIdxUrl = trackDbSetting(tdb, "bigDataIndex");
    if (relIdxUrl != NULL)
        bigDataIndex = trackHubRelativeUrl(genome->trackDbFile, relIdxUrl);

    verbose(2, "checking %s.%s type %s at %s\n", genome->name, tdb->track, type, bigDataUrl);
    if (startsWithWord("bigWig", type))
        {
        /* Just open and close to verify file exists and is correct type. */
        struct bbiFile *bbi = bigWigFileOpen(bigDataUrl);
        bbiFileClose(&bbi);
        }
    /* RMH: Added support for bigRmsk track hub data type */
    else if (startsWithWord("bigNarrowPeak", type) || startsWithWord("bigBed", type) ||
                startsWithWord("bigGenePred", type)  || startsWithWord("bigPsl", type)||
                startsWithWord("bigChain", type)|| startsWithWord("bigMaf", type) ||
                startsWithWord("bigBarChart", type) || startsWithWord("bigInteract", type) ||
                startsWithWord("bigLolly", type) || startsWithWord("bigRmsk",type))
        {
        /* Just open and close to verify file exists and is correct type. */
        struct bbiFile *bbi = bigBedFileOpen(bigDataUrl);
        char *typeString = cloneString(type);
        nextWord(&typeString);
        if (startsWithWord("bigBed", type) && (typeString != NULL))
            {
            unsigned numFields = sqlUnsigned(nextWord(&typeString));
            if (numFields > bbi->fieldCount)
                errAbort("fewer fields in bigBed (%d) than in type statement (%d) for track %s with bigDataUrl %s", bbi->fieldCount, numFields, trackHubSkipHubName(tdb->track), bigDataUrl);
            }
        bbiFileClose(&bbi);
        }
    else if (startsWithWord("vcfTabix", type) || startsWithWord("vcfPhasedTrio", type))
        {
        /* Just open and close to verify file exists and is correct type. */
        struct vcfFile *vcf = vcfTabixFileAndIndexMayOpen(bigDataUrl, bigDataIndex, NULL, 0, 0, 1, 1);
        if (vcf == NULL)
            // Warnings already indicated whether the tabix file is missing etc.
            errAbort("Couldn't open %s and/or its tabix index (.tbi) file.  "
                     "See http://genome.ucsc.edu/goldenPath/help/vcf.html",
                     bigDataUrl);
        vcfFileFree(&vcf);
        }
    else if (startsWithWord("bam", type))
        {
        bamFileAndIndexMustExist(bigDataUrl, bigDataIndex);
        }
    else if (startsWithWord("longTabix", type))
        {
        struct bedTabixFile *btf = bedTabixFileMayOpen(bigDataUrl, NULL, 0, 0);
        if (btf == NULL)
            errAbort("Couldn't open %s and/or its tabix index (.tbi) file.", bigDataUrl);
        bedTabixFileClose(&btf);
        }
#ifdef USE_HAL
    else if (startsWithWord("halSnake", type))
        {
        char *errString;
        int handle = halOpenLOD(bigDataUrl, &errString);
        if (handle < 0)
            errAbort("HAL open error: %s", errString);
        if (halClose(handle, &errString) < 0)
            errAbort("HAL close error: %s", errString);
        }
#endif
    else if (startsWithWord("hic", type))
        {
        struct hicMeta *header;
        char *errString = hicLoadHeader(bigDataUrl, &header, genome->name);
        if (errString != NULL)
            errAbort("hic file error: %s", errString);
        }
    else
        errAbort("unrecognized type %s in genome %s track %s", type, genome->name, tdb->track);
    freez(&bigDataUrl);
    }
}<|MERGE_RESOLUTION|>--- conflicted
+++ resolved
@@ -628,18 +628,14 @@
     if (twoBitPath != NULL)
 	genome = addHubName(hashFindVal(ra, "genome"), hub->name);
     else
-<<<<<<< HEAD
-    {
-    genome = hashFindVal(ra, "genome");
-    char *alias = asmAliasFind(genome);
-    if (!hDbExists(alias))
-        errAbort("Error: non UCSC genome '%s' is defined without an associated twoBitPath. Please check the genomes.txt file stanzas", genome);
-    }
-=======
-	genome = hashFindVal(ra, "genome");
+        {
+        genome = hashFindVal(ra, "genome");
+        char *alias = asmAliasFind(genome);
+        if (!hDbExists(alias))
+            errAbort("Error: non UCSC genome '%s' is defined without an associated twoBitPath. Please check the genomes.txt file stanzas", genome);
+        }
     if (hasWhiteSpace(genome))
         errAbort("Bad genome name: \"%s\". Only alpha-numeric characters and \"_\" are allowed ([A-Za-z0-9_]).", genome);
->>>>>>> d2157173
     if (hub->defaultDb == NULL)
 	hub->defaultDb = genome;
     if (genome == NULL)
