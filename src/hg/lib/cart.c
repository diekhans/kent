--- conflicted
+++ resolved
@@ -13,19 +13,15 @@
 #include "web.h"
 #include "hdb.h"
 #include "jksql.h"
-#include "wikiLink.h"
 #include "trashDir.h"
 #ifndef GBROWSE
 #include "customFactory.h"
+#include "googleAnalytics.h"
+#include "wikiLink.h"
 #endif /* GBROWSE */
 #include "hgMaf.h"
-#include "googleAnalytics.h"
-
-<<<<<<< HEAD
-static char const rcsid[] = "$Id: cart.c,v 1.82 2008/05/23 22:09:56 angie Exp $";
-=======
+
 static char const rcsid[] = "$Id: cart.c,v 1.85 2008/06/06 17:43:25 fanhsu Exp $";
->>>>>>> 3f5b1c72
 
 static char *sessionVar = "hgsid";	/* Name of cgi variable session is stored in. */
 static char *positionCgiName = "position";
@@ -280,6 +276,7 @@
 assert(hashNumEntries(hash) == 0);
 }
 
+#ifndef GBROWSE
 void cartLoadUserSession(struct sqlConnection *conn, char *sessionOwner,
 			 char *sessionName, struct cart *cart,
 			 struct hash *oldVars, char *actionVar)
@@ -340,6 +337,7 @@
 sqlFreeResult(&sr);
 freeMem(encSessionName);
 }
+#endif /* GBROWSE */
 
 void cartLoadSettings(struct lineFile *lf, struct cart *cart,
 		      struct hash *oldVars, char *actionVar)
@@ -465,6 +463,7 @@
 
 loadCgiOverHash(cart, oldVars);
 
+#ifndef GBROWSE
 /* If some CGI other than hgSession been passed hgSession loading instructions,
  * apply those to cart before we do anything else.  (If this is hgSession,
  * let it handle the settings so it can display feedback to the user.) */
@@ -487,6 +486,7 @@
 	lineFileClose(&lf);
 	}
     }
+#endif /* GBROWSE */
 
 if (exclude != NULL)
     {
@@ -1167,7 +1167,9 @@
 void cartFooter(void)
 /* Write out HTML footer, possibly with googleAnalytics too */
 {
+#ifndef GBROWSE
 googleAnalytics();	/* can't do this in htmlEnd	*/
+#endif /* GBROWSE */
 htmlEnd();		/* because it is in a higher library */
 }
 
@@ -1397,3 +1399,63 @@
 
 return dyStringCannibalize(&orderDY);
 }
+
+char *cartGetOrderFromFileAndMsaTable(struct cart *cart, char *speciesUseFile, char *msaTable)
+/* This function is used for GSID server only.
+   Look in a cart variable that holds the filename that has a list of 
+ * species to show in a maf file and also restrict the results by the IDs existing in an MSA table*/
+{
+char *val;
+struct sqlResult *sr=NULL;
+char query[255];
+struct sqlConnection *conn;
+
+struct dyString *orderDY = dyStringNew(256);
+char *words[16];
+if ((val = cartUsualString(cart, speciesUseFile, NULL)) == NULL)
+    {
+    if (hIsGsidServer())
+	{
+	saveDefaultGsidLists(cart);
+
+	/* now it should be set */
+	val = cartUsualString(cart, speciesUseFile, NULL);
+	if (val == NULL)
+    	    errAbort("can't find species list file var '%s' in cart\n",speciesUseFile);
+	}
+    else
+	{
+    	errAbort("can't find species list file var '%s' in cart\n",speciesUseFile);
+	}
+    }
+
+struct lineFile *lf = lineFileOpen(val, TRUE);
+
+if (lf == NULL)
+    errAbort("can't open species list file %s",val);
+
+if (hIsGsidServer())
+    {
+    conn= hAllocConn();
+    while( ( lineFileChopNext(lf, words, sizeof(words)/sizeof(char *)) ))
+    	{
+	safef(query, sizeof(query), 
+	      "select id from %s where id like '%s%s'", msaTable, "%",  words[0]);
+	sr = sqlGetResult(conn, query);
+	if (sqlNextRow(sr) != NULL)
+    	    {
+    	    dyStringPrintf(orderDY, "%s ",words[0]);
+	    sqlFreeResult(&sr);
+    	    }
+  	}
+    hFreeConn(&conn);
+    }
+else
+    {
+    while( ( lineFileChopNext(lf, words, sizeof(words)/sizeof(char *)) ))
+    	{
+    	dyStringPrintf(orderDY, "%s ",words[0]);
+    	}
+    }
+return dyStringCannibalize(&orderDY);
+}