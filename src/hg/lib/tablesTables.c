/* tablesTables - this module deals with two types of tables SQL tables in a database,
 * and fieldedTable objects in memory. It has routines to do sortable, filterable web
 * displays on tables. */

#include "common.h"
#include "hash.h"
#include "obscure.h"
#include "linefile.h"
#include "jksql.h"
#include "jsHelper.h"
#include "sqlSanity.h"
#include "fieldedTable.h"
#include "cheapcgi.h"
#include "web.h"
#include "cart.h"
#include "tablesTables.h"

struct fieldedTable *fieldedTableFromDbQuery(struct sqlConnection *conn, char *query)
/* Return fieldedTable from a database query */
{
struct sqlResult *sr = sqlGetResult(conn, query);
char **fields;
int fieldCount = sqlResultFieldArray(sr, &fields);
struct fieldedTable *table = fieldedTableNew(query, fields, fieldCount);
char **row;
int i = 0;
while ((row = sqlNextRow(sr)) != NULL)
    fieldedTableAdd(table, row, fieldCount, ++i);
sqlFreeResult(&sr);
return table;
}

static void showTableFilterInstructionsEtc(struct fieldedTable *table, 
    char *itemPlural, struct  fieldedTableSegment *largerContext, void (*addFunc)(void))
/* Print instructional text, and basic summary info on who passes filter, and a submit
 * button just in case user needs it */
{
/* Print info on matching */
int matchCount = slCount(table->rowList);
if (largerContext != NULL)  // Need to page?
     matchCount = largerContext->tableSize;

cgiMakeButton("submit", "search");

<<<<<<< HEAD
printf("&nbsp&nbsp;");
cgiMakeOnClickButton("clearButton",
"$(':input').not(':button, :submit, :reset, :hidden, :checkbox, :radio').val('');\n"
"$('[name=cdwBrowseFiles_page]').val('1');\n"
"$('#submit').click();\n"
, "clear search");
printf("<br>");
=======
printf("&nbsp;<button id='resetLink'>Reset filters</button>\n");
jsInlineF(
"$(function() {\n"
"  $('#resetLink').click( function() { "
"     $(':input').not(':button, :submit, :reset, :hidden, :checkbox, :radio').val('');\n"
"     $('#submit').click();\n"
"  });"
"});\n");

printf("&nbsp;&nbsp;&nbsp&nbsp;");
>>>>>>> 205aa46c
printf("%d&nbsp;%s&nbsp;found. ", matchCount, itemPlural);


if (addFunc)
    addFunc();

printf("<BR>\n");
printf("You can further filter search results field by field below. ");    
printf("Wildcard * and ? characters are allowed in text fields. ");
printf("&GT;min or &LT;max are allowed in numerical fields.<BR>\n");
<<<<<<< HEAD
=======
//printf("<a href='#' >Reset all filters</a>\n");
>>>>>>> 205aa46c
}

static void printSuggestScript(char *id, struct slName *suggestList)
/* Print out a little javascript to wrap auto-suggester around control with given ID */
{
struct dyString *dy = dyStringNew(256);
dyStringPrintf(dy,"$(document).ready(function() {\n");
dyStringPrintf(dy,"  $('#%s').autocomplete({\n", id);
dyStringPrintf(dy,"    delay: 100,\n");
dyStringPrintf(dy,"    minLength: 0,\n");
dyStringPrintf(dy,"    source: [");
char *separator = "";
struct slName *suggest;
for (suggest = suggestList; suggest != NULL; suggest = suggest->next)
    {
    dyStringPrintf(dy,"%s\"%s\"", separator, suggest->name);
    separator = ",";
    }
dyStringPrintf(dy,"]\n");
dyStringPrintf(dy,"    });\n");
dyStringPrintf(dy,"});\n");
jsInline(dy->string);
dyStringFree(&dy);
}

static void printWatermark(char *id, char *watermark)
/* Print light text filter prompt as watermark. */
{
jsInlineF(
"$(function() {\n"
"  $('#%s').watermark(\"%s\");\n"
"});\n", id, watermark);
}

static void resetPageNumberOnChange(char *id)
/* On change, reset page number to 1. */
{
jsInlineF(
"$(function() {\n"
" $('form').delegate('#%s','change keyup paste',function(e){\n"
"  $('[name=cdwBrowseFiles_page]').val('1');\n"
" });\n"
"});\n"
, id);
}


static void showTableFilterControlRow(struct fieldedTable *table, struct cart *cart, 
    char *varPrefix, int maxLenField, struct hash *suggestHash)
/* Assuming we are in table already drow control row.
 * The suggestHash is keyed by field name.  If something is there we'll assume
 * it's value is slName list of suggestion values */
{
/* Include javascript and style we need  */
webIncludeResourceFile("jquery-ui.css");
jsIncludeFile("jquery.js", NULL);
jsIncludeFile("jquery.plugins.js", NULL);
jsIncludeFile("jquery-ui.js", NULL);
jsIncludeFile("jquery.watermark.js", NULL);

int i;
printf("<TR>");
for (i=0; i<table->fieldCount; ++i)
    {
    char *field = table->fields[i];
    char varName[256];
    safef(varName, sizeof(varName), "%s_f_%s", varPrefix, field);
    webPrintLinkCellStart();

#ifdef MAKES_TOO_WIDE
    /* Print out input control.  As you can see from all the commented out bits
     * this part has been a challenge.  We'd like to make the input cell fit the
     * table size, but if we do it with style it makes whole table wider. */
    char *oldVal = cartUsualString(cart, varName, "");
    printf("<input type=\"text\" name=\"%s\" style=\"display:table-cell; width=100%%\""
	   " value=\"%s\">", varName, oldVal);
#endif /* MAKES_TOO_WIDE */

    /* Approximate size of input control in characters */
    int size = fieldedTableMaxColChars(table, i);
    if (size > maxLenField)
	size = maxLenField;

#ifdef ACTUALLY_WORKS
    /* This way does work last I checked and is just a line of code.
     * Getting an id= property on the input tag though isn't possible this way. */
    cartMakeTextVar(cart, varName, "", size + 1);
#endif

    /* Print input control getting previous value from cart.  Set an id=
     * so auto-suggest can find this control. */
    char *oldVal = cartUsualString(cart, varName, "");
    printf("<INPUT TYPE=TEXT NAME=\"%s\" id=\"%s\" SIZE=%d VALUE=\"%s\">\n",
	varName, varName, size+1, oldVal);

    /* Write out javascript to initialize autosuggest on control */
    printWatermark(varName, " filter ");

    /* Write out javascript to reset page number to 1 if filter changes */
    resetPageNumberOnChange(varName);

    if (suggestHash != NULL)
        {
	struct slName *suggestList = hashFindVal(suggestHash, field);
	if (suggestList != NULL)
	    {
	    printSuggestScript(varName, suggestList);
	    }
	}
    webPrintLinkCellEnd();
    }


printf("</TR>");
}

static void showTableSortingLabelRow(struct fieldedTable *table, struct cart *cart, char *varPrefix,
    char *returnUrl)
/* Put up the label row with sorting fields attached.  ALso actually sort table.  */
{
/* Get order var */
char orderVar[256];
safef(orderVar, sizeof(orderVar), "%s_order", varPrefix);
char *orderFields = cartUsualString(cart, orderVar, "");

char pageVar[64];
safef(pageVar, sizeof(pageVar), "%s_page", varPrefix);

/* Print column labels */
int i;
for (i=0; i<table->fieldCount; ++i)
    {
    webPrintLabelCellStart();
    printf("<A class=\"topbar\" HREF=\"");
    printf("%s", returnUrl);
    printf("&%s=1", pageVar);
    printf("&%s=", orderVar);
    char *field = table->fields[i];
    if (!isEmpty(orderFields) && sameString(orderFields, field))
        printf("-");
    printf("%s", field);
    printf("\">");
    printf("%s", field);
    if (!isEmpty(orderFields))
        {
	char *s = orderFields;
	boolean isRev = (s[0] == '-');
	if (isRev)
	    ++s;
	if (sameString(field, s))
	    {
	    if (isRev)
	        printf("&uarr;");
	    else
	        printf("&darr;");
	    }
	}
    printf("</A>");
    webPrintLabelCellEnd();
    }

/* Sort on field */
if (!isEmpty(orderFields))
    {
    boolean doReverse = FALSE;
    char *field = orderFields;
    if (field[0] == '-')
        {
	field += 1;
	doReverse = TRUE;
	}
    fieldedTableSortOnField(table, field, doReverse);
    }
}

static void showTableDataRows(struct fieldedTable *table, int pageSize, int maxLenField,
    struct hash *tagOutputWrappers, void *wrapperContext)
/* Render data rows into HTML */
{
int count = 0;
struct fieldedRow *row;
boolean isNum[table->fieldCount];
int i;
for (i=0; i<table->fieldCount; ++i)
    isNum[i] = fieldedTableColumnIsNumeric(table, i);

for (row = table->rowList; row != NULL; row = row->next)
    {
    if (++count > pageSize)
         break;
    printf("<TR>\n");
    int fieldIx = 0;
    for (fieldIx=0; fieldIx<table->fieldCount; ++fieldIx)
	{
	char shortVal[maxLenField+1];
	char *longVal = emptyForNull(row->row[fieldIx]);
	char *val = longVal;
	int valLen = strlen(val);
	if (maxLenField > 0 && maxLenField < valLen)
	    {
	    if (valLen > maxLenField)
		{
		memcpy(shortVal, val, maxLenField-3);
		shortVal[maxLenField-3] = 0;
		strcat(shortVal, "...");
		val = shortVal;
		}
	    }
	if (isNum[fieldIx])
	    webPrintLinkCellRightStart();
	else
	    webPrintLinkCellStart();
	boolean printed = FALSE;
	if (tagOutputWrappers != NULL && !isEmpty(val))
	    {
	    char *field = table->fields[fieldIx];
	    webTableOutputWrapperType *printer = hashFindVal(tagOutputWrappers, field);
	    if (printer != NULL)
		{
		printer(table, row, field, longVal, val, wrapperContext);
		printed = TRUE;
		}
	    
	    }
	if (!printed)
	    printf("%s", val);
	webPrintLinkCellEnd();
	}
    printf("</TR>\n");
    }
}

static void showTablePaging(struct fieldedTable *table, struct cart *cart, char *varPrefix,
    struct fieldedTableSegment *largerContext, int pageSize)
/* If larger context exists and is bigger than current display, then draw paging controls. */
{
/* Handle paging if any */
if (largerContext != NULL)  // Need to page?
     {
     if (pageSize < largerContext->tableSize)
	{
	int curPage = largerContext->tableOffset/pageSize;
	int totalPages = (largerContext->tableSize + pageSize - 1)/pageSize;


	char id[256];
	if ((curPage + 1) > 1)
	    {
	    // first page
	    safef(id, sizeof id, "%s_first", varPrefix);
	    printf("<a href='#' id='%s' style='font-size: 150%%;'>&#9198;</a>", id);
	    jsOnEventByIdF("click", id, 
		"$('[name=%s_page]').val('1');\n"
		"$('#submit').click();\n"
		, varPrefix);
	    printf("&nbsp;&nbsp;&nbsp;");

	    // prev page
	    safef(id, sizeof id, "%s_prev", varPrefix);
	    printf("<a href='#' id='%s' style='font-size: 150%%;'>&#9194;</a>", id);
	    jsOnEventByIdF("click", id, 
		"$('[name=%s_page]').val('%d');\n"
		"$('#submit').click();\n"
		, varPrefix, (curPage+1)-1);
	    printf("&nbsp;&nbsp;&nbsp;");
	    }


	printf("Displaying page ");

	char pageVar[64];
	safef(pageVar, sizeof(pageVar), "%s_page", varPrefix);
	cgiMakeIntVar(pageVar, curPage+1, 3);

	printf(" of %d", totalPages);

	if ((curPage + 1) < totalPages)
	    {
	    // next page
	    printf("&nbsp;&nbsp;&nbsp;");
	    safef(id, sizeof id, "%s_next", varPrefix);
	    printf("<a href='#' id='%s' style='font-size: 150%%;' >&#9193;</a>", id);
	    jsOnEventByIdF("click", id, 
		"$('[name=%s_page]').val('%d');\n"
		"$('#submit').click();\n"
		, varPrefix, (curPage+1)+1);

	    // last page
	    printf("&nbsp;&nbsp;&nbsp;");
	    safef(id, sizeof id, "%s_last", varPrefix);
	    printf("<a href='#' id='%s' style='font-size: 150%%;' >&#9197;</a>", id);
	    jsOnEventByIdF("click", id, 
		"$('[name=%s_page]').val('%d');\n"
		"$('#submit').click();\n"
		, varPrefix, totalPages);

	    }
	}
     }
}


void webFilteredFieldedTable(struct cart *cart, struct fieldedTable *table, 
    char *returnUrl, char *varPrefix,
    int maxLenField, struct hash *tagOutputWrappers, void *wrapperContext,
    boolean withFilters, char *itemPlural, 
    int pageSize, struct fieldedTableSegment *largerContext, struct hash *suggestHash, 
    void (*addFunc)(void) )
/* Show a fielded table that can be sorted by clicking on column labels and optionally
 * that includes a row of filter controls above the labels .
 * The maxLenField is maximum character length of field before truncation with ...
 * Pass in 0 for no max */
{
if (strchr(returnUrl, '?') == NULL)
     errAbort("Expecting returnUrl to include ? in showFieldedTable\nIt's %s", returnUrl);

if (withFilters)
    showTableFilterInstructionsEtc(table, itemPlural, largerContext, addFunc);

/* Set up our table within table look. */
webPrintLinkTableStart();

/* Draw optional filters cells ahead of column labels*/
if (withFilters)
    showTableFilterControlRow(table, cart, varPrefix, maxLenField, suggestHash);

showTableSortingLabelRow(table, cart, varPrefix, returnUrl);
showTableDataRows(table, pageSize, maxLenField, tagOutputWrappers, wrapperContext);

/* Get rid of table within table look */
webPrintLinkTableEnd();

if (largerContext != NULL)
    showTablePaging(table, cart, varPrefix, largerContext, pageSize);
}

void webSortableFieldedTable(struct cart *cart, struct fieldedTable *table, 
    char *returnUrl, char *varPrefix,
    int maxLenField, struct hash *tagOutputWrappers, void *wrapperContext)
/* Display all of table including a sortable label row.  The tagOutputWrappers
 * is an optional way to enrich output of specific columns of the table.  It is keyed
 * by column name and has for values functions of type webTableOutputWrapperType. */
{
webFilteredFieldedTable(cart, table, returnUrl, varPrefix, 
    maxLenField, tagOutputWrappers, wrapperContext,
    FALSE, NULL, 
    slCount(table->rowList), NULL, NULL, NULL);
}


void webTableBuildQuery(struct cart *cart, char *from, char *initialWhere, 
    char *varPrefix, char *fields, boolean withFilters, 
    struct dyString **retQuery, struct dyString **retWhere)
/* Construct select, from and where clauses in query, keeping an additional copy of where 
 * Returns the SQL query and the SQL where expression as two dyStrings (need to be freed)  */
{
struct dyString *query = dyStringNew(0);
struct dyString *where = dyStringNew(0);
struct slName *field, *fieldList = commaSepToSlNames(fields);
boolean gotWhere = FALSE;
sqlDyStringPrintf(query, "%s", ""); // TODO check with Galt on how to get reasonable checking back.
dyStringPrintf(query, "select %s from %s", fields, from);
if (!isEmpty(initialWhere))
    {
    dyStringPrintf(where, " where ");
    sqlSanityCheckWhere(initialWhere, where);
    gotWhere = TRUE;
    }

/* If we're doing filters, have to loop through the row of filter controls */
if (withFilters)
    {
    for (field = fieldList; field != NULL; field = field->next)
        {
	char varName[128];
	safef(varName, sizeof(varName), "%s_f_%s", varPrefix, field->name);
	char *val = trimSpaces(cartUsualString(cart, varName, ""));
	if (!isEmpty(val))
	    {
	    if (gotWhere)
		dyStringPrintf(where, " and ");
	    else
		{
	        dyStringPrintf(where, " where ");
		gotWhere = TRUE;
		}
	    if (anyWild(val))
	         {
		 char *converted = sqlLikeFromWild(val);
		 char *escaped = makeEscapedString(converted, '"');
		 dyStringPrintf(where, "%s like \"%s\"", field->name, escaped);
		 freez(&escaped);
		 freez(&converted);
		 }
	    else if (val[0] == '>' || val[0] == '<')
	         {
		 char *remaining = val+1;
		 if (remaining[0] == '=')
		     remaining += 1;
		 remaining = skipLeadingSpaces(remaining);
		 if (isNumericString(remaining))
		     dyStringPrintf(where, "%s %s", field->name, val);
		 else
		     {
		     warn("Filter for %s doesn't parse:  %s", field->name, val);
		     dyStringPrintf(where, "%s is not null", field->name); // Let query continue
		     }
		 }
	    else
	         {
		 char *escaped = makeEscapedString(val, '"');
		 dyStringPrintf(where, "%s = \"%s\"", field->name, escaped);
		 freez(&escaped);
		 }
	    }
	}
    }
dyStringAppend(query, where->string);

/* We do order here so as to keep order when working with tables bigger than a page. */
char orderVar[256];
safef(orderVar, sizeof(orderVar), "%s_order", varPrefix);
char *orderFields = cartUsualString(cart, orderVar, "");
if (!isEmpty(orderFields))
    {
    if (orderFields[0] == '-')
	dyStringPrintf(query, " order by %s desc", orderFields+1);
    else
	dyStringPrintf(query, " order by %s", orderFields);
    }

// return query and where expression
*retQuery = query;
*retWhere = where;
}

void webFilteredSqlTable(struct cart *cart, struct sqlConnection *conn, 
    char *fields, char *from, char *initialWhere,  
    char *returnUrl, char *varPrefix, int maxFieldWidth, 
    struct hash *tagOutWrappers, void *wrapperContext,
    boolean withFilters, char *itemPlural, int pageSize, struct hash *suggestHash, void (*addFunc)(void) )
/* Given a query to the database in conn that is basically a select query broken into
 * separate clauses, construct and display an HTML table around results. This HTML table has
 * column names that will sort the table, and optionally (if withFilters is set)
 * it will also allow field-by-field wildcard queries on a set of controls it draws above
 * the labels. 
 *    Much of the functionality rests on the call to webFilteredFieldedTable.  This function
 * does the work needed to bring in sections of potentially huge results sets into
 * the fieldedTable. */
{
struct dyString *query;
struct dyString *where;
webTableBuildQuery(cart, from, initialWhere, varPrefix, fields, withFilters, &query, &where);

/* Figure out size of query result */
struct dyString *countQuery = dyStringNew(0);
sqlDyStringPrintf(countQuery, "%s", ""); // TODO check with Galt on how to get reasonable checking back.
dyStringPrintf(countQuery, "select count(*) from %s", from);
dyStringAppend(countQuery, where->string);
int resultsSize = sqlQuickNum(conn, countQuery->string);
dyStringFree(&countQuery);

char pageVar[64];
safef(pageVar, sizeof(pageVar), "%s_page", varPrefix);
int page = 0;
struct fieldedTableSegment context = { .tableSize=resultsSize};
if (resultsSize > pageSize)
    {
    page = cartUsualInt(cart, pageVar, 0) - 1;
    if (page < 0)
        page = 0;
    int lastPage = (resultsSize-1)/pageSize;
    if (page > lastPage)
        page = lastPage;
    context.tableOffset = page * pageSize;
    dyStringPrintf(query, " limit %d offset %d", pageSize, context.tableOffset);
    }

struct fieldedTable *table = fieldedTableFromDbQuery(conn, query->string);
webFilteredFieldedTable(cart, table, returnUrl, varPrefix, maxFieldWidth, 
    tagOutWrappers, wrapperContext, withFilters, itemPlural, pageSize, &context, suggestHash, addFunc);
fieldedTableFree(&table);

dyStringFree(&query);
dyStringFree(&where);
}
<|MERGE_RESOLUTION|>--- conflicted
+++ resolved
@@ -42,7 +42,6 @@
 
 cgiMakeButton("submit", "search");
 
-<<<<<<< HEAD
 printf("&nbsp&nbsp;");
 cgiMakeOnClickButton("clearButton",
 "$(':input').not(':button, :submit, :reset, :hidden, :checkbox, :radio').val('');\n"
@@ -50,20 +49,8 @@
 "$('#submit').click();\n"
 , "clear search");
 printf("<br>");
-=======
-printf("&nbsp;<button id='resetLink'>Reset filters</button>\n");
-jsInlineF(
-"$(function() {\n"
-"  $('#resetLink').click( function() { "
-"     $(':input').not(':button, :submit, :reset, :hidden, :checkbox, :radio').val('');\n"
-"     $('#submit').click();\n"
-"  });"
-"});\n");
-
-printf("&nbsp;&nbsp;&nbsp&nbsp;");
->>>>>>> 205aa46c
+
 printf("%d&nbsp;%s&nbsp;found. ", matchCount, itemPlural);
-
 
 if (addFunc)
     addFunc();
@@ -72,10 +59,6 @@
 printf("You can further filter search results field by field below. ");    
 printf("Wildcard * and ? characters are allowed in text fields. ");
 printf("&GT;min or &LT;max are allowed in numerical fields.<BR>\n");
-<<<<<<< HEAD
-=======
-//printf("<a href='#' >Reset all filters</a>\n");
->>>>>>> 205aa46c
 }
 
 static void printSuggestScript(char *id, struct slName *suggestList)
