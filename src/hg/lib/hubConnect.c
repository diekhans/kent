/* hubConnect - stuff to manage connections to track hubs.  Most of this is mediated through
 * the hubStatus table in the hgcentral database.  Here there are routines to translate between
 * hub symbolic names and hub URLs,  to see if a hub is up or down or sideways (up but badly
 * formatted) etc.  Note that there is no C structure corresponding to a row in the hubStatus 
 * table by design.  We just want field-by-field access to this. */

#include "common.h"
#include "linefile.h"
#include "hash.h"
#include "dystring.h"
#include "sqlNum.h"
#include "jksql.h"
#include "hdb.h"
#include "net.h"
#include "trackHub.h"
#include "hubConnect.h"
#include "hui.h"
#include "errCatch.h"
#include "obscure.h"
#include "hgConfig.h"
#include "grp.h"


boolean isHubTrack(char *trackName)
/* Return TRUE if it's a hub track. */
{
return startsWith(hubTrackPrefix, trackName);
}

static char *hubStatusTableName = NULL;

static char *getHubStatusTableName()
/* return the hubStatus table name from the environment, 
 * or hg.conf, or use the default.  Cache the result */
{
if (hubStatusTableName == NULL)
    hubStatusTableName = cfgOptionEnvDefault("HGDB_HUB_STATUS_TABLE",
	    hubStatusTableConfVariable, defaultHubStatusTableName);

return hubStatusTableName;
}

boolean hubConnectTableExists()
/* Return TRUE if the hubPublic table exists. */
{
struct sqlConnection *conn = hConnectCentral();
boolean exists = sqlTableExists(conn, getHubStatusTableName());
hDisconnectCentral(&conn);
return exists;
}

void hubConnectStatusFree(struct hubConnectStatus **pHub)
/* Free hubConnectStatus */
{
struct hubConnectStatus *hub = *pHub;
if (hub != NULL)
    {
    freeMem(hub->hubUrl);
    freeMem(hub->errorMessage);
    trackHubClose(&hub->trackHub);
    freez(pHub);
    }
}

void hubConnectStatusFreeList(struct hubConnectStatus **pList)
/* Free a list of dynamically allocated hubConnectStatus's */
{
struct hubConnectStatus *el, *next;

for (el = *pList; el != NULL; el = next)
    {
    next = el->next;
    hubConnectStatusFree(&el);
    }
*pList = NULL;
}

static void hubConnectRemakeTrackHubVar(struct cart *cart)
/* Remake trackHub cart variable if need be from various check box vars. */
{
if (cartVarExists(cart, hgHubConnectRemakeTrackHub))
    {
    struct slPair *hubVarList = cartVarsWithPrefix(cart, hgHubConnectHubVarPrefix);
    int prefixLength = strlen(hgHubConnectHubVarPrefix);
    struct dyString *trackHubs = dyStringNew(0);
    struct slPair *hubVar;
    boolean firstOne = TRUE;
    for (hubVar = hubVarList; hubVar != NULL; hubVar = hubVar->next)
        {
	if (cartBoolean(cart, hubVar->name))
	    {
	    if (firstOne)
		firstOne = FALSE;
	    else
		dyStringAppendC(trackHubs, ' ');
	    dyStringAppend(trackHubs, hubVar->name + prefixLength);
	    }
	}
    slPairFreeList(&hubVarList);
    cartSetString(cart, hubConnectTrackHubsVarName, trackHubs->string);
    dyStringFree(&trackHubs);
    cartRemove(cart, hgHubConnectRemakeTrackHub);
    }
}

struct slName *hubConnectHubsInCart(struct cart *cart)
/* Return list of track hub ids that are turned on. */
{
hubConnectRemakeTrackHubVar(cart);
char *trackHubString = cartOptionalString(cart, hubConnectTrackHubsVarName);
return slNameListFromString(trackHubString, ' ');
}

boolean trackHubHasDatabase(struct trackHub *hub, char *database) 
/* Return TRUE if hub has contents for database */
{
if (hub != NULL)
    {
    struct trackHubGenome *genomes = hub->genomeList;	/* List of associated genomes. */

    for(; genomes; genomes = genomes->next)
	if (sameString(genomes->name, database))
	    return TRUE;
    }
return FALSE;
}

static struct trackHub *fetchHub(struct hubConnectStatus *hubStatus, char **errorMessage)
{
struct errCatch *errCatch = errCatchNew();
struct trackHub *tHub = NULL;
boolean gotWarning = FALSE;
char *url = hubStatus->hubUrl;

char hubName[64];
safef(hubName, sizeof(hubName), "hub_%d", hubStatus->id);

if (errCatchStart(errCatch))
    tHub = trackHubOpen(url, cloneString(hubName)); // open hub
errCatchEnd(errCatch);
if (errCatch->gotError)
    {
    gotWarning = TRUE;
    *errorMessage = cloneString(errCatch->message->string);
    }
errCatchFree(&errCatch);

if (gotWarning)
    {
    return NULL;
    }

return tHub;
}

static boolean
hubTimeToCheck(struct hubConnectStatus *hub, char *notOkStatus)
/* check to see if enough time has passed to re-check a hub that
 * has an error status.  Default time to wait is 30 minutes, but this
 * is configurable with the hub.timeToCheck conf variable */
{
char *checkTimeString = cfgOptionDefault(hgHubConnectTimeToCheck, "1800");
time_t checkTime = sqlUnsigned(checkTimeString);
return dateIsOlderBy(notOkStatus, "%F %T", checkTime);
}

/* Given a hub ID return associated status. Returns NULL if no such hub.  If hub
 * exists but has problems will return with errorMessage field filled in. */
struct hubConnectStatus *hubConnectStatusForId(struct sqlConnection *conn, int id)
{
struct hubConnectStatus *hub = NULL;
char query[1024];
sqlSafef(query, sizeof(query), 
    "select hubUrl,status, errorMessage,lastNotOkTime from %s where id=%d", getHubStatusTableName(), id);
struct sqlResult *sr = sqlGetResult(conn, query);
char **row = sqlNextRow(sr);
if (row != NULL)
    {
    AllocVar(hub);
    hub->id = id;
    hub->hubUrl = cloneString(row[0]);
    hub->status = sqlUnsigned(row[1]);
    hub->errorMessage = cloneString(row[2]);

    if (isEmpty(row[2]) || hubTimeToCheck(hub, row[3]))
	{
	char *errorMessage = NULL;
	hub->trackHub = fetchHub( hub, &errorMessage);
	hub->errorMessage = cloneString(errorMessage);
	hubUpdateStatus( hub->errorMessage, hub);
	if (!isEmpty(hub->errorMessage))
	    {
	    warn("%s", hub->errorMessage);
	    }
	}
    }
sqlFreeResult(&sr);
return hub;
}

struct hubConnectStatus *hubConnectStatusListFromCartAll(struct cart *cart)
/* Return list of all track hubs that are referenced by cart. */
{
struct hubConnectStatus *hubList = NULL, *hub;
struct slPair *pair, *pairList = cartVarsWithPrefix(cart, hgHubConnectHubVarPrefix);
struct sqlConnection *conn = hConnectCentral();
for (pair = pairList; pair != NULL; pair = pair->next)
    {
    int id = hubIdFromCartName(pair->name);
    hub = hubConnectStatusForId(conn, id);
    if (hub != NULL)
	{
        slAddHead(&hubList, hub);
	}
    }
slFreeList(&pairList);
hDisconnectCentral(&conn);
slReverse(&hubList);
return hubList;
}

struct hubConnectStatus *hubConnectStatusListFromCart(struct cart *cart)
/* Return list of track hubs that are turned on by user in cart. */
{
struct hubConnectStatus *hubList = NULL, *hub;
struct slName *name, *nameList = hubConnectHubsInCart(cart);
struct sqlConnection *conn = hConnectCentral();
for (name = nameList; name != NULL; name = name->next)
    {
    int id = sqlSigned(name->name);
    hub = hubConnectStatusForId(conn, id);
    if (hub != NULL)
	{
        slAddHead(&hubList, hub);
	}
    }
slFreeList(&nameList);
hDisconnectCentral(&conn);
slReverse(&hubList);
return hubList;
}

int hubIdFromCartName(char *cartName)
/* Given something like "hgHubConnect.hub.123" return 123 */
{
assert(startsWith("hgHubConnect.hub.", cartName));

char *ptr1 = strchr(cartName, '.');
char *ptr2 = strchr(ptr1 + 1, '.');

return sqlUnsigned(ptr2+1);
}

unsigned hubIdFromTrackName(char *trackName)
/* Given something like "hub_123_myWig" return 123 */
{
assert(startsWith("hub_", trackName));
char *ptr1 = trackName;
ptr1 += 4;
char *ptr2 = strchr(ptr1, '_');

if (ptr2 == NULL)
    errAbort("hub track %s not in correct format\n", trackName);
char save = *ptr2;
*ptr2 = 0;
unsigned val = sqlUnsigned(ptr1);
*ptr2 = save;
return  val;
}

char *hubConnectSkipHubPrefix(char *trackName)
/* Given something like "hub_123_myWig" return myWig.  Don't free this, it's not allocated */
{
if(!startsWith("hub_", trackName))
    return trackName;

trackName += 4;
trackName = strchr(trackName, '_');
assert(trackName != NULL);
return trackName + 1;
}

struct trackHub *trackHubFromId(unsigned hubId)
/* Given a hub ID number, return corresponding trackHub structure. 
 * ErrAbort if there's a problem. */
{
struct sqlConnection *conn = hConnectCentral();
struct hubConnectStatus *status = hubConnectStatusForId(conn, hubId);
hDisconnectCentral(&conn);
if (status == NULL)
    errAbort("The hubId %d was not found", hubId);
if (!isEmpty(status->errorMessage))
    errAbort("%s", status->errorMessage);
char hubName[16];
safef(hubName, sizeof(hubName), "hub_%u", hubId);
struct trackHub *hub = trackHubOpen(status->hubUrl, hubName);
hubConnectStatusFree(&status);
return hub;
}

static struct trackDb *findSuperTrack(struct trackDb *tdbList, char *trackName)
/*  discover any supertracks, and if there are some add them 
 *  to the subtrack list of the supertrack */
{
struct trackDb *tdb;
struct trackDb *p = NULL;
struct trackDb *next;

for(tdb = tdbList; tdb; tdb = next)
    {
    /* save away the next pointer becuase we may detach this node and
     * add it to its supertrack parent */
    next = tdb->next;
    if (tdb->parent != NULL && sameString(trackName, tdb->parent->track))
	{
	/* found a supertrack with the right name, add this child */
	p = tdb->parent;
	slAddHead(&p->subtracks, tdb);
	}
    }

return p;
}

static void addOneDescription(char *trackDbFile, struct trackDb *tdb)
/* Fetch tdb->track's html description and store in tdb->html. */
{
/* html setting should always be set because we set it at load time */
char *htmlName = trackDbSetting(tdb, "html");
if (htmlName == NULL)
    return;

char *simpleName = hubConnectSkipHubPrefix(htmlName);
char *url = trackHubRelativeUrl(trackDbFile, simpleName);
char buffer[10*1024];
safef(buffer, sizeof buffer, "%s.html", url);
tdb->html = netReadTextFileIfExists(buffer);
freez(&url);
}

static void addDescription(char *trackDbFile, struct trackDb *tdb)
/* Fetch tdb->track's html description (or nearest ancestor's non-empty description)
 * and store in tdb->html. */
{
addOneDescription(trackDbFile, tdb);
if (isEmpty(tdb->html))
    {
    struct trackDb *parent;
    for (parent = tdb->parent;  isEmpty(tdb->html) && parent != NULL;  parent = parent->parent)
	{
	addOneDescription(trackDbFile, parent);
	if (isNotEmpty(parent->html))
	    tdb->html = cloneString(parent->html);
	}
    }
}

void hubConnectAddDescription(char *database, struct trackDb *tdb)
/* Fetch tdb->track's html description (or nearest ancestor's non-empty description)
 * and store in tdb->html. */
{
unsigned hubId = hubIdFromTrackName(tdb->track);
struct trackHub *hub = trackHubFromId(hubId);
struct trackHubGenome *hubGenome = trackHubFindGenome(hub, database);
trackHubPolishTrackNames(hub, tdb);
addDescription(hubGenome->trackDbFile, tdb);
}

struct trackDb *hubConnectAddHubForTrackAndFindTdb( char *database, 
    char *trackName, struct trackDb **pTdbList, struct hash *trackHash)
/* Go find hub for trackName (which will begin with hub_), and load the tracks
 * for it, appending to end of list and adding to trackHash.  Return the
 * trackDb associated with trackName. This will also fill in the html fields,
 * but just for that track and it's parents. */ 
{
unsigned hubId = hubIdFromTrackName(trackName);
struct trackHub *hub = trackHubFromId(hubId);
struct trackHubGenome *hubGenome = trackHubFindGenome(hub, database);
struct trackDb *tdbList = trackHubTracksForGenome(hub, hubGenome);
tdbList = trackDbLinkUpGenerations(tdbList);
tdbList = trackDbPolishAfterLinkup(tdbList, database);
trackHubPolishTrackNames(hub, tdbList);
char *fixTrackName = cloneString(trackName);
trackHubFixName(fixTrackName);
rAddTrackListToHash(trackHash, tdbList, NULL, FALSE);
if (pTdbList != NULL)
    *pTdbList = slCat(*pTdbList, tdbList);
struct trackDb *tdb = hashFindVal(trackHash, fixTrackName);
if (tdb == NULL) 
    // superTracks aren't in the hash... look in tdbList
    tdb = findSuperTrack(tdbList, fixTrackName);

if (tdb == NULL) 
    errAbort("Can't find track %s in %s", fixTrackName, hub->url);

/* Add html for track and parents. */
/* Note: this does NOT add the HTML for supertrack kids */
struct trackDb *parent;
for (parent = tdb; parent != NULL; parent = parent->parent)
    addDescription(hubGenome->trackDbFile, parent);
trackHubClose(&hub);

return tdb;
}

static char *getDbList(struct trackHub *tHub, int *pCount)
/* calculate dbList for hubStatus table from trackHub */
{
struct hashEl *hel;
struct dyString *dy = newDyString(1024);
struct hashCookie cookie = hashFirst(tHub->genomeHash);
int dbCount = 0;
while ((hel = hashNext(&cookie)) != NULL)
    {
    dbCount++;
    dyStringPrintf(dy,"%s,", hel->name);
    }
*pCount = dbCount;

return dy->string;
}

static void insertHubUrlInStatus(char *url)
/* add a url to the hubStatus table */
{
struct sqlConnection *conn = hConnectCentral();
char query[512];
char *statusTable = getHubStatusTableName();

if (sqlFieldIndex(conn, statusTable, "firstAdded") >= 0)
    sqlSafef(query, sizeof(query), "insert into %s (hubUrl,firstAdded) values (\"%s\",now())",
	statusTable, url);
else
    sqlSafef(query, sizeof(query), "insert into %s (hubUrl) values (\"%s\")",
	statusTable, url);
sqlUpdate(conn, query);
hDisconnectCentral(&conn);
}

static unsigned getHubId(char *url, char **errorMessage)
/* find id for url in hubStatus table */
{
struct sqlConnection *conn = hConnectCentral();
char query[512];
char **row;
boolean foundOne = FALSE;
int id = 0;

char *statusTableName = getHubStatusTableName();
sqlSafef(query, sizeof(query), "select id,errorMessage from %s where hubUrl = \"%s\"", statusTableName, url);

struct sqlResult *sr = sqlGetResult(conn, query);

while ((row = sqlNextRow(sr)) != NULL)
    {
    if (foundOne)
	errAbort("more than one line in %s with hubUrl %s\n", 
	    statusTableName, url);

    foundOne = TRUE;

    char *thisId = row[0], *thisError = row[1];

    if (!isEmpty(thisError))
	*errorMessage = cloneString(thisError);

    id = sqlUnsigned(thisId);
    }
sqlFreeResult(&sr);

hDisconnectCentral(&conn);

return id;
}

static void getAndSetHubStatus( struct cart *cart, char *url, 
    boolean set)
/* make sure url is in hubStatus table, fetch the hub to get latest
 * labels and db information.
 * Set the cart variable to turn the hub on if set == TRUE.  
 */
{
char *errorMessage = NULL;
unsigned id;

/* first see if url is in hubStatus table */
if ((id = getHubId(url, &errorMessage)) == 0)
    {
    /* the url is not in the hubStatus table, add it */
    insertHubUrlInStatus(url);
    if ((id = getHubId(url, &errorMessage)) == 0)
	{
	errAbort("opened hub, but could not get it out of the hubStatus table");
	}
    }

/* allocate a hub */
struct hubConnectStatus *hub = NULL;

AllocVar(hub);
hub->id = id;
hub->hubUrl = cloneString(url);

/* new fetch the contents of the hub to fill in the status table */
struct trackHub *tHub = fetchHub( hub, &errorMessage);
if (tHub != NULL)
    hub->trackHub = tHub;

/* update the status table with the lastest label and database information */
hubUpdateStatus( errorMessage, hub);

/* if we're turning on the hub, set the cart variable */
if (set)
    {
    char hubName[32];
    safef(hubName, sizeof(hubName), "%s%u", hgHubConnectHubVarPrefix, id);
    cartSetString(cart, hubName, "1");
    }

hubConnectStatusFree(&hub);
}

unsigned hubFindOrAddUrlInStatusTable(char *database, struct cart *cart,
    char *url, char **errorMessage)
/* find this url in the status table, and return its id and errorMessage (if an errorMessage exists) */
{
int id = 0;

*errorMessage = NULL;

if ((id = getHubId(url, errorMessage)) > 0)
    return id;

getAndSetHubStatus( cart, url, FALSE);

if ((id = getHubId(url, errorMessage)) == 0)
    errAbort("inserted new hubUrl %s, but cannot find it", url);

return id;
}

void hubCheckForNew( struct cart *cart)
/* see if the user just typed in a new hub url, return id if so */
{
char *url = cartOptionalString(cart, hgHubDataText);

if (url != NULL)
    {
    trimSpaces(url);
    getAndSetHubStatus( cart, url, TRUE);
    }
}

unsigned hubResetError(char *url)
/* clear the error for this url in the hubStatus table,return the id */
{
struct sqlConnection *conn = hConnectCentral();
char query[512];

sqlSafef(query, sizeof(query), "select id from %s where hubUrl = \"%s\"", getHubStatusTableName(), url);
unsigned id = sqlQuickNum(conn, query);

if (id == 0)
    errAbort("could not find url %s in status table (%s)\n", 
	url, getHubStatusTableName());

sqlSafef(query, sizeof(query), "update %s set errorMessage=\"\" where hubUrl = \"%s\"", getHubStatusTableName(), url);

sqlUpdate(conn, query);
hDisconnectCentral(&conn);

return id;
}

unsigned hubClearStatus(char *url)
/* drop the information about this url from the hubStatus table */
{
struct sqlConnection *conn = hConnectCentral();
char query[512];

sqlSafef(query, sizeof(query), "select id from %s where hubUrl = \"%s\"", getHubStatusTableName(), url);
unsigned id = sqlQuickNum(conn, query);

if (id == 0)
    errAbort("could not find url %s in status table (%s)\n", 
	url, getHubStatusTableName());

sqlSafef(query, sizeof(query), "delete from %s where hubUrl = \"%s\"", getHubStatusTableName(), url);

sqlUpdate(conn, query);
hDisconnectCentral(&conn);

return id;
}

void hubDisconnect(struct cart *cart, char *url)
/* drop the information about this url from the hubStatus table, and 
 * the cart variable the references this hub */
{
/* clear the hubStatus table */
unsigned id = hubClearStatus(url);

/* remove the cart variable */
char buffer[1024];
safef(buffer, sizeof buffer, "hgHubConnect.hub.%d", id);
cartRemove(cart, buffer);
}

void hubUpdateStatus(char *errorMessage, struct hubConnectStatus *hub)
/* set the error message in the hubStatus table */
{
struct sqlConnection *conn = hConnectCentral();
<<<<<<< HEAD
char query[64*1024];
=======
char query[64 * 1024];
>>>>>>> 8790aca1
struct trackHub *tHub = hub->trackHub;

if (errorMessage != NULL)
    {
    // make sure there is no newline at the end.  This should be unneccesary
    // but there are many, many places where newlines are added in calls
    // to warn and errAbort
<<<<<<< HEAD
    char buffer[64*1024];
=======
    char buffer[64 * 1024];
>>>>>>> 8790aca1
    safecpy(buffer, sizeof buffer, errorMessage);
    while (lastChar(buffer) == '\n')
	buffer[strlen(buffer) - 1] = '\0';
    sqlSafef(query, sizeof(query),
	"update %s set errorMessage=\"%s\", lastNotOkTime=now() where id=%d",
	getHubStatusTableName(), buffer, hub->id);
    sqlUpdate(conn, query);
    }
else if (tHub != NULL)
    {
    int dbCount = 0;
    char *dbList = getDbList(tHub, &dbCount);
    // users may include quotes in their hub names requiring escaping
    sqlSafef(query, sizeof(query),
	"update %s set shortLabel=\"%s\",longLabel=\"%s\",dbCount=\"%d\",dbList=\"%s\",errorMessage=\"\",lastOkTime=now() where id=%d",
	getHubStatusTableName(), tHub->shortLabel, tHub->longLabel, 
	dbCount, dbList,
	hub->id);
    sqlUpdate(conn, query);
    }
hDisconnectCentral(&conn);
}

struct trackDb *hubAddTracks(struct hubConnectStatus *hub, char *database)
/* Load up stuff from data hub and append to list. The hubUrl points to
 * a trackDb.ra format file.  */
{
/* Load trackDb.ra file and make it into proper trackDb tree */
struct trackDb *tdbList = NULL;
struct trackHub *trackHub = hub->trackHub;

if (trackHub != NULL)
    {
    struct trackHubGenome *hubGenome = trackHubFindGenome(trackHub, database);
    if (hubGenome != NULL)
	{
	tdbList = trackHubTracksForGenome(trackHub, hubGenome);
	tdbList = trackDbLinkUpGenerations(tdbList);
	tdbList = trackDbPolishAfterLinkup(tdbList, database);
	trackDbPrioritizeContainerItems(tdbList);
	trackHubPolishTrackNames(trackHub, tdbList);
	}
    }
return tdbList;
}

static struct grp *grpFromHub(struct hubConnectStatus *hub)
/* Make up a grp structur from hub */
{
struct grp *grp;
AllocVar(grp);
char name[16];
safef(name, sizeof(name), "hub_%d", hub->id);
grp->name = cloneString(name);
grp->label = cloneString(hub->trackHub->shortLabel);
return grp;
}

struct trackDb *hubCollectTracks( char *database,  struct grp **pGroupList)
/* Generate trackDb structures for all the tracks in attached hubs.  
 * Make grp structures for each hub. Returned group list is reversed. */
{
// return the cached copy if it exists
static struct trackDb *hubTrackDbs;
static struct grp *hubGroups;

if (hubTrackDbs != NULL)
    {
    if (pGroupList != NULL)
	*pGroupList = hubGroups;
    return hubTrackDbs;
    }

struct hubConnectStatus *hub, *hubList =  hubConnectGetHubs();
struct trackDb *tdbList = NULL;
for (hub = hubList; hub != NULL; hub = hub->next)
    {
    if (isEmpty(hub->errorMessage))
	{
        /* error catching in so it won't just abort  */
        struct errCatch *errCatch = errCatchNew();
        if (errCatchStart(errCatch))
	    {
	    struct trackDb *thisList = hubAddTracks(hub, database);
	    tdbList = slCat(tdbList, thisList);
	    }
        errCatchEnd(errCatch);
        if (errCatch->gotError)
	    {
	    warn("%s", errCatch->message->string);
	    hubUpdateStatus( errCatch->message->string, hub);
	    }
	else
	    {
	    if (!trackHubDatabase(database))
		{
		struct grp *grp = grpFromHub(hub);
		slAddHead(&hubGroups, grp);
		}
	    hubUpdateStatus(NULL, hub);
	    }

        errCatchFree(&errCatch);
	}
    }

hubTrackDbs = tdbList;
if (pGroupList != NULL)
    *pGroupList = hubGroups;
return tdbList;
}

static struct hubConnectStatus *globalHubList;

struct hubConnectStatus *hubConnectGetHubs()
/* return the static global to the track data hubs */
{
return globalHubList;
}

struct hubConnectStatus * hubConnectLoadHubs(struct cart *cart)
/* load the track data hubs.  Set a static global to remember them */
{
hubCheckForNew( cart);
cartSetString(cart, hgHubConnectRemakeTrackHub, "on");
struct hubConnectStatus  *hubList =  hubConnectStatusListFromCart(cart);
globalHubList = hubList;

return hubList;
}<|MERGE_RESOLUTION|>--- conflicted
+++ resolved
@@ -610,11 +610,7 @@
 /* set the error message in the hubStatus table */
 {
 struct sqlConnection *conn = hConnectCentral();
-<<<<<<< HEAD
-char query[64*1024];
-=======
 char query[64 * 1024];
->>>>>>> 8790aca1
 struct trackHub *tHub = hub->trackHub;
 
 if (errorMessage != NULL)
@@ -622,11 +618,7 @@
     // make sure there is no newline at the end.  This should be unneccesary
     // but there are many, many places where newlines are added in calls
     // to warn and errAbort
-<<<<<<< HEAD
-    char buffer[64*1024];
-=======
     char buffer[64 * 1024];
->>>>>>> 8790aca1
     safecpy(buffer, sizeof buffer, errorMessage);
     while (lastChar(buffer) == '\n')
 	buffer[strlen(buffer) - 1] = '\0';
