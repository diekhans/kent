--- conflicted
+++ resolved
@@ -4981,43 +4981,12 @@
 boolean skipScoreFilter = FALSE;
 boolean bigBed = startsWith("bigBed",tdb->type);
 
-<<<<<<< HEAD
-// Numeric filters are first
-boolean isBoxOpened = FALSE;
-if (numericFiltersShowAll(cart, tdb, &isBoxOpened, boxed, viewLevel, name, title) > 0)
-    skipScoreFilter = TRUE;
-
-// Add any multi-selects next
-if(filterBySet != NULL)
-    {
-    if(!tdbIsComposite(tdb) && cartOptionalString(cart, "ajax") == NULL)
-        jsIncludeFile("hui.js",NULL);
-
-    if (!isBoxOpened)   // Note filterBy boxes are not double "boxed", if there are no other filters
-        printf("<BR>");
-    filterBySetCfgUi(cart,tdb,filterBySet,TRUE);
-    filterBySetFree(&filterBySet);
-    skipScoreFilter = TRUE;
-    }
-
-// For no good reason scoreFilter is incompatible with filterBy and or numericFilters
-// FIXME scoreFilter should be implemented inside numericFilters and is currently specificly excluded to avoid unexpected changes
-if (skipScoreFilter)
-    {
-    if (isBoxOpened)
-        cfgEndBox(boxed);
-=======
 if (!bigBed)  // bigBed filters are limited!
     {
-    filterBy_t *filterBySet = filterBySetGet(tdb,cart,name);
-
-    #ifdef ALL_SCORE_FILTERS_LOGIC
     // Numeric filters are first
     boolean isBoxOpened = FALSE;
-    if (numericFiltersShowAll(cart, tdb, &isBoxOpened, boxed, compositeLevel, name, title) > 0)
+    if (numericFiltersShowAll(cart, tdb, &isBoxOpened, boxed, viewLevel, name, title) > 0)
         skipScoreFilter = TRUE;
-    #endif///def ALL_SCORE_FILTERS_LOGIC
->>>>>>> 748aa2c1
 
     // Add any multi-selects next
     if(filterBySet != NULL)
@@ -5027,7 +4996,7 @@
 
         if (!isBoxOpened)   // Note filterBy boxes are not double "boxed", if there are no other filters
             printf("<BR>");
-        filterBySetCfgUi(tdb,filterBySet,TRUE);
+        filterBySetCfgUi(cart,tdb,filterBySet,TRUE);
         filterBySetFree(&filterBySet);
         skipScoreFilter = TRUE;
         }
@@ -5036,12 +5005,8 @@
     // FIXME scoreFilter should be implemented inside numericFilters and is currently specificly excluded to avoid unexpected changes
     if (skipScoreFilter)
         {
-        #ifdef ALL_SCORE_FILTERS_LOGIC
         if (isBoxOpened)
             cfgEndBox(boxed);
-        #endif///def ALL_SCORE_FILTERS_LOGIC
-
-        return; // Cannot have both '*filter' and 'scoreFilter'
         }
     }
 
@@ -5072,13 +5037,9 @@
         printf("<b>Show only items with score at or above:</b> ");
         snprintf(option, sizeof(option), "%s.%s", name,SCORE_FILTER);
         cgiMakeIntVarWithLimits(option, minVal, "Minimum score",0, minLimit,maxLimit);
-<<<<<<< HEAD
         printf("&nbsp;&nbsp;(range: %d to %d)\n", minLimit, maxLimit);
-=======
-        printf("&nbsp;&nbsp;(range: %d to %d)", minLimit, maxLimit);
         if (!boxed)
             printf("<BR>\n");
->>>>>>> 748aa2c1
         }
     if (glvlScoreMin)
         printf("<BR>");
@@ -5087,32 +5048,6 @@
 if (glvlScoreMin)
     scoreGrayLevelCfgUi(cart, tdb, name, maxScore);
 
-<<<<<<< HEAD
-/* filter top-scoring N items in track */
-char *scoreCtString = trackDbSettingClosestToHome(tdb, "filterTopScorers");
-if (scoreCtString != NULL)
-    {
-    /* show only top-scoring items. This option only displayed if trackDb
-     * setting exists.  Format:  filterTopScorers <on|off> <count> <table> */
-    char *words[2];
-    char *scoreFilterCt = NULL;
-    chopLine(cloneString(scoreCtString), words);
-    safef(option, sizeof(option), "%s.filterTopScorersOn", name);
-    bool doScoreCtFilter =
-        cartUsualBooleanClosestToHome(cart, tdb, viewLevel, "filterTopScorersOn", sameString(words[0], "on"));
-    puts("<P>");
-    cgiMakeCheckBox(option, doScoreCtFilter);
-    safef(option, sizeof(option), "%s.filterTopScorersCt", name);
-    scoreFilterCt = cartUsualStringClosestToHome(cart, tdb, viewLevel, "filterTopScorersCt", words[1]);
-
-    puts("&nbsp; <B> Show only items in top-scoring </B>");
-    cgiMakeIntVarWithLimits(option,atoi(scoreFilterCt),"Top-scoring count",0,1,100000);
-    /* Only check size of table if track does not have subtracks */
-    if ( !viewLevel && hTableExists(db, tdb->table))
-        printf("&nbsp; (range: 1 to 100,000 total items: %d)\n",getTableSize(db, tdb->table));
-    else
-        printf("&nbsp; (range: 1 to 100,000)\n");
-=======
 if (!bigBed)
     {
     /* filter top-scoring N items in track */
@@ -5126,21 +5061,20 @@
         chopLine(cloneString(scoreCtString), words);
         safef(option, sizeof(option), "%s.filterTopScorersOn", name);
         bool doScoreCtFilter =
-            cartUsualBooleanClosestToHome(cart, tdb, compositeLevel, "filterTopScorersOn", sameString(words[0], "on"));
+            cartUsualBooleanClosestToHome(cart, tdb, viewLevel, "filterTopScorersOn", sameString(words[0], "on"));
         puts("<P>");
         cgiMakeCheckBox(option, doScoreCtFilter);
         safef(option, sizeof(option), "%s.filterTopScorersCt", name);
-        scoreFilterCt = cartUsualStringClosestToHome(cart, tdb, compositeLevel, "filterTopScorersCt", words[1]);
+        scoreFilterCt = cartUsualStringClosestToHome(cart, tdb, viewLevel, "filterTopScorersCt", words[1]);
 
         puts("&nbsp; <B> Show only items in top-scoring </B>");
         cgiMakeIntVarWithLimits(option,atoi(scoreFilterCt),"Top-scoring count",0,1,100000);
         /* Only check size of table if track does not have subtracks */
-        if ( !compositeLevel && hTableExists(db, tdb->table))
+        if ( !viewLevel && hTableExists(db, tdb->table))
             printf("&nbsp; (range: 1 to 100,000 total items: %d)\n",getTableSize(db, tdb->table));
         else
             printf("&nbsp; (range: 1 to 100,000)\n");
         }
->>>>>>> 748aa2c1
     }
 cfgEndBox(boxed);
 }
