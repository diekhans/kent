/* hui - human genome user interface common controls. */

/* Copyright (C) 2014 The Regents of the University of California 
* See README in this or parent directory for licensing information. */

#include "common.h"
#include "hash.h"
#include "cheapcgi.h"
#include "htmshell.h"
#include "jksql.h"
#include "jsHelper.h"
#include "sqlNum.h"
#include "cart.h"
#include "hdb.h"
#include "hui.h"
#include "hCommon.h"
#include "hgConfig.h"
#include "chainCart.h"
#include "chainDb.h"
#include "netCart.h"
#include "obscure.h"
#include "wiggle.h"
#include "phyloTree.h"
#include "hgMaf.h"
#include "udc.h"
#include "customTrack.h"
#include "encode/encodePeak.h"
#include "mdb.h"
#include "web.h"
#include "hPrint.h"
#include "fileUi.h"
#include "bigBed.h"
#include "bigWig.h"
#include "regexHelper.h"
#include "snakeUi.h"
#include "vcfUi.h"
#include "vcf.h"
#include "errCatch.h"
#include "samAlignment.h"
#include "makeItemsItem.h"
#include "bedDetail.h"
#include "pgSnp.h"
#include "memgfx.h"
#include "trackHub.h"
#include "gtexUi.h"
#include "genbank.h"
#include "htmlPage.h"
#include "longRange.h"
#include "tagRepo.h"
<<<<<<< HEAD
=======
#include "fieldedTable.h"
#include "barChartUi.h"
>>>>>>> af01fdde

#define SMALLBUF 256
#define MAX_SUBGROUP 9
#define ADD_BUTTON_LABEL        "add"
#define CLEAR_BUTTON_LABEL      "clear"
#define JBUFSIZE 2048


#define DEF_BUTTON "<IMG id=\"btn_%s\" src=\"../images/%s\" alt=\"%s\">\n"
#define DEF_BUTTON_JS "setCheckBoxesThatContain('%s',true,false,'%s','','%s');" \
	       "setCheckBoxesThatContain('%s',false,false,'%s','_defOff','%s');" 
#define DEFAULT_BUTTON(nameOrId,anc,beg,contains) \
    printf(DEF_BUTTON,(anc),"defaults_sm.png","default"); \
    safef(id, sizeof id, "btn_%s", (anc)); \
    jsOnEventByIdF("click", id, DEF_BUTTON_JS,(nameOrId),(beg),(contains),(nameOrId),(beg),(contains)); 

#define PM_BUTTON  "<IMG height=18 width=18 id=\"btn_%s\" src=\"../images/%s\" alt=\"%s\">\n"
#define PM_BUTTON_JS  "setCheckBoxesThatContain('%s',%s,true,'%s','','%s');"
#define PLUS_BUTTON(nameOrId,anc,beg,contains) \
    printf(PM_BUTTON, (anc), "add_sm.gif",   "+"); \
    safef(id, sizeof id, "btn_%s", (anc)); \
    jsOnEventByIdF("click", id, PM_BUTTON_JS, (nameOrId),"true", (beg),(contains)); 
#define MINUS_BUTTON(nameOrId,anc,beg,contains) \
    printf(PM_BUTTON, (anc), "remove_sm.gif", "-"); \
    safef(id, sizeof id, "btn_%s", (anc)); \
    jsOnEventByIdF("click", id, PM_BUTTON_JS, (nameOrId),"false", (beg),(contains)); 

boolean isEncode2(char *database)
// Return true for ENCODE2 assemblies
{
return (sameString(database, "hg18") || sameString(database, "hg19") || sameString(database, "mm9"));
}

static char *htmlStringForDownloadsLink(char *database, struct trackDb *tdb,
				    char *name,boolean nameIsFile)
// Returns an HTML string for a downloads link
{
// If has fileSortOrder, then link to new hgFileUi
if (!nameIsFile && trackDbSetting(tdb, FILE_SORT_ORDER) != NULL)
    {
    char * link = needMem(PATH_LEN); // 512 should be enough
    safef(link,PATH_LEN,"<A HREF='%s?db=%s&g=%s' title='Downloadable Files...' TARGET='ucscDownloads'>%s</A>",
	  hgFileUiName(),database, /*cartSessionVarName(),cartSessionId(cart),*/ tdb->track, name);
	  // Note the hgsid would be needed if downloads page ever saved fileSortOrder to cart.
    return link;
    }
else if (trackDbSetting(tdb, "wgEncode") != NULL && isEncode2(database))  // Downloads directory if this is ENCODE
    {
    const char *compositeDir = metadataFindValue(tdb, MDB_OBJ_TYPE_COMPOSITE);
    if (compositeDir == NULL && tdbIsComposite(tdb))
	compositeDir = tdb->track;
    if (compositeDir != NULL)
	{
	struct dyString *dyLink =
		dyStringCreate("<A HREF=\"http://%s/goldenPath/%s/%s/%s/%s\" title='Download %s' "
			       "class='file' TARGET=ucscDownloads>%s</A>",
			       hDownloadsServer(), database, ENCODE_DCC_DOWNLOADS, compositeDir,
			       (nameIsFile?name:""), nameIsFile?"file":"files",name);
	return dyStringCannibalize(&dyLink);
	}
    }
return NULL;
}

static boolean makeNamedDownloadsLink(char *database, struct trackDb *tdb,char *name)
// Make a downloads link (if appropriate and then returns TRUE)
{
char *htmlString = htmlStringForDownloadsLink(database,trackDbTopLevelSelfOrParent(tdb),name,FALSE);
if (htmlString == NULL)
    return FALSE;

printf("%s", htmlString);
freeMem(htmlString);
return TRUE;
}

boolean makeDownloadsLink(char *database, struct trackDb *tdb)
// Make a downloads link (if appropriate and then returns TRUE)
{
return makeNamedDownloadsLink(database, tdb,"Downloads");
}

void makeTopLink(struct trackDb *tdb)
// Link to top of UI page
{
if (trackDbSetting(tdb, "dimensions"))
    {
    char *upArrow = "&uArr;";
    enum browserType browser = cgiBrowser();
    if (browser == btIE || browser == btFF)
	upArrow = "&uarr;";
    // Note: the nested spans are so that javascript can determine position
    // and selectively display the link when appropriate
    printf("<span class='navUp' style='float:right; display:none'>&nbsp;&nbsp;"
	   "<A HREF='#' TITLE='Return to top of page'>Top%s</A></span>",upArrow);
    }
}

boolean makeSchemaLink(char *db,struct trackDb *tdb,char *label)
// Make a table schema link (if appropriate and then returns TRUE)
{
#define SCHEMA_LINKED "<A HREF=\"../cgi-bin/hgTables?db=%s&hgta_group=%s&hgta_track=%s" \
		  "&hgta_table=%s&hgta_doSchema=describe+table+schema\" " \
		  "TARGET=ucscSchema%s>%s</A>"
if (!trackHubDatabase(db) && hTableOrSplitExists(db, tdb->table))
    {
    char *tbOff = trackDbSetting(tdb, "tableBrowser");
    if (isNotEmpty(tbOff) && sameString(nextWord(&tbOff), "off"))
	return FALSE;
    char *hint = " title='Open table schema in new window'";
    if (label == NULL)
	label = " View table schema";
    struct trackDb *topLevel = trackDbTopLevelSelfOrParent(tdb);
    printf(SCHEMA_LINKED, db, topLevel->grp, topLevel->track, tdb->table, hint, label);
    return TRUE;
    }
return FALSE;
}

char *wgEncodeVocabLink(char *file,char *term,char *value,char *title, char *label,char *suffix)
// returns allocated string of HTML link to controlled vocabulary term
{
#define VOCAB_LINK_WITH_FILE "<A HREF='hgEncodeVocab?ra=%s&%s=\"%s\"' title='%s details' " \
			 "class='cv' TARGET=ucscVocab>%s</A>"
#define VOCAB_LINK "<A HREF='hgEncodeVocab?%s=\"%s\"' title='%s details' class='cv' " \
	       "TARGET=ucscVocab>%s</A>"
struct dyString *dyLink = NULL;
char *encTerm = cgiEncode(term);
char *encValue = cgiEncode(value);
if (file != NULL)
    {
    char *encFile = cgiEncode(file);
    dyLink = dyStringCreate(VOCAB_LINK_WITH_FILE,encFile,encTerm,encValue,title,label);
    freeMem(encFile);
    }
else
    dyLink = dyStringCreate(VOCAB_LINK,encTerm,encValue,title,label);
if (suffix != NULL)
    dyStringAppend(dyLink,suffix);  // Don't encode since this may contain HTML

freeMem(encTerm);
freeMem(encValue);
return dyStringCannibalize(&dyLink);
}

char *tagStormAsHtmlTable(char *tagStormFile, struct trackDb *tdb,boolean showLongLabel,boolean showShortLabel)
/* Return a string which is an HTML table of the tags for this track. */
{
char *metaTag = trackDbSetting(tdb, "meta");
if (metaTag == NULL)
    return "";
struct slPair *pairs = tagRepoPairs(tagStormFile, "meta", metaTag);

if (pairs == NULL)
    return "";

struct dyString *dyTable = dyStringCreate("<table style='display:inline-table;'>");

if (showLongLabel)
    dyStringPrintf(dyTable,"<tr valign='bottom'><td colspan=2 nowrap>%s</td></tr>",tdb->longLabel);
if (showShortLabel)
    dyStringPrintf(dyTable,"<tr valign='bottom'><td align='right' nowrap><i>shortLabel:</i></td>"
			   "<td nowrap>%s</td></tr>",tdb->shortLabel);

for(; pairs; pairs = pairs->next)
    {
    if (!sameString(pairs->name, "meta")  && !isEmpty((char *)pairs->val))
        dyStringPrintf(dyTable,"<tr valign='bottom'><td align='right' nowrap><i>%s:</i></td>"
                           "<td nowrap>%s</td></tr>",pairs->name, (char *)pairs->val);
    }
dyStringAppend(dyTable,"</table>");
return dyStringCannibalize(&dyTable);
}

char *metadataAsHtmlTable(char *db,struct trackDb *tdb,boolean showLongLabel,boolean showShortLabel)
// If metadata from metaDb exists, return string of html with table definition
{
char *tagStormFile = trackDbSetting(tdb, "metaDb");

if (tagStormFile)
    return tagStormAsHtmlTable(tagStormFile, tdb, showLongLabel, showShortLabel);

const struct mdbObj *safeObj = metadataForTable(db,tdb,NULL);
if (safeObj == NULL || safeObj->vars == NULL)
    return NULL;

//struct dyString *dyTable = dyStringCreate("<table id='mdb_%s'>",tdb->table);
struct dyString *dyTable = dyStringCreate("<table style='display:inline-table;'>");
if (showLongLabel)
    dyStringPrintf(dyTable,"<tr valign='bottom'><td colspan=2 nowrap>%s</td></tr>",tdb->longLabel);
if (showShortLabel)
    dyStringPrintf(dyTable,"<tr valign='bottom'><td align='right' nowrap><i>shortLabel:</i></td>"
			   "<td nowrap>%s</td></tr>",tdb->shortLabel);

// Get the hash of mdb and cv term types
struct hash *cvTermTypes = (struct hash *)cvTermTypeHash();

struct mdbObj *mdbObj = mdbObjClone(safeObj); // Important if we are going to remove vars!
// Don't bother showing these
mdbObjRemoveVars(mdbObj,MDB_OBJ_TYPE_COMPOSITE " " MDB_VAR_PROJECT " " MDB_OBJ_TYPE " "
		    MDB_VAR_MD5SUM);
mdbObjRemoveHiddenVars(mdbObj);
mdbObjReorderByCv(mdbObj,FALSE);// Use cv defined order for visible vars
struct mdbVar *mdbVar;
for (mdbVar=mdbObj->vars;mdbVar!=NULL;mdbVar=mdbVar->next)
    {
    if ((sameString(mdbVar->var,MDB_VAR_FILENAME) || sameString(mdbVar->var,MDB_VAR_FILEINDEX) )
    && trackDbSettingClosestToHome(tdb,MDB_VAL_ENCODE_PROJECT) != NULL)
	{
	dyStringPrintf(dyTable,"<tr valign='top'><td align='right' nowrap><i>%s:</i></td>"
			       "<td nowrap>",mdbVar->var);

	struct slName *fileSet = slNameListFromComma(mdbVar->val);
	while (fileSet != NULL)
	    {
	    struct slName *file = slPopHead(&fileSet);
	    dyStringAppend(dyTable,htmlStringForDownloadsLink(db, tdb, file->name, TRUE));
	    if (fileSet != NULL)
		dyStringAppend(dyTable,"<BR>");
	    slNameFree(&file);
	    }
	dyStringAppend(dyTable,"</td></tr>");
	}
    else
	{                                           // Don't bother with tableName
	if (cvTermTypes && differentString(mdbVar->var,MDB_VAR_TABLENAME))
	    {
	    struct hash *cvTerm = hashFindVal(cvTermTypes,mdbVar->var);
	    if (cvTerm != NULL) // even if cvTerm isn't used,
		{               // it proves that it exists and a link is desirable
		if (!cvTermIsHidden(mdbVar->var))
		    {
		    char *label = (char *)cvLabel(NULL,mdbVar->var);
		    char *linkOfType = wgEncodeVocabLink(NULL,CV_TYPE,mdbVar->var,label,
							   label,NULL);
		    if (cvTermIsCvDefined(mdbVar->var))
			{
			label = (char *)cvLabel(mdbVar->var,mdbVar->val);
			char *linkOfTerm = wgEncodeVocabLink(NULL,CV_TERM,mdbVar->val,label,
							       label,NULL);
			dyStringPrintf(dyTable,"<tr valign='bottom'><td align='right' nowrap>"
					       "<i>%s:</i></td><td nowrap>%s</td></tr>",
					       linkOfType,linkOfTerm);
			freeMem(linkOfTerm);
			}
		    else
			dyStringPrintf(dyTable,"<tr valign='bottom'><td align='right' nowrap>"
					       "<i>%s:</i></td><td nowrap>%s</td></tr>",
					       linkOfType,mdbVar->val);
		    freeMem(linkOfType);
		    continue;
		    }
		}
	    }
	dyStringPrintf(dyTable,"<tr valign='bottom'><td align='right' nowrap><i>%s:</i></td>"
			       "<td nowrap>%s</td></tr>",mdbVar->var,mdbVar->val);
	}
    }
dyStringAppend(dyTable,"</table>");
//mdbObjsFree(&mdbObj); // spill some memory
return dyStringCannibalize(&dyTable);
}

boolean compositeMetadataToggle(char *db,struct trackDb *tdb,char *title,
    boolean embeddedInText,boolean showLongLabel)
// If metadata from metaTbl exists, create a link that will allow toggling it's display
{
char *tagStormFile = trackDbSetting(tdb, "metaDb");
if (tagStormFile == NULL)
    {
    const struct mdbObj *safeObj = metadataForTable(db,tdb,NULL);
    if (safeObj == NULL || safeObj->vars == NULL)
        return FALSE;
    }

char id[256];
safef(id, sizeof id, "div_%s_link", tdb->track);
printf("%s<A id='%s' HREF='#a_meta_%s' "
   "title='Show metadata details...'>%s<img src='../images/downBlue.png'/></A>",
   (embeddedInText?"&nbsp;":"<P>"),id,tdb->track, (title?title:""));
jsOnEventByIdF("click", id, "return metadataShowHide(\"%s\",%s,true);", 
    tdb->track, showLongLabel?"true":"false");
printf("<DIV id='div_%s_meta' style='display:none;'>%s</div>",tdb->track, metadataAsHtmlTable(db,tdb,showLongLabel,FALSE));
return TRUE;
}

void extraUiLinks(char *db,struct trackDb *tdb)
// Show metadata, and downloads, schema links where appropriate
{
char *tagStormFile = trackDbSetting(tdb, "metaDb");
boolean hasMetadata = (tagStormFile != NULL) || (!tdbIsComposite(tdb) && !trackHubDatabase(db)
                        && metadataForTable(db, tdb, NULL) != NULL);
if (hasMetadata)
    printf("<b>Metadata:</b><br>%s\n", metadataAsHtmlTable(db, tdb, FALSE, FALSE));

boolean schemaLink = (!tdbIsDownloadsOnly(tdb) && !trackHubDatabase(db)
	      && isCustomTrack(tdb->table) == FALSE)
	      && (hTableOrSplitExists(db, tdb->table));
boolean downloadLink = (trackDbSetting(tdb, "wgEncode") != NULL && !tdbIsSuperTrack(tdb));
int links = 0;
if (schemaLink)
    links++;
if (downloadLink)
    links++;

if (links > 0)
    cgiDown(0.7);
if (links > 1)
    printf("<table><tr><td nowrap>View table: ");

if (schemaLink)
    {
    makeSchemaLink(db,tdb,(links > 1 ? "schema":"View table schema"));
    if (downloadLink)
	printf(", ");
    }
if (downloadLink)
    {
    // special case exception (hg18:NHGRI BiPs are in 7 different dbs but only hg18 has downloads):
    char *targetDb = trackDbSetting(tdb, "compareGenomeLinks");
    if (targetDb != NULL)
	{
	targetDb = cloneFirstWordByDelimiter(targetDb,'=');
	if (!startsWith("hg",targetDb))
	    freez(&targetDb);
	}
    if (targetDb == NULL)
	targetDb = cloneString(db);

    makeNamedDownloadsLink(targetDb, tdb, (links > 1 ? "downloads":"Downloads"));
    freez(&targetDb);
    }

if (links > 1)
    printf("</td></tr></table>");
}


char *hUserCookie()
/* Return our cookie name. */
{
return cfgOptionDefault("central.cookie", "hguid");
}

char *hDownloadsServer()
/* get the downloads server from hg.conf or the default */
{
return cfgOptionDefault("downloads.server", "hgdownload.cse.ucsc.edu");
}

void setUdcTimeout(struct cart *cart)
/* set the udc cache timeout */
{
int timeout = cartUsualInt(cart, "udcTimeout", 300);
if (udcCacheTimeout() < timeout)
    udcSetCacheTimeout(timeout);
}

void setUdcCacheDir()
/* set the path to the udc cache dir */
{
if (cfgOptionBooleanDefault("udc.useLocalDiskCache", TRUE))
    {
    char *cacheDir = getenv("UDC_CACHEDIR");
    if (isEmpty(cacheDir))
        cacheDir = cfgOptionDefault("udc.cacheDir", udcDefaultDir());
    udcSetDefaultDir(cacheDir);
    }
else
    udcDisableCache();
}


char *wrapWhiteFont(char *s)
/* Write white font around s */
{
static char buf[256];
safef(buf, sizeof(buf), "<span style='color:#FFFFFF;'>%s</span>", s);
return buf;
}

char *hDocumentRoot()
/* get the path to the DocumentRoot, or the default */
{
return cfgOptionDefault("browser.documentRoot", DOCUMENT_ROOT);
}

char *hHelpFile(char *fileRoot)
/* Given a help file root name (e.g. "hgPcrResult" or "cutters"),
* prepend the complete help directory path and add .html suffix.
* Do not free the statically allocated result. */
{
static char helpName[PATH_LEN];
/* This cfgOption comes from Todd Lowe's hgTrackUi.c addition (r1.230): */
char *helpDir = cfgOption("help.html");
if (helpDir != NULL)
    safef(helpName, sizeof(helpName), "%s/%s.html", helpDir, fileRoot);
else
    safef(helpName, sizeof(helpName), "%s%s/%s.html", hDocumentRoot(), HELP_DIR, fileRoot);
return helpName;
}

char *hFileContentsOrWarning(char *file)
/* Return the contents of the html file, or a warning message.
* The file path may begin with hDocumentRoot(); if it doesn't, it is
* assumed to be relative and hDocumentRoot() will be prepended. */
{
if (isEmpty(file))
    return cloneString("<BR>Program Error: Empty file name for include file"
		       "<BR>\n");
char path[PATH_LEN];
char *docRoot = hDocumentRoot();
if (startsWith(docRoot, file))
    safecpy(path, sizeof path, file);
else
    safef(path, sizeof path, "%s/%s", docRoot, file);
if (! fileExists(path))
    {
    char message[1024];
    safef(message, sizeof(message), "<BR>Program Error: Missing file %s</BR>",
	  path);
    return cloneString(message);
    }
/* If the file is there but not readable, readInGulp will errAbort,
* but I think that is serious enough that errAbort is OK. */
char *result;
readInGulp(path, &result, NULL);
return result;
}

char *hCgiRoot()
/* get the path to the CGI directory.
* Returns NULL when not running as a CGI (unless specified by browser.cgiRoot) */
{
static char defaultDir[PATH_LEN];
char *scriptFilename = getenv("SCRIPT_FILENAME");
if (scriptFilename)
    {
    char dir[PATH_LEN], name[FILENAME_LEN], extension[FILEEXT_LEN];
    dir[0] = 0;
    splitPath(scriptFilename, dir, name, extension);
    safef(defaultDir, sizeof(defaultDir), "%s", dir);
    int len = strlen(defaultDir);
    // Get rid of trailing slash to be consistent with hDocumentRoot
    if (defaultDir[len-1] == '/')
	defaultDir[len-1] = 0;
    }
else
    {
    defaultDir[0] = 0;
    }
return cfgOptionDefault("browser.cgiRoot", defaultDir);
}

char *hTrackUiForTrack(char *trackName)
/* Relative URL to extended track UI, delegated to a track-specific UI if available. */
{
if (trackName == NULL)
    return hgTrackUiName();
if (gtexIsGeneTrack(trackName))
    return gtexGeneTrackUiName();
return hgTrackUiName();
}

/******  Some stuff for tables of controls ******/

struct controlGrid *startControlGrid(int columns, char *align)
/* Start up a control grid. */
{
struct controlGrid *cg;
AllocVar(cg);
cg->columns = columns;
cg->align = cloneString(align);
cg->rowOpen = FALSE;
return cg;
}

void controlGridEndRow(struct controlGrid *cg)
/* Force end of row. */
{
printf("</tr>");
cg->rowOpen = FALSE;
cg->columnIx = 0;
}

void controlGridStartCell(struct controlGrid *cg)
/* Start a new cell in control grid. */
{
if (cg->columnIx == cg->columns)
    controlGridEndRow(cg);
if (!cg->rowOpen)
    {
    printf("<tr>");
    cg->rowOpen = TRUE;
    }
if (cg->align)
    printf("<td align=%s>", cg->align);
else
    printf("<td>");
}

void controlGridEndCell(struct controlGrid *cg)
/* End cell in control grid. */
{
printf("</td>");
++cg->columnIx;
}

void endControlGrid(struct controlGrid **pCg)
/* Finish up a control grid. */
{
struct controlGrid *cg = *pCg;
if (cg != NULL)
    {
    int i;
    if (cg->columnIx != 0 && cg->columnIx < cg->columns)
	for( i = cg->columnIx; i <= cg->columns; i++)
	    printf("<td>&nbsp;</td>\n");
    if (cg->rowOpen)
	printf("</tr>\n");
    printf("</table>\n");
    freeMem(cg->align);
    freez(pCg);
    }
}

/******  Some stuff for hide/dense/full controls ******/

static char *hTvStrings[] =
/* User interface strings for track visibility controls. */
    {
    "hide",
    "dense",
    "full",
    "pack",
    "squish"
    };
#define hTvStringShowSameAsFull "show"

enum trackVisibility hTvFromStringNoAbort(char *s)
// Given a string representation of track visibility, return as equivalent enum.
{
int vis = stringArrayIx(s, hTvStrings, ArraySize(hTvStrings));
if (vis < 0)
    {
    if (sameString(hTvStringShowSameAsFull,s))
	return tvShow;  // Show is the same as full!
    vis = 0;  // don't generate bogus value on invalid input
    }
return vis;
}

enum trackVisibility hTvFromString(char *s)
// Given a string representation of track visibility, return as equivalent enum.
{
enum trackVisibility vis = hTvFromStringNoAbort(s);
if ((int)vis < 0)
    errAbort("Unknown visibility %s", s);
return vis;
}

char *hStringFromTv(enum trackVisibility vis)
// Given enum representation convert to string.
{
return hTvStrings[vis];
}

void hTvDropDownClassWithJavascript(char *varName, char *id, enum trackVisibility vis, boolean canPack,
				char *class, struct slPair *events)
// Make track visibility drop down for varName with style class
{
static char *noPack[] =
    {
    "hide",
    "dense",
    "full",
    };
static char *pack[] =
    {
    "hide",
    "dense",
    "squish",
    "pack",
    "full",
    };
static int packIx[] = {tvHide,tvDense,tvSquish,tvPack,tvFull};
if (canPack)
    cgiMakeDropListClassWithIdStyleAndJavascript(varName, id, pack, ArraySize(pack),
					   pack[packIx[vis]], class, TV_DROPDOWN_STYLE,
					   events);
else
    cgiMakeDropListClassWithIdStyleAndJavascript(varName, id, noPack, ArraySize(noPack),
					   noPack[vis], class, TV_DROPDOWN_STYLE, events);
}

void hTvDropDownClassVisOnlyAndExtra(char *varName, enum trackVisibility vis,
				 boolean canPack, char *class, char *visOnly, struct slPair *events)
// Make track visibility drop down for varName with style class, and potentially limited to visOnly
{
static char *denseOnly[] =
    {
    "hide",
    "dense",
    };
static char *squishOnly[] =
    {
    "hide",
    "squish",
    };
static char *packOnly[] =
    {
    "hide",
    "pack",
    };
static char *fullOnly[] =
    {
    "hide",
    "full",
    };
static char *noPack[] =
    {
    "hide",
    "dense",
    "full",
    };
static char *pack[] =
    {
    "hide",
    "dense",
    "squish",
    "pack",
    "full",
    };
static int packIx[] = {tvHide,tvDense,tvSquish,tvPack,tvFull};
if (visOnly != NULL)
    {
    int visIx = (vis > 0) ? 1 : 0;
    if (sameWord(visOnly,"dense"))
	cgiMakeDropListClassWithStyleAndJavascript(varName, denseOnly, ArraySize(denseOnly),
						   denseOnly[visIx],class,TV_DROPDOWN_STYLE, events);
    else if (sameWord(visOnly,"squish"))
	cgiMakeDropListClassWithStyleAndJavascript(varName, squishOnly,
						   ArraySize(squishOnly), squishOnly[visIx],
						   class, TV_DROPDOWN_STYLE, events);
    else if (sameWord(visOnly,"pack"))
	cgiMakeDropListClassWithStyleAndJavascript(varName, packOnly, ArraySize(packOnly),
						   packOnly[visIx], class, TV_DROPDOWN_STYLE, events);
    else if (sameWord(visOnly,"full"))
	cgiMakeDropListClassWithStyleAndJavascript(varName, fullOnly, ArraySize(fullOnly),
						   fullOnly[visIx], class, TV_DROPDOWN_STYLE, events);
    else                        /* default when not recognized */
	cgiMakeDropListClassWithStyleAndJavascript(varName, denseOnly, ArraySize(denseOnly),
						   denseOnly[visIx], class, TV_DROPDOWN_STYLE, events);
    }
else
    {
    if (canPack)
	cgiMakeDropListClassWithStyleAndJavascript(varName, pack, ArraySize(pack),
						   pack[packIx[vis]], class, TV_DROPDOWN_STYLE, events);
    else
	cgiMakeDropListClassWithStyleAndJavascript(varName, noPack, ArraySize(noPack),
						   noPack[vis], class, TV_DROPDOWN_STYLE, events);
    }
}

void hideShowDropDownWithClassAndExtra(char *varName, char * id, boolean show, char *class, struct slPair *events)
// Make hide/show dropdown for varName
{
static char *hideShow[] =
    {
    "hide",
    "show"
    };
cgiMakeDropListClassWithIdStyleAndJavascript(varName, id, hideShow, ArraySize(hideShow),
				       hideShow[show], class, TV_DROPDOWN_STYLE, events);
}


/****** Some stuff for stsMap related controls *******/

static char *stsMapOptions[] = 
    {
    "All Genetic",
    "Genethon",
    "Marshfield",
    "deCODE",
    "GeneMap 99",
    "Whitehead YAC",
    "Whitehead RH",
    "Stanford TNG",
    };

enum stsMapOptEnum smoeStringToEnum(char *string)
/* Convert from string to enum representation. */
{
int x = stringIx(string, stsMapOptions);
if (x < 0)
    errAbort("Unknown option %s", string);
return x;
}

char *smoeEnumToString(enum stsMapOptEnum x)
/* Convert from enum to string representation. */
{
return stsMapOptions[x];
}

void smoeDropDown(char *var, char *curVal)
/* Make drop down of options. */
{
cgiMakeDropList(var, stsMapOptions, ArraySize(stsMapOptions),
    curVal);
}

/****** Some stuff for stsMapMouseNew related controls *******/

static char *stsMapMouseOptions[] = 
    {
    "All Genetic",
    "WICGR Genetic Map",
    "MGD Genetic Map",
    "RH",
    };

enum stsMapMouseOptEnum smmoeStringToEnum(char *string)
/* Convert from string to enum representation. */
{
int x = stringIx(string, stsMapMouseOptions);
if (x < 0)
    errAbort("Unknown option %s", string);
return x;
}

char *smmoeEnumToString(enum stsMapMouseOptEnum x)
/* Convert from enum to string representation. */
{
return stsMapMouseOptions[x];
}

void smmoeDropDown(char *var, char *curVal)
/* Make drop down of options. */
{
cgiMakeDropList(var, stsMapMouseOptions, ArraySize(stsMapMouseOptions),
    curVal);
}

/****** Some stuff for stsMapRat related controls *******/

static char *stsMapRatOptions[] = 
    {
    "All Genetic",
    "FHHxACI",
    "SHRSPxBN",
    "RH",
    };

enum stsMapRatOptEnum smroeStringToEnum(char *string)
/* Convert from string to enum representation. */
{
int x = stringIx(string, stsMapRatOptions);
if (x < 0)
    errAbort("Unknown option %s", string);
return x;
}

char *smroeEnumToString(enum stsMapRatOptEnum x)
/* Convert from enum to string representation. */
{
return stsMapRatOptions[x];
}

void smroeDropDown(char *var, char *curVal)
/* Make drop down of options. */
{
cgiMakeDropList(var, stsMapRatOptions, ArraySize(stsMapRatOptions),
    curVal);
}

/****** Some stuff for fishClones related controls *******/

static char *fishClonesOptions[] = 
    {
    "Fred Hutchinson CRC",
    "National Cancer Institute",
    "Sanger Centre",
    "Roswell Park Cancer Institute",
    "Cedars-Sinai Medical Center",
    "Los Alamos National Lab",
    "UC San Francisco",
    };

enum fishClonesOptEnum fcoeStringToEnum(char *string)
/* Convert from string to enum representation. */
{
int x = stringIx(string, fishClonesOptions);
if (x < 0)
    errAbort("Unknown option %s", string);
return x;
}

char *fcoeEnumToString(enum fishClonesOptEnum x)
/* Convert from enum to string representation. */
{
return fishClonesOptions[x];
}

void fcoeDropDown(char *var, char *curVal)
/* Make drop down of options. */
{
cgiMakeDropList(var, fishClonesOptions, ArraySize(fishClonesOptions),
    curVal);
}

/****** Some stuff for recombRate related controls *******/

static char *recombRateOptions[] = 
    {
    "deCODE Sex Averaged Distances",
    "deCODE Female Distances",
    "deCODE Male Distances",
    "Marshfield Sex Averaged Distances",
    "Marshfield Female Distances",
    "Marshfield Male Distances",
    "Genethon Sex Averaged Distances",
    "Genethon Female Distances",
    "Genethon Male Distances",
    };

enum recombRateOptEnum rroeStringToEnum(char *string)
/* Convert from string to enum representation. */
{
int x = stringIx(string, recombRateOptions);
if (x < 0)
    errAbort("Unknown option %s", string);
return x;
}

char *rroeEnumToString(enum recombRateOptEnum x)
/* Convert from enum to string representation. */
{
return recombRateOptions[x];
}

void rroeDropDown(char *var, char *curVal)
/* Make drop down of options. */
{
cgiMakeDropList(var, recombRateOptions, ArraySize(recombRateOptions),
    curVal);
}

/****** Some stuff for recombRateRat related controls *******/

static char *recombRateRatOptions[] = 
    {
    "SHRSPxBN Sex Averaged Distances",
    "FHHxACI Sex Averaged Distances",
    };

enum recombRateRatOptEnum rrroeStringToEnum(char *string)
/* Convert from string to enum representation. */
{
int x = stringIx(string, recombRateRatOptions);
if (x < 0)
    errAbort("Unknown option %s", string);
return x;
}

char *rrroeEnumToString(enum recombRateRatOptEnum x)
/* Convert from enum to string representation. */
{
return recombRateRatOptions[x];
}

void rrroeDropDown(char *var, char *curVal)
/* Make drop down of options. */
{
cgiMakeDropList(var, recombRateRatOptions, ArraySize(recombRateRatOptions),
    curVal);
}

/****** Some stuff for recombRateMouse related controls *******/

static char *recombRateMouseOptions[] = 
    {
    "WI Genetic Map Sex Averaged Distances",
    "MGD Genetic Map Sex Averaged Distances",
    };

enum recombRateMouseOptEnum rrmoeStringToEnum(char *string)
/* Convert from string to enum representation. */
{
int x = stringIx(string, recombRateMouseOptions);
if (x < 0)
    errAbort("Unknown option %s", string);
return x;
}

char *rrmoeEnumToString(enum recombRateMouseOptEnum x)
/* Convert from enum to string representation. */
{
return recombRateMouseOptions[x];
}

void rrmoeDropDown(char *var, char *curVal)
/* Make drop down of options. */
{
cgiMakeDropList(var, recombRateMouseOptions, ArraySize(recombRateMouseOptions),
    curVal);
}

/****** Some stuff for CGH NCI60 related controls *******/

static char *cghNci60Options[] = 
    {
    "Tissue Averages",
    "BREAST",
    "CNS",
    "COLON",
    "LEUKEMIA",
    "LUNG",
    "MELANOMA",
    "OVARY",
    "PROSTATE",
    "RENAL",
    "All Cell Lines",
    };

enum cghNci60OptEnum cghoeStringToEnum(char *string)
/* Convert from string to enum representation. */
{
int x = stringIx(string, cghNci60Options);
if (x < 0)
    errAbort("Unknown option %s", string);
return x;
}

char *cghoeEnumToString(enum cghNci60OptEnum x)
/* Convert from enum to string representation. */
{
return cghNci60Options[x];
}

void cghoeDropDown(char *var, char *curVal)
/* Make drop down of options. */
{
cgiMakeDropList(var, cghNci60Options, ArraySize(cghNci60Options),
    curVal);
}

/****** Some stuff for nci60 related controls *******/

static char *nci60Options[] = 
    {
    "Tissue Averages",
    "All Cell Lines",
    "BREAST",
    "CNS",
    "COLON",
    "LEUKEMIA",
    "MELANOMA",
    "OVARIAN",
    "PROSTATE",
    "RENAL",
    "NSCLC",
    "DUPLICATE",
    "UNKNOWN"
    };

enum nci60OptEnum nci60StringToEnum(char *string)
/* Convert from string to enum representation. */
{
int x = stringIx(string, nci60Options);
if (x < 0)
    errAbort("hui::nci60StringToEnum() - Unknown option %s", string);
return x;
}

char *nci60EnumToString(enum nci60OptEnum x)
/* Convert from enum to string representation. */
{
return nci60Options[x];
}

void nci60DropDown(char *var, char *curVal)
/* Make drop down of options. */
{
cgiMakeDropList(var, nci60Options, ArraySize(nci60Options),
    curVal);
}


/*** Control of base/codon coloring code: ***/

/* All options (parallel to enum baseColorDrawOpt): */
static char *baseColorDrawAllOptionLabels[] =
{
BASE_COLOR_DRAW_OFF_LABEL,
BASE_COLOR_DRAW_GENOMIC_CODONS_LABEL,
BASE_COLOR_DRAW_ITEM_CODONS_LABEL,
BASE_COLOR_DRAW_DIFF_CODONS_LABEL,
BASE_COLOR_DRAW_ITEM_BASES_CDS_LABEL,
BASE_COLOR_DRAW_DIFF_BASES_CDS_LABEL,
};
static char *baseColorDrawAllOptionValues[] =
{
BASE_COLOR_DRAW_OFF,
BASE_COLOR_DRAW_GENOMIC_CODONS,
BASE_COLOR_DRAW_ITEM_CODONS,
BASE_COLOR_DRAW_DIFF_CODONS,
BASE_COLOR_DRAW_ITEM_BASES,
BASE_COLOR_DRAW_DIFF_BASES,
};

/* Subset of options for tracks with CDS info but not item sequence: */
static char *baseColorDrawGenomicOptionLabels[] =
{
BASE_COLOR_DRAW_OFF_LABEL,
BASE_COLOR_DRAW_GENOMIC_CODONS_LABEL,
};
static char *baseColorDrawGenomicOptionValues[] =
{
BASE_COLOR_DRAW_OFF,
BASE_COLOR_DRAW_GENOMIC_CODONS,
};

/* Subset of options for tracks with aligned item sequence but not CDS: */
static char *baseColorDrawItemOptionLabels[] =
{
BASE_COLOR_DRAW_OFF_LABEL,
BASE_COLOR_DRAW_ITEM_BASES_NC_LABEL,
BASE_COLOR_DRAW_DIFF_BASES_NC_LABEL,
};
static char *baseColorDrawItemOptionValues[] =
{
BASE_COLOR_DRAW_OFF,
BASE_COLOR_DRAW_ITEM_BASES,
BASE_COLOR_DRAW_DIFF_BASES,
};

enum baseColorDrawOpt baseColorDrawOptStringToEnum(char *string)
/* Convert from string to enum representation. */
{
int x = stringIx(string, baseColorDrawAllOptionValues);
if (x < 0)
    errAbort("hui::baseColorDrawOptStringToEnum() - Unknown option %s", string);
return x;
}

static boolean baseColorGotCds(struct trackDb *tdb)
/* Return true if this track has CDS info according to tdb (or is genePred). */
{
boolean gotIt = FALSE;
char *setting = trackDbSetting(tdb, BASE_COLOR_USE_CDS);
if (isNotEmpty(setting))
    {
    if (sameString(setting, "all") || sameString(setting, "given") ||
	sameString(setting, "genbank") || startsWith("table", setting))
	gotIt = TRUE;
    else if (! sameString(setting, "none"))
	errAbort("trackDb for %s, setting %s: unrecognized value \"%s\".  "
		 "must be one of {none, all, given, genbank, table}.",
		 tdb->track, BASE_COLOR_USE_CDS, setting);
    }
else if (startsWith("genePred", tdb->type)  || startsWith("bigGenePred", tdb->type))
    gotIt = TRUE;
return gotIt;
}

static boolean baseColorGotSequence(struct trackDb *tdb)
/* Return true if this track has aligned sequence according to tdb. */
{
boolean gotIt = FALSE;
char *setting = trackDbSetting(tdb, BASE_COLOR_USE_SEQUENCE);
if (isNotEmpty(setting))
    {
    if (sameString(setting, "genbank") || sameString(setting, "seq") ||
	sameString(setting, "ss") || startsWith("extFile", setting) ||
	sameString(setting, "hgPcrResult") || sameString(setting, "nameIsSequence") ||
	sameString(setting, "seq1Seq2") || sameString(setting, "lfExtra") ||
	sameString(setting, "lrg") || startsWith("table ", setting))
	gotIt = TRUE;
    else if (differentString(setting, "none"))
	errAbort("trackDb for %s, setting %s: unrecognized value \"%s\".  "
		 "must be one of {none, genbank, seq, ss, extFile, nameIsSequence, seq1Seq2,"
		 "hgPcrResult, lfExtra, lrg, table <em>table</em>}.",
		 tdb->track, BASE_COLOR_USE_SEQUENCE, setting);
    }
return gotIt;
}

static void baseColorDropLists(struct cart *cart, struct trackDb *tdb, char *name)
/* draw the baseColor drop list options */
{
enum baseColorDrawOpt curOpt = baseColorDrawOptEnabled(cart, tdb);
char *curValue = baseColorDrawAllOptionValues[curOpt];
char var[512];
safef(var, sizeof(var), "%s." BASE_COLOR_VAR_SUFFIX, name);
boolean gotCds = baseColorGotCds(tdb);
boolean gotSeq = baseColorGotSequence(tdb);
if (gotCds && gotSeq)
    {
    puts("<P><B>Color track by codons or bases:</B>");
    cgiMakeDropListFull(var, baseColorDrawAllOptionLabels,
			baseColorDrawAllOptionValues,
			ArraySize(baseColorDrawAllOptionLabels),
			curValue, NULL, NULL);
    printf("<A HREF=\"%s\">Help on mRNA coloring</A><BR>",
	   CDS_MRNA_HELP_PAGE);
    }
else if (gotCds)
    {
    char buf[256];
    char *disabled = NULL;
    safef(buf, sizeof(buf), "codonColoringChanged('%s');", name);
    puts("<P><B>Color track by codons:</B>");
    cgiMakeDropListFull(var, baseColorDrawGenomicOptionLabels,
			baseColorDrawGenomicOptionValues,
			ArraySize(baseColorDrawGenomicOptionLabels),
			curValue, "change", buf);
    printf("<A HREF=\"%s\">Help on codon coloring</A><BR>",
	   CDS_HELP_PAGE);
    safef(buf, sizeof(buf), "%s.%s", name, CODON_NUMBERING_SUFFIX);
    if (curOpt == baseColorDrawOff)
        disabled = "disabled";
    printf("<br /><b><span id='%sCodonNumberingLabel' %s>Show codon numbering</b>:</span>\n", 
                name, curOpt == baseColorDrawOff ? "class='disabled'" : "");
    cgiMakeCheckBoxMore(buf, cartUsualBooleanClosestToHome(cart, tdb, FALSE, CODON_NUMBERING_SUFFIX, TRUE), disabled);
    }
else if (gotSeq)
    {
    puts("<P><B>Color track by bases:</B>");
    cgiMakeDropListFull(var, baseColorDrawItemOptionLabels,
			baseColorDrawItemOptionValues,
			ArraySize(baseColorDrawItemOptionLabels),
			curValue, NULL, NULL);
    printf("<A HREF=\"%s\">Help on base coloring</A><BR>",
	   CDS_BASE_HELP_PAGE);
    }
}

void baseColorDrawOptDropDown(struct cart *cart, struct trackDb *tdb)
/* Make appropriately labeled drop down of options if any are applicable.*/
{
baseColorDropLists(cart, tdb, tdb->track);
}

enum baseColorDrawOpt baseColorDrawOptEnabled(struct cart *cart,
					  struct trackDb *tdb)
/* Query cart & trackDb to determine what drawing mode (if any) is enabled. */
{
char *stringVal = NULL;
assert(cart);
assert(tdb);

/* trackDb can override default of OFF; cart can override trackDb. */
stringVal = trackDbSettingClosestToHomeOrDefault(tdb, BASE_COLOR_DEFAULT,
						  BASE_COLOR_DRAW_OFF);
stringVal = cartUsualStringClosestToHome(cart, tdb, FALSE, BASE_COLOR_VAR_SUFFIX,stringVal);

return baseColorDrawOptStringToEnum(stringVal);
}


/*** Control of fancy indel display code: ***/

static boolean tdbOrCartBoolean(struct cart *cart, struct trackDb *tdb,
			    char *settingName, char *defaultOnOff)
/* Query cart & trackDb to determine if a boolean variable is set. */
{
boolean alreadySet;
alreadySet = !sameString("off",trackDbSettingOrDefault(tdb, settingName, defaultOnOff));
alreadySet = cartUsualBooleanClosestToHome(cart, tdb, FALSE, settingName, alreadySet);
	 // NOTE: parentLevel=FALSE because tdb param already is at appropriate level
return alreadySet;
}

static boolean indelAppropriate(struct trackDb *tdb)
/* Return true if it makes sense to offer indel display options for tdb. */
{
return (tdb && (startsWith("psl", tdb->type) ||startsWith("bigPsl", tdb->type) || sameString("bam", tdb->type) ||
		sameString("lrg", tdb->track)));
}

static void indelEnabledByName(struct cart *cart, struct trackDb *tdb, char *name,
	      float basesPerPixel, boolean *retDoubleInsert, boolean *retQueryInsert,
	      boolean *retPolyA)
/* Query cart & trackDb to determine what indel display (if any) is enabled. Set
* basesPerPixel to 0.0 to disable check for zoom level.  */
{
struct trackDb *tdbLevel = tdb;
if (differentString(tdb->track, name) && tdb->parent != NULL)
    tdbLevel = tdb->parent;

boolean apropos = indelAppropriate(tdb);
if (apropos && (basesPerPixel > 0.0))
    {
    // check indel max zoom
    float showIndelMaxZoom = trackDbFloatSettingOrDefault(tdbLevel, "showIndelMaxZoom", -1.0);
    if ((showIndelMaxZoom >= 0)
	&& ((basesPerPixel > showIndelMaxZoom) || (showIndelMaxZoom == 0.0)))
	apropos = FALSE;
    }

if (retDoubleInsert)
    *retDoubleInsert = apropos && tdbOrCartBoolean(cart, tdbLevel, INDEL_DOUBLE_INSERT, "off");
if (retQueryInsert)
    *retQueryInsert = apropos && tdbOrCartBoolean(cart, tdbLevel, INDEL_QUERY_INSERT, "off");
if (retPolyA)
    *retPolyA = apropos && tdbOrCartBoolean(cart, tdbLevel, INDEL_POLY_A, "off");
}

void indelEnabled(struct cart *cart, struct trackDb *tdb, float basesPerPixel,
	      boolean *retDoubleInsert, boolean *retQueryInsert,
	      boolean *retPolyA)
/* Query cart & trackDb to determine what indel display (if any) is enabled. Set
* basesPerPixel to 0.0 to disable check for zoom level.  */
{
indelEnabledByName(cart,tdb,tdb->track,basesPerPixel,retDoubleInsert,retQueryInsert,retPolyA);
}

static void indelShowOptionsWithNameExt(struct cart *cart, struct trackDb *tdb, char *name,
				    char *queryTerm,
				    boolean includeDoubleInsert, boolean includePolyA)
/* Make HTML inputs for indel display options if any are applicable. */
{
if (indelAppropriate(tdb))
    {
    boolean showDoubleInsert, showQueryInsert, showPolyA;
    char var[512];
    indelEnabledByName(cart, tdb, name, 0.0, &showDoubleInsert, &showQueryInsert, &showPolyA);
    printf("<TABLE><TR><TD colspan=2><B>Alignment Gap/Insertion Display Options</B>");
    printf("&nbsp;<A HREF=\"%s\">Help on display options</A>\n<TR valign='top'><TD>",
	   INDEL_HELP_PAGE);
    if (includeDoubleInsert)
	{
	safef(var, sizeof(var), "%s.%s", name, INDEL_DOUBLE_INSERT);
	cgiMakeCheckBox(var, showDoubleInsert);
	printf("</TD><TD>Draw double horizontal lines when both genome and %s have "
	       "an insertion</TD></TR>\n<TR valign='top'><TD>", queryTerm);
	}
    safef(var, sizeof(var), "%s.%s", name, INDEL_QUERY_INSERT);
    cgiMakeCheckBox(var, showQueryInsert);
    printf("</TD><TD>Draw a vertical purple line for an insertion at the beginning or "
	   "end of the <BR>%s, orange for insertion in the middle of the %s</TD></TR>\n"
	   "<TR valign='top'><TD>", queryTerm, queryTerm);
    if (includePolyA)
	{
	safef(var, sizeof(var), "%s.%s", name, INDEL_POLY_A);
	/* We can highlight valid polyA's only if we have query sequence --
	 * so indelPolyA code piggiebacks on baseColor code: */
	if (baseColorGotSequence(tdb))
	    {
	    cgiMakeCheckBox(var, showPolyA);
	    printf("</TD><TD>Draw a vertical green line where %s has a polyA tail "
		   "insertion</TD></TR>\n", queryTerm);
	    }
	}
    printf("</TABLE>\n");
    }
}

static void indelShowOptionsWithName(struct cart *cart, struct trackDb *tdb, char *name)
/* Make HTML inputs for indel display options if any are applicable. */
{
indelShowOptionsWithNameExt(cart, tdb, name, "query", TRUE, TRUE);
}

void indelShowOptions(struct cart *cart, struct trackDb *tdb)
/* Make HTML inputs for indel display options if any are applicable. */
{
indelShowOptionsWithName(cart, tdb, tdb->track);
}

/****** base position (ruler) controls *******/

static char *zoomOptions[] = 
    {
    ZOOM_1PT5X,
    ZOOM_3X,
    ZOOM_10X,
    ZOOM_100X,
    ZOOM_BASE
    };

void zoomRadioButtons(char *var, char *curVal)
/* Make a list of radio buttons for all zoom options */
{
int i;
int size = ArraySize(zoomOptions);
for (i = 0; i < size; i++)
    {
    char *s = zoomOptions[i];
    cgiMakeRadioButton(var, s, sameString(s, curVal));
    printf(" %s &nbsp;&nbsp;", s);
    }
}

/****** Some stuff for affy related controls *******/

static char *affyOptions[] = 
    {
    "Chip Type",
    "Chip ID",
    "Tissue Averages"
    };

enum affyOptEnum affyStringToEnum(char *string)
/* Convert from string to enum representation. */
{
int x = stringIx(string, affyOptions);
if (x < 0)
    errAbort("hui::affyStringToEnum() - Unknown option %s", string);
return x;
}

char *affyEnumToString(enum affyOptEnum x)
/* Convert from enum to string representation. */
{
return affyOptions[x];
}

void affyDropDown(char *var, char *curVal)
/* Make drop down of options. */
{
cgiMakeDropList(var, affyOptions, ArraySize(affyOptions),
    curVal);
}

/****** Some stuff for affy all exon related controls *******/

static char *affyAllExonOptions[] = 
    {
    "Chip",
    "Tissue Averages"
    };

enum affyAllExonOptEnum affyAllExonStringToEnum(char *string)
/* Convert from string to enum representation. */
{
int x = stringIx(string, affyAllExonOptions);
if (x < 0)
    errAbort("hui::affyAllExonStringToEnum() - Unknown option %s", string);
return x;
}

char *affyAllExonEnumToString(enum affyAllExonOptEnum x)
/* Convert from enum to string representation. */
{
return affyAllExonOptions[x];
}

void affyAllExonDropDown(char *var, char *curVal)
/* Make drop down of options. */
{
cgiMakeDropList(var, affyAllExonOptions, ArraySize(affyAllExonOptions),
    curVal);
}

/****** Some stuff for Rosetta related controls *******/

static char *rosettaOptions[] = 
    {
    "All Experiments",
    "Common Reference and Other",
    "Common Reference",
    "Other Exps"
    };

static char *rosettaExonOptions[] = 
    {
    "Confirmed Only",
    "Predicted Only",
    "All",
    };

enum rosettaOptEnum rosettaStringToEnum(char *string)
/* Convert from string to enum representation. */
{
int x = stringIx(string, rosettaOptions);
if (x < 0)
    errAbort("hui::rosettaStringToEnum() - Unknown option %s", string);
return x;
}

char *rosettaEnumToString(enum rosettaOptEnum x)
/* Convert from enum to string representation. */
{
return rosettaOptions[x];
}

void rosettaDropDown(char *var, char *curVal)
/* Make drop down of options. */
{
cgiMakeDropList(var, rosettaOptions, ArraySize(rosettaOptions),
    curVal);
}

enum rosettaExonOptEnum rosettaStringToExonEnum(char *string)
/* Convert from string to enum representation of exon types. */
{
int x = stringIx(string, rosettaExonOptions);
if (x < 0)
    errAbort("hui::rosettaStringToExonEnum() - Unknown option %s", string);
return x;
}

char *rosettaExonEnumToString(enum rosettaExonOptEnum x)
/* Convert from enum to string representation of exon types. */
{
return rosettaExonOptions[x];
}

void rosettaExonDropDown(char *var, char *curVal)
/* Make drop down of exon type options. */
{
cgiMakeDropList(var, rosettaExonOptions, ArraySize(rosettaExonOptions), curVal);
}

/****** Options for the net track level display options *******/
static char *netLevelOptions[] = 
    {
    NET_LEVEL_0,
    NET_LEVEL_1,
    NET_LEVEL_2,
    NET_LEVEL_3,
    NET_LEVEL_4,
    NET_LEVEL_5,
    NET_LEVEL_6
    };

enum netLevelEnum netLevelStringToEnum(char *string)
/* Convert from string to enum representation. */
{
int x = stringIx(string, netLevelOptions);
if (x < 0)
    errAbort("hui::netLevelStringToEnum() - Unknown option %s", string);
return x;
}

char *netLevelEnumToString(enum netLevelEnum x)
/* Convert from enum to string representation. */
{
return netLevelOptions[x];
}

void netLevelDropDown(char *var, char *curVal)
/* Make drop down of options. */
{
cgiMakeDropList(var, netLevelOptions, ArraySize(netLevelOptions), curVal);
}

/****** Options for the net track color options *******/
static char *netColorOptions[] = 
    {
    CHROM_COLORS,
    GRAY_SCALE
    };

enum netColorEnum netColorStringToEnum(char *string)
/* Convert from string to enum representation. */
{
int x = stringIx(string, netColorOptions);
if (x < 0)
    errAbort("hui::netColorStringToEnum() - Unknown option %s", string);
return x;
}

char *netColorEnumToString(enum netColorEnum x)
/* Convert from enum to string representation. */
{
return netColorOptions[x];
}

void netColorDropDown(char *var, char *curVal)
/* Make drop down of options. */
{
cgiMakeDropList(var, netColorOptions, ArraySize(netColorOptions), curVal);
}

/****** Options for the chain track color options *******/
static char *chainColorOptions[] = 
    {
    CHROM_COLORS,
    SCORE_COLORS,
    NO_COLORS
    };

enum chainColorEnum chainColorStringToEnum(char *string)
/* Convert from string to enum representation. */
{
int x = stringIx(string, chainColorOptions);
if (x < 0)
    errAbort("hui::chainColorStringToEnum() - Unknown option %s", string);
return x;
}

char *chainColorEnumToString(enum chainColorEnum x)
/* Convert from enum to string representation. */
{
return chainColorOptions[x];
}

void chainColorDropDown(char *var, char *curVal)
/* Make drop down of options. */
{
cgiMakeDropList(var, chainColorOptions, ArraySize(chainColorOptions), curVal);
}

/****** Options for the wiggle track Windowing *******/

static char *wiggleWindowingOptions[] = 
    {
    "mean+whiskers",
    "maximum",
    "mean",
    "minimum",
    };

enum wiggleWindowingEnum wiggleWindowingStringToEnum(char *string)
/* Convert from string to enum representation. */
{
int x = stringIx(string, wiggleWindowingOptions);
if (x < 0)
    errAbort("hui::wiggleWindowingStringToEnum() - Unknown option %s", string);
return x;
}

char *wiggleWindowingEnumToString(enum wiggleWindowingEnum x)
/* Convert from enum to string representation. */
{
return wiggleWindowingOptions[x];
}

void wiggleWindowingDropDown(char *var, char *curVal)
/* Make drop down of options. */
{
cgiMakeDropList(var, wiggleWindowingOptions, ArraySize(wiggleWindowingOptions),
    curVal);
}

/****** Options for the wiggle track Smoothing *******/

static char *wiggleSmoothingOptions[] = 
    {
    "OFF", "2", "3", "4", "5", "6", "7", "8", "9", "10", "11",
    "12", "13", "14", "15", "16"
    };

enum wiggleSmoothingEnum wiggleSmoothingStringToEnum(char *string)
/* Convert from string to enum representation. */
{
int x = stringIx(string, wiggleSmoothingOptions);
if (x < 0)
    errAbort("hui::wiggleSmoothingStringToEnum() - Unknown option %s", string);
return x;
}

char *wiggleSmoothingEnumToString(enum wiggleSmoothingEnum x)
/* Convert from enum to string representation. */
{
return wiggleSmoothingOptions[x];
}

void wiggleSmoothingDropDown(char *var, char *curVal)
/* Make drop down of options. */
{
cgiMakeDropList(var, wiggleSmoothingOptions, ArraySize(wiggleSmoothingOptions),
    curVal);
}

/****** Options for the wiggle track y Line Mark On/Off *******/

static char *wiggleYLineMarkOptions[] = 
    {
    "OFF",
    "ON"
    };

enum wiggleYLineMarkEnum wiggleYLineMarkStringToEnum(char *string)
/* Convert from string to enum representation. */
{
int x = stringIx(string, wiggleYLineMarkOptions);
if (x < 0)
    errAbort("hui::wiggleYLineMarkStringToEnum() - Unknown option %s", string);
return x;
}

char *wiggleYLineMarkEnumToString(enum wiggleYLineMarkEnum x)
/* Convert from enum to string representation. */
{
return wiggleYLineMarkOptions[x];
}

void wiggleYLineMarkDropDown(char *var, char *curVal)
/* Make drop down of options. */
{
cgiMakeDropList(var, wiggleYLineMarkOptions, ArraySize(wiggleYLineMarkOptions),
    curVal);
}

/****** Options for the wiggle track AutoScale *******/

static char *wiggleScaleOptions[] = 
    {
    "use vertical viewing range setting",
    "auto-scale to data view"
    };

enum wiggleScaleOptEnum wiggleScaleStringToEnum(char *string)
/* Convert from string to enum representation. */
{
int x = stringIx(string, wiggleScaleOptions);
if (x < 0)
    errAbort("hui::wiggleScaleStringToEnum() - Unknown option %s", string);
return x;
}

char *wiggleScaleEnumToString(enum wiggleScaleOptEnum x)
/* Convert from enum to string representation. */
{
return wiggleScaleOptions[x];
}

void wiggleScaleDropDown(char *var, char *curVal)
/* Make drop down of options. */
{
cgiMakeDropList(var, wiggleScaleOptions, ArraySize(wiggleScaleOptions),
    curVal);
}

/****** Options for the wiggle track type of graph *******/

static char *wiggleGraphOptions[] = 
    {
    "points",
    "bar",
    };

enum wiggleGraphOptEnum wiggleGraphStringToEnum(char *string)
/* Convert from string to enum representation. */
{
int x = stringIx(string, wiggleGraphOptions);
if (x < 0)
    errAbort("hui::wiggleGraphStringToEnum() - Unknown option %s", string);
return x;
}

char *wiggleGraphEnumToString(enum wiggleGraphOptEnum x)
/* Convert from enum to string representation. */
{
return wiggleGraphOptions[x];
}

void wiggleGraphDropDown(char *var, char *curVal)
/* Make drop down of options. */
{
cgiMakeDropList(var, wiggleGraphOptions, ArraySize(wiggleGraphOptions), curVal);
}

static char *aggregateLabels[] =
{
"none",
"transparent",
"solid",
"stacked",
};

static char *aggregateValues[] =
{
WIG_AGGREGATE_NONE,
WIG_AGGREGATE_TRANSPARENT,
WIG_AGGREGATE_SOLID,
WIG_AGGREGATE_STACKED,
};

char *wiggleAggregateFunctionEnumToString(enum wiggleAggregateFunctionEnum x)
/* Convert from enum to string representation. */
{
return aggregateValues[x];
}

enum wiggleAggregateFunctionEnum wiggleAggregateFunctionStringToEnum(char *string)
/* Convert from string to enum representation. */
{
int x = stringIx(string, aggregateValues);
if (x < 0)
    errAbort("hui::wiggleAggregateFunctionStringToEnum() - Unknown option %s", string);
return x;
}

void aggregateDropDown(char *var, char *curVal)
/* Make drop down menu for aggregate strategy */
{
cgiMakeDropListFull(var, aggregateLabels, aggregateValues,
    ArraySize(aggregateValues), curVal, NULL, NULL);
}

static char *wiggleTransformFuncOptions[] = 
    {
    "NONE",
    "LOG"
    };

static char *wiggleTransformFuncLabels[] = 
    {
    "NONE",
    "LOG (ln(1+x))"
    };

enum wiggleTransformFuncEnum wiggleTransformFuncToEnum(char *string)
/* Convert from string to enum representation. */
{
int x = stringIx(string, wiggleTransformFuncOptions);
if (x < 0)
    errAbort("hui::wiggleTransformFuncToEnum() - Unknown option %s", string);
return x;
}

void wiggleTransformFuncDropDown(char *var, char *curVal)
/* Make drop down of options. */
{
cgiMakeDropListFull(var, wiggleTransformFuncLabels, wiggleTransformFuncOptions,
ArraySize(wiggleTransformFuncOptions), curVal, NULL, NULL);
}

static char *wiggleAlwaysZeroOptions[] = 
    {
    "OFF",
    "ON"
    };

enum wiggleAlwaysZeroEnum wiggleAlwaysZeroToEnum(char *string)
/* Convert from string to enum representation. */
{
int x = stringIx(string, wiggleAlwaysZeroOptions);
if (x < 0)
    errAbort("hui::wiggleAlwaysZeroToEnum() - Unknown option %s", string);
return x;
}

void wiggleAlwaysZeroDropDown(char *var, char *curVal)
/* Make drop down of options. */
{
cgiMakeDropList(var, wiggleAlwaysZeroOptions,
ArraySize(wiggleAlwaysZeroOptions), curVal);
}


/****** Options for the wiggle track horizontal grid lines *******/

static char *wiggleGridOptions[] = 
    {
    "ON",
    "OFF"
    };

enum wiggleGridOptEnum wiggleGridStringToEnum(char *string)
/* Convert from string to enum representation. */
{
int x = stringIx(string, wiggleGridOptions);
if (x < 0)
    errAbort("hui::wiggleGridStringToEnum() - Unknown option %s", string);
return x;
}

char *wiggleGridEnumToString(enum wiggleGridOptEnum x)
/* Convert from enum to string representation. */
{
return wiggleGridOptions[x];
}

void wiggleGridDropDown(char *var, char *curVal)
/* Make drop down of options. */
{
cgiMakeDropList(var, wiggleGridOptions, ArraySize(wiggleGridOptions),
    curVal);
}

/****** Some stuff for wiggle track related controls *******/

static char *wiggleOptions[] = 
    {
    "samples only",
    "linear interpolation"
    };

enum wiggleOptEnum wiggleStringToEnum(char *string)
/* Convert from string to enum representation. */
{
int x = stringIx(string, wiggleOptions);
if (x < 0)
    errAbort("hui::wiggleStringToEnum() - Unknown option %s", string);
return x;
}

char *wiggleEnumToString(enum wiggleOptEnum x)
/* Convert from enum to string representation. */
{
return wiggleOptions[x];
}

void wiggleDropDown(char *var, char *curVal)
/* Make drop down of options. */
{
cgiMakeDropList(var, wiggleOptions, ArraySize(wiggleOptions),
    curVal);
}


/****** Some stuff for GCwiggle track related controls *******/

static char *GCwiggleOptions[] = 
    {
    "samples only",
    "linear interpolation"
    };

enum GCwiggleOptEnum GCwiggleStringToEnum(char *string)
/* Convert from string to enum representation. */
{
int x = stringIx(string, GCwiggleOptions);
if (x < 0)
    errAbort("hui::GCwiggleStringToEnum() - Unknown option %s", string);
return x;
}

char *GCwiggleEnumToString(enum GCwiggleOptEnum x)
/* Convert from enum to string representation. */
{
return GCwiggleOptions[x];
}

void GCwiggleDropDown(char *var, char *curVal)
/* Make drop down of options. */
{
cgiMakeDropList(var, GCwiggleOptions, ArraySize(GCwiggleOptions),
    curVal);
}

/****** Some stuff for chimp track related controls *******/

static char *chimpOptions[] = 
    {
    "samples only",
    "linear interpolation"
    };

enum chimpOptEnum chimpStringToEnum(char *string)
/* Convert from string to enum representation. */
{
int x = stringIx(string, chimpOptions);
if (x < 0)
    errAbort("hui::chimpStringToEnum() - Unknown option %s", string);
return x;
}

char *chimpEnumToString(enum chimpOptEnum x)
/* Convert from enum to string representation. */
{
return chimpOptions[x];
}

void chimpDropDown(char *var, char *curVal)
/* Make drop down of options. */
{
cgiMakeDropList(var, chimpOptions, ArraySize(chimpOptions),
    curVal);
}



/****** Some stuff for mRNA and EST related controls *******/

static void addMrnaFilter(struct mrnaUiData *mud, char *track, char *label, char *key, char *table)
/* Add an mrna filter */
{
struct mrnaFilter *fil;
AllocVar(fil);
fil->label = label;
fil->suffix = cloneString(key);
fil->table = table;
slAddTail(&mud->filterList, fil);
}

static struct mrnaUiData *newEmptyMrnaUiData(char *track)
/* Make a new  in extra-ui data structure for a bed. */
{
struct mrnaUiData *mud;
AllocVar(mud);
mud->filterTypeSuffix = cloneString("Ft");
mud->logicTypeSuffix = cloneString("Lt");
return mud;
}

struct mrnaUiData *newBedUiData(char *track)
/* Make a new  in extra-ui data structure for a bed. */
{
struct mrnaUiData *mud = newEmptyMrnaUiData(track);
addMrnaFilter(mud, track, "name", "name",track);
return mud;
}

struct mrnaUiData *newMrnaUiData(char *track, boolean isXeno)
/* Make a new  in extra-ui data structure for mRNA. */
{
struct mrnaUiData *mud = newEmptyMrnaUiData(track);
if (isXeno)
    addMrnaFilter(mud, track, "organism", "org", organismTable);
addMrnaFilter(mud, track, "accession", "acc", "acc");
addMrnaFilter(mud, track, "author", "aut", authorTable);
addMrnaFilter(mud, track, "library", "lib", libraryTable);
addMrnaFilter(mud, track, "tissue", "tis", tissueTable);
addMrnaFilter(mud, track, "cell", "cel", cellTable);
addMrnaFilter(mud, track, "keyword", "key", keywordTable);
addMrnaFilter(mud, track, "gene", "gen", geneNameTable);
addMrnaFilter(mud, track, "product", "pro", productNameTable);
addMrnaFilter(mud, track, "description", "des", descriptionTable);
return mud;
}

int trackNameAndLabelCmp(const void *va, const void *vb)
// Compare to sort on label.
{
const struct trackNameAndLabel *a = *((struct trackNameAndLabel **)va);
const struct trackNameAndLabel *b = *((struct trackNameAndLabel **)vb);
return strcmp(a->label, b->label);
}

char *trackFindLabel(struct trackNameAndLabel *list, char *label)
// Try to find label in list. Return NULL if it's not there.
{
struct trackNameAndLabel *el;
for (el = list; el != NULL; el = el->next)
    {
    if (sameString(el->label, label))
	return label;
    }
return NULL;
}

char *genePredDropDown(struct cart *cart, struct hash *trackHash,
				    char *formName, char *varName)
/* Make gene-prediction drop-down().  Return track name of
* currently selected one.  Return NULL if no gene tracks.
* If formName isn't NULL, it's the form for auto submit (onchange attr).
* If formName is NULL, no submit occurs when menu is changed */
{
char *cartTrack = cartOptionalString(cart, varName);
struct hashEl *trackList, *trackEl;
char *selectedName = NULL;
struct trackNameAndLabel *nameList = NULL, *name;
char *trackName = NULL;

/* Make alphabetized list of all genePred track names. */
trackList = hashElListHash(trackHash);
for (trackEl = trackList; trackEl != NULL; trackEl = trackEl->next)
    {
    struct trackDb *tdb = trackEl->val;
    char *dupe = cloneString(tdb->type);
    char *type = firstWordInLine(dupe);
    if ((sameString(type, "genePred")) && (!sameString(tdb->table, "tigrGeneIndex") && !tdbIsComposite(tdb) && !tdbIsCompositeView(tdb)))
	{
	AllocVar(name);
	name->name = tdb->track;
	name->label = tdb->longLabel;
	slAddHead(&nameList, name);
	}
    freez(&dupe);
    }
slSort(&nameList, trackNameAndLabelCmp);

/* No gene tracks - not much we can do. */
if (nameList == NULL)
    {
    slFreeList(&trackList);
    return NULL;
    }

/* Try to find current track - from cart first, then
* knownGenes, then refGenes. */
if (cartTrack != NULL)
    selectedName = trackFindLabel(nameList, cartTrack);
if (selectedName == NULL)
    selectedName = trackFindLabel(nameList, "Known Genes");
if (selectedName == NULL)
    selectedName = trackFindLabel(nameList, "SGD Genes");
if (selectedName == NULL)
    selectedName = trackFindLabel(nameList, "BDGP Genes");
if (selectedName == NULL)
    selectedName = trackFindLabel(nameList, "WormBase Genes");
if (selectedName == NULL)
    selectedName = trackFindLabel(nameList, "RefSeq Genes");
if (selectedName == NULL)
    selectedName = nameList->name;

/* Make drop-down list. */
    {
    char javascript[SMALLBUF], *autoSubmit, *event;
    int nameCount = slCount(nameList);
    char **menu;
    int i;

    AllocArray(menu, nameCount);
    for (name = nameList, i=0; name != NULL; name = name->next, ++i)
	{
	menu[i] = name->label;
	}
    if (formName == NULL)
	{
	autoSubmit = NULL;
	event = NULL;
	}
    else
	{
	safef(javascript, sizeof(javascript),
		"document.%s.submit();", formName);
	autoSubmit = javascript;
	event = "change"; 
	}
    cgiMakeDropListFull(varName, menu, menu, nameCount, selectedName, event, autoSubmit);
    freez(&menu);
    }

/* Convert to track name */
for (name = nameList; name != NULL; name = name->next)
    {
    if (sameString(selectedName, name->label))
	trackName = name->name;
    }

/* Clean up and return. */
slFreeList(&nameList);
slFreeList(&trackList);
return trackName;
}

void rAddTrackListToHash(struct hash *trackHash, struct trackDb *tdbList, char *chrom,
    boolean leafOnly)
/* Recursively add trackList to trackHash */
{
struct trackDb *tdb;
for (tdb = tdbList; tdb != NULL; tdb = tdb->next)
    {
    if (hTrackOnChrom(tdb, chrom))
	{
	if (tdb->subtracks == NULL || !leafOnly)
	    hashAdd(trackHash, tdb->track, tdb);
	}
    rAddTrackListToHash(trackHash, tdb->subtracks, chrom, leafOnly);
    }
}

struct hash *trackHashMakeWithComposites(char *db,char *chrom,struct trackDb **tdbList,
				     bool withComposites)
// Make hash of trackDb items for this chromosome, including composites, not just the subtracks.
// May pass in prepopulated trackDb list, or may receive the trackDb list as an inout.
{
struct trackDb *theTdbs = NULL;
if (tdbList == NULL || *tdbList == NULL)
    {
    theTdbs = hTrackDb(db);
    if (tdbList != NULL)
	*tdbList = theTdbs;
    }
else
    theTdbs = *tdbList;
struct hash *trackHash = newHash(7);
rAddTrackListToHash(trackHash, theTdbs, chrom, !withComposites);
return trackHash;
}

/****** Stuff for acembly related options *******/

static char *acemblyOptions[] = 
    {
    "all genes",
    "main",
    "putative",
    };

enum acemblyOptEnum acemblyStringToEnum(char *string)
/* Convert from string to enum representation. */
{
int x = stringIx(string, acemblyOptions);
if (x < 0)
    errAbort("hui::acemblyStringToEnum() - Unknown option %s", string);
return x;
}

char *acemblyEnumToString(enum acemblyOptEnum x)
/* Convert from enum to string representation. */
{
return acemblyOptions[x];
}

void acemblyDropDown(char *var, char *curVal)
/* Make drop down of options. */
{
cgiMakeDropList(var, acemblyOptions, ArraySize(acemblyOptions),
    curVal);
}

static boolean parseAssignment(char *words, char **name, char **value)
/* parse <name>=<value>, destroying input words in the process */
{
char *p;
if ((p = index(words, '=')) == NULL)
    return FALSE;
*p++ = 0;
if (name)
    *name = words;
if (value)
    *value = p;
return TRUE;
}

static char *getPrimaryType(char *primarySubtrack, struct trackDb *tdb)
/* Do not free when done. */
{
char *type = NULL;
if (primarySubtrack)
    {
    struct slRef *tdbRef, *tdbRefList = trackDbListGetRefsToDescendants(tdb->subtracks);
    for (tdbRef = tdbRefList; tdbRef != NULL; tdbRef = tdbRef->next)
	{
	struct trackDb *subtrack = tdbRef->val;
	if (sameString(subtrack->track, primarySubtrack))
	    {
	    type = subtrack->type;
	    break;
	    }
	}
    slFreeList(&tdbRefList);
    }
return type;
}

boolean hSameTrackDbType(char *type1, char *type2)
// Compare type strings: identical first word or allowed compatibilities
{
// OLD_CODE
//return (sameString(type1, type2) ||
//        (startsWith("wig ", type1) && startsWith("wig ", type2)));
int wordLength = strlen(type1);

// Many types have additional args which should not interfere (e.g. "bigWig 0 20")
// Note: beds of different size are ok
char *firstWhite = skipToSpaces(type1);
if (firstWhite != NULL)
    wordLength = (firstWhite - type1) + 1; // include white space

if (sameStringN(type1, type2,wordLength))
    return TRUE;

// Allow these cross overs?  Why not?  (see redmine #7588)
if (startsWith("wig ",type1) && startsWith("bigWig ",type2))  // tested
    return TRUE;
if (startsWith("bigWig ",type1) && startsWith("wig ",type2))  // tested
    return TRUE;

// Many flavors of bed that could be merged...
if ((   startsWith("bed ",type1)  // bed to Peak and vis-versa tested
 || startsWith("broadPeak",type1)
 || startsWith("narrowPeak",type1))
&&  (   startsWith("bed ",type2)
 || startsWith("broadPeak",type2)
 || startsWith("narrowPeak",type2)))
    return TRUE;
// bigBed to bed and vis-versa fails!
//if ((   startsWith("bed ",type1)
//     || startsWith("bigBed ",type1)
//     || startsWith("broadPeak",type1)
//     || startsWith("narrowPeak",type1))
//&&  (   startsWith("bed ",type2)
//     || startsWith("bigBed ",type2)
//     || startsWith("broadPeak",type2)
//     || startsWith("narrowPeak",type2)))
//    return TRUE;

return FALSE;
}

static char *labelRoot(char *label, char** suffix)
/* Parses a label which may be split with a &nbsp; into root and suffix
Always free labelRoot.  suffix, which may be null does not need to be freed. */
{
char *root = cloneString(label);
char *extra=strstrNoCase(root,"&nbsp;"); // &nbsp; mean don't include the reset as part of the link
if ((long)(extra)==-1)
    extra=NULL;
if (extra!=NULL)
    {
    *extra='\0';
    if (suffix != NULL)
	{
	extra+=5;
	*extra=' '; // Converts the &nbsp; to ' ' and include the ' '
	*suffix = extra;
	}
    }
return root;
}

typedef struct _dividers
    {
    int count;
    char**subgroups;
    char* setting;
    } dividers_t;

static dividers_t *dividersSettingGet(struct trackDb *parentTdb)
// Parses any dividers setting in parent of subtracks
{
dividers_t *dividers = needMem(sizeof(dividers_t));
dividers->setting    = cloneString(trackDbSetting(parentTdb, "dividers"));
if (dividers->setting == NULL)
    {
    freeMem(dividers);
    return NULL;
    }
dividers->subgroups  = needMem(24*sizeof(char*));
dividers->count      = chopByWhite(dividers->setting, dividers->subgroups,24);
return dividers;
}

static void dividersFree(dividers_t **dividers)
// frees any previously obtained dividers setting
{
if (dividers && *dividers)
    {
    freeMem((*dividers)->subgroups);
    freeMem((*dividers)->setting);
    freez(dividers);
    }
}

typedef struct _hierarchy
    {
    int count;
    char* subgroup;
    char**membership;
    int*  indents;
    char* setting;
    } hierarchy_t;

static hierarchy_t *hierarchySettingGet(struct trackDb *parentTdb)
// Parses any list hierachy instructions setting in parent of subtracks
{
hierarchy_t *hierarchy = needMem(sizeof(hierarchy_t));
hierarchy->setting     = cloneString(trackDbSetting(parentTdb, "hierarchy"));  // To be freed later
if (hierarchy->setting == NULL)
    {
    freeMem(hierarchy);
    return NULL;
    }
int cnt,ix;
char *words[SMALLBUF];
cnt = chopLine(hierarchy->setting, words);
assert(cnt<=ArraySize(words));
if (cnt <= 1)
    {
    freeMem(hierarchy->setting);
    freeMem(hierarchy);
    return NULL;
    }

hierarchy->membership  = needMem(cnt*sizeof(char*));
hierarchy->indents     = needMem(cnt*sizeof(int));
hierarchy->subgroup    = words[0];
char *name,*value;
for (ix = 1,hierarchy->count=0; ix < cnt; ix++)
    {
    if (parseAssignment(words[ix], &name, &value))
	{
	hierarchy->membership[hierarchy->count]  = name;
	hierarchy->indents[hierarchy->count] = sqlUnsigned(value);
	hierarchy->count++;
	}
    }
return hierarchy;
}

static void hierarchyFree(hierarchy_t **hierarchy)
// frees any previously obtained hierachy settings
{
if (hierarchy && *hierarchy)
    {
    freeMem((*hierarchy)->setting);
    freeMem((*hierarchy)->membership);
    freeMem((*hierarchy)->indents);
    freez(hierarchy);
    }
}

// Four State checkboxes can be checked/unchecked by enable/disabled
// NOTE: fourState is not a bitmap because it is manipulated in javascript and
//       int seemed easier at the time
#define FOUR_STATE_EMPTY             TDB_EXTRAS_EMPTY_STATE
//#define FOUR_STATE_UNCHECKED         0
//#define FOUR_STATE_CHECKED           1
//#define FOUR_STATE_CHECKED_DISABLED  -1
#define FOUR_STATE_DISABLE(val)      {while ((val) >= 0) (val) -= 2;}
#define FOUR_STATE_ENABLE(val)       {while ((val) < 0) (val) += 2;}

int subtrackFourStateChecked(struct trackDb *subtrack, struct cart *cart)
// Returns the four state checked state of the subtrack
{
char * setting = NULL;
char objName[SMALLBUF];
int fourState = (int)tdbExtrasFourState(subtrack);
if (fourState != FOUR_STATE_EMPTY)
    return fourState;

fourState = FOUR_STATE_UNCHECKED;  // default to unchecked, enabled
if ((setting = trackDbLocalSetting(subtrack, "parent")) != NULL)
    {
    if (findWordByDelimiter("off",' ',setting) == NULL)
	fourState = FOUR_STATE_CHECKED;
    }

// Now check visibility
enum trackVisibility vis = tdbLocalVisibility(cart, subtrack, NULL);
if (vis == tvHide)
    {
    if (tdbIsCompositeView(subtrack->parent))
	{
	if (tdbLocalVisibility(cart, subtrack->parent, NULL) == tvHide)
	    FOUR_STATE_DISABLE(fourState);
	}
    }

safef(objName, sizeof(objName), "%s_sel", subtrack->track);
setting = cartOptionalString(cart, objName);
if (setting != NULL)
    {
    if (sameWord("on",setting)) // ouch! cartUsualInt was interpreting "on" as 0, which was bad bug!
	fourState = 1;
    else
	fourState = atoi(setting);
    }
tdbExtrasFourStateSet(subtrack,fourState);
return fourState;
}

void subtrackFourStateCheckedSet(struct trackDb *subtrack, struct cart *cart,boolean checked,
			     boolean enabled)
// Sets the fourState Checked in the cart and updates cached state
{
int fourState = ( checked ? FOUR_STATE_CHECKED : FOUR_STATE_UNCHECKED );
if (!enabled)
    FOUR_STATE_DISABLE(fourState);

char objName[SMALLBUF];
char objVal[5];
safef(objName, sizeof(objName), "%s_sel", subtrack->track);
safef(objVal, sizeof(objVal), "%d", fourState);
cartSetString(cart, objName, objVal);
tdbExtrasFourStateSet(subtrack,fourState);
}


static char *tagEncode(char *name)
// Turns out css classes cannot begin with a number.  So prepend 'A'
// If this were more widely used, could move to cheapcgi.c.
{
if (!isdigit(*name))
    return name;

char *newName = needMem(strlen(name)+2);
*newName = 'A';
strcpy(newName+1,name);
return newName;
}

typedef struct _dimensions
    {
    int count;
    char**names;
    char**subgroups;
    char* setting;
    } dimensions_t;

boolean dimensionsExist(struct trackDb *parentTdb)
// Does this parent track contain dimensions?
{
return (trackDbSetting(parentTdb, "dimensions") != NULL);
}

static dimensions_t *dimensionSettingsGet(struct trackDb *parentTdb)
// Parses any dimemnions setting in parent of subtracks
{
dimensions_t *dimensions = needMem(sizeof(dimensions_t));
dimensions->setting = cloneString(trackDbSetting(parentTdb, "dimensions"));  // To be freed later
if (dimensions->setting == NULL)
    {
    freeMem(dimensions);
    return NULL;
    }
int cnt,ix;
char *words[SMALLBUF];
cnt = chopLine(dimensions->setting,words);
assert(cnt<=ArraySize(words));
if (cnt <= 0)
    {
    freeMem(dimensions->setting);
    freeMem(dimensions);
    return NULL;
    }

dimensions->names     = needMem(cnt*sizeof(char*));
dimensions->subgroups = needMem(cnt*sizeof(char*));
char *name,*value;
for (ix = 0,dimensions->count=0; ix < cnt; ix++)
    {
    if (parseAssignment(words[ix], &name, &value))
	{
	dimensions->names[dimensions->count]     = name;
	dimensions->subgroups[dimensions->count] = tagEncode(value);
	dimensions->count++;
	}
    }
return dimensions;
}

static void dimensionsFree(dimensions_t **dimensions)
// frees any previously obtained dividers setting
{
if (dimensions && *dimensions)
    {
    freeMem((*dimensions)->setting);
    freeMem((*dimensions)->names);
    freeMem((*dimensions)->subgroups);
    freez(dimensions);
    }
}

#define SUBGROUP_MAX 9

enum filterCompositeType
// Filter composites are drop-down checkbix-lists for selecting subtracks (eg hg19::HAIB TFBS)
    {
    fctNone=0,      // do not offer filter for this dimension
    fctOne=1,       // filter composite by one or all
    fctOneOnly=2,   // filter composite by only one
    fctMulti=3,     // filter composite by multiselect: all, one or many
    };

typedef struct _members
    {
    int count;
    char * groupTag;
    char * groupTitle;
    char **tags;
    char **titles;
    boolean *selected;
    char * setting;
    int *subtrackCount;              // count of subtracks
    int *currentlyVisible;           // count of visible subtracks
    struct slRef **subtrackList;     // set of subtracks belonging to each subgroup member
    enum filterCompositeType fcType; // fctNone,fctOne,fctMulti
    } members_t;

int subgroupCount(struct trackDb *parentTdb)
// How many subGroup setting does this parent have?
{
int ix;
int count = 0;
for (ix=1;ix<=SUBGROUP_MAX;ix++)
    {
    char subGrp[16];
    safef(subGrp, ArraySize(subGrp), "subGroup%d",ix);
    if (trackDbSetting(parentTdb, subGrp) != NULL)
	count++;
    }
return count;
}

char * subgroupSettingByTagOrName(struct trackDb *parentTdb, char *groupNameOrTag)
// look for a subGroup by name (ie subGroup1) or tag (ie view) and return an unallocated char*
{
struct trackDb *ancestor;
for (ancestor = parentTdb; ancestor != NULL; ancestor = ancestor->parent)
{
int ix;
char *setting = NULL;
if (startsWith("subGroup",groupNameOrTag))
    {
    setting = trackDbSetting(ancestor, groupNameOrTag);
    if (setting != NULL)
	return setting;
    }
for (ix=1;ix<=SUBGROUP_MAX;ix++)
    {
    char subGrp[16];
    safef(subGrp, ArraySize(subGrp), "subGroup%d",ix);
    setting = trackDbSetting(ancestor, subGrp);
    if (setting != NULL)  // Doesn't require consecutive subgroups
	{
	if (startsWithWord(groupNameOrTag,setting))
	    return setting;
	}
    }
}
return NULL;
}

boolean subgroupingExists(struct trackDb *parentTdb, char *groupNameOrTag)
// Does this parent track contain a particular subgrouping?
{
return (subgroupSettingByTagOrName(parentTdb,groupNameOrTag) != NULL);
}

static members_t *subgroupMembersGet(struct trackDb *parentTdb, char *groupNameOrTag)
// Parse a subGroup setting line into tag,title, names(optional) and values(optional),
// returning the count of members or 0
{
int ix,count;
char *setting = subgroupSettingByTagOrName(parentTdb, groupNameOrTag);
if (setting == NULL)
    return NULL;
members_t *members = needMem(sizeof(members_t));
members->setting = cloneString(setting);
char *words[SMALLBUF];
count = chopLine(members->setting, words);
assert(count <= ArraySize(words));
if (count <= 1)
    {
    freeMem(members->setting);
    freeMem(members);
    return NULL;
    }
members->groupTag   = words[0];
members->groupTitle = strSwapChar(words[1],'_',' '); // Titles replace '_' with space
members->tags       = needMem(count*sizeof(char*));
members->titles     = needMem(count*sizeof(char*));
for (ix = 2,members->count=0; ix < count; ix++)
    {
    char *name,*value;
    if (parseAssignment(words[ix], &name, &value))
	{
	members->tags[members->count]  = tagEncode(name);
	members->titles[members->count] = strSwapChar(value,'_',' ');
	members->count++;
	}
    }
return members;
}

static int membersSubGroupIx(members_t* members, char *tag)
// Returns the index of the subgroup within the members struct (or -1)
{
int ix = 0;
for (ix=0;ix<members->count;ix++)
    {
    if (members->tags[ix] != NULL && sameString(members->tags[ix],tag))
	return ix;
    }
return -1;
}


static void subgroupMembersFree(members_t **members)
// frees memory for subgroupMembers lists
{
if (members && *members)
    {
    // This should only get set through membersForAll which should not be freed.
    if ((*members)->selected != NULL || (*members)->subtrackList != NULL)
	return;
    freeMem((*members)->setting);
    freeMem((*members)->tags);
    freeMem((*members)->titles);
    freez(members);
    }
}

static members_t *subgroupMembersWeedOutEmpties(struct trackDb *parentTdb, members_t *members,
					    struct cart *cart)
// Weed out members of a subgroup without any subtracks, alters memory in place!
{
// First tally all subtrack counts
int ixIn=0;
struct slRef *subtrackRef, *subtrackRefList =
				    trackDbListGetRefsToDescendantLeaves(parentTdb->subtracks);
struct trackDb *subtrack;
members->subtrackCount    = needMem(members->count * sizeof(int));
members->currentlyVisible = needMem(members->count * sizeof(int));
members->subtrackList     = needMem(members->count * sizeof(struct slRef *));
for (subtrackRef = subtrackRefList; subtrackRef != NULL; subtrackRef = subtrackRef->next)
    {
    subtrack = subtrackRef->val;
    char *belongsTo =NULL;
    if (subgroupFind(subtrack,members->groupTag,&belongsTo))
	{
	if (-1 != (ixIn = stringArrayIx(belongsTo, members->tags, members->count)))
	    {
	    members->subtrackCount[ixIn]++;
	    if (cart && fourStateVisible(subtrackFourStateChecked(subtrack,cart)))
		members->currentlyVisible[ixIn]++;
	    refAdd(&(members->subtrackList[ixIn]), subtrack);
	    }
	}
    }

// Now weed out empty subgroup tags.  Can do this in place since new count <= old count
// NOTE: Don't I wish I had made these as an slList ages ago! (tim)
int ixOut=0;
for (ixIn=ixOut;ixIn<members->count;ixIn++)
    {
    if (members->subtrackCount[ixIn] > 0)
	{
	if (ixOut < ixIn)
	    {
	    members->tags[ixOut]             = members->tags[ixIn];
	    members->titles[ixOut]           = members->titles[ixIn];
	    members->subtrackCount[ixOut]    = members->subtrackCount[ixIn];
	    members->currentlyVisible[ixOut] = members->currentlyVisible[ixIn];
	    members->subtrackList[ixOut]     = members->subtrackList[ixIn];
	    if (members->selected != NULL)
		members->selected[ixOut]     = members->selected[ixIn];
	    }
	ixOut++;
	}
    else
	{
	members->tags[ixIn]             = NULL;
	members->titles[ixIn]           = NULL;
	members->subtrackCount[ixIn]    = 0;
	members->currentlyVisible[ixIn] = 0;
	//slFreeList(&members->subtrackList[ixIn]);  // No freeing at this moment
	members->subtrackList[ixIn]     = NULL;
	if (members->selected != NULL)
	    members->selected[ixIn]     = FALSE;
	}
    }
members->count = ixOut;

if (members->count == 0) // No members of this subgroup had a subtrack
    {
    subgroupMembersFree(&members);
    return NULL;
    }

return members;
}

enum
    {
    dimV=0, // View first
    dimX=1, // X & Y next
    dimY=2,
    dimA=3, // dimA is start of first of the optional non-matrix, non-view dimensions
    };

typedef struct _membersForAll
    {
    int abcCount;
    int dimMax;               // Arrays of "members" structs will be ordered as
			      //    [view][dimX][dimY][dimA]... with first 3 in fixed spots
			      //    and rest as found (and non-empty)
    boolean filters;          // ABCs use filterComp boxes (as upposed to check boxes
    dimensions_t *dimensions; // One struct describing "deimensions" setting"
			      //    (e.g. dimX:cell dimY:antibody dimA:treatment)
    members_t* members[27];   // One struct for each dimension describing groups in dimension
			      //    (e.g. cell: GM12878,K562)
    char* checkedTags[27];  // FIXME: Should move checkedTags into
			    // membersForAll->members[ix]->selected;
    char letters[27];
    } membersForAll_t;


static char* abcMembersChecked(struct trackDb *parentTdb, struct cart *cart, members_t* members,
			   char letter)
// returns a string of subGroup tags which are currently checked
{
char settingName[SMALLBUF];
int mIx;
if (members->selected == NULL)
    members->selected = needMem(members->count * sizeof(boolean));
safef(settingName, sizeof(settingName), "%s.filterComp.%s",parentTdb->track,members->groupTag);
struct slName *options = cartOptionalSlNameList(cart,settingName);
if (options != NULL)
    {
    if (sameWord(options->name,"All")) // filterComp returns "All" meaning every option selected
	{
	slNameFreeList(&options);
	options = slNameListFromStringArray(members->tags, members->count);
	assert(options != NULL);
	}
    struct slName *option;
    for (option=options;option!=NULL;option=option->next)
	{
	mIx = membersSubGroupIx(members, option->name);
	if (mIx >= 0)
	    members->selected[mIx] = TRUE;
	}
    return slNameListToString(options,',');
    }
struct dyString *currentlyCheckedTags = NULL;
// Need a string of subGroup tags which are currently checked
safef(settingName,sizeof(settingName),"dimension%cchecked",letter);
char *dimCheckedDefaults = trackDbSettingOrDefault(parentTdb,settingName,"All");
char *checkedDefaults[12];
int defaultCount = 0;
if (dimCheckedDefaults != NULL
&& differentWord(dimCheckedDefaults,"All") && differentWord(dimCheckedDefaults,"Any"))
    {
    defaultCount = chopCommas(dimCheckedDefaults, checkedDefaults);
    int dIx = 0;
    for (;dIx < defaultCount;dIx++)
	checkedDefaults[dIx] = tagEncode(checkedDefaults[dIx]); // encode these before compare!
    }                                                      // Will leak, but this is a tiny amount
for (mIx=0;mIx<members->count;mIx++)
    {
    safef(settingName, sizeof(settingName), "%s.mat_%s_dim%c_cb",
	  parentTdb->track,members->tags[mIx],letter);
    members->selected[mIx] = TRUE;
    if (defaultCount > 0)
	members->selected[mIx] =
		(-1 != stringArrayIx(members->tags[mIx],checkedDefaults,defaultCount));
    members->selected[mIx] = cartUsualBoolean(cart,settingName,members->selected[mIx]);
    if (members->selected[mIx])
	{
	if (currentlyCheckedTags == NULL)
	    currentlyCheckedTags = dyStringCreate("%s",members->tags[mIx]);
	else
	    dyStringPrintf(currentlyCheckedTags,",%s",members->tags[mIx]);
	}
    }
if (currentlyCheckedTags)
    return dyStringCannibalize(&currentlyCheckedTags);
return NULL;
}

static membersForAll_t *membersForAllSubGroupsWeedOutEmpties(struct trackDb *parentTdb,
					    membersForAll_t *membersForAll, struct cart *cart)
// Weed through members, tossing those without subtracks
{
// View is always first
if (membersForAll->members[dimV] != NULL)
    membersForAll->members[dimV] =
		subgroupMembersWeedOutEmpties(parentTdb, membersForAll->members[dimV],cart);

// X and Y are special
if (membersForAll->members[dimX] != NULL)
    membersForAll->members[dimX] =
		subgroupMembersWeedOutEmpties(parentTdb, membersForAll->members[dimX],cart);
if (membersForAll->members[dimY] != NULL)
    membersForAll->members[dimY] =
		subgroupMembersWeedOutEmpties(parentTdb, membersForAll->members[dimY],cart);

// Handle the ABC dimensions
int ixIn,ixOut=dimA;
for (ixIn=ixOut;ixIn<membersForAll->dimMax;ixIn++)
    {
    if (membersForAll->members[ixIn] != NULL)
	membersForAll->members[ixIn] =
		    subgroupMembersWeedOutEmpties(parentTdb, membersForAll->members[ixIn],cart);
    if (membersForAll->members[ixIn] == NULL)
	membersForAll->checkedTags[ixOut] = NULL;
    else
	{
	if (ixOut < ixIn)  // Collapse if necessary
	    { // NOTE: Don't I wish I had made these as an slList ages ago! (tim)
	    membersForAll->members[ixOut]     = membersForAll->members[ixIn];
	    membersForAll->checkedTags[ixOut] = membersForAll->checkedTags[ixIn];
	    membersForAll->letters[ixOut]     = membersForAll->letters[ixIn];
	    }
	ixOut++;
	}
    }
membersForAll->dimMax   = ixOut;
membersForAll->abcCount = membersForAll->dimMax - dimA;

return membersForAll;
}

static membersForAll_t* membersForAllSubGroupsGet(struct trackDb *parentTdb, struct cart *cart)
// Returns all the parents subGroups and members
{
membersForAll_t *membersForAll = tdbExtrasMembersForAll(parentTdb);
if (membersForAll != NULL)
    return membersForAll;  // Already retrieved, so don't do it again

int ix;
membersForAll = needMem(sizeof(membersForAll_t));
if (tdbIsCompositeView(parentTdb->subtracks))  // view must have viewInMidle tdb in tree
    membersForAll->members[dimV]=subgroupMembersGet(parentTdb,"view");
membersForAll->letters[dimV]='V';
membersForAll->dimMax=dimA;  // This can expand, depending upon ABC dimensions
membersForAll->dimensions = dimensionSettingsGet(parentTdb);
if (membersForAll->dimensions != NULL)
    {
    for (ix=0;ix<membersForAll->dimensions->count;ix++)
	{
	char letter = lastChar(membersForAll->dimensions->names[ix]);
	if (letter != 'X' && letter != 'Y')
	    {
	    membersForAll->members[membersForAll->dimMax] =
			subgroupMembersGet(parentTdb, membersForAll->dimensions->subgroups[ix]);
	    membersForAll->letters[membersForAll->dimMax] = letter;
	    if (cart != NULL)
		membersForAll->checkedTags[membersForAll->dimMax] = abcMembersChecked(
			    parentTdb,cart,membersForAll->members[membersForAll->dimMax],letter);
	    membersForAll->dimMax++;
	    }
	else if (letter == 'X')
	    {
	    membersForAll->members[dimX] =
			subgroupMembersGet(parentTdb, membersForAll->dimensions->subgroups[ix]);
	    membersForAll->letters[dimX] = letter;
	    }
	else
	    {
	    membersForAll->members[dimY] =
			subgroupMembersGet(parentTdb, membersForAll->dimensions->subgroups[ix]);
	    membersForAll->letters[dimY] = letter;
	    }
	}
    }
else // No 'dimensions" setting: treat any subGroups as abc dimensions
    {
    char letter = 'A';
    // walk through numbered subgroups
    for (ix=1;ix<SUBGROUP_MAX;ix++)  // how many do we support?
	{
	char group[32];
	safef(group, sizeof group,"subGroup%d",ix);
	char *setting = subgroupSettingByTagOrName(parentTdb, group);
	if (setting != NULL)
	    {
	    char *tag = cloneFirstWord(setting);
	    if (membersForAll->members[dimV] && sameWord(tag,"view"))
		continue; // View should have already been handled. NOTE: extremely unlikely case
	    membersForAll->members[membersForAll->dimMax]=subgroupMembersGet(parentTdb, tag);
	    membersForAll->letters[membersForAll->dimMax]=letter;
	    if (cart != NULL)
		membersForAll->checkedTags[membersForAll->dimMax] = abcMembersChecked(
			    parentTdb,cart,membersForAll->members[membersForAll->dimMax],letter);
	    membersForAll->dimMax++;
	    letter++;
	    }
	}
    }
membersForAll->abcCount = membersForAll->dimMax - dimA;

membersForAll = membersForAllSubGroupsWeedOutEmpties(parentTdb, membersForAll, cart);

// NOTE: Dimensions must be defined for filterComposite.  Filter dimensioms are all and only ABCs.
//       Use dimensionAchecked to define selected
char *filtering = trackDbSettingOrDefault(parentTdb,"filterComposite",NULL);
if (filtering && !sameWord(filtering,"off"))
    {
    if (membersForAll->dimensions == NULL)
	errAbort("If 'filterComposite' defined, must define 'dimensions' also.");

    membersForAll->filters = TRUE;
    // Default all to multi
    for (ix=dimA;ix<membersForAll->dimMax;ix++)
	{
	if (membersForAll->members[ix] != NULL)
	    membersForAll->members[ix]->fcType = fctMulti;
	}
    if (!sameWord(filtering,"on"))
	{
	// Example tdb setting: "filterComposite on" OR
	//                      "filterComposite dimA=one dimB=multi dimC=onlyOne"
	// FIXME: do we even support anything but multi???
	char *filterGroups[27];
	int count = chopLine(filtering,filterGroups);
	for (ix=0;ix<count;ix++)
	    {
	    char *dim = cloneNextWordByDelimiter(&filterGroups[ix],'=');
	    char letter = lastChar(dim);
	    int abcIx = dimA;
	    for (;abcIx < membersForAll->dimMax && membersForAll->letters[abcIx] != letter;abcIx++)
		; // Advance to correct letter
	    if (abcIx >= membersForAll->dimMax)
		errAbort("Invalid 'filterComposite' trackDb setting. Dimension '%s' not found.",
			 dim);
	    if (sameWord(filterGroups[ix],"one"))
		membersForAll->members[abcIx]->fcType = fctOne;
	    else if (sameWord(filterGroups[ix],"onlyOne") || sameWord(filterGroups[ix],"oneOnly"))
		membersForAll->members[abcIx]->fcType = fctOneOnly;
	    }
	}
    }

if (cart != NULL) // Only save this if it is fully populated!
    tdbExtrasMembersForAllSet(parentTdb,membersForAll);

return membersForAll;
}

static int membersForAllFindSubGroupIx(membersForAll_t* membersForAll, char *tag)
{ // Returns the index of the subgroups member struct within membersForAll (or -1)
int ix = 0;
for (ix=0;ix<membersForAll->dimMax;ix++)
    {
    if (membersForAll->members[ix] != NULL && sameString(membersForAll->members[ix]->groupTag,tag))
	return ix;
    }
return -1;
}

const members_t*membersFindByTag(struct trackDb *parentTdb, char *tag)
{ // Uses membersForAll which may be in tdbExtraCache.  Do not free
membersForAll_t* membersForAll = membersForAllSubGroupsGet(parentTdb,NULL);
if (membersForAll == NULL)
    return NULL;

int ix = membersForAllFindSubGroupIx(membersForAll,tag);
if (ix >= 0)
    return membersForAll->members[ix];
return NULL;
}

static void membersForAllSubGroupsFree(struct trackDb *parentTdb,
				   membersForAll_t** membersForAllPtr)
// frees memory for membersForAllSubGroups struct
{
if (membersForAllPtr && *membersForAllPtr)
    {
    if (parentTdb != NULL)
	{
	if (*membersForAllPtr == tdbExtrasMembersForAll(parentTdb))
	    return;  // Don't free something saved to the tdbExtras!
	}
    membersForAll_t* membersForAll = *membersForAllPtr;
    subgroupMembersFree(&(membersForAll->members[dimX]));
    subgroupMembersFree(&(membersForAll->members[dimY]));
    subgroupMembersFree(&(membersForAll->members[dimV]));
    int ix;
    for (ix=dimA;ix<membersForAll->dimMax;ix++)
	{
	//ASSERT(membersForAll->members[ix] != NULL);
	subgroupMembersFree(&(membersForAll->members[ix]));
	if (membersForAll->checkedTags[ix])
	    freeMem(membersForAll->checkedTags[ix]);
	}
    dimensionsFree(&(membersForAll->dimensions));
    freez(membersForAllPtr);
    }
}

int multViewCount(struct trackDb *parentTdb)
// returns the number of multiView views declared
{
char *setting = subgroupSettingByTagOrName(parentTdb,"view");
if (setting == NULL)
    return 0;

setting = cloneString(setting);
int cnt;
char *words[32];
cnt = chopLine(setting, words);
freeMem(setting);
return (cnt - 1);
}

typedef struct _membership
    {
    int count;
    char **subgroups;  // Ary of Tags in parentTdb->subGroupN and in childTdb->subGroups (ie view)
    char **membership; // Ary of Tags of subGroups that child belongs to (ie PK)
    char **titles;     // Ary of Titles of subGroups a child belongs to (ie Peak)
    char * setting;
    } membership_t;

static membership_t *subgroupMembershipGet(struct trackDb *childTdb)
// gets all the subgroup membership for a child track
{
membership_t *membership = tdbExtrasMembership(childTdb);
if (membership != NULL)
    return membership;  // Already retrieved, so don't do it again

membership = needMem(sizeof(membership_t));
membership->setting = cloneString(trackDbSetting(childTdb, "subGroups"));
if (membership->setting == NULL)
    {
    freeMem(membership);
    return NULL;
    }

int ix,cnt;
char *words[SMALLBUF];
cnt = chopLine(membership->setting, words);
assert(cnt <= ArraySize(words));
if (cnt <= 0)
    {
    freeMem(membership->setting);
    freeMem(membership);
    return NULL;
    }
membership->subgroups  = needMem(cnt*sizeof(char*));
membership->membership = needMem(cnt*sizeof(char*));
membership->titles     = needMem(cnt*sizeof(char*));
for (ix = 0,membership->count=0; ix < cnt; ix++)
    {
    char *name,*value;
    if (parseAssignment(words[ix], &name, &value))
	{
	membership->subgroups[membership->count]  = name;
	membership->membership[membership->count] = tagEncode(value);
						    // tags will be used as classes by js
	members_t* members = subgroupMembersGet(childTdb->parent, name);
	membership->titles[membership->count] = NULL; // default
	if (members != NULL)
	    {
	    int ix2 = stringArrayIx(membership->membership[membership->count],members->tags,
				    members->count);
	    if (ix2 != -1)
		membership->titles[membership->count] =
					strSwapChar(cloneString(members->titles[ix2]),'_',' ');
	    subgroupMembersFree(&members);
	    }
	membership->count++;
	}
    }
tdbExtrasMembershipSet(childTdb,membership);
return membership;
}


static boolean membershipInAllCurrentABCs(membership_t *membership,membersForAll_t*membersForAll)
// looks for a match between a membership set and ABC dimensions currently checked
{
int mIx,aIx,tIx;
for (aIx = dimA; aIx < membersForAll->dimMax; aIx++)  // for each ABC subGroup
    {
    assert(membersForAll->members[aIx]->selected);

    // must find atleast one selected tag that we have membership in
    boolean matched = FALSE;
    for (mIx = 0; mIx <membersForAll->members[aIx]->count;mIx++) // for each tag of that subgroup
	{
	if (membersForAll->members[aIx]->selected[mIx])  // The particular subgroup tag is selected
	    {
	    for (tIx=0;tIx<membership->count;tIx++)  // what we are members of
		{
		// subTrack belongs to subGroup and tags match
		if (sameString(membersForAll->members[aIx]->groupTag, membership->subgroups[tIx])
		&&   sameWord(membersForAll->members[aIx]->tags[mIx],membership->membership[tIx]))
		    {
		    matched = TRUE;
		    break;
		    }
		}
	    }
	}
    if (!matched)
	return FALSE;
    }
return TRUE; // passed all tests so must be on all
}

char *compositeGroupLabel(struct trackDb *tdb, char *group, char *id)
// Given ID from group, return corresponding label,  looking through parent's subGroupN's
// Given group ID, return group label,  looking through parent's subGroupN's
{
members_t *members = subgroupMembersGet(tdb, group);
char *result = NULL;
int i;
for (i=0; i<members->count; ++i)
    {
    if (sameString(members->tags[i], id))
	result = cloneString(members->titles[i]);
    }
subgroupMembersFree(&members);
return result;
}

char *compositeGroupId(struct trackDb *tdb, char *group, char *label)
// Given label, return id,  looking through parent's subGroupN's
{
members_t *members = subgroupMembersGet(tdb, group);
char *result = NULL;
int i;
for (i=0; i<members->count; ++i)
    {
    if (sameString(members->titles[i], label))
	result = cloneString(members->tags[i]);
    }
subgroupMembersFree(&members);
return result;
}


static boolean subtrackInAllCurrentABCs(struct trackDb *childTdb,membersForAll_t*membersForAll)
// looks for a match between a membership set and ABC dimensions currently checked
{
membership_t *membership = subgroupMembershipGet(childTdb);
if (membership == NULL)
    return FALSE;
boolean found = membershipInAllCurrentABCs(membership,membersForAll);
return found;
}


boolean subgroupFind(struct trackDb *childTdb, char *name,char **value)
// looks for a single tag in a child track's subGroups setting
{
if (value != NULL)
    *value = NULL;
membership_t *membership = subgroupMembershipGet(childTdb);
if (membership != NULL)
    {
    int ix;
    for (ix=0;ix<membership->count;ix++)
	{
	if (sameString(name,membership->subgroups[ix]))
	    {
	    if (value != NULL)
		*value = cloneString(membership->membership[ix]);
	    return TRUE;
	    }
	}
    }
return FALSE;
}

static char *subtrackColorToCompare(struct trackDb *subtrack)
/* Convert RGB color to string with scaled hue, suitable for alpha sort */
{
struct rgbColor rgbColor;
rgbColor.r = subtrack->colorR;
rgbColor.g = subtrack->colorG;
rgbColor.b = subtrack->colorB;
struct hslColor hslColor = mgRgbToHsl(rgbColor);
int hue = hslColor.h * 10;
char buf[5];
safef(buf, 5, "%04d", hue);
return cloneString(buf);
}

boolean subgroupFindTitle(struct trackDb *parentTdb, char *name,char **value)
// looks for a a subgroup matching the name and returns the title if found
{
if (value != (void*)NULL)
    *value = NULL;
members_t*members=subgroupMembersGet(parentTdb, name);
//const members_t *members = membersFindByTag(parentTdb,name);
//                           Can't use because of dimension dependence
if (members==NULL)
    return FALSE;
*value = cloneString(members->groupTitle);
//subgroupMembersFree(&members);
return TRUE;
}

void subgroupFree(char **value)
// frees subgroup memory
{
if (value && *value)
    freez(value);
}

boolean subgroupRequired(char *value)
/* Returns whether subgroup much be specified for each track.
* Generally true.  Exceptions are specially defined subgroups */
{
return differentString(SUBTRACK_COLOR_SUBGROUP, value);
}

#define SORT_ON_TRACK_NAME "trackName"
#define SORT_ON_RESTRICTED "dateUnrestricted"

sortOrder_t *sortOrderGet(struct cart *cart,struct trackDb *parentTdb)
// Parses any list sort order instructions for parent of subtracks (from cart or trackDb)
// Some trickiness here.  sortOrder->sortOrder is from cart (changed by user action),
// as is sortOrder->order, But columns are in original tdb order (unchanging)!
// However, if cart is null, all is from trackDb.ra
{
int ix;
char *setting = trackDbSetting(parentTdb, "sortOrder");
if (setting == NULL) // Must be in trackDb or not a sortable table
    return NULL;

sortOrder_t *sortOrder = needMem(sizeof(sortOrder_t));
sortOrder->htmlId = needMem(strlen(parentTdb->track)+15);
safef(sortOrder->htmlId, (strlen(parentTdb->track)+15), "%s.sortOrder", parentTdb->track);
char *cartSetting = NULL;
if (cart != NULL)
    cartSetting = cartCgiUsualString(cart, sortOrder->htmlId, setting);
// If setting is bigger than cartSetting, then it may be due to a trackDb change
if (cart != NULL && strlen(cartSetting) > strlen(setting))
    sortOrder->sortOrder = cloneString(cartSetting);  // cart order
else
    sortOrder->sortOrder = cloneString(setting);      // old cart value is abandoned!

/* parse setting into sortOrder */
sortOrder->setting = cloneString(setting);
sortOrder->count   = chopByWhite(sortOrder->setting,NULL,0);  // Get size
if (cart && !stringIn(SORT_ON_TRACK_NAME,setting))
    sortOrder->count += 1;
if (cart && !stringIn(SORT_ON_RESTRICTED,setting))
    sortOrder->count += 1;
sortOrder->column  = needMem(sortOrder->count*sizeof(char*));
int foundColumns = chopByWhite(sortOrder->setting, sortOrder->column,sortOrder->count);
sortOrder->title   = needMem(sortOrder->count*sizeof(char*));
sortOrder->forward = needMem(sortOrder->count*sizeof(boolean));
sortOrder->order   = needMem(sortOrder->count*sizeof(int));
if (cart && foundColumns < sortOrder->count)
    {
    int columnCount = foundColumns;
    int size = 0;
    char *moreOrder = NULL;
    if (cart && columnCount < sortOrder->count && !stringIn(SORT_ON_TRACK_NAME,setting))
	{
	assert(sortOrder->column[columnCount] == NULL);
	sortOrder->column[columnCount] = cloneString(SORT_ON_TRACK_NAME "=+");
	if (!stringIn(SORT_ON_TRACK_NAME,sortOrder->sortOrder))
	    {                                                                    // little bit more
	    size = strlen(sortOrder->sortOrder) + strlen(sortOrder->column[columnCount]) + 5;
	    moreOrder = needMem(size);
	    safef(moreOrder,size,"%s %s",sortOrder->sortOrder, sortOrder->column[columnCount]);
	    freeMem(sortOrder->sortOrder);
	    sortOrder->sortOrder = moreOrder;
	    }
	columnCount++;
	}
    if (cart && columnCount < sortOrder->count && !stringIn(SORT_ON_RESTRICTED,setting))
	{
	assert(sortOrder->column[columnCount] == NULL);
	sortOrder->column[columnCount] = cloneString(SORT_ON_RESTRICTED "=+");
	if (!stringIn(SORT_ON_RESTRICTED,sortOrder->sortOrder))
	    {
	    size = strlen(sortOrder->sortOrder) + strlen(sortOrder->column[columnCount]) + 5;
	    moreOrder = needMem(size);
	    safef(moreOrder,size,"%s %s",sortOrder->sortOrder, sortOrder->column[columnCount]);
	    freeMem(sortOrder->sortOrder);
	    sortOrder->sortOrder = moreOrder;
	    }
	columnCount++;
	}
    }
for (ix = 0; ix<sortOrder->count; ix++)
    {
    strSwapChar(sortOrder->column[ix],'=',0);  // Don't want 'CEL=+' but 'CEL' and '+'
    // find tdb substr in cart current order string
    char *pos = stringIn(sortOrder->column[ix], sortOrder->sortOrder);
    //assert(pos != NULL && pos[strlen(sortOrder->column[ix])] == '=');
    if (pos != NULL && pos[strlen(sortOrder->column[ix])] == '=')
	{
	int ord=1;
	char* pos2 = sortOrder->sortOrder;
	for (;*pos2 && pos2 < pos;pos2++)
	    {
	    if (*pos2 == '=') // Discovering sort order in cart
		ord++;
	    }
	sortOrder->forward[ix] = (pos[strlen(sortOrder->column[ix]) + 1] == '+');
	sortOrder->order[ix] = ord;
	}
    else  // give up on cartSetting
	{
	sortOrder->forward[ix] = TRUE;
	sortOrder->order[ix] = ix+1;
	}
    if (ix < foundColumns)
	{
	subgroupFindTitle(parentTdb,sortOrder->column[ix],&(sortOrder->title[ix]));
	}
    }
return sortOrder;  // NOTE cloneString:words[0]==*sortOrder->column[0]
}                  // and will be freed when sortOrder is freed

void sortOrderFree(sortOrder_t **sortOrder)
// frees any previously obtained sortOrder settings
{
if (sortOrder && *sortOrder)
    {
    int ix;
    for (ix=0;ix<(*sortOrder)->count;ix++) { subgroupFree(&((*sortOrder)->title[ix])); }
    freeMem((*sortOrder)->sortOrder);
    freeMem((*sortOrder)->htmlId);
    freeMem((*sortOrder)->column);
    freeMem((*sortOrder)->forward);
    freeMem((*sortOrder)->order);
    freeMem((*sortOrder)->setting);
    freez(sortOrder);
    }
}




sortableTdbItem *sortableTdbItemCreate(struct trackDb *tdbChild,sortOrder_t *sortOrder)
// creates a sortable tdb item struct, given a child tdb and its parent's sort table
// Errors in interpreting a passed in sortOrder will return NULL
{
sortableTdbItem *item = NULL;
if (tdbChild == NULL || tdbChild->shortLabel == NULL)
    return NULL;
AllocVar(item);
item->tdb = tdbChild;
if (sortOrder != NULL)   // Add some sort buttons
    {
    int sIx=0;
    for (sIx=sortOrder->count - 1;sIx>=0;sIx--) // walk backwards to ensure sort order in columns
	{
	sortColumn *column = NULL;
	AllocVar(column);
	column->fwd = sortOrder->forward[sIx];
	char *col = sortOrder->column[sIx];
	if (!subgroupFind(item->tdb, col, &(column->value)))
	    {
	    if (sameString(col, SUBTRACK_COLOR_SUBGROUP))
		{
		// convert RGB color to hue so alpha sort can compare
		column->value = subtrackColorToCompare(tdbChild);
		}
	    else
		{
		char *setting = trackDbSetting(item->tdb,col);
		if (setting != NULL)
		    column->value = cloneString(setting);
		// No subgroup, assume there is a matching setting (eg longLabel)
		}
	    }
	if (column->value != NULL)
	    slAddHead(&(item->columns), column);
	else
	    {
	    freez(&column);
	    if (item->columns != NULL)
		slFreeList(&(item->columns));
	    freeMem(item);
	    return NULL; // sortOrder setting doesn't match items to be sorted.
	    }
	}
    }
return item;
}

static int sortableTdbItemsCmp(const void *va, const void *vb)
// Compare two sortable tdb items based upon sort columns.
{
const sortableTdbItem *a = *((sortableTdbItem **)va);
const sortableTdbItem *b = *((sortableTdbItem **)vb);
sortColumn *colA = a->columns;
sortColumn *colB = b->columns;
int compared = 0;
for (;compared==0 && colA!=NULL && colB!=NULL;colA=colA->next,colB=colB->next)
    {
    if (colA->value != NULL && colB->value != NULL)
	compared = strcmp(colA->value, colB->value) * (colA->fwd? 1: -1);
    }
if (compared != 0)
    return compared;

return strcasecmp(a->tdb->shortLabel, b->tdb->shortLabel); // Last chance
}

void sortTdbItemsAndUpdatePriorities(sortableTdbItem **items)
// sort items in list and then update priorities of item tdbs
{
if (items != NULL && *items != NULL)
    {
    slSort(items, sortableTdbItemsCmp);
    int priority=1;
    sortableTdbItem *item;
    for (item = *items; item != NULL; item = item->next)
	item->tdb->priority = (float)priority++;
    }
}

void sortableTdbItemsFree(sortableTdbItem **items)
// Frees all memory associated with a list of sortable tdb items
{
if (items != NULL && *items != NULL)
    {
    sortableTdbItem *item;
    for (item = *items; item != NULL; item = item->next)
	{
	sortColumn *column;
	for (column = item->columns; column != NULL; column = column->next)
	    freeMem(column->value);
	slFreeList(&(item->columns));
	}
    slFreeList(items);
    }
}

static boolean colonPairToStrings(char * colonPair,char **first,char **second)
// Will set *first and *second to NULL.  Must free any string returned!
// No colon: value goes to *first
{
if (first)
    *first =NULL; // default to NULL !
if (second)
    *second=NULL;
if (colonPair != NULL)
    {
    if (strchr(colonPair,':'))
	{
	if (second)
	    *second = cloneString(strchr(colonPair,':') + 1);
	if (first)
	    *first = strSwapChar(cloneString(colonPair),':',0);
	}
    else if (first)
	*first = cloneString(colonPair);
    return (*first != NULL || *second != NULL);
    }
return FALSE;
}

static boolean colonPairToInts(char * colonPair,int *first,int *second)
{ // Non-destructive. Only sets values if found. No colon: value goes to *first
char *a=NULL;
char *b=NULL;
if (colonPairToStrings(colonPair,&a,&b))
    {
    if (a!=NULL)
	{
	if (first)
	    *first = atoi(a);
	freeMem(a);
	}
    if (b!=NULL)
	{
	if (second)
	    *second = atoi(b);
	freeMem(b);
	}
    return TRUE;
    }
return FALSE;
}

static boolean colonPairToDoubles(char * colonPair,double *first,double *second)
{ // Non-destructive. Only sets values if found. No colon: value goes to *first
char *a=NULL;
char *b=NULL;
if (colonPairToStrings(colonPair,&a,&b))
    {
    if (a!=NULL)
	{
	if (first)
	    *first = strtod(a,NULL);
	freeMem(a);
	}
    if (b!=NULL)
	{
	if (second)
	    *second = strtod(b,NULL);
	freeMem(b);
	}
    return TRUE;
    }
return FALSE;
}

filterBy_t *filterBySetGetGuts(struct trackDb *tdb, struct cart *cart, char *name, char *subName, char *settingName)
// Gets one or more "filterBy" settings (ClosestToHome).  returns NULL if not found
{
filterBy_t *filterBySet = NULL;

char *setting = trackDbSettingClosestToHome(tdb, settingName);
if(setting == NULL)
    return NULL;
if ( name == NULL )
    name = tdb->track;

setting = cloneString(setting);
char *filters[10];
// multiple filterBys are delimited by space but spaces inside filter can be protected "by quotes"
int filterCount = chopByWhiteRespectDoubleQuotes(setting, filters, ArraySize(filters));
int ix;
for (ix=0;ix<filterCount;ix++)
    {
    char *filter = cloneString(filters[ix]);
    filterBy_t *filterBy;
    AllocVar(filterBy);
    char *first = strchr(filter,':');
    if (first != NULL)
	*first = '\0';
    else
	errAbort("filterBySetGet() expected ':' divider between table column and label: %s", filters[ix]);
    filterBy->column = filter;
    filter += strlen(filter) + 1;
    first = strchr(filter,'=');
    if (first != NULL)
	*first = '\0';
    else
	errAbort("filterBySetGet() expected '=' divider between table column and options list: %s", filters[ix]);
    filterBy->title = strSwapChar(filter,'_',' '); // Title does not have underscores
    filter += strlen(filter) + 1;

    // Are values indexes to the string titles?
    if (filter[0] == '+')
	{
	filter += 1;
	filterBy->useIndex = TRUE;
	}

    // Now set up each of the values which may have 1-3 parts (value|label{style})
    // the slName list will have the 3 parts delimited by null value\0label\0style\0
    stripString(filter, "\"");  // Remove any double quotes now and chop by commmas
    filterBy->slValues = slNameListFromComma(filter);
    struct slName *val = filterBy->slValues;
    for (;val!=NULL;val=val->next)
	{
	// chip the style off the end of value or value|label
	char *chipper = strrchr(val->name,'{');
	if (chipper != NULL)
	    {
	    if (val == filterBy->slValues) // First one
		{
		filterBy->styleFollows = (lastChar(chipper) == '}');
		if (filterBy->styleFollows == FALSE) // Must be closed at the end of the string or
		    filterBy->styleFollows = (*(chipper + 1) == '#'); // Legacy: color only
		}
	    if (filterBy->styleFollows == FALSE)
		errAbort("filterBy values either all end in {CSS style} or none do.");
	    *chipper++ = 0;  // delimit by null
	    char *end = chipper + (strlen(chipper) - 1);
	    if (*end == '}')
		*end = 0;
	    else if (*(chipper + 1) != '#') // Legacy: Could be color only definition
		errAbort("filterBy values ending in style must be enclosed in {curly brackets}.");
	    }
	else if (filterBy->styleFollows)
	    errAbort("filterBy values either all end in {CSS style} or none do.");

	if (filterBy->useIndex)
	    strSwapChar(val->name,'_',' '); // value is a label so swap underscores
	else
	    {
	    // now chip the label off the end of value name
	    chipper =strchr(val->name,'|');
	    if (chipper != NULL)
		{
		if (val == filterBy->slValues) // First one
		    filterBy->valueAndLabel = TRUE;
		if (filterBy->valueAndLabel == FALSE)
		    errAbort("filterBy values either all have labels (as value|label) "
			     "or none do.");
		*chipper++ = 0;  // The label is found inside filters->svValues as the next string
		strSwapChar(chipper,'_',' '); // Title does not have underscores
		}
	    else if (filterBy->valueAndLabel)
		errAbort("filterBy values either all have labels in form of value|label "
			 "or none do.");
	    }
	}

    slAddTail(&filterBySet,filterBy); // Keep them in order (only a few)

    if (cart != NULL)
	{
	char suffix[256];
	safef(suffix, sizeof(suffix), "%s.%s", subName, filterBy->column);
	boolean parentLevel = isNameAtParentLevel(tdb,name);
	if (cartLookUpVariableClosestToHome(cart,tdb,parentLevel,suffix,&(filterBy->htmlName)))
	    {
	    filterBy->slChoices = cartOptionalSlNameList(cart,filterBy->htmlName);
	    freeMem(filterBy->htmlName);
	    }
	}

    // Note: cannot use found name above because that may be at a higher (composite/view) level
    int len = strlen(name) + strlen(filterBy->column) + 15;
    filterBy->htmlName = needMem(len);
    safef(filterBy->htmlName, len, "%s.%s.%s", name,subName,filterBy->column);
    }
freeMem(setting);

return filterBySet;
}

filterBy_t *filterBySetGet(struct trackDb *tdb, struct cart *cart, char *name)
/* Gets one or more "filterBy" settings (ClosestToHome).  returns NULL if not found */
{
return filterBySetGetGuts(tdb, cart, name, "filterBy", FILTER_BY);
}

filterBy_t *highlightBySetGet(struct trackDb *tdb, struct cart *cart, char *name)
/* Gets one or more "highlightBy" settings (ClosestToHome).  returns NULL if not found */
{
return filterBySetGetGuts(tdb, cart, name, "highlightBy", HIGHLIGHT_BY);
}

void filterBySetFree(filterBy_t **filterBySet)
// Free a set of filterBy structs
{
if (filterBySet != NULL)
    {
    while (*filterBySet != NULL)
	{
	filterBy_t *filterBy = slPopHead(filterBySet);
	if (filterBy->slValues != NULL)
	    slNameFreeList(filterBy->slValues);
	if (filterBy->slChoices != NULL)
	    slNameFreeList(filterBy->slChoices);
	if (filterBy->htmlName != NULL)
	    freeMem(filterBy->htmlName);
	freeMem(filterBy->column);
	freeMem(filterBy);
	}
    }
}

static char *filterByClauseStd(filterBy_t *filterBy)
// returns the SQL where clause for a single filterBy struct in the standard cases
{
int count = slCount(filterBy->slChoices);
struct dyString *dyClause = newDyString(256);
dyStringAppend(dyClause, sqlCkId(filterBy->column));
if (count == 1)
    dyStringPrintf(dyClause, " = ");
else
    dyStringPrintf(dyClause, " in (");

struct slName *slChoice = NULL;
boolean first = TRUE;
for (slChoice = filterBy->slChoices;slChoice != NULL;slChoice=slChoice->next)
    {
    if (!first)
	dyStringAppend(dyClause, ",");
    first = FALSE;
    if (filterBy->useIndex)
	dyStringAppend(dyClause, slChoice->name); // a number converted to a string
    else
	sqlDyStringPrintf(dyClause, "\"%s\"",slChoice->name);
    }
if (dyStringLen(dyClause) == 0)
    {
    dyStringFree(&dyClause);
    return NULL;
    }
if (count > 1)
    dyStringPrintf(dyClause, ")");

return dyStringCannibalize(&dyClause);
}

char *filterByClause(filterBy_t *filterBy)
// returns the SQL where clause for a single filterBy struct
{
if (filterByAllChosen(filterBy))
    return NULL;
else
    return filterByClauseStd(filterBy);
}

struct dyString *dyAddFilterByClause(struct cart *cart, struct trackDb *tdb,
				 struct dyString *extraWhere,char *column, boolean *and)
// creates the where clause condition to support a filterBy setting.
// Format: filterBy column:Title=value,value [column:Title=value|label,value|label,value|label])
// filterBy filters are multiselect's so could have multiple values selected.
// thus returns the "column1 in (...) and column2 in (...)" clause.
// if 'column' is provided, and there are multiple filterBy columns, only the named column's
// clause is returned.
// The 'and' param and dyString in/out allows stringing multiple where clauses together
{
filterBy_t *filterBySet = filterBySetGet(tdb, cart,NULL);
if (filterBySet== NULL)
    return extraWhere;

filterBy_t *filterBy = filterBySet;
for (;filterBy != NULL; filterBy = filterBy->next)
    {
    if (column != NULL && differentString(column,filterBy->column))
	continue;

    char *clause = filterByClause(filterBy);
    if (clause != NULL)
	{
	if (*and)
	    dyStringPrintf(extraWhere, " AND ");
	dyStringAppend(extraWhere, clause);
	freeMem(clause);
	*and = TRUE;
	}
    }
filterBySetFree(&filterBySet);
return extraWhere;
}

char *filterBySetClause(filterBy_t *filterBySet)
// returns the "column1 in (...) and column2 in (...)" clause for a set of filterBy structs
{
struct dyString *dyClause = newDyString(256);
boolean notFirst = FALSE;
filterBy_t *filterBy = NULL;

for (filterBy = filterBySet;filterBy != NULL; filterBy = filterBy->next)
    {
    char *clause = filterByClause(filterBy);
    if (clause != NULL)
	{
	if (notFirst)
	    dyStringPrintf(dyClause, " AND ");
	dyStringAppend(dyClause, clause);
	freeMem(clause);
	notFirst = TRUE;
	}
    }
if (dyStringLen(dyClause) == 0)
    {
    dyStringFree(&dyClause);
    return NULL;
    }
return dyStringCannibalize(&dyClause);
}

void filterBySetCfgUiOption(filterBy_t *filterBy, struct slName *slValue, int ix)
/* output one option for filterBy UI  */
{
char varName[32];
char *label = NULL;
char *name = NULL;
if (filterBy->useIndex)
    {
    safef(varName, sizeof(varName), "%d",ix);
    name = varName;
    label = slValue->name;
    }
else
    {
    label = (filterBy->valueAndLabel? slValue->name + strlen(slValue->name)+1: slValue->name);
    name = slValue->name;
    }
printf("<OPTION");
if (filterBy->slChoices != NULL && slNameInList(filterBy->slChoices,name))
    printf(" SELECTED");
if (filterBy->useIndex || filterBy->valueAndLabel)
    printf(" value='%s'",name);
if (filterBy->styleFollows)
    {
    char *styler = label + strlen(label)+1;
    if (*styler != '\0')
	{
	if (*styler == '#') // Legacy: just the color that follows
	    printf(" style='color: %s;'",styler);
	else
	    printf(" style='%s'",styler);
	}
    }
printf(">%s</OPTION>\n",label);
}

void filterBySetCfgUiGuts(struct cart *cart, struct trackDb *tdb,
		      filterBy_t *filterBySet, boolean onOneLine,
		      char *filterTypeTitle, char *selectIdPrefix, char *allLabel)
// Does the UI for a list of filterBy structure for either filterBy or highlightBy controls
{
if (filterBySet == NULL)
    return;

#define FILTERBY_HELP_LINK "<A HREF=\"../goldenPath/help/multiView.html\" TARGET=ucscHelp>help</A>"
int count = slCount(filterBySet);
if (count == 1)
    puts("<TABLE cellpadding=3><TR valign='top'>");
else
    printf("<B>%s items by:</B> (select multiple categories and items - %s)"
	   "<TABLE cellpadding=3><TR valign='top'>\n",filterTypeTitle,FILTERBY_HELP_LINK);

filterBy_t *filterBy = NULL;
if (cartOptionalString(cart, "ajax") == NULL)
    {
    webIncludeResourceFile("ui.dropdownchecklist.css");
    jsIncludeFile("ui.dropdownchecklist.js",NULL);
    jsIncludeFile("ddcl.js",NULL);
    }

int ix=0;
for(filterBy = filterBySet;filterBy != NULL; filterBy = filterBy->next, ix++)
    {
    puts("<TD>");
    if(count == 1)
	printf("<B>%s by %s</B> (select multiple items - %s)",filterTypeTitle,filterBy->title,FILTERBY_HELP_LINK);
    else
	printf("<B>%s</B>",filterBy->title);
    printf("<BR>\n");

    // TODO: columnCount (Number of filterBoxes per row) should be configurable through tdb setting
    #define FILTER_BY_FORMAT "<SELECT id='%s%d' name='%s' multiple style='display: none; font-size:.9em;' class='filterBy'><BR>\n"
    printf(FILTER_BY_FORMAT,selectIdPrefix,ix,filterBy->htmlName);

    // value is always "All", even if label is different, to simplify javascript code
    printf("<OPTION%s value=\"All\">%s</OPTION>\n", (filterByAllChosen(filterBy)?" SELECTED":""), allLabel);
    struct slName *slValue;

    int ix=1;
    for (slValue=filterBy->slValues;slValue!=NULL;slValue=slValue->next,ix++)
	{
	char varName[32];
	char *label = NULL;
	char *name = NULL;
	if (filterBy->useIndex)
	    {
	    safef(varName, sizeof(varName), "%d",ix);
	    name = varName;
	    label = slValue->name;
	    }
	else
	    {
	    label = (filterBy->valueAndLabel ? slValue->name + strlen(slValue->name)+1
					     : slValue->name);
	    name = slValue->name;
	    }
	printf("<OPTION");
	if (filterBy->slChoices != NULL && slNameInList(filterBy->slChoices,name))
	    printf(" SELECTED");
	if (filterBy->useIndex || filterBy->valueAndLabel)
	    printf(" value='%s'",name);
	if (filterBy->styleFollows)
	    {
	    char *styler = label + strlen(label)+1;
	    if (*styler != '\0')
		{
		if (*styler == '#') // Legacy: just the color that follows
		    printf(" style='color: %s;'",styler);
		else
		    printf(" style='%s'",styler);
		}
	    }
	printf(">%s</OPTION>\n",label);
	}
    }
printf("</SELECT>\n");

puts("</TR></TABLE>");
}

void filterBySetCfgUi(struct cart *cart, struct trackDb *tdb,
		  filterBy_t *filterBySet, boolean onOneLine)
/* Does the filter UI for a list of filterBy structure */
{
filterBySetCfgUiGuts(cart, tdb, filterBySet, onOneLine, "Filter", "fbc", "All");
}

void highlightBySetCfgUi(struct cart *cart, struct trackDb *tdb,
		     filterBy_t *filterBySet, boolean onOneLine)
/* Does the highlight UI for a list of filterBy structure */
{
filterBySetCfgUiGuts(cart, tdb, filterBySet, onOneLine, "Highlight", "hbc", "None");
}

#define COLOR_BG_DEFAULT_IX     0
#define COLOR_BG_ALTDEFAULT_IX  1
#define DIVIDING_LINE "<TR valign=\"CENTER\" line-height=\"1\" BGCOLOR=\"%s\"><TH colspan=\"5\" " \
		  "align=\"CENTER\"><hr noshade color=\"%s\" width=\"100%%\"></TD></TR>\n"
#define DIVIDER_PRINT(color) printf(DIVIDING_LINE,COLOR_BG_DEFAULT,(color))

static char *checkBoxIdMakeForTrack(struct trackDb *tdb,members_t** dims,int dimMax,
				membership_t *membership)
// Creates an 'id' string for subtrack checkbox in style that matrix understand:
//     "cb_dimX_dimY_view_cb"
{
int len = strlen(tdb->track) + 10;
char *id = needMem(len);
safef(id,len,"%s_sel",tdb->track);
return id;
}

static void checkBoxIdFree(char**id)
// Frees 'id' string 
{
if (id && *id)
    freez(id);
}

static boolean divisionIfNeeded(char **lastDivide,dividers_t *dividers,membership_t *membership)
// Keeps track of location within subtracks in order to provide requested division lines
{
boolean division = FALSE;
if (dividers)
    {
    if (lastDivide != NULL)
	{
	int ix;
	for (ix=0;ix<dividers->count;ix++)
	    {
	    int sIx = stringArrayIx(dividers->subgroups[ix],membership->subgroups,
				    membership->count);
	    if ((lastDivide[ix] == (void*)NULL && sIx >= 0)
	    ||  (lastDivide[ix] != (void*)NULL && sIx <  0)
	    ||  (strcmp(lastDivide[ix],membership->membership[sIx]) != 0) )
		{
		division = TRUE;
		if (lastDivide[ix] != (void*)NULL)
		    freeMem(lastDivide[ix]);
		lastDivide[ix] = (sIx<0 ? (void*)NULL : cloneString(membership->membership[sIx]));
		}
	    }
	}
    //if (division)
    //    DIVIDER_PRINT(COLOR_DARKGREEN);
    }
return division;
}

static void indentIfNeeded(hierarchy_t*hierarchy,membership_t *membership)
// inserts any needed indents
{
int indent = 0;
if (hierarchy && hierarchy->count>0)
    {
    int ix;
    for (ix=0;ix<membership->count;ix++)
	{
	int iIx = stringArrayIx(membership->membership[ix], hierarchy->membership,
				hierarchy->count);
	if (iIx >= 0)
	    {
	    indent = hierarchy->indents[iIx];
	    break;  // Only one
	    }
	}
    }
for (;indent>0;indent--)
    puts("&nbsp;&nbsp;&nbsp;");
}

// FIXME FIXME Should be able to use membersForAll struct to set default sort order from subGroups
// FIXME FIXME This should be done in hgTrackDb at load time and should change tag values to
// FIXME FIXME ensure js still works
boolean tdbAddPrioritiesFromCart(struct cart *cart, struct trackDb *tdbList)
// Updates the tdb->priority from cart for all tracks in list and their descendents.
{
char htmlIdentifier[1024];
struct trackDb *tdb;
boolean cartPriorities = FALSE;
for (tdb = tdbList; tdb != NULL; tdb = tdb->next)
    {
    safef(htmlIdentifier, sizeof(htmlIdentifier), "%s.priority", tdb->track);
    char *cartHas = cartOptionalString(cart,htmlIdentifier);
    if (cartHas != NULL)
	{
	tdb->priority = atof(cartHas);
	cartPriorities = TRUE;
	}
    if (tdbAddPrioritiesFromCart(cart, tdb->subtracks))
	cartPriorities = TRUE;
    }
return cartPriorities;
}

boolean tdbSortPrioritiesFromCart(struct cart *cart, struct trackDb **tdbList)
// Updates the tdb->priority from cart then sorts the list anew.
// Returns TRUE if priorities obtained from cart
{
boolean cartPriorities = tdbAddPrioritiesFromCart(cart, *tdbList);
slSort(tdbList, trackDbCmp);
return cartPriorities;
}

boolean tdbRefSortPrioritiesFromCart(struct cart *cart, struct slRef **tdbRefList)
// Updates the tdb->priority from cart then sorts the list anew.
// Returns TRUE if priorities obtained from cart
{
char htmlIdentifier[128];
struct slRef *tdbRef;
boolean cartPriorities = FALSE;
for (tdbRef = *tdbRefList; tdbRef != NULL; tdbRef = tdbRef->next)
    {
    struct trackDb *tdb = tdbRef->val;
    safef(htmlIdentifier, sizeof(htmlIdentifier), "%s.priority", tdb->track);
    char *cartHas = cartOptionalString(cart,htmlIdentifier);
    if (cartHas != NULL)
	{
	tdb->priority = atof(cartHas);
	cartPriorities = TRUE;
	}
    }
slSort(tdbRefList, trackDbRefCmp);
return cartPriorities;
}

void cfgByCfgType(eCfgType cType,char *db, struct cart *cart, struct trackDb *tdb,char *prefix,
	      char *title, boolean boxed)
// Methods for putting up type specific cfgs used by composites/subtracks in hui.c
{
// When only one subtrack, then show it's cfg settings instead of composite/view level settings
// This simplifies the UI where hgTrackUi won't have 2 levels of cfg,
// while hgTracks still supports rightClick cfg of the subtrack.

if (configurableByAjax(tdb,cType) > 0) // Only if subtrack's configurable by ajax do we
    {                                  // consider this option
    if (tdbIsComposite(tdb)                       // called for the composite
    && !tdbIsCompositeView(tdb->subtracks)        // and there is no view level
    && slCount(tdb->subtracks) == 1)              // and there is only one subtrack
	{
	tdb = tdb->subtracks; // show subtrack cfg instead
	prefix = tdb->track;
	}
    else if (tdbIsSubtrack(tdb)                   // called with subtrack
	 && tdbIsCompositeView(tdb->parent)       // subtrack has view
	 && differentString(prefix,tdb->track)    // and this has been called FOR the view
	 && slCount(tdb->parent->subtracks) == 1) // and view has only one subtrack
	prefix = tdb->track; // removes reference to view level
    }

// Cfg could be explicitly blocked, but if tdb is example subtrack
// then blocking should have occurred before we got here.
if (!tdbIsSubtrack(tdb) && trackDbSettingBlocksConfiguration(tdb,FALSE))
    return;

// composite/view must pass in example subtrack
// NOTE: if subtrack types vary then there shouldn't be cfg at composite/view level!
while (tdb->subtracks)
tdb = tdb->subtracks;

switch(cType)
    {
    case cfgBedScore:
			{
			char *scoreMax = trackDbSettingClosestToHome(tdb, SCORE_FILTER _MAX);
			int maxScore = (scoreMax ? sqlUnsigned(scoreMax):1000);
			scoreCfgUi(db, cart,tdb,prefix,title,maxScore,boxed);

			if(startsWith("bigBed", tdb->type))
			    labelCfgUi(db, cart, tdb);
			}
			break;
    case cfgPeak:
			encodePeakCfgUi(cart,tdb,prefix,title,boxed);
			break;
    case cfgWig:        wigCfgUi(cart,tdb,prefix,title,boxed);
			break;
    case cfgWigMaf:     wigMafCfgUi(cart,tdb,prefix,title,boxed, db);
			break;
    case cfgGenePred:   genePredCfgUi(db, cart,tdb,prefix,title,boxed);
			break;
    case cfgChain:      chainCfgUi(db,cart,tdb,prefix,title,boxed, NULL);
			break;
    case cfgNetAlign:   netAlignCfgUi(db,cart,tdb,prefix,title,boxed);
			break;
    case cfgBedFilt:    bedFiltCfgUi(cart,tdb,prefix,title, boxed);
			break;
    case cfgBam:        bamCfgUi(cart, tdb, prefix, title, boxed);
			break;
    case cfgVcf:        vcfCfgUi(cart, tdb, prefix, title, boxed);
			break;
    case cfgLong:       longRangeCfgUi(cart, tdb, prefix, title, boxed);
			break;
    case cfgSnake:      snakeCfgUi(cart, tdb, prefix, title, boxed);
			break;
    case cfgPsl:        pslCfgUi(db,cart,tdb,prefix,title,boxed);
                        break;
    case cfgBarChart:   barChartCfgUi(db,cart,tdb,prefix,title,boxed);
                        break;
    default:            warn("Track type is not known to multi-view composites. type is: %d ",
			     cType);
			break;
    }
}

char *encodeRestrictionDate(char *db,struct trackDb *trackDb,boolean excludePast)
// Create a string for ENCODE restriction date of this track
// if return is not null, then free it after use
{
if (!trackDb)
    return NULL;

char *date = NULL;

if (metadataForTable(db,trackDb,NULL) != NULL)
    {
    date = cloneString((char *)metadataFindValue(trackDb,"dateUnrestricted"));
    if (date != NULL)
	date = strSwapChar(date, ' ', 0);   // Truncate time (not expected, but just in case)

    if (excludePast && !isEmpty(date) && dateIsOld(date, MDB_ENCODE_DATE_FORMAT))
	freez(&date);
    }
return date;
}

/* Subtrack configuration settings */

struct subtrackConfigSettings 
    {
    sortOrder_t *sortOrder; /* from trackDb setting */
    boolean useDragAndDrop; /* from trackDb setting */
    boolean restrictions;   /* from metadata ? */
    boolean colorPatch;     /* from trackDb setting */
    boolean displayAll;     /* from radiobutton */
    int bgColorIx;          /* from logic over other settings */
    int columnCount;        /* determined from trackDb settings */
    };
#define LARGE_COMPOSITE_CUTOFF 30

static void printSubtrackTableHeader(struct trackDb *parentTdb, struct slRef *subtrackRefList,
				struct subtrackConfigSettings *settings)
/* Print header of subtrack table, including classes describing display appearance and behavior.
Return number of columns */
{
char buffer[SMALLBUF];
boolean useDragAndDrop = settings->useDragAndDrop;
sortOrder_t *sortOrder = settings->sortOrder;
if (sortOrder != NULL)
    puts("<THEAD class=sortable>");
else
    puts("<THEAD>");
int colspan = 3;
if (sortOrder != NULL)
    colspan = sortOrder->count+2;
else if (!tdbIsMultiTrack(parentTdb)) // An extra column for subVis/wrench so dragAndDrop works
    colspan++;
if (settings->colorPatch)
    colspan++;
int columnCount = 0;
if (sortOrder != NULL)
    printf("<TR id=\"subtracksHeader\" class='sortable%s'>\n",
		useDragAndDrop ? " nodrop nodrag" : "");
else
    {
    printf("<TR%s>", useDragAndDrop ? " id='noDrag' class='nodrop nodrag'" : "");
    // First table row contains the display "selected/visible" or "all" radio buttons
    // NOTE: list subtrack radio buttons are inside tracklist table header if
    //       there are no sort columns.  The reason is to ensure spacing of lines
    //       column headers when the only column header is "Restricted Until"
    printf("<TD colspan='%d'><B>List subtracks:&nbsp;", colspan);
    char javascript[JBUFSIZE];
    safef(javascript, sizeof(javascript),
	  "showOrHideSelectedSubtracks(true);");
    int subCount = slCount(subtrackRefList);
    if (subCount > LARGE_COMPOSITE_CUTOFF)
	safef(buffer,SMALLBUF,"%s.displaySubtracks",parentTdb->track);
    else
	safecpy(buffer,SMALLBUF,"displaySubtracks");
    cgiMakeOnEventRadioButtonWithClass(buffer, "selected", !settings->displayAll, "allOrOnly", "click", javascript);

    puts("only selected/visible &nbsp;&nbsp;");
    safef(javascript, sizeof(javascript),
	  "showOrHideSelectedSubtracks(false);");
    cgiMakeOnEventRadioButtonWithClass(buffer, "all", settings->displayAll, "allOrOnly", "click", javascript);
    printf("all</B>");
    if (subCount > 5)
	printf("&nbsp;&nbsp;&nbsp;&nbsp;(<span class='subCBcount'></span>)");
    puts("</TD>");
    columnCount = colspan;
    }

// Add column headers which are sort button links
if (sortOrder != NULL)
    {
    printf("<TH>&nbsp;<INPUT TYPE=HIDDEN NAME='%s' class='sortOrder' VALUE='%s'></TH>\n",
	   sortOrder->htmlId, sortOrder->sortOrder); // keeing track of sortOrder
    columnCount++;
    if (!tdbIsMultiTrack(parentTdb))  // An extra column for subVis/wrench so dragAndDrop works
	{
	printf("<TH></TH>\n");
	columnCount++;
	}
    // Columns in tdb order (unchanging), sort in cart order (changed by user action)
    int sIx=0;
    for (sIx=0;sIx<sortOrder->count;sIx++)
	{
	if (sameString(SORT_ON_TRACK_NAME,sortOrder->column[sIx]))
	    break; // All wrangler requested sort orders have been done.
	if (sameString(SORT_ON_RESTRICTED,sortOrder->column[sIx]))
	    break; // All wrangler requested sort orders have been done.
	printf("<TH id='%s' class='sortable%s sort%d' abbr='use'>%s", 
		sortOrder->column[sIx],
	       (sortOrder->forward[sIx] ? "" : " sortRev"),sortOrder->order[sIx],
	       sortOrder->title[sIx]);
	jsOnEventById("click", sortOrder->column[sIx], "tableSortAtButtonPress(this);");
	printf("<sup>%s",(sortOrder->forward[sIx]?"&darr;":"&uarr;"));
	if (sortOrder->count > 1)
	    printf("%d",sortOrder->order[sIx]);
	printf("</sup>");
	puts("</TH>");
	columnCount++;
	}

    // longLabel column
    assert(sameString(SORT_ON_TRACK_NAME,sortOrder->column[sIx]));
    printf("<TH id='%s' class='sortable%s sort%d' align='left'>&nbsp;&nbsp;Track Name",
	   sortOrder->column[sIx],(sortOrder->forward[sIx]?"":" sortRev"),sortOrder->order[sIx]);
    jsOnEventById("click", sortOrder->column[sIx], "tableSortAtButtonPress(this);");
    printf("<sup>%s%d</sup>",(sortOrder->forward[sIx]?"&darr;":"&uarr;"),sortOrder->order[sIx]);
    puts("</TH>");
    columnCount++;
    }
puts("<TH>&nbsp;</TH>"); // schema column
columnCount++;

// Finally there may be a restricted until column
if (settings->restrictions)
    {
    if (sortOrder != NULL)
	{
	int sIx=sortOrder->count-1;
	assert(sameString(SORT_ON_RESTRICTED,sortOrder->column[sIx]));
	printf("<TH id='%s' class='sortable%s sort%d' align='left'>&nbsp;Restricted Until", 
		sortOrder->column[sIx],
		(sortOrder->forward[sIx]?"":" sortRev"),sortOrder->order[sIx]);
	jsOnEventById("click", sortOrder->column[sIx], "tableSortAtButtonPress(this);");
	printf("<sup>%s%d</sup>",(sortOrder->forward[sIx] ? "&darr;" : "&uarr;"),
	       sortOrder->order[sIx]);
	puts("</TH>");
	}
    else
	{
	printf("<TH align='center'>&nbsp;");
	printf("<A HREF=\'%s\' TARGET=BLANK>Restricted Until</A>", ENCODE_DATA_RELEASE_POLICY);
	puts("&nbsp;</TH>");
	}
    columnCount++;
    }
puts("</TR></THEAD>"); // The end of the header section.
settings->columnCount = columnCount;
}

static void printSubtrackTableFooter(int subCount, struct subtrackConfigSettings *settings)
/* Print footer with restriction policy if needed */
{
boolean restrictions = settings->restrictions;
sortOrder_t *sortOrder = settings->sortOrder;
int columnCount = settings->columnCount;

if (subCount > 5 || (restrictions && sortOrder != NULL))
    {
    printf("<TFOOT style='background-color:%s;'><TR valign='top'>", COLOR_BG_DEFAULT_DARKER);
    if (restrictions && sortOrder != NULL)
	printf("<TD colspan=%d>&nbsp;&nbsp;&nbsp;&nbsp;",columnCount-1);
    else
	printf("<TD colspan=%d>&nbsp;&nbsp;&nbsp;&nbsp;",columnCount);

    // Count of subtracks is filled in by javascript.
    if (subCount > 5)
	printf("<span class='subCBcount'></span>\n");

    // Restriction policy needs a link
    if (restrictions && sortOrder != NULL)
	printf("</TD><TH><A HREF='%s' TARGET=BLANK style='font-size:.9em;'>Restriction Policy</A>",
	       ENCODE_DATA_RELEASE_POLICY);

    printf("</TD></TR></TFOOT>\n");
    }
}

/********************/
/* Basic info for a controlled vocabulary term */

struct vocabBasic {
struct vocabBasic *next;
char *term;
char *description;
char *url;
};

boolean vocabSettingIsEncode(char *setting)
/* Distinguish ENCODE controlled vocab settings (first arg is cv.ra filename) from non-ENCODE 
(table-based vocabs)
*/
{
if (setting && (strchr(cloneFirstWord(setting), '=') == NULL))
    return TRUE;
return FALSE;
}

char *vocabLink(struct hash *vocabFieldHash, char *term, char *title)
/* Make an anchor with mouseover containing description and link if present */
{   
struct vocabBasic *vocab = hashFindVal(vocabFieldHash, term);
if (vocab == NULL)
    return NULL;
struct dyString *ds = dyStringNew(0);
if (vocab->url == NULL || strlen(vocab->url) == 0)
    dyStringPrintf(ds, "<A title='%s' style='cursor: pointer;'>%s</A>",
		    vocab->description, term);
else
    dyStringPrintf(ds, "<A target='_blank' class='cv' title='%s' href='%s'>%s</A>\n",
		    vocab->description, vocab->url, term);
return dyStringCannibalize(&ds);
}

struct hash *vocabBasicFromSetting(struct trackDb *parentTdb, struct cart *cart)
/* Get description and URL for all vocabTables. Returns a hash of hashes */
{
char *spec = trackDbSetting(parentTdb, "controlledVocabulary");
if (!spec)
    return NULL;
// Not yet implemented for ENCODE-style CV
if (vocabSettingIsEncode(spec))
    return NULL;

struct slPair *vocabTables = slPairFromString(spec);
struct slPair *vocabTable = NULL;
struct hash *tableHash = hashNew(0);
struct sqlResult *sr;
char **row;
char query[256];
char *database = cartString(cart, "db");
for (vocabTable = vocabTables; vocabTable != NULL; vocabTable = vocabTable->next)
    {
    char *db = database;
    char *tableSpec = (char *)vocabTable->val;
    char *tableName = chopPrefix(tableSpec);
    if (differentString(tableName, tableSpec))
	{
	chopSuffix(tableSpec);
	db = tableSpec;
	}
    struct sqlConnection *conn = hAllocConn(db);
    boolean hasUrl = FALSE;
    struct hash *subgroupHash = hashNew(0);
    hashAdd(tableHash, vocabTable->name, subgroupHash);
    if (hHasField(db, tableName, "url"))
	{
	sqlSafef(query, sizeof(query), "select term, description, url from %s", tableName);
	hasUrl = TRUE;
	}
    else
	sqlSafef(query, sizeof(query), "select term, description from %s", tableName);
    sr = sqlGetResult(conn, query);
    while ((row = sqlNextRow(sr)) != NULL)
	{
	struct vocabBasic *vocab = NULL;
	AllocVar(vocab);
	vocab->term = cloneString(row[0]);
	vocab->description = cloneString(row[1]);
	if (hasUrl)
	    vocab->url = cloneString(row[2]);
	hashAdd(subgroupHash, vocab->term, vocab);
	}
    sqlFreeResult(&sr);
    hFreeConn(&conn);
    }
return tableHash;
}

static void printSubtrackTableBody(struct trackDb *parentTdb, struct slRef *subtrackRefList,
				struct subtrackConfigSettings *settings, struct cart *cart)
/* Print list of subtracks */
{
sortOrder_t *sortOrder = settings->sortOrder;
boolean useDragAndDrop = settings->useDragAndDrop;
boolean restrictions = settings->restrictions;
struct dyString *dyHtml = newDyString(SMALLBUF);
char buffer[SMALLBUF];
char *db = cartString(cart, "db");

// The subtracks need to be sorted by priority but only sortable and dragable will have
// non-default (cart) priorities to sort on
if (sortOrder != NULL || useDragAndDrop)
    {
    // preserves user's prev sort/drags, ignore returned value about where
    //  priorities come from
    (void) tdbRefSortPrioritiesFromCart(cart, &subtrackRefList);
    printf("<TBODY class='%saltColors'>\n", (sortOrder != NULL ? "sortable " : "") );
    }
else
    {
    slSort(&subtrackRefList, trackDbRefCmp);  // straight from trackDb.ra
    puts("<TBODY>");
    }

// Finally the big "for loop" to list each subtrack as a table row.
printf("\n<!-- ----- subtracks list ----- -->\n");
membersForAll_t* membersForAll = membersForAllSubGroupsGet(parentTdb,NULL);
struct hash *vocabHash = vocabBasicFromSetting(parentTdb, cart);
struct slRef *subtrackRef;

/* Color handling ?? */
//char *colors[2]   = { COLOR_BG_DEFAULT,
//                      COLOR_BG_ALTDEFAULT };
char *colors[2]   = { "bgLevel1",
		  "bgLevel1" };
int colorIx = settings->bgColorIx;

for (subtrackRef = subtrackRefList; subtrackRef != NULL; subtrackRef = subtrackRef->next)
    {
    struct trackDb *subtrack = subtrackRef->val;
    int ix;

    // Determine whether subtrack is checked, visible, configurable, has group membership, etc.
    int fourState = subtrackFourStateChecked(subtrack,cart);
    boolean checkedCB = fourStateChecked(fourState);
    boolean enabledCB = fourStateEnabled(fourState);
    boolean visibleCB = fourStateVisible(fourState);
    membership_t *membership = subgroupMembershipGet(subtrack);
    eCfgType cType = cfgNone;
    if (!tdbIsMultiTrack(parentTdb))  // MultiTracks never have configurable subtracks!
	cType = cfgTypeFromTdb(subtrack,FALSE);
    if (cType != cfgNone)
	{
	// Turn off configuring for certain track type or if explicitly turned off
	int cfgSubtrack = configurableByAjax(subtrack,cType);
	if (cfgSubtrack <= cfgNone)
	    cType = cfgNone;
	else if (membersForAll->members[dimV])
	    {  // subtrack only configurable if more than one subtrack in view
	       // find "view" in subgroup membership: e.g. "signal"
	    if (-1 != (ix = stringArrayIx(membersForAll->members[dimV]->groupTag,
					  membership->subgroups, membership->count)))
		{
		int ix2;                       // find "signal" in set of all views
		if (-1 != (ix2 = stringArrayIx(membership->membership[ix],
					       membersForAll->members[dimV]->tags,
					       membersForAll->members[dimV]->count)))
		    {
		    if (membersForAll->members[dimV]->subtrackCount[ix2] < 2)
			cType = cfgNone;
		    }
		}
	    }
	else if (slCount(subtrackRefList) < 2   // don't bother if there is a single subtrack
	     && cfgTypeFromTdb(parentTdb,FALSE) != cfgNone) // but the composite is configurable.
	    cType = cfgNone;
	}

    if (sortOrder == NULL && !useDragAndDrop)
	{
	char **lastDivide = NULL;
	dividers_t *dividers = dividersSettingGet(parentTdb);
	if (dividers)
	    lastDivide = needMem(sizeof(char*)*dividers->count);
	if (divisionIfNeeded(lastDivide,dividers,membership) )
	    colorIx = (colorIx == COLOR_BG_DEFAULT_IX ? COLOR_BG_ALTDEFAULT_IX
						      : COLOR_BG_DEFAULT_IX);
	dividersFree(&dividers);
	}

    // Start the TR which must have an id that is directly related to the checkBox id
    char *id = checkBoxIdMakeForTrack(subtrack,membersForAll->members,membersForAll->dimMax,
				      membership); // view is known tag
    printf("<TR valign='top' class='%s%s'",
		colors[colorIx],(useDragAndDrop?" trDraggable":""));
    printf(" id=tr_%s%s>\n",id,(!visibleCB && !settings->displayAll?" style='display:none'":""));

    // Now the TD that holds the checkbox
    printf("<TD%s%s>",
	   (enabledCB?"":" title='view is hidden'"),
	   (useDragAndDrop?" class='dragHandle' title='Drag to reorder'":""));

    // A hidden field to keep track of subtrack order if it could change
    if (sortOrder != NULL || useDragAndDrop)
	{
	safef(buffer, sizeof(buffer), "%s.priority", subtrack->track);
	float priority = (float)cartUsualDouble(cart, buffer, subtrack->priority);
	printf("<INPUT TYPE=HIDDEN NAME='%s' class='trPos' VALUE=\"%.0f\">",
	       buffer, priority); // keeing track of priority
	}

    // The checkbox has identifying classes including subCB and the tag for each dimension
    //  (e.g. class='subCB GM12878 CTCF Peak')
    dyStringClear(dyHtml);
    dyStringAppend(dyHtml, "subCB"); // always first
    int di;
    if (membersForAll->dimensions)
	{
	for (di=dimX;di<membersForAll->dimMax;di++)
	    {
	    if (membersForAll->members[di] && -1 !=
				(ix = stringArrayIx(membersForAll->members[di]->groupTag,
						    membership->subgroups, membership->count)))
		dyStringPrintf(dyHtml," %s",membership->membership[ix]);
	    }
	}
    else if (membersForAll->abcCount) // "dimensions" don't exist but may be subgroups anyway
	{
	for (di=dimA;di<membersForAll->dimMax;di++)
	    {
	    if (membersForAll->members[di] && -1 !=
				(ix = stringArrayIx(membersForAll->members[di]->groupTag,
						    membership->subgroups, membership->count)))
		dyStringPrintf(dyHtml," %s",membership->membership[ix]);
	    }
	}
    if (membersForAll->members[dimV] && -1 !=
				(ix = stringArrayIx(membersForAll->members[dimV]->groupTag,
						    membership->subgroups, membership->count)))
	dyStringPrintf(dyHtml, " %s",membership->membership[ix]);  // Saved view for last

    // And finally the checkBox is made!
    safef(buffer, sizeof(buffer), "%s_sel", subtrack->track);
    if (!enabledCB)
	{
	dyStringAppend(dyHtml, " disabled");
	cgiMakeCheckBoxFourWay(buffer,checkedCB,enabledCB,id,dyStringContents(dyHtml),
		"style='cursor:pointer' title='view is hidden'");
	jsOnEventById("click", id, "matSubCbClick(this);");
	}
    else
	{
	cgiMakeCheckBoxFourWay(buffer,checkedCB,enabledCB,id,dyStringContents(dyHtml),
			       "style='cursor:pointer'");
	jsOnEventById("click", id, "matSubCbClick(this);");
	}

    if (useDragAndDrop)
	printf("&nbsp;");

    if (!tdbIsMultiTrack(parentTdb))  // MultiTracks never have independent vis
	{
	printf("</TD><TD>"); // An extra column for subVis/wrench so dragAndDrop works
	enum trackVisibility vis = tdbVisLimitedByAncestors(cart,subtrack,FALSE,FALSE);
	char *view = NULL;
	if (membersForAll->members[dimV]
	&& -1 != (ix = stringArrayIx(membersForAll->members[dimV]->groupTag, membership->subgroups,
				     membership->count)))
	    view = membership->membership[ix];
	char classList[256];
	if (view != NULL)
	    safef(classList,sizeof(classList),"clickable fauxInput%s subVisDD %s",
			    (visibleCB ? "":" disabled"),view); // view should be last!
	else
	    safef(classList,sizeof(classList),"clickable fauxInput%s subVisDD",
			    (visibleCB ? "":" disabled"));
	#define SUBTRACK_CFG_VIS "<div id='%s_faux' class='%s' style='width:65px;'>%s</div>\n"
	printf(SUBTRACK_CFG_VIS,subtrack->track,classList,hStringFromTv(vis));
	char id[256];
	safef(id, sizeof id, "%s_faux", subtrack->track);
	jsOnEventByIdF("click", id, "return subCfg.replaceWithVis(this,\"%s\",true);", subtrack->track);
	
	if (cType != cfgNone)  // make a wrench
	    {
	    safef(id, sizeof id, "%s_toggle", subtrack->track);
	    #define SUBTRACK_CFG_WRENCH "<span id='%s' class='clickable%s' " \
					"title='Configure this subtrack'><img src='../images/wrench.png'></span>\n"
	    printf(SUBTRACK_CFG_WRENCH,id,(visibleCB ? "":" disabled"));
	    jsOnEventByIdF("click", id, "return subCfg.cfgToggle(this,\"%s\");", subtrack->track);
	    }
	}
    printf("</TD>");

    // If sortable, then there must be a column per sortable dimension
    if (sortOrder != NULL)
	{
	int sIx=0;
	for (sIx=0; sIx <sortOrder->count; sIx++)
	    {
	    char *col = sortOrder->column[sIx];
	    ix = stringArrayIx(col, membership->subgroups, membership->count);
				// TODO: Sort needs to expand from subGroups to labels as well
	    if (ix >= 0)
		{
		char *term = membership->membership[ix];
		char *title = membership->titles[ix];
		char *titleRoot=NULL;
		if (cvTermIsEmpty(col, title))
		    titleRoot = cloneString(" &nbsp;");
		else
		    titleRoot = labelRoot(title, NULL);
		// Each sortable column requires hidden goop (in the "abbr" field currently)
		// which is the actual sort on value
		printf("<TD id='%s_%s' abbr='%s' align='left'>", subtrack->track, col, term);
		printf("&nbsp");
		char *link = NULL;
		if (vocabHash)
		    {
		    struct hash *colHash = hashFindVal(vocabHash, col);
		    if (colHash)
			link = vocabLink(colHash, term, titleRoot);
		    }
		printf("%s", link ? link : titleRoot);
		puts("</TD>");
		freeMem(titleRoot);
		}
	    else if (sameString(col, SUBTRACK_COLOR_SUBGROUP))
		{
		char *hue = subtrackColorToCompare(subtrack);
		printf("<TD id='%s_%s' abbr='%s' bgcolor='#%02X%02X%02X'>"
			"&nbsp;&nbsp;&nbsp;&nbsp;</TD>",
		    subtrack->track, col, hue, 
			subtrack->colorR, subtrack->colorG, subtrack->colorB);
		}
	    }
	}
    else  // Non-sortable tables do not have sort by columns but will display a short label
	{ // (which may be a configurable link)
	if (settings->colorPatch)
	    {
	    printf("<TD BGCOLOR='#%02X%02X%02X'>&nbsp;&nbsp;&nbsp;&nbsp;</TD>",
			   subtrack->colorR, subtrack->colorG, subtrack->colorB);

	    }
	printf("<TD>&nbsp;");
	hierarchy_t *hierarchy = hierarchySettingGet(parentTdb);
	indentIfNeeded(hierarchy,membership);
	hierarchyFree(&hierarchy);
	printf("%s",subtrack->shortLabel);
	puts("</TD>");
	}

    // The long label column (note that it may have a metadata dropdown)
    printf("<TD title='select to copy'>&nbsp;%s", subtrack->longLabel);
    if (trackDbSetting(parentTdb, "wgEncode") && trackDbSetting(subtrack, "accession"))
	printf(" [GEO:%s]", trackDbSetting(subtrack, "accession"));
    compositeMetadataToggle(db,subtrack,NULL,TRUE,FALSE);
    printf("&nbsp;");

    // Embedded cfg dialogs are within the TD that contains the longLabel.
    //  This allows a wide item to be embedded in the table
    if (cType != cfgNone)
	{
	// How to make this thing float to the left?  Container is overflow:visible
	// and contained (made in js) is position:relative; left: -{some pixels}
	#define CFG_SUBTRACK_DIV "<DIV id='div_cfg_%s' class='subCfg %s' style='display:none; " \
				 "overflow:visible;'></DIV>"
	#define MAKE_CFG_SUBTRACK_DIV(table,view) \
					printf(CFG_SUBTRACK_DIV,(table),(view)?(view):"noView")
	char * view = NULL;
	if (membersForAll->members[dimV] && -1 !=
			    (ix = stringArrayIx(membersForAll->members[dimV]->groupTag,
						membership->subgroups, membership->count)))
	    view = membership->membership[ix];
	MAKE_CFG_SUBTRACK_DIV(subtrack->track,view);
	}

    // A schema link for each track
    printf("</td>\n<TD>&nbsp;");
    makeSchemaLink(db,subtrack,"schema");
    printf("&nbsp;");

    // Do we have a restricted until date?
    if (restrictions)
	{
	char *dateDisplay = encodeRestrictionDate(db,subtrack,FALSE); // includes dates in the past
	if (dateDisplay)
	    {
	    if (dateIsOld(dateDisplay, MDB_ENCODE_DATE_FORMAT))
		printf("</TD>\n<TD align='center' nowrap style='color: #BBBBBB;'>&nbsp;%s&nbsp;",
		       dateDisplay);
	    else
		printf("</TD>\n<TD align='center'>&nbsp;%s&nbsp;", dateDisplay);
	    }
	}

    // End of row and free ourselves of this subtrack
    puts("</TD></TR>\n");
    checkBoxIdFree(&id);
    }

// End of the table
puts("</TBODY>");
dyStringFree(&dyHtml)
membersForAllSubGroupsFree(parentTdb,&membersForAll);
}

static boolean membersHaveMatrix(membersForAll_t *membersForAll)
/* Check for matrix */
{
if (membersForAll->members[dimX] == NULL && membersForAll->members[dimY] == NULL)
    return FALSE;
return TRUE;
}

static void printSubtrackTable(struct trackDb *parentTdb, struct slRef *subtrackRefList,
			    struct subtrackConfigSettings *settings, struct cart *cart)
/* Print table of subtracks */
{
// Print table tag
printf("\n<TABLE CELLSPACING='2' CELLPADDING='0' border='0'");
struct dyString *dyHtml = newDyString(SMALLBUF);
if (settings->sortOrder != NULL)
    dyStringPrintf(dyHtml, "sortable");
if (settings->useDragAndDrop)
    {
    if (dyStringLen(dyHtml) > 0)
	dyStringAppendC(dyHtml,' ');
    dyStringPrintf(dyHtml, "tableWithDragAndDrop");
    }
printf(" class='subtracks");
if (dyStringLen(dyHtml) > 0)
    {
    printf(" bglevel1 %s'",dyStringContents(dyHtml));
    settings->bgColorIx = COLOR_BG_ALTDEFAULT_IX;
    }
else
    settings->bgColorIx = COLOR_BG_DEFAULT_IX; // Start with non-default allows alternation
puts("'>");
dyStringFree(&dyHtml)

// save count of subtracks for use by footer code
int subCount = slCount(subtrackRefList);

printSubtrackTableHeader(parentTdb, subtrackRefList, settings);
printSubtrackTableBody(parentTdb, subtrackRefList, settings, cart);
printSubtrackTableFooter(subCount, settings);
puts("</TABLE>");
}

static void compositeUiSubtracks(char *db, struct cart *cart, struct trackDb *parentTdb)
// Display list of subtracks and descriptions with checkboxes to control visibility and
// possibly other nice things including links to schema and metadata and a release date.
{
char buffer[SMALLBUF];
struct trackDb *subtrack;

// Get list of leaf subtracks to work with
struct slRef *subtrackRef, *subtrackRefList = trackDbListGetRefsToDescendantLeaves(parentTdb->subtracks);

membersForAll_t* membersForAll = membersForAllSubGroupsGet(parentTdb,NULL);
sortOrder_t* sortOrder = sortOrderGet(cart,parentTdb);
char *displaySubs = NULL;
int subCount = slCount(subtrackRefList);
if (subCount > LARGE_COMPOSITE_CUTOFF && membersForAll->dimensions != NULL)
    {
    // ignore displaySubtracks setting for large composites with a matrix as
    // matrix effectively shows all
    safef(buffer,SMALLBUF,"%s.displaySubtracks",parentTdb->track);
    displaySubs = cartUsualString(cart, buffer,"some"); // track specific defaults to only selected
    }
else
    {
    displaySubs = cartUsualString(cart, "displaySubtracks", "all"); // browser wide defaults to all
    }
boolean displayAll = sameString(displaySubs, "all");

// Table wraps around entire list so that "Top" link can float to the correct place.
cgiDown(0.7);
printf("<table><tr><td class='windowSize'>");
printf("<A NAME='DISPLAY_SUBTRACKS'></A>");
if (sortOrder != NULL)
    {
    // First table row contains the display "selected/visible" or "all" radio buttons
    // NOTE: list subtrack radio buttons are inside tracklist table header if
    //       there are no sort columns.  The reason is to ensure spacing of lines
    //       column headers when the only column header is "Restricted Until"
    printf("<B>List subtracks:&nbsp;");
    char javascript[JBUFSIZE];
    safef(javascript, sizeof(javascript),
	  "showOrHideSelectedSubtracks(true);");
    if (subCount > LARGE_COMPOSITE_CUTOFF)
	safef(buffer,SMALLBUF,"%s.displaySubtracks",parentTdb->track);
    else
	safecpy(buffer,SMALLBUF,"displaySubtracks");
    cgiMakeOnEventRadioButtonWithClass(buffer, "selected", !displayAll, "allOrOnly", "click", javascript);
    puts("only selected/visible &nbsp;&nbsp;");
    safef(javascript, sizeof(javascript),
	  "showOrHideSelectedSubtracks(false);");
    cgiMakeOnEventRadioButtonWithClass(buffer, "all", displayAll, "allOrOnly", "click", javascript);
    printf("all</B>");
    if (slCount(subtrackRefList) > 5)
	printf("&nbsp;&nbsp;&nbsp;&nbsp;(<span class='subCBcount'></span>)");
    if (membersHaveMatrix(membersForAll))
	makeTopLink(parentTdb);
    printf("</td></tr></table>");
    }
else
    {
    if (membersHaveMatrix(membersForAll))
	makeTopLink(parentTdb);
    }

// Get info for subtrack list
struct subtrackConfigSettings *settings = NULL;
AllocVar(settings);

// Determine whether there is a restricted until date column
settings->restrictions = FALSE;
for (subtrackRef = subtrackRefList; subtrackRef != NULL; subtrackRef = subtrackRef->next)
    {
    subtrack = subtrackRef->val;
    (void)metadataForTable(db,subtrack,NULL);
    if (NULL != metadataFindValue(subtrack,"dateUnrestricted"))
	{
	settings->restrictions = TRUE;
	break;
	}
    }
settings->useDragAndDrop = sameOk("subTracks",trackDbSetting(parentTdb, "dragAndDrop"));
settings->sortOrder = sortOrder;
settings->displayAll = displayAll;
settings->colorPatch = (trackDbSetting(parentTdb, SUBTRACK_COLOR_PATCH) != NULL);

printSubtrackTable(parentTdb, subtrackRefList, settings, cart);

if (sortOrder == NULL)
    printf("</td></tr></table>");

membersForAllSubGroupsFree(parentTdb,&membersForAll);
sortOrderFree(&sortOrder);
}

static void compositeUiSubtracksMatchingPrimary(char *db, struct cart *cart,
					    struct trackDb *parentTdb,char *primarySubtrack)
// Display list of subtracks associated with a primary subtrack for the hgTables merge function
{
assert(primarySubtrack != NULL);
char *primaryType = getPrimaryType(primarySubtrack, parentTdb);
char htmlIdentifier[SMALLBUF];

// Get list of leaf subtracks to work with and sort them
struct slRef *subtrackRef, *subtrackRefList =
			    trackDbListGetRefsToDescendantLeaves(parentTdb->subtracks);
if (NULL != trackDbSetting(parentTdb, "sortOrder")
||  NULL != trackDbSetting(parentTdb, "dragAndDrop"))
    tdbRefSortPrioritiesFromCart(cart, &subtrackRefList); // preserves user's prev sort/drags
else
    slSort(&subtrackRefList, trackDbRefCmp);  // straight from trackDb.ra

// Now we can start in on the table of subtracks
printf("\n<TABLE CELLSPACING='2' CELLPADDING='0' border='0' id='subtracks.%s'>"
   "<THEAD>\n</TR></THEAD><TBODY>\n",parentTdb->track);

for (subtrackRef = subtrackRefList; subtrackRef != NULL; subtrackRef = subtrackRef->next)
    {
    struct trackDb *subtrack = subtrackRef->val;
    int fourState = subtrackFourStateChecked(subtrack,cart);
    boolean checkedCB = fourStateChecked(fourState);
    boolean enabledCB = fourStateEnabled(fourState);
    safef(htmlIdentifier, sizeof(htmlIdentifier), "%s_sel", subtrack->track);

    if (sameString(subtrack->track, primarySubtrack))
	{
	puts("<TR><TD>");
	cgiMakeHiddenBoolean(htmlIdentifier, TRUE);
	puts("[on] ");
	printf("</TD><TD>%s [selected on main page]</TD></TR>\n",
	       subtrack->longLabel);
	}
    else if (hSameTrackDbType(primaryType, subtrack->type))
	{
	puts("<TR><TD>");
	cgiMakeCheckBox(htmlIdentifier, checkedCB && enabledCB);
	printf("</TD><TD>%s</TD></TR>\n", subtrack->longLabel);
	}
    }
puts("</TBODY><TFOOT></TFOOT>");
puts("</TABLE>");
if (slCount(subtrackRefList) > 5)
    puts("&nbsp;&nbsp;&nbsp;&nbsp;<span class='subCBcount'></span>");
puts("<P>");
if (!primarySubtrack)
    jsInline("matInitializeMatrix();\n");
}

static void makeAddClearButtonPair(char *idPrefix, char *class,char *separator)
// Print an [Add][Clear] button pair that uses javascript to check subtracks
{
char buf[256];
if (class)
    safef(buf, sizeof buf,"matSetMatrixCheckBoxes(true,'%s'); return false;", class);
else
    safef(buf, sizeof buf,"matSetMatrixCheckBoxes(true); return false;");
char id[256];
safef(id, sizeof id, "%s_add", idPrefix);
cgiMakeOnClickButton(id, buf, ADD_BUTTON_LABEL);
if (separator)
    printf("%s",separator);
if (class)
    safef(buf, sizeof buf,"matSetMatrixCheckBoxes(false,'%s'); return false;", class);
else
    safef(buf, sizeof buf,"matSetMatrixCheckBoxes(false); return false;");
safef(id, sizeof id, "%s_clr", idPrefix);
cgiMakeOnClickButton(id, buf, CLEAR_BUTTON_LABEL);
}

#define MANY_SUBTRACKS  8
#define WIGGLE_HELP_PAGE  "../goldenPath/help/hgWiggleTrackHelp.html"

boolean cfgBeginBoxAndTitle(struct trackDb *tdb, boolean boxed, char *title)
// Handle start of box and title for individual track type settings
{
if (!boxed)
    {
    boxed = trackDbSettingOn(tdb,"boxedCfg");
    if (boxed)
        printf("<BR>");
    }
if (boxed)
    {
    printf("<TABLE class='blueBox");
    char *view = tdbGetViewName(tdb);
    if (view != NULL)
        printf(" %s",view);
    printf("' style='background-color:%s;'><TR><TD>", COLOR_BG_ALTDEFAULT);
    if (title)
        printf("<CENTER><B>%s Configuration</B></CENTER>\n", title);
    }
else if (title)
    printf("<p><B>%s &nbsp;</b>", title );
else
    printf("<p>");
return boxed;
}

void cfgEndBox(boolean boxed)
// Handle end of box and title for individual track type settings
{
if (boxed)
    puts("</td></tr></table>");
}

void wigOption(struct cart *cart, char *name, char *title, struct trackDb *tdb)
/* let the user choose to see the track in wiggle mode */
{
printf("<BR><BR><B>Display data as a density graph:</B> ");
char varName[1024];
safef(varName, sizeof(varName), "%s.doWiggle", name);
boolean parentLevel = isNameAtParentLevel(tdb,varName);
boolean option = cartUsualBooleanClosestToHome(cart, tdb, parentLevel,"doWiggle", FALSE);

cgiMakeCheckBox(varName, option);
printf("<BR>\n");
char *style = option ? "display:block" : "display:none";
printf("<DIV ID=\"densGraphOptions\" STYLE=\"%s\">\n", style);

// we need to fool the wiggle dialog into defaulting to autoscale and maximum
char *origType = tdb->type;
tdb->type = "bedGraph";
if (hashFindVal(tdb->settingsHash, AUTOSCALE) == NULL)
    hashAdd(tdb->settingsHash, AUTOSCALE, "on");
if (hashFindVal(tdb->settingsHash, WINDOWINGFUNCTION) == NULL)
    hashAdd(tdb->settingsHash, WINDOWINGFUNCTION, wiggleWindowingEnumToString( wiggleWindowingMax));
wigCfgUi(cart,tdb,name,title,TRUE);
tdb->type = origType;
printf("</DIV>\n\n");
jsInlineF("$(\"input[name='%s']\").click( function() { $('#densGraphOptions').toggle();} );\n"
    , varName); // XSS FILTER?
}

void wiggleScaleDropDownJavascript(char *name)
/* print some js that deactivates the min/max range if autoscaling is activated */
{
struct dyString *dy = dyStringNew(1024);
dyStringPrintf(dy, "  $(\"[name='%s.autoScale']\").change(function()\n", name);
dyStringPrintf(dy, "  {\n");
dyStringPrintf(dy, "  val= $(this).find(':selected').val(); \n");
dyStringPrintf(dy, "  if (val==\"auto-scale to data view\")\n");
dyStringPrintf(dy, "     {\n");
dyStringPrintf(dy, "     $(\"[name='%s.minY']\")[0].disabled=true;\n", name);
dyStringPrintf(dy, "     $(\"[name='%s.maxY']\")[0].disabled=true;\n", name);
dyStringPrintf(dy, "     $(\".%sAutoScaleDesc\").attr('style', 'color:grey;');\n", name);
dyStringPrintf(dy, "     }\n");
dyStringPrintf(dy, "     else\n");
dyStringPrintf(dy, "     {\n");
dyStringPrintf(dy, "     $(\"[name='%s.minY']\")[0].disabled=false;\n", name);
dyStringPrintf(dy, "     $(\"[name='%s.maxY']\")[0].disabled=false;\n", name);
dyStringPrintf(dy, "     $(\".%sAutoScaleDesc\").attr('style', 'color:black;');\n", name);
dyStringPrintf(dy, "     }\n");
dyStringPrintf(dy, "  });\n");
dyStringPrintf(dy, "\n");
dyStringPrintf(dy, "  $( document ).ready(function()\n");
dyStringPrintf(dy, "  {\n");
dyStringPrintf(dy, "  val= $(\"[name='%s.autoScale']\").find(':selected').val(); \n", name);
dyStringPrintf(dy, "  if (val==\"auto-scale to data view\")\n");
dyStringPrintf(dy, "     {\n");
dyStringPrintf(dy, "     $(\"[name='%s.minY']\")[0].disabled=true;\n", name);
dyStringPrintf(dy, "     $(\"[name='%s.maxY']\")[0].disabled=true;\n", name);
dyStringPrintf(dy, "     $(\".%sAutoScaleDesc\").attr('style', 'color:grey;');\n", name);
dyStringPrintf(dy, "     }\n");
dyStringPrintf(dy, "  });\n");
jsInline(dy->string);
dyStringFree(&dy);
}

void wigCfgUi(struct cart *cart, struct trackDb *tdb, char *name, char *title, boolean boxed)
/* UI for the wiggle track */
{
char *typeLine = NULL;  /*  to parse the trackDb type line  */
char *words[8];     /*  to parse the trackDb type line  */
int wordCount = 0;  /*  to parse the trackDb type line  */
char option[256];
double minY;        /*  from trackDb or cart    */
double maxY;        /*  from trackDb or cart    */
double tDbMinY;     /*  data range limits from trackDb type line */
double tDbMaxY;     /*  data range limits from trackDb type line */
int defaultHeight;  /*  pixels per item */
char *horizontalGrid = NULL;    /*  Grid lines, off by default */
char *transformFunc = NULL;    /* function to transform data points */
char *alwaysZero = NULL;    /* Always include 0 in range */
char *lineBar;  /*  Line or Bar graph */
char *autoScale;    /*  Auto scaling on or off */
char *windowingFunction;    /*  Maximum, Mean, or Minimum */
char *smoothingWindow;  /*  OFF or [2:16] */
char *yLineMarkOnOff;   /*  user defined Y marker line to draw */
double yLineMark;       /*  from trackDb or cart    */
int maxHeightPixels = atoi(DEFAULT_HEIGHT_PER);
int minHeightPixels = MIN_HEIGHT_PER;

boxed = cfgBeginBoxAndTitle(tdb, boxed, title);

wigFetchMinMaxPixelsWithCart(cart,tdb,name,&minHeightPixels, &maxHeightPixels, &defaultHeight);
typeLine = cloneString(tdb->type);
wordCount = chopLine(typeLine,words);

wigFetchMinMaxYWithCart(cart, tdb, name, &minY, &maxY, &tDbMinY, &tDbMaxY, wordCount, words);
freeMem(typeLine);

wigFetchTransformFuncWithCart(cart,tdb,name, &transformFunc);
wigFetchAlwaysZeroWithCart(cart,tdb,name, &alwaysZero);
wigFetchHorizontalGridWithCart(cart,tdb,name, &horizontalGrid);
wigFetchAutoScaleWithCart(cart,tdb,name, &autoScale);
wigFetchGraphTypeWithCart(cart,tdb,name, &lineBar);
wigFetchWindowingFunctionWithCart(cart,tdb,name, &windowingFunction);
wigFetchSmoothingWindowWithCart(cart,tdb,name, &smoothingWindow);
wigFetchYLineMarkWithCart(cart,tdb,name, &yLineMarkOnOff);
wigFetchYLineMarkValueWithCart(cart,tdb,name, &yLineMark);
boolean doNegative = wigFetchDoNegativeWithCart(cart,tdb,tdb->track, (char **) NULL);

printf("<TABLE BORDER=0>");

boolean parentLevel = isNameAtParentLevel(tdb, name);
boolean didAggregate = FALSE;
if (parentLevel)
    {
    assert(tdb->parent != NULL);
    char *aggregate = trackDbSetting(tdb->parent, "aggregate");
    if (aggregate != NULL && parentLevel)
        {
        char *aggregateVal = cartOrTdbString(cart, tdb->parent, "aggregate", NULL);
        printf("<TR valign=center><th align=right>Overlay method:</th><td align=left>");
        safef(option, sizeof(option), "%s.%s", name, AGGREGATE);
        aggregateDropDown(option, aggregateVal);
        puts("</td></TR>");

	if (sameString(aggregateVal, WIG_AGGREGATE_STACKED)  &&
	    sameString(windowingFunction, "mean+whiskers"))
	    {
	    windowingFunction = "maximum";
	    }

	didAggregate = TRUE;
        }
    }

printf("<TR valign=center><th align=right>Type of graph:</th><td align=left>");
safef( option, sizeof(option), "%s.%s", name, LINEBAR );
wiggleGraphDropDown(option, lineBar);
if (boxed)
    {
    printf("</td><td align=right colspan=2>");
    printf("<A HREF=\"%s\" TARGET=_blank>Graph configuration help</A>",WIGGLE_HELP_PAGE);
    }
puts("</td></TR>");

printf("<TR valign=center><th align=right>Track height:</th><td align=left colspan=3>");
safef(option, sizeof(option), "%s.%s", name, HEIGHTPER );
cgiMakeIntVarWithLimits(option, defaultHeight, "Track height",0, minHeightPixels, maxHeightPixels);
printf("pixels&nbsp;(range: %d to %d)",
       minHeightPixels, maxHeightPixels);
puts("</TD></TR>");

printf("<TR valign=center><th align=right>Data view scaling:</th><td align=left colspan=3>");
safef(option, sizeof(option), "%s.%s", name, AUTOSCALE );
wiggleScaleDropDown(option, autoScale);
wiggleScaleDropDownJavascript(name);
safef(option, sizeof(option), "%s.%s", name, ALWAYSZERO);
printf("Always include zero:&nbsp");
wiggleAlwaysZeroDropDown(option, alwaysZero);
puts("</TD></TR>");

printf("<TR class=\"%sAutoScaleDesc\" valign=center><th align=right>Vertical viewing range:</th>"
       "<td align=left>&nbsp;min:&nbsp;", name);
safef(option, sizeof(option), "%s.%s", name, MIN_Y );
cgiMakeDoubleVarWithLimits(option, minY, "Range min", 0, NO_VALUE, NO_VALUE);
printf("</td><td align=leftv colspan=2>max:&nbsp;");
safef(option, sizeof(option), "%s.%s", name, MAX_Y );
cgiMakeDoubleVarWithLimits(option, maxY, "Range max", 0, NO_VALUE, NO_VALUE);
printf("&nbsp;(range: %g to %g)",
       tDbMinY, tDbMaxY);
puts("</TD></TR>");

printf("<TR valign=center><th align=right>Transform function:</th><td align=left>");
safef(option, sizeof(option), "%s.%s", name, TRANSFORMFUNC);
printf("Transform data points by:&nbsp");
wiggleTransformFuncDropDown(option, transformFunc);

printf("<TR valign=center><th align=right>Windowing function:</th><td align=left>");
safef(option, sizeof(option), "%s.%s", name, WINDOWINGFUNCTION );
wiggleWindowingDropDown(option, windowingFunction);

printf("<th align=right>Smoothing window:</th><td align=left>");
safef(option, sizeof(option), "%s.%s", name, SMOOTHINGWINDOW );
wiggleSmoothingDropDown(option, smoothingWindow);
puts("&nbsp;pixels</TD></TR>");

printf("<th align=right>Negate values:</th><td align=left>");
safef(option, sizeof(option), "%s.%s", name, DONEGATIVEMODE );
cgiMakeCheckBox(option, doNegative);

printf("<TR valign=center><td align=right><b>Draw y indicator lines:</b>"
       "<td align=left colspan=2>");
printf("at y = 0.0:");
safef(option, sizeof(option), "%s.%s", name, HORIZGRID );
wiggleGridDropDown(option, horizontalGrid);
printf("&nbsp;&nbsp;&nbsp;at y =");
safef(option, sizeof(option), "%s.%s", name, YLINEMARK );
cgiMakeDoubleVarInRange(option, yLineMark, "Indicator at Y", 0, NULL, NULL);
safef(option, sizeof(option), "%s.%s", name, YLINEONOFF );
wiggleYLineMarkDropDown(option, yLineMarkOnOff);
printf("</td>");
if (boxed)
    puts("</TD></TR></TABLE>");
else
    {
    puts("</TD></TR></TABLE>");
    printf("<A HREF=\"%s\" TARGET=_blank>Graph configuration help</A>",WIGGLE_HELP_PAGE);
    }

// add a little javascript call to make sure we don't get whiskers with stacks in multiwigs

if (didAggregate)
    jsInlineF("$(function () { multiWigSetupOnChange('%s'); });\n", name);

cfgEndBox(boxed);
}


void filterButtons(char *filterTypeVar, char *filterTypeVal, boolean none)
/* Put up some filter buttons. */
{
printf("<B>Filter:</B> ");
radioButton(filterTypeVar, filterTypeVal, "red");
radioButton(filterTypeVar, filterTypeVal, "green");
radioButton(filterTypeVar, filterTypeVal, "blue");
radioButton(filterTypeVar, filterTypeVal, "exclude");
radioButton(filterTypeVar, filterTypeVal, "include");
if (none)
    radioButton(filterTypeVar, filterTypeVal, "none");
}

void radioButton(char *var, char *val, char *ourVal)
/* Print one radio button */
{
cgiMakeRadioButton(var, ourVal, sameString(ourVal, val));
printf("%s ", ourVal);
}

void oneMrnaFilterUi(struct controlGrid *cg, struct trackDb *tdb, char *text, char *var,
                     char *suffix, struct cart *cart)
/* Print out user interface for one type of mrna filter. */
{
controlGridStartCell(cg);
printf("%s:<BR>", text);
boolean parentLevel = isNameAtParentLevel(tdb,var);
cgiMakeTextVar(var, cartUsualStringClosestToHome(cart, tdb, parentLevel,suffix, ""), 19);
controlGridEndCell(cg);
}

void bedFiltCfgUi(struct cart *cart, struct trackDb *tdb, char *prefix, char *title, boolean boxed)
/* Put up UI for an "bedFilter" tracks. */
{
struct mrnaUiData *mud = newBedUiData(prefix);
struct mrnaFilter *fil;
struct controlGrid *cg = NULL;
boolean parentLevel = isNameAtParentLevel(tdb,prefix);
char *filterTypeVal =
                cartUsualStringClosestToHome(cart, tdb, parentLevel, mud->filterTypeSuffix, "red");
boxed = cfgBeginBoxAndTitle(tdb, boxed, title);
/* Define type of filter. */
printf("<table width=400><tr><td align='left'>\n");
char buffer[256];
safef(buffer, sizeof buffer,"%s.%s",prefix,mud->filterTypeSuffix);
filterButtons(buffer, filterTypeVal, FALSE);
printf("</br>");
/* List various fields you can filter on. */
cg = startControlGrid(4, NULL);
for (fil = mud->filterList; fil != NULL; fil = fil->next)
    {
    safef(buffer, sizeof buffer,"%s.%s",prefix,fil->suffix);
    oneMrnaFilterUi(cg, tdb, fil->label, buffer, fil->suffix, cart);
    }
endControlGrid(&cg);
cfgEndBox(boxed);
}

void mrnaCfgUi(struct cart *cart, struct trackDb *tdb, char *prefix, char *title, boolean boxed)
/* Put up UI for an mRNA (or EST) track. */
{
boolean isXeno = (sameString(tdb->track, "xenoMrna") ||  sameString(tdb->track, "xenoEst"));
struct mrnaUiData *mud = newMrnaUiData(prefix, isXeno);
struct mrnaFilter *fil;
struct controlGrid *cg = NULL;
boolean parentLevel = isNameAtParentLevel(tdb,prefix);
char *filterTypeVal =
                cartUsualStringClosestToHome(cart, tdb, parentLevel, mud->filterTypeSuffix,"red");
char *logicTypeVal  =
                cartUsualStringClosestToHome(cart, tdb, parentLevel, mud->logicTypeSuffix, "and");

boxed = cfgBeginBoxAndTitle(tdb, boxed, title);
/* Define type of filter. */
char buffer[256];
safef(buffer,sizeof buffer,"%s.%s",prefix,mud->filterTypeSuffix);
filterButtons(buffer, filterTypeVal, FALSE);
printf("  <B>Combination Logic:</B> ");
safef(buffer,sizeof buffer,"%s.%s",prefix,mud->logicTypeSuffix);
radioButton(buffer, logicTypeVal, "and");
radioButton(buffer, logicTypeVal, "or");
printf("<BR>\n");

/* List various fields you can filter on. */
printf("<table border=0 cellspacing=1 cellpadding=1 width=%d>\n", CONTROL_TABLE_WIDTH);
cg = startControlGrid(4, NULL);
for (fil = mud->filterList; fil != NULL; fil = fil->next)
    {
    safef(buffer,sizeof buffer,"%s.%s",prefix,fil->suffix);
    oneMrnaFilterUi(cg, tdb, fil->label, buffer, fil->suffix, cart);
    }
endControlGrid(&cg);
baseColorDrawOptDropDown(cart, tdb);
indelShowOptions(cart, tdb);
wigOption(cart, prefix, title, tdb);
cfgEndBox(boxed);
}


void scoreGrayLevelCfgUi(struct cart *cart, struct trackDb *tdb, char *prefix, int scoreMax)
// If scoreMin has been set, let user select the shade of gray for that score, in case
// the default is too light to see or darker than necessary.
{
boolean parentLevel = isNameAtParentLevel(tdb,prefix);
char *scoreMinStr = trackDbSettingClosestToHome(tdb, GRAY_LEVEL_SCORE_MIN);
if (scoreMinStr != NULL)
    {
    int scoreMin = atoi(scoreMinStr);
    // maxShade=9 taken from hgTracks/simpleTracks.c.  Ignore the 10 in shadesOfGray[10+1] --
    // maxShade is used to access the array.
    int maxShade = 9;
    int scoreMinGrayLevel = scoreMin * maxShade/scoreMax;
    if (scoreMinGrayLevel <= 0) scoreMinGrayLevel = 1;
    char *setting = trackDbSettingClosestToHome(tdb, MIN_GRAY_LEVEL);
    int minGrayLevel = cartUsualIntClosestToHome(cart, tdb, parentLevel, MIN_GRAY_LEVEL,
                        setting ? atoi(setting) : scoreMinGrayLevel);
    if (minGrayLevel <= 0) minGrayLevel = 1;
    if (minGrayLevel > maxShade) minGrayLevel = maxShade;
    puts("\n<B>Shade of lowest-scoring items: </B>");
    // Add javascript to select so that its color is consistent with option colors:
    int level = 255 - (255*minGrayLevel / maxShade);
    printf("<SELECT NAME=\"%s.%s\" STYLE='color: #%02x%02x%02x' class='normalText'",
           prefix, MIN_GRAY_LEVEL, level, level, level);
    int i;
    puts(">\n");
    // Use class to set color of each option:
    for (i = 1;  i <= maxShade;  i++)
        {
        level = 255 - (255*i / maxShade);
        printf("<OPTION%s STYLE='color: #%02x%02x%02x' VALUE=%d>",
               (minGrayLevel == i ? " SELECTED" : ""), level, level, level, i);
        if (i == maxShade)
            printf("&bull; black</OPTION>\n");
        else
            printf("&bull; gray (%d%%)</OPTION>\n", i * (100/maxShade));
        }
    printf("</SELECT>\n");
    }
}

static boolean getScoreDefaultsFromTdb(struct trackDb *tdb, char *scoreName,char *defaults,
                                       char**min,char**max)
// returns TRUE if defaults exist and sets the string pointer (because they may be float or int)
// if min or max are set, then they should be freed
{
if (min)
    *min = NULL; // default these outs!
if (max)
    *max = NULL;
char *setting = trackDbSettingClosestToHome(tdb, scoreName);
if (setting)
    {
    if (strchr(setting,':') != NULL)
        return colonPairToStrings(setting,min,max);
    else if (min)
        *min = cloneString(setting);
    return TRUE;
    }
return FALSE;
}

static boolean getScoreLimitsFromTdb(struct trackDb *tdb, char *scoreName,char *defaults,
                                     char**min,char**max)
// returns TRUE if limits exist and sets the string pointer (because they may be float or int)
// if min or max are set, then they should be freed
{
if (min)
    *min = NULL; // default these outs!
if (max)
    *max = NULL;
char scoreLimitName[128];
safef(scoreLimitName, sizeof(scoreLimitName), "%s%s", scoreName, _LIMITS);
char *setting = trackDbSettingClosestToHome(tdb, scoreLimitName);
if (setting)
    {
    return colonPairToStrings(setting,min,max);
    }
else
    {
    if (min)
        {
        safef(scoreLimitName, sizeof(scoreLimitName), "%s%s", scoreName, _MIN);
        setting = trackDbSettingClosestToHome(tdb, scoreLimitName);
        if (setting)
            *min = cloneString(setting);
        }
    if (max)
        {
        safef(scoreLimitName, sizeof(scoreLimitName), "%s%s", scoreName, _MAX);
        setting = trackDbSettingClosestToHome(tdb, scoreLimitName);
        if (setting)
            *max = cloneString(setting);
        }
    return TRUE;
    }
if (defaults != NULL && ((min && *min == NULL) || (max && *max == NULL)))
    {
    char *minLoc=NULL;
    char *maxLoc=NULL;
    if (colonPairToStrings(defaults,&minLoc,&maxLoc))
        {
        if (min && *min == NULL && minLoc != NULL)
            *min=minLoc;
        else
            freeMem(minLoc);
        if (max && *max == NULL && maxLoc != NULL)
            *max=maxLoc;
        else
            freeMem(maxLoc);
        return TRUE;
        }
    }
return FALSE;
}

static void getScoreIntRangeFromCart(struct cart *cart, struct trackDb *tdb, boolean parentLevel,
                                 char *scoreName, int *limitMin, int *limitMax,int *min,int *max)
// gets an integer score range from the cart, but the limits from trackDb
// for any of the pointers provided, will return a value found, if found, else it's contents
// are undisturbed (use NO_VALUE to recognize unavaliable values)
{
char scoreLimitName[128];
char *deMin=NULL,*deMax=NULL;
if ((limitMin || limitMax) && getScoreLimitsFromTdb(tdb,scoreName,NULL,&deMin,&deMax))
    {
    if (deMin != NULL && limitMin)
        *limitMin = atoi(deMin);
    if (deMax != NULL && limitMax)
        *limitMax = atoi(deMax);
    freeMem(deMin);
    freeMem(deMax);
    }
if ((min || max) && getScoreDefaultsFromTdb(tdb,scoreName,NULL,&deMin,&deMax))
    {
    if (deMin != NULL && min)
        *min = atoi(deMin);
    if (deMax != NULL && max)
        *max =atoi(deMax);
    freeMem(deMin);
    freeMem(deMax);
    }
if (max)
    {
    safef(scoreLimitName, sizeof(scoreLimitName), "%s%s", scoreName, _MAX);
    deMax = cartOptionalStringClosestToHome(cart, tdb,parentLevel,scoreLimitName);
    if (deMax != NULL)
        *max = atoi(deMax);
    }
if (min)
    {                                                           // Warning: name changes if max!
    safef(scoreLimitName, sizeof(scoreLimitName), "%s%s", scoreName, (max && deMax? _MIN:""));
    deMin = cartOptionalStringClosestToHome(cart, tdb,parentLevel,scoreLimitName);
    if (deMin != NULL)
        *min = atoi(deMin);
    }
// Defaulting min and max within limits.  Sorry for the horizontal ifs,
// but stacking the group makes them easier to follow
if (min && limitMin
&& *limitMin != NO_VALUE && (*min == NO_VALUE || *min < *limitMin)) *min = *limitMin;
if (min && limitMax
&& *limitMax != NO_VALUE &&                      *min > *limitMax)  *min = *limitMax;
if (max && limitMax
&& *limitMax != NO_VALUE && (*max == NO_VALUE || *max > *limitMax)) *max = *limitMax;
if (max && limitMin
&& *limitMin != NO_VALUE &&                      *max < *limitMin)  *max = *limitMin;
}

static void getScoreFloatRangeFromCart(struct cart *cart, struct trackDb *tdb, boolean parentLevel,
                         char *scoreName, double *limitMin,double *limitMax,double*min,double*max)
// gets an double score range from the cart, but the limits from trackDb
// for any of the pointers provided, will return a value found, if found, else it's contents
// are undisturbed (use NO_VALUE to recognize unavaliable values)
{
char scoreLimitName[128];
char *deMin=NULL,*deMax=NULL;
if ((limitMin || limitMax) && getScoreLimitsFromTdb(tdb,scoreName,NULL,&deMin,&deMax))
    {
    if (deMin != NULL && limitMin)
        *limitMin = strtod(deMin,NULL);
    if (deMax != NULL && limitMax)
        *limitMax =strtod(deMax,NULL);
    freeMem(deMin);
    freeMem(deMax);
    }
if ((min || max) && getScoreDefaultsFromTdb(tdb,scoreName,NULL,&deMin,&deMax))
    {
    if (deMin != NULL && min)
        *min = strtod(deMin,NULL);
    if (deMax != NULL && max)
        *max =strtod(deMax,NULL);
    freeMem(deMin);
    freeMem(deMax);
    }
if (max)
    {
    safef(scoreLimitName, sizeof(scoreLimitName), "%s%s", scoreName, _MAX);
    deMax = cartOptionalStringClosestToHome(cart, tdb,parentLevel,scoreLimitName);
    if (deMax != NULL)
        *max = strtod(deMax,NULL);
    }
if (min)
    {                                                // name is always {filterName}Min
    safef(scoreLimitName, sizeof(scoreLimitName), "%s%s", scoreName, _MIN);
    deMin = cartOptionalStringClosestToHome(cart, tdb,parentLevel,scoreLimitName);
    if (deMin != NULL)
        *min = strtod(deMin,NULL);
    }
// Defaulting min and max within limits.  Sorry for the horizontal ifs,
// but stacking the group makes them easier to follow
if (min && limitMin
&& (int)(*limitMin) != NO_VALUE && ((int)(*min) == NO_VALUE || *min < *limitMin)) *min = *limitMin;
if (min && limitMax
&& (int)(*limitMax) != NO_VALUE &&                             *min > *limitMax)  *min = *limitMax;
if (max && limitMax
&& (int)(*limitMax) != NO_VALUE && ((int)(*max) == NO_VALUE || *max > *limitMax)) *max = *limitMax;
if (max && limitMin
&& (int)(*limitMin) != NO_VALUE &&                             *max < *limitMin)  *max = *limitMin;
}

static boolean showScoreFilter(struct cart *cart, struct trackDb *tdb, boolean *opened,
                               boolean boxed, boolean parentLevel,char *name, char *title,
                               char *label, char *scoreName, boolean isFloat)
// Shows a score filter control with minimum value and optional range
{
char *setting = trackDbSetting(tdb, scoreName);
if (setting)
    {
    if (*opened == FALSE)
        {
        boxed = cfgBeginBoxAndTitle(tdb, boxed, title);
        puts("<TABLE>");
        *opened = TRUE;
        }
    printf("<TR><TD align='right'><B>%s:</B><TD align='left'>",label);
    char varName[256];
    char altLabel[256];
    safef(varName, sizeof(varName), "%s%s", scoreName, _BY_RANGE);
    boolean filterByRange = trackDbSettingClosestToHomeOn(tdb, varName);
    // NOTE: could determine isFloat = (strchr(setting,'.') != NULL);
    //       However, historical trackDb settings of pValueFilter did not always contain '.'
    if (isFloat)
        {
        double minLimit=NO_VALUE,maxLimit=NO_VALUE;
        double minVal=minLimit,maxVal=maxLimit;
        colonPairToDoubles(setting,&minVal,&maxVal);
        getScoreFloatRangeFromCart(cart,tdb,parentLevel,scoreName,&minLimit,&maxLimit,
                                                                  &minVal,  &maxVal);
        safef(varName, sizeof(varName), "%s.%s%s", name, scoreName, _MIN);
        safef(altLabel, sizeof(altLabel), "%s%s", (filterByRange ? "Minimum " : ""),
              htmlEncode(htmlTextStripTags(label)));
        cgiMakeDoubleVarWithLimits(varName,minVal, altLabel, 0,minLimit, maxLimit);
        if (filterByRange)
            {
            printf("<TD align='left'>to<TD align='left'>");
            safef(varName, sizeof(varName), "%s.%s%s", name, scoreName, _MAX);
            safef(altLabel, sizeof(altLabel), "%s%s", (filterByRange?"Maximum ":""), label);
            cgiMakeDoubleVarWithLimits(varName,maxVal, altLabel, 0,minLimit, maxLimit);
            }
        safef(altLabel, sizeof(altLabel), "%s", (filterByRange?"": "colspan=3"));
        if (minLimit != NO_VALUE && maxLimit != NO_VALUE)
            printf("<TD align='left'%s> (%g to %g)",altLabel,minLimit, maxLimit);
        else if (minLimit != NO_VALUE)
            printf("<TD align='left'%s> (minimum %g)",altLabel,minLimit);
        else if (maxLimit != NO_VALUE)
            printf("<TD align='left'%s> (maximum %g)",altLabel,maxLimit);
        else
            printf("<TD align='left'%s",altLabel);
        }
    else
        {
        int minLimit=NO_VALUE,maxLimit=NO_VALUE;
        int minVal=minLimit,maxVal=maxLimit;
        colonPairToInts(setting,&minVal,&maxVal);
        getScoreIntRangeFromCart(cart,tdb,parentLevel,scoreName,&minLimit,&maxLimit,
                                                                &minVal,  &maxVal);
        safef(varName, sizeof(varName), "%s.%s%s", name, scoreName, filterByRange ? _MIN:"");
        safef(altLabel, sizeof(altLabel), "%s%s", (filterByRange?"Minimum ":""), label);
        cgiMakeIntVarWithLimits(varName,minVal, altLabel, 0,minLimit, maxLimit);
        if (filterByRange)
            {
            printf("<TD align='left'>to<TD align='left'>");
            safef(varName, sizeof(varName), "%s.%s%s", name, scoreName, _MAX);
            safef(altLabel, sizeof(altLabel), "%s%s", (filterByRange?"Maximum ":""), label);
            cgiMakeIntVarWithLimits(varName,maxVal, altLabel, 0,minLimit, maxLimit);
            }
        safef(altLabel, sizeof(altLabel), "%s", (filterByRange?"": "colspan=3"));
        if (minLimit != NO_VALUE && maxLimit != NO_VALUE)
            printf("<TD align='left'%s> (%d to %d)",altLabel,minLimit, maxLimit);
        else if (minLimit != NO_VALUE)
            printf("<TD align='left'%s> (minimum %d)",altLabel,minLimit);
        else if (maxLimit != NO_VALUE)
            printf("<TD align='left'%s> (maximum %d)",altLabel,maxLimit);
        else
            printf("<TD align='left'%s",altLabel);
        }
    puts("</TR>");
    return TRUE;
    }
return FALSE;
}


static int numericFiltersShowAll(char *db, struct cart *cart, struct trackDb *tdb, boolean *opened,
                                 boolean boxed, boolean parentLevel,char *name, char *title)
// Shows all *Filter style filters.  Note that these are in random order and have no graceful title
{
int count = 0;
struct slName *filterSettings = trackDbSettingsWildMatch(tdb, "*Filter");
if (filterSettings)
    {
    puts("<BR>");
    struct slName *filter = NULL;
#ifdef EXTRA_FIELDS_SUPPORT
    struct extraField *extras = extraFieldsGet(db,tdb);
#else///ifndef EXTRA_FIELDS_SUPPORT
    struct sqlConnection *conn = hAllocConnTrack(db, tdb);
    struct asObject *as = asForTdb(conn, tdb);
    hFreeConn(&conn);
#endif///ndef EXTRA_FIELDS_SUPPORT

    while ((filter = slPopHead(&filterSettings)) != NULL)
        {
        if (differentString(filter->name,NO_SCORE_FILTER)
        &&  differentString(filter->name,SCORE_FILTER)) // TODO: scoreFilter could be included
            {
            // Determine floating point or integer
            char *setting = trackDbSetting(tdb, filter->name);
            boolean isFloat = (strchr(setting,'.') != NULL);

            char *scoreName = cloneString(filter->name);
            char *field = filter->name;   // No need to clone: will be thrown away at end of cycle
            int ix = strlen(field) - strlen("Filter");
            assert(ix > 0);
            field[ix] = '\0';

        #ifdef EXTRA_FIELDS_SUPPORT
            if (extras != NULL)
                {
                struct extraField *extra = extraFieldsFind(extras, field);
                if (extra != NULL)
                    { // Found label so replace field
                    field = extra->label;
                    if (!isFloat)
                        isFloat = (extra->type == ftFloat);
                    }
                }
        #else///ifndef EXTRA_FIELDS_SUPPORT
            if (as != NULL)
                {
                struct asColumn *asCol = asColumnFind(as, field);
                if (asCol != NULL)
                    { // Found label so replace field
                    field = asCol->comment;
                    if (!isFloat)
                        isFloat = asTypesIsFloating(asCol->lowType->type);
                    }
                }
        #endif///ndef EXTRA_FIELDS_SUPPORT
            // FIXME: Label munging should be localized to showScoreFilter()
            //  when that function is simplified
            char varName[256];
            char label[128];
            safef(varName, sizeof(varName), "%s%s", scoreName, _BY_RANGE);
            boolean filterByRange = trackDbSettingClosestToHomeOn(tdb, varName);
            safef(label, sizeof(label),"%s%s", filterByRange ? "": "Minimum ", field);

            showScoreFilter(cart,tdb,opened,boxed,parentLevel,name,title,label,scoreName,isFloat);
            freeMem(scoreName);
            count++;
            }
        slNameFree(&filter);
        }
#ifdef EXTRA_FIELDS_SUPPORT
    if (extras != NULL)
        extraFieldsFree(&extras);
#else///ifndef EXTRA_FIELDS_SUPPORT
    if (as != NULL)
        asObjectFree(&as);
#endif///ndef EXTRA_FIELDS_SUPPORT
    }
if (count > 0)
    puts("</TABLE>");
return count;
}


boolean bedScoreHasCfgUi(struct trackDb *tdb)
// Confirms that this track has a bedScore Cfg UI
{
// Assumes that cfgType == cfgBedScore
if (trackDbSettingClosestToHome(tdb, FILTER_BY))
    return TRUE;
if (trackDbSettingClosestToHome(tdb, GRAY_LEVEL_SCORE_MIN))
    return TRUE;
boolean blocked = FALSE;
struct slName *filterSettings = trackDbSettingsWildMatch(tdb, "*Filter");
if (filterSettings != NULL)
    {
    boolean one = FALSE;
    struct slName *oneFilter = filterSettings;
    for (;oneFilter != NULL;oneFilter=oneFilter->next)
        {
        if (sameWord(NO_SCORE_FILTER,oneFilter->name))
            {
            blocked = TRUE;
            continue;
            }
        if (differentString(oneFilter->name,SCORE_FILTER)) // scoreFilter is implicit
            {                                              // but could be blocked
            one = TRUE;
            break;
            }
        }
    slNameFreeList(&filterSettings);
    if (one)
        return TRUE;
    }
if (!blocked)  // scoreFilter is implicit unless NO_SCORE_FILTER
    return TRUE;

return FALSE;
}


void scoreCfgUi(char *db, struct cart *cart, struct trackDb *tdb, char *name, char *title,
                int maxScore, boolean boxed)
// Put up UI for filtering bed track based on a score
{
char option[256];
boolean parentLevel = isNameAtParentLevel(tdb,name);
boolean skipScoreFilter = FALSE;
boolean bigBed = startsWith("bigBed",tdb->type);

if (!bigBed)  // bigBed filters are limited!
    {
    // Numeric filters are first
    boolean isBoxOpened = FALSE;
    if (numericFiltersShowAll(db, cart, tdb, &isBoxOpened, boxed, parentLevel, name, title) > 0)
        skipScoreFilter = TRUE;

    // Add any multi-selects next
    filterBy_t *filterBySet = filterBySetGet(tdb,cart,name);
    if (filterBySet != NULL)
        {
        if (!tdbIsComposite(tdb) && cartOptionalString(cart, "ajax") == NULL)
            jsIncludeFile("hui.js",NULL);

        if (!isBoxOpened)   // Note filterBy boxes are not double "boxed",
            printf("<BR>"); // if there are no other filters
        filterBySetCfgUi(cart,tdb,filterBySet,TRUE);
        filterBySetFree(&filterBySet);
        skipScoreFilter = TRUE;
        }

    // For no good reason scoreFilter is incompatible with filterBy and or numericFilters
    // FIXME scoreFilter should be implemented inside numericFilters and is currently specificly
    //       excluded to avoid unexpected changes
    if (skipScoreFilter)
        {
        if (isBoxOpened)
            cfgEndBox(boxed);

        return; // Cannot have both '*filter' and 'scoreFilter'
        }
    }

boolean scoreFilterOk = (trackDbSettingClosestToHome(tdb, NO_SCORE_FILTER) == NULL);
boolean glvlScoreMin = (trackDbSettingClosestToHome(tdb, GRAY_LEVEL_SCORE_MIN) != NULL);
if (! (scoreFilterOk || glvlScoreMin))
    return;
boxed = cfgBeginBoxAndTitle(tdb, boxed, title);

if (scoreFilterOk)
    {
    int minLimit=0,maxLimit=maxScore,minVal=0,maxVal=maxScore;
    getScoreIntRangeFromCart(cart,tdb,parentLevel,SCORE_FILTER,&minLimit,&maxLimit,
                                                               &minVal,  &maxVal);

    boolean filterByRange = trackDbSettingClosestToHomeOn(tdb, SCORE_FILTER _BY_RANGE);
    if (!bigBed && filterByRange)
        {
        puts("<B>Filter score range:  min:</B>");
        safef(option, sizeof(option), "%s.%s", name,SCORE_FILTER _MIN);
        cgiMakeIntVarWithLimits(option, minVal, "Minimum score",0, minLimit,maxLimit);
        puts("<B>max:</B>");
        safef(option, sizeof(option), "%s.%s", name,SCORE_FILTER _MAX);
        cgiMakeIntVarWithLimits(option, maxVal, "Maximum score",0,minLimit,maxLimit);
        printf("(%d to %d)\n",minLimit,maxLimit);
        }
    else
        {
        printf("<b>Show only items with score at or above:</b> ");
        safef(option, sizeof(option), "%s.%s", name,SCORE_FILTER);
        cgiMakeIntVarWithLimits(option, minVal, "Minimum score",0, minLimit,maxLimit);
        printf("&nbsp;&nbsp;(range: %d to %d)\n", minLimit, maxLimit);
        if (!boxed)
            printf("<BR>\n");
        }
    if (glvlScoreMin)
        printf("<BR>");
    }

if (glvlScoreMin)
    scoreGrayLevelCfgUi(cart, tdb, name, maxScore);

if (!bigBed)
    {
    // filter top-scoring N items in track
    char *scoreCtString = trackDbSettingClosestToHome(tdb, "filterTopScorers");
    if (scoreCtString != NULL)
        {
        // show only top-scoring items. This option only displayed if trackDb
        // setting exists.  Format:  filterTopScorers <on|off> <count> <table>
        char *words[2];
        char *scoreFilterCt = NULL;
        chopLine(cloneString(scoreCtString), words);
        safef(option, sizeof(option), "%s.filterTopScorersOn", name);
        bool doScoreCtFilter =
            cartUsualBooleanClosestToHome(cart, tdb, parentLevel, "filterTopScorersOn",
                                          sameString(words[0], "on"));
        puts("<P>");
        cgiMakeCheckBox(option, doScoreCtFilter);
        safef(option, sizeof(option), "%s.filterTopScorersCt", name);
        scoreFilterCt = cartUsualStringClosestToHome(cart, tdb, parentLevel, "filterTopScorersCt",
                                                     words[1]);

        puts("&nbsp; <B> Show only items in top-scoring </B>");
        cgiMakeIntVarWithLimits(option,atoi(scoreFilterCt),"Top-scoring count",0,1,100000);
        //* Only check size of table if track does not have subtracks */
        if ( !parentLevel && hTableExists(db, tdb->table))
            printf("&nbsp; (range: 1 to 100,000 total items: %d)\n",getTableSize(db, tdb->table));
        else
            printf("&nbsp; (range: 1 to 100,000)\n");
        }
    }
cfgEndBox(boxed);
}

// Moved from hgTrackUi for consistency
static void filterByChromCfgUi(struct cart *cart, struct trackDb *tdb)
{
char filterVar[256];
char *filterVal = "";

printf("<p><b>Filter by chromosome (e.g. chr10):</b> ");
safef(filterVar, sizeof(filterVar), "%s.chromFilter", tdb->track);
(void) cartUsualString(cart, filterVar, filterVal);  // ignore returned setting
cgiMakeTextVar(filterVar, cartUsualString(cart, filterVar, ""), 15);
}

// Moved from hgTrackUi for consistency
void crossSpeciesCfgUi(struct cart *cart, struct trackDb *tdb)
// Put up UI for selecting rainbow chromosome color or intensity score.
{
char colorVar[256];
char *colorSetting;
// initial value of chromosome coloring option is "on", unless
// overridden by the colorChromDefault setting in the track
char *colorDefault = trackDbSettingOrDefault(tdb, "colorChromDefault", "on");

printf("<p><b>Color track based on chromosome:</b> ");
safef(colorVar, sizeof(colorVar), "%s.color", tdb->track);
colorSetting = cartUsualString(cart, colorVar, colorDefault);
cgiMakeRadioButton(colorVar, "on", sameString(colorSetting, "on"));
printf(" on ");
cgiMakeRadioButton(colorVar, "off", sameString(colorSetting, "off"));
printf(" off ");
printf("<br><br>");
filterByChromCfgUi(cart,tdb);
}

struct slPair *buildFieldList(struct trackDb *tdb, char *trackDbVar, struct asObject *as)
/* Build up a hash of a list of fields in an AS file. */
{
char *fields = trackDbSettingClosestToHome(tdb, trackDbVar);

if (fields == NULL)
    return NULL;

if (sameString(fields, "none"))
    return slPairNew("none", NULL);

struct slPair *list = NULL;
struct slName *thisField, *fieldList = slNameListFromComma(fields);
for(thisField = fieldList; thisField; thisField = thisField->next)
    {
    char *trimLabel = trimSpaces(thisField->name);
    unsigned colNum = asColumnFindIx(as->columnList, trimLabel);
    if (colNum == -1)
        errAbort("cannot find field named '%s' in AS file '%s'", 
            trimLabel, as->name);

    slAddHead(&list, slPairNew(trimLabel, NULL + colNum));
    }

slReverse(&list);
return list;
}

void labelCfgUi(char *db, struct cart *cart, struct trackDb *tdb)
/* If there is a labelFields for a bigBed, this routine is called to put up the label options. */
{
if (trackDbSettingClosestToHomeOn(tdb, "linkIdInName"))
    return;

struct asObject *as = asForDb(tdb, db);  
if (as == NULL)
    return;
struct slPair *labelList = buildFieldList(tdb, "labelFields",  as);
struct slPair *defaultLabelList = buildFieldList(tdb, "defaultLabelFields",  as);
char varName[1024];

if ((labelList == NULL) || sameString(labelList->name, "none"))
    return;

printf("<B>Label:</B> ");
struct slPair *thisLabel = labelList;
for(; thisLabel; thisLabel = thisLabel->next)
    {
    safef(varName, sizeof(varName), "%s.label.%s", tdb->track, thisLabel->name);
    boolean isDefault = FALSE;
    if (defaultLabelList == NULL)
        isDefault = (thisLabel == labelList);
    else if (sameString(defaultLabelList->name, "none"))
        isDefault = FALSE;
    else
        isDefault = (slPairFind(defaultLabelList, thisLabel->name) != NULL);

    boolean option = cartUsualBoolean(cart, varName, isDefault);
    cgiMakeCheckBox(varName, option);

    // find comment for the column listed
    struct asColumn *col = as->columnList;
    unsigned num = ptToInt(thisLabel->val);
    for(; col && num--; col = col->next)
        ;
    assert(col);
    printf(" %s&nbsp;&nbsp;&nbsp;", col->comment);
    }
}

void pslCfgUi(char *db, struct cart *cart, struct trackDb *tdb, char *name, char *title,
              boolean boxed)
/* Put up UI for psl tracks */
{
boxed = cfgBeginBoxAndTitle(tdb, boxed, title);

char *typeLine = cloneString(tdb->type);
char *words[8];
int wordCount = wordCount = chopLine(typeLine, words);
if (sameString(tdb->type, "bigPsl"))
    labelCfgUi(db, cart, tdb);
if (wordCount == 3 && sameWord(words[1], "xeno"))
    crossSpeciesCfgUi(cart,tdb);
baseColorDropLists(cart, tdb, name);
indelShowOptionsWithName(cart, tdb, name);
cfgEndBox(boxed);
}


void netAlignCfgUi(char *db, struct cart *cart, struct trackDb *tdb, char *prefix, char *title,
                   boolean boxed)
/* Put up UI for net tracks */
{
boxed = cfgBeginBoxAndTitle(tdb, boxed, title);

boolean parentLevel = isNameAtParentLevel(tdb,prefix);

enum netColorEnum netColor = netFetchColorOption(cart, tdb, parentLevel);

char optString[256];    /*      our option strings here */
safef(optString, ArraySize(optString), "%s.%s", prefix, NET_COLOR );
printf("<p><b>Color nets by:&nbsp;</b>");
netColorDropDown(optString, netColorEnumToString(netColor));

#ifdef NOT_YET
enum netLevelEnum netLevel = netFetchLevelOption(cart, tdb, parentLevel);

safef( optString, ArraySize(optString), "%s.%s", prefix, NET_LEVEL );
printf("<p><b>Limit display of nets to:&nbsp;</b>");
netLevelDropDown(optString, netLevelEnumToString(netLevel));
#endif

cfgEndBox(boxed);
}

void chainCfgUi(char *db, struct cart *cart, struct trackDb *tdb, char *prefix, char *title,
                boolean boxed, char *chromosome)
/* Put up UI for chain tracks */
{
boxed = cfgBeginBoxAndTitle(tdb, boxed, title);

boolean parentLevel = isNameAtParentLevel(tdb,prefix);

enum chainColorEnum chainColor = chainFetchColorOption(cart, tdb, parentLevel);

/* check if we have normalized scores available */
boolean normScoreAvailable = chainDbNormScoreAvailable(tdb);

char optString[256];
if (normScoreAvailable)
    {
    safef(optString, ArraySize(optString), "%s.%s", prefix, OPT_CHROM_COLORS );
    printf("<p><b>Color chains by:&nbsp;</b>");
    chainColorDropDown(optString, chainColorEnumToString(chainColor));
    }
else
    {
    printf("<p><b>Color track based on chromosome:</b>&nbsp;");

    char optString[256];
    /* initial value of chromosome coloring option is "on", unless
     * overridden by the colorChromDefault setting in the track */
    char *binaryColorDefault =
	    trackDbSettingClosestToHomeOrDefault(tdb, "colorChromDefault", "on");
    /* allow cart to override trackDb setting */
    safef(optString, sizeof(optString), "%s.color", prefix);
    char * colorSetting = cartUsualStringClosestToHome(cart, tdb,
                                                       parentLevel, "color", binaryColorDefault);
    cgiMakeRadioButton(optString, "on", sameString(colorSetting, "on"));
    printf(" on ");
    cgiMakeRadioButton(optString, "off", sameString(colorSetting, "off"));
    printf(" off ");
    printf("<br>\n");
    }

printf("<p><b>Filter by chromosome (e.g. chr10):</b> ");
safef(optString, ArraySize(optString), "%s.%s", prefix, OPT_CHROM_FILTER);
cgiMakeTextVar(optString, cartUsualStringClosestToHome(cart, tdb, parentLevel,
                                                       OPT_CHROM_FILTER, ""), 15);

if (normScoreAvailable)
    scoreCfgUi(db, cart,tdb,prefix,NULL,CHAIN_SCORE_MAXIMUM,FALSE);


wigOption(cart, prefix, title, tdb);
cfgEndBox(boxed);
}

struct dyString *dyAddFilterAsInt(struct cart *cart, struct trackDb *tdb,
                                  struct dyString *extraWhere,char *filter,
                                  char *defaultLimits, char*field, boolean *and)
// creates the where clause condition to support numeric int filter range.
// Filters are expected to follow
//      {fiterName}: trackDb min or min:max - default value(s);
//      {filterName}Min or {filterName}: min (user supplied) cart variable;
//      {filterName}Max: max (user supplied) cart variable;
//      {filterName}Limits: trackDb allowed range "0:1000" Optional
//         uses:{filterName}Min: old trackDb value if {filterName}Limits not found
//              {filterName}Max: old trackDb value if {filterName}Limits not found
//              defaultLimits: function param if no tdb limits settings found)
// The 'and' param and dyString in/out allows stringing multiple where clauses together
{
char filterLimitName[64];
if (sameWord(filter,NO_SCORE_FILTER))
    safef(filterLimitName, sizeof(filterLimitName), "%s", NO_SCORE_FILTER);
else
    safef(filterLimitName, sizeof(filterLimitName), "%s%s", filter,_NO);
if (trackDbSettingClosestToHome(tdb, filterLimitName) != NULL)
    return extraWhere;

char *setting = NULL;
if (differentWord(filter,SCORE_FILTER))
    setting = trackDbSettingClosestToHome(tdb, filter);
else
    setting = trackDbSettingClosestToHomeOrDefault(tdb, filter,"0:1000");
if (setting || sameWord(filter,NO_SCORE_FILTER))
    {
    boolean invalid = FALSE;
    int minValueTdb = 0,maxValueTdb = NO_VALUE;
    colonPairToInts(setting,&minValueTdb,&maxValueTdb);
    int minLimit=NO_VALUE,maxLimit=NO_VALUE,min=minValueTdb,max=maxValueTdb;
    colonPairToInts(defaultLimits,&minLimit,&maxLimit);
    getScoreIntRangeFromCart(cart,tdb,FALSE,filter,&minLimit,&maxLimit,&min,&max);
    if (minLimit != NO_VALUE || maxLimit != NO_VALUE)
        {
        // assume tdb default values within range!
        // (don't give user errors that have no consequence)
        if ((min != minValueTdb && ((minLimit != NO_VALUE && min < minLimit)
                                || (maxLimit != NO_VALUE && min > maxLimit)))
        || (max != maxValueTdb && ((minLimit != NO_VALUE && max < minLimit)
                                || (maxLimit != NO_VALUE && max > maxLimit))))
            {
            invalid = TRUE;
            char value[64];
            if (max == NO_VALUE) // min only is allowed, but max only is not
                safef(value, sizeof(value), "entered minimum (%d)", min);
            else
                safef(value, sizeof(value), "entered range (min:%d and max:%d)", min, max);
            char limits[64];
            if (minLimit != NO_VALUE && maxLimit != NO_VALUE)
                safef(limits, sizeof(limits), "violates limits (%d to %d)", minLimit, maxLimit);
            else if (minLimit != NO_VALUE)
                safef(limits, sizeof(limits), "violates lower limit (%d)", minLimit);
            else //if (maxLimit != NO_VALUE)
                safef(limits, sizeof(limits), "violates uppper limit (%d)", maxLimit);
            warn("invalid filter by %s: %s %s for track %s", field, value, limits, tdb->track);
            }
        }
    // else no default limits!
    if (invalid)
        {
        safef(filterLimitName, sizeof(filterLimitName), "%s%s", filter, (max!=NO_VALUE?_MIN:""));
        cartRemoveVariableClosestToHome(cart,tdb,FALSE,filterLimitName);
        safef(filterLimitName, sizeof(filterLimitName), "%s%s", filter, _MAX);
        cartRemoveVariableClosestToHome(cart,tdb,FALSE,filterLimitName);
        }
    else if ((min != NO_VALUE && (minLimit == NO_VALUE || minLimit != min))
         ||  (max != NO_VALUE && (maxLimit == NO_VALUE || maxLimit != max)))
         // Assumes min==NO_VALUE or min==minLimit is no filter
         // Assumes max==NO_VALUE or max==maxLimit is no filter!
        {
        if (max == NO_VALUE || (maxLimit != NO_VALUE && maxLimit == max))
            dyStringPrintf(extraWhere, "%s(%s >= %d)", (*and?" and ":""),field,min);  // min only
        else if (min == NO_VALUE || (minLimit != NO_VALUE && minLimit == min))
            dyStringPrintf(extraWhere, "%s(%s <= %d)", (*and?" and ":""),field,max);  // max only
        else
            dyStringPrintf(extraWhere, "%s(%s BETWEEN %d and %d)", (*and?" and ":""), // both
                           field,min,max);
        *and=TRUE;
        }
    }
//if (dyStringLen(extraWhere))
//    warn("SELECT FROM %s WHERE %s",tdb->table,dyStringContents(extraWhere));
return extraWhere;
}

struct dyString *dyAddFilterAsDouble(struct cart *cart, struct trackDb *tdb,
                                     struct dyString *extraWhere,char *filter,
                                     char *defaultLimits, char*field, boolean *and)
// creates the where clause condition to support numeric double filters.
// Filters are expected to follow
//      {fiterName}: trackDb min or min:max - default value(s);
//      {filterName}Min or {filterName}: min (user supplied) cart variable;
//      {filterName}Max: max (user supplied) cart variable;
//      {filterName}Limits: trackDb allowed range "0.0:10.0" Optional
//          uses:  defaultLimits: function param if no tdb limits settings found)
// The 'and' param and dyString in/out allows stringing multiple where clauses together
{
char *setting = trackDbSettingClosestToHome(tdb, filter);
if (setting)
    {
    boolean invalid = FALSE;
    double minValueTdb = 0,maxValueTdb = NO_VALUE;
    colonPairToDoubles(setting,&minValueTdb,&maxValueTdb);
    double minLimit=NO_VALUE,maxLimit=NO_VALUE,min=minValueTdb,max=maxValueTdb;
    colonPairToDoubles(defaultLimits,&minLimit,&maxLimit);
    getScoreFloatRangeFromCart(cart,tdb,FALSE,filter,&minLimit,&maxLimit,&min,&max);
    if ((int)minLimit != NO_VALUE || (int)maxLimit != NO_VALUE)
        {
        // assume tdb default values within range!
        // (don't give user errors that have no consequence)
        if ((min != minValueTdb && (((int)minLimit != NO_VALUE && min < minLimit)
                                || ((int)maxLimit != NO_VALUE && min > maxLimit)))
        ||  (max != maxValueTdb && (((int)minLimit != NO_VALUE && max < minLimit)
                                || ((int)maxLimit != NO_VALUE && max > maxLimit))))
            {
            invalid = TRUE;
            char value[64];
            if ((int)max == NO_VALUE) // min only is allowed, but max only is not
                safef(value, sizeof(value), "entered minimum (%g)", min);
            else
                safef(value, sizeof(value), "entered range (min:%g and max:%g)", min, max);
            char limits[64];
            if ((int)minLimit != NO_VALUE && (int)maxLimit != NO_VALUE)
                safef(limits, sizeof(limits), "violates limits (%g to %g)", minLimit, maxLimit);
            else if ((int)minLimit != NO_VALUE)
                safef(limits, sizeof(limits), "violates lower limit (%g)", minLimit);
            else //if ((int)maxLimit != NO_VALUE)
                safef(limits, sizeof(limits), "violates uppper limit (%g)", maxLimit);
            warn("invalid filter by %s: %s %s for track %s", field, value, limits, tdb->track);
            }
        }
    if (invalid)
        {
        char filterLimitName[64];
        safef(filterLimitName, sizeof(filterLimitName), "%s%s", filter, _MIN);
        cartRemoveVariableClosestToHome(cart,tdb,FALSE,filterLimitName);
        safef(filterLimitName, sizeof(filterLimitName), "%s%s", filter, _MAX);
        cartRemoveVariableClosestToHome(cart,tdb,FALSE,filterLimitName);
        }
    else if (((int)min != NO_VALUE && ((int)minLimit == NO_VALUE || minLimit != min))
         ||  ((int)max != NO_VALUE && ((int)maxLimit == NO_VALUE || maxLimit != max)))
         // Assumes min==NO_VALUE or min==minLimit is no filter
         // Assumes max==NO_VALUE or max==maxLimit is no filter!
        {
        if ((int)max == NO_VALUE || ((int)maxLimit != NO_VALUE && maxLimit == max))
            dyStringPrintf(extraWhere, "%s(%s >= %g)", (*and?" and ":""),field,min);  // min only
        else if ((int)min == NO_VALUE || ((int)minLimit != NO_VALUE && minLimit == min))
            dyStringPrintf(extraWhere, "%s(%s <= %g)", (*and?" and ":""),field,max);  // max only
        else
            dyStringPrintf(extraWhere, "%s(%s BETWEEN %g and %g)", (*and?" and ":""), // both
                           field,min,max);
        *and=TRUE;
        }
    }
//if (dyStringLen(extraWhere))
//    warn("SELECT FROM %s WHERE %s",tdb->table,dyStringContents(extraWhere));
return extraWhere;
}

struct dyString *dyAddAllScoreFilters(struct cart *cart, struct trackDb *tdb,
                                      struct dyString *extraWhere,boolean *and)
// creates the where clause condition to gather together all random double filters
// Filters are expected to follow
//      {fiterName}: trackDb min or min:max - default value(s);
//      {filterName}Min or {filterName}: min (user supplied) cart variable;
//      {filterName}Max: max (user supplied) cart variable;
//      {filterName}Limits: trackDb allowed range "0.0:10.0" Optional
//          uses:  defaultLimits: function param if no tdb limits settings found)
// The 'and' param and dyString in/out allows stringing multiple where clauses together
{
struct slName *filterSettings = trackDbSettingsWildMatch(tdb, "*Filter");
if (filterSettings)
    {
    struct slName *filter = NULL;
    while ((filter = slPopHead(&filterSettings)) != NULL)
        {
        if (differentString(filter->name,"noScoreFilter")
        &&  differentString(filter->name,"scoreFilter")) // TODO: scoreFilter could be included
            {
            char *field = cloneString(filter->name);
            int ix = strlen(field) - strlen("filter");
            assert(ix > 0);
            field[ix] = '\0';
            char *setting = trackDbSetting(tdb, filter->name);
            // How to determine float or int ?
            // If actual tracDb setting has decimal places, then float!
            if (strchr(setting,'.') == NULL)
                extraWhere = dyAddFilterAsInt(cart,tdb,extraWhere,filter->name,"0:1000",field,and);
            else
                extraWhere = dyAddFilterAsDouble(cart,tdb,extraWhere,filter->name,NULL,field,and);
            }
        slNameFree(&filter);
        }
    }
return extraWhere;
}

boolean encodePeakHasCfgUi(struct trackDb *tdb)
// Confirms that this track has encode Peak cfgUI
{
if (sameWord("narrowPeak",tdb->type)
||  sameWord("broadPeak", tdb->type)
||  sameWord("encodePeak",tdb->type)
||  sameWord("gappedPeak",tdb->type))
    {
    return (trackDbSettingClosestToHome(tdb, SCORE_FILTER )
        ||  trackDbSettingClosestToHome(tdb, SIGNAL_FILTER)
        ||  trackDbSettingClosestToHome(tdb, PVALUE_FILTER)
        ||  trackDbSettingClosestToHome(tdb, QVALUE_FILTER)
        ||  trackDbSettingClosestToHome(tdb, SCORE_FILTER ));
    }
return FALSE;
}


void encodePeakCfgUi(struct cart *cart, struct trackDb *tdb, char *name, char *title,
                     boolean boxed)
// Put up UI for filtering wgEnocde peaks based on score, Pval and Qval
{
boolean parentLevel = isNameAtParentLevel(tdb,name);
boolean opened = FALSE;
showScoreFilter(cart,tdb,&opened,boxed,parentLevel,name,title,
                "Minimum Signal value",     SIGNAL_FILTER,TRUE);
showScoreFilter(cart,tdb,&opened,boxed,parentLevel,name,title,
                "Minimum P-Value (<code>-log<sub>10</sub></code>)",PVALUE_FILTER,TRUE);
showScoreFilter(cart,tdb,&opened,boxed,parentLevel,name,title,
                "Minimum Q-Value (<code>-log<sub>10</sub></code>)",QVALUE_FILTER,TRUE);

char *setting = trackDbSettingClosestToHomeOrDefault(tdb, SCORE_FILTER,NULL);//"0:1000");
if (setting)
    {
    if (!opened)
        {
        boxed = cfgBeginBoxAndTitle(tdb, boxed, title);
        puts("<TABLE>");
        opened = TRUE;
        }
    char varName[256];
    int minLimit=0,maxLimit=1000,minVal=0,maxVal=NO_VALUE;
    colonPairToInts(setting,&minVal,&maxVal);
    getScoreIntRangeFromCart(cart,tdb,parentLevel,SCORE_FILTER,&minLimit,&maxLimit,
                                                               &minVal,  &maxVal);
    if (maxVal != NO_VALUE)
        puts("<TR><TD align='right'><B>Score range: min:</B><TD align='left'>");
    else
        puts("<TR><TD align='right'><B>Minimum score:</B><TD align='left'>");
    safef(varName, sizeof(varName), "%s%s", SCORE_FILTER, _BY_RANGE);
    boolean filterByRange = trackDbSettingClosestToHomeOn(tdb, varName);
    safef(varName, sizeof(varName), "%s.%s%s", name, SCORE_FILTER, (filterByRange?_MIN:""));
    cgiMakeIntVarWithLimits(varName, minVal, "Minimum score", 0, minLimit, maxLimit);
    if (filterByRange)
        {
        if (maxVal == NO_VALUE)
            maxVal = maxLimit;
        puts("<TD align='right'>to<TD align='left'>");
        safef(varName, sizeof(varName), "%s.%s%s", name, SCORE_FILTER,_MAX);
        cgiMakeIntVarWithLimits(varName, maxVal, "Maximum score", 0, minLimit, maxLimit);
        }
    printf("<TD align='left'%s> (%d to %d)",(filterByRange?"":" colspan=3"),minLimit, maxLimit);
    if (trackDbSettingClosestToHome(tdb, GRAY_LEVEL_SCORE_MIN) != NULL)
        {
        printf("<TR><TD align='right'colspan=5>");
        scoreGrayLevelCfgUi(cart, tdb, name, 1000);
        puts("</TR>");
        }
    }
if (opened)
    {
    puts("</TABLE>");
    cfgEndBox(boxed);
    }
}

void genePredCfgUi(char *db, struct cart *cart, struct trackDb *tdb, char *name, char *title, boolean boxed)
/* Put up gencode-specific controls */
{
char varName[64];
boolean parentLevel = isNameAtParentLevel(tdb,name);
char *geneLabel = cartUsualStringClosestToHome(cart, tdb,parentLevel, "label", "gene");
boxed = cfgBeginBoxAndTitle(tdb, boxed, title);

labelCfgUi(db, cart, tdb);
if (sameString(name, "acembly"))
    {
    char *acemblyClass = cartUsualStringClosestToHome(cart,tdb,parentLevel,"type",
                                                      acemblyEnumToString(0));
    printf("<p><b>Gene Class: </b>");
    acemblyDropDown("acembly.type", acemblyClass);
    printf("  ");
    }
else if (startsWith("wgEncodeGencode", name)
     ||  sameString("wgEncodeSangerGencode", name)
     ||  (startsWith("encodeGencode", name) && !sameString("encodeGencodeRaceFrags", name)))
    {
    printf("<B>Label:</B> ");
    safef(varName, sizeof(varName), "%s.label", name);
    cgiMakeRadioButton(varName, "gene", sameString("gene", geneLabel));
    printf("%s ", "gene");
    cgiMakeRadioButton(varName, "accession", sameString("accession", geneLabel));
    printf("%s ", "accession");
    cgiMakeRadioButton(varName, "both", sameString("both", geneLabel));
    printf("%s ", "both");
    cgiMakeRadioButton(varName, "none", sameString("none", geneLabel));
    printf("%s ", "none");
    }

if (trackDbSettingClosestToHomeOn(tdb, "nmdFilter"))
    {
    boolean nmdDefault = FALSE;
    safef(varName, sizeof(varName), "hgt.%s.nmdFilter", name);
    nmdDefault = cartUsualBoolean(cart,varName, FALSE);
    // TODO: var name (hgt prefix) needs changing before ClosesToHome can be used
    printf("<p><b>Filter out NMD targets.</b>");
    cgiMakeCheckBox(varName, nmdDefault);
    }

if (!sameString(tdb->track, "tigrGeneIndex")
&&  !sameString(tdb->track, "ensGeneNonCoding")
&&  !sameString(tdb->track, "encodeGencodeRaceFrags"))
    baseColorDropLists(cart, tdb, name);

filterBy_t *filterBySet = filterBySetGet(tdb,cart,name);
if (filterBySet != NULL)
    {
    printf("<BR>");
    filterBySetCfgUi(cart,tdb,filterBySet,FALSE);
    filterBySetFree(&filterBySet);
    }
filterBy_t *highlightBySet = highlightBySetGet(tdb,cart,name);
if (highlightBySet != NULL)
    {
    printf("<BR>");
    highlightBySetCfgUi(cart,tdb,highlightBySet,FALSE);
    filterBySetFree(&highlightBySet);
    }

wigOption(cart, name, title, tdb);
cfgEndBox(boxed);
}

static boolean isSpeciesOn(struct cart *cart, struct trackDb *tdb, char *species, char *option, int optionSize, boolean defaultState)
/* check the cart to see if species is turned off or on (default is defaultState) */
{
boolean parentLevel = isNameAtParentLevel(tdb,option);
if (*option == '\0')
    safef(option, optionSize, "%s.%s", tdb->track, species);
else
    {
    char *suffix = option + strlen(option);
    int suffixSize = optionSize - strlen(option);
    safef(suffix,suffixSize,".%s",species);
    }
return cartUsualBooleanClosestToHome(cart,tdb, parentLevel, species,defaultState);
}

char **wigMafGetSpecies(struct cart *cart, struct trackDb *tdb, char *prefix, char *db,
                        struct wigMafSpecies **list, int *groupCt)
{
int speciesCt = 0;
char *speciesGroup   = trackDbSetting(tdb, SPECIES_GROUP_VAR);
char *speciesUseFile = trackDbSetting(tdb, SPECIES_USE_FILE);
char *speciesOrder   = trackDbSetting(tdb, SPECIES_ORDER_VAR);
#define MAX_SP_SIZE 2000
#define MAX_GROUPS 20
char sGroup[MAX_SP_SIZE];
//Ochar *groups[20];
struct wigMafSpecies *wmSpecies, *wmSpeciesList = NULL;
int group;
int i;
char *species[MAX_SP_SIZE];
char option[MAX_SP_SIZE];

*list = NULL;
*groupCt = 0;

/* determine species and groups for pairwise -- create checkboxes */
if (speciesOrder == NULL && speciesGroup == NULL && speciesUseFile == NULL)
    {
    if (isCustomTrack(tdb->track))
	return NULL;
    errAbort("Track %s missing required trackDb setting: speciesOrder, speciesGroups, or speciesUseFile", tdb->track);
    }

char **groups = needMem(MAX_GROUPS * sizeof (char *));
*groupCt = 1;
if (speciesGroup)
    *groupCt = chopByWhite(speciesGroup, groups, MAX_GROUPS);

if (speciesUseFile)
    {
    if ((speciesGroup != NULL) || (speciesOrder != NULL))
	errAbort("Can't specify speciesUseFile and speciesGroup or speciesOrder");
    speciesOrder = cartGetOrderFromFile(db, cart, speciesUseFile);  // Not sure why this is in cart
    }                                                          // not tdb based so no ClosestToHome

for (group = 0; group < *groupCt; group++)
    {
    if (*groupCt != 1 || !speciesOrder)
        {
        safef(sGroup, sizeof sGroup, "%s%s",
                                SPECIES_GROUP_PREFIX, groups[group]);
        speciesOrder = trackDbRequiredSetting(tdb, sGroup);
        }
    speciesCt = chopLine(speciesOrder, species);
    for (i = 0; i < speciesCt; i++)
        {
        AllocVar(wmSpecies);
        wmSpecies->name = cloneString(species[i]);
        safecpy(option,sizeof option,prefix);
	wmSpecies->on = isSpeciesOn(cart, tdb, wmSpecies->name, option, sizeof option, TRUE);
        wmSpecies->group = group;
        slAddHead(&wmSpeciesList, wmSpecies);
        }
    }
slReverse(&wmSpeciesList);
*list = wmSpeciesList;

return groups;
}


struct wigMafSpecies * wigMafSpeciesTable(struct cart *cart,
                                          struct trackDb *tdb, char *name, char *db)
{
int groupCt;
#define MAX_SP_SIZE 2000
char option[MAX_SP_SIZE];
int group, prevGroup;
int i,j;
boolean parentLevel = isNameAtParentLevel(tdb,name);

bool lowerFirstChar = TRUE;

struct wigMafSpecies *wmSpeciesList;
char **groups = wigMafGetSpecies(cart, tdb, name, db, &wmSpeciesList, &groupCt);
struct wigMafSpecies *wmSpecies = wmSpeciesList;
struct slName *speciesList = NULL;

for(; wmSpecies; wmSpecies = wmSpecies->next)
    {
    struct slName *newName = slNameNew(wmSpecies->name);
    slAddHead(&speciesList, newName);
    //printf("%s<BR>\n",speciesList->name);
    }
slReverse(&speciesList);

int numberPerRow;
boolean lineBreakJustPrinted;
char trackName[255];
char query[256];
char **row;
struct sqlConnection *conn;
struct sqlResult *sr;
char *words[MAX_SP_SIZE];
int defaultOffSpeciesCnt = 0;

if (cartOptionalString(cart, "ajax") == NULL)
    jsIncludeFile("utils.js",NULL);
//jsInit();
puts("\n<P><B>Species selection:</B>&nbsp;");

cgiContinueHiddenVar("g");
char id[256];
PLUS_BUTTON( "id", "plus_pw","cb_maf_","_maf_")
MINUS_BUTTON("id","minus_pw","cb_maf_","_maf_")

char prefix[512];
safef(prefix, sizeof prefix, "%s.", name);
char *defaultOffSpecies = trackDbSetting(tdb, "speciesDefaultOff");
struct hash *offHash = NULL;
if (defaultOffSpecies)
    {
    offHash = newHash(5);
    DEFAULT_BUTTON( "id", "default_pw","cb_maf_","_maf_")
    int wordCt = chopLine(defaultOffSpecies, words);
    defaultOffSpeciesCnt = wordCt;

    /* build hash of species that should be off */
    int ii;
    for(ii=0; ii < wordCt; ii++)
        hashAdd(offHash, words[ii], NULL);
    }

if (groupCt == 1)
    puts("\n<TABLE><TR>");
group = -1;
lineBreakJustPrinted = FALSE;
for (wmSpecies = wmSpeciesList, i = 0, j = 0; wmSpecies != NULL;
		    wmSpecies = wmSpecies->next, i++)
    {
    char *label;
    prevGroup = group;
    group = wmSpecies->group;
    if (groupCt != 1 && group != prevGroup)
	{
	i = 0;
	j = 0;
	if (group != 0)
	    puts("</TR></TABLE>\n");
        /* replace underscores in group names */
        subChar(groups[group], '_', ' ');
        printf("<P>&nbsp;&nbsp;<B><EM>%s</EM></B>", groups[group]);
        printf("&nbsp;&nbsp;");
        safef(option, sizeof(option), "plus_%s", groups[group]);
        PLUS_BUTTON( "id",option,"cb_maf_",groups[group])
        safef(option, sizeof(option),"minus_%s", groups[group]);
        MINUS_BUTTON("id",option,"cb_maf_",groups[group])

        puts("\n<TABLE><TR>");
        }
    if (hIsGsidServer())
	numberPerRow = 6;
    else
	numberPerRow = 5;

    /* new logic to decide if line break should be displayed here */
    if ((j != 0 && (j % numberPerRow) == 0) && (lineBreakJustPrinted == FALSE))
        {
        puts("</TR><TR>");
        lineBreakJustPrinted = TRUE;
        }

    char id[MAX_SP_SIZE];
    boolean checked = TRUE;
    if (defaultOffSpeciesCnt > 0)
        {
        if (stringArrayIx(wmSpecies->name,words,defaultOffSpeciesCnt) == -1)
            safef(id, sizeof(id), "cb_maf_%s_%s", groups[group], wmSpecies->name);
        else
            {
            safef(id, sizeof(id), "cb_maf_%s_%s_defOff", groups[group], wmSpecies->name);
            checked = FALSE;
            }
        }
    else
        safef(id, sizeof(id), "cb_maf_%s_%s", groups[group], wmSpecies->name);

    if (hIsGsidServer())
        {
        char *chp;
        /* for GSID maf, display only entries belong to the specific MSA selected */
        safef(option, sizeof(option), "%s.%s", name, wmSpecies->name);
        label = hOrganism(wmSpecies->name);
        if (label == NULL)
            label = wmSpecies->name;
        strcpy(trackName, tdb->track);

        /* try AaMaf first */
        chp = strstr(trackName, "AaMaf");
        /* if it is not a AaMaf track, try Maf next */
        if (chp == NULL) chp = strstr(trackName, "Maf");

        /* test if the entry actually is part of the specific maf track data */
        if (chp != NULL)
            {
            *chp = '\0';
            sqlSafef(query, sizeof(query),
                  "select id from %sMsa where id = 'ss.%s'", trackName, label);

            conn = hAllocConn(db);
            sr = sqlGetResult(conn, query);
            row = sqlNextRow(sr);

            /* offer it only if the entry is found in current maf data set */
            if (row != NULL)
                {
                puts("<TD>");
                cgiMakeCheckBoxWithId(option,cartUsualBooleanClosestToHome(
                                          cart, tdb, parentLevel,wmSpecies->name, checked),id);
                printf("%s", label);
                puts("</TD>");
                fflush(stdout);
                lineBreakJustPrinted = FALSE;
                j++;
                }
            sqlFreeResult(&sr);
            hFreeConn(&conn);
            }
        }
    else
        {
        puts("<TD>");
	boolean defaultState = TRUE;
	if (offHash != NULL)
	    defaultState = (hashLookup(offHash, wmSpecies->name) == NULL);
        safecpy(option, sizeof(option), name);
        wmSpecies->on = isSpeciesOn(cart, tdb, wmSpecies->name, option, sizeof option, defaultState );
        cgiMakeCheckBoxWithId(option, wmSpecies->on,id);
        label = hOrganism(wmSpecies->name);
        if (label == NULL)
		label = wmSpecies->name;
        if (lowerFirstChar)
            *label = tolower(*label);
        printf("%s<BR>", label);
        puts("</TD>");
        lineBreakJustPrinted = FALSE;
        j++;
        }
    }
puts("</TR></TABLE><BR>\n");
return wmSpeciesList;
}

void wigMafCfgUi(struct cart *cart, struct trackDb *tdb,char *name, char *title, boolean boxed, char *db)
/* UI for maf/wiggle track
 * NOTE: calls wigCfgUi */
{
int i;
char option[MAX_SP_SIZE];
boolean parentLevel = isNameAtParentLevel(tdb,name);

boxed = cfgBeginBoxAndTitle(tdb, boxed, title);

char *defaultCodonSpecies = trackDbSetting(tdb, SPECIES_CODON_DEFAULT);
char *framesTable = trackDbSetting(tdb, "frames");
char *snpTable = trackDbSetting(tdb, "snpTable");
char *treeImage = NULL;
struct consWiggle *consWig, *consWiggles = wigMafWiggles(db, tdb);

boolean isWigMafProt = FALSE;

if (strstr(tdb->type, "wigMafProt")) isWigMafProt = TRUE;

puts("<TABLE><TR><TD VALIGN=\"TOP\">");

if (consWiggles && consWiggles->next)
    {
    /* check for alternate conservation wiggles -- create checkboxes */
    puts("<P STYLE=\"margin-top:10;\"><B>Conservation:</B>" );
    boolean first = TRUE;
    for (consWig = consWiggles; consWig != NULL; consWig = consWig->next)
        {
        char *wigVarSuffix = NULL;
        char *wigVar = wigMafWiggleVar(name, consWig, &wigVarSuffix);
        cgiMakeCheckBox(wigVar,
                        cartUsualBooleanClosestToHome(cart,tdb,parentLevel,wigVarSuffix,first));
        freeMem(wigVar);
        first = FALSE;
        subChar(consWig->uiLabel, '_', ' ');
        printf ("%s&nbsp;", consWig->uiLabel);
        }
    }

struct wigMafSpecies *wmSpeciesList = wigMafSpeciesTable(cart, tdb, name, db);
struct wigMafSpecies *wmSpecies;

if (isWigMafProt)
    puts("<B>Multiple alignment amino acid-level:</B><BR>" );
else
    puts("<B>Multiple alignment base-level:</B><BR>" );

boolean mafDotIsOn = trackDbSettingClosestToHomeOn(tdb, MAF_DOT_VAR);
safef(option, sizeof option, "%s.%s", name, MAF_DOT_VAR);
cgiMakeCheckBox(option, cartUsualBooleanClosestToHome(cart, tdb, parentLevel,MAF_DOT_VAR, mafDotIsOn));

if (isWigMafProt)
    puts("Display amino acids identical to reference as dots<BR>" );
else
    puts("Display bases identical to reference as dots<BR>" );

safef(option, sizeof option, "%s.%s", name, MAF_CHAIN_VAR);
cgiMakeCheckBox(option, cartUsualBooleanClosestToHome(cart,tdb,parentLevel,MAF_CHAIN_VAR,TRUE));

char *irowStr = trackDbSetting(tdb, "irows");
boolean doIrows = (irowStr == NULL) || !sameString(irowStr, "off");
if (isCustomTrack(tdb->track) || doIrows)
    puts("Display chains between alignments<BR>");
else
    {
    if (isWigMafProt)
	puts("Display unaligned amino acids with spanning chain as 'o's<BR>");
    else
        puts("Display unaligned bases with spanning chain as 'o's<BR>");
    }

safef(option, sizeof option, "%s.%s", name, MAF_SHOW_SNP);
if (snpTable)
    {
    printf("<BR><B>Codon Changes:</B><BR>");
    cgiMakeCheckBox(option, cartOrTdbBoolean(cart, tdb, MAF_SHOW_SNP,FALSE));
    puts("Display synonymous and non-synonymous changes in coding exons.<BR>");
    }

safef(option, sizeof option, "%s.%s", name, "codons");
if (framesTable)
    {
    char *nodeNames[512];
    char buffer[128];

    printf("<BR><B>Codon Translation:</B><BR>");
    printf("Default species to establish reading frame: ");
    nodeNames[0] = db;
    for (wmSpecies = wmSpeciesList, i = 1; wmSpecies != NULL;
			wmSpecies = wmSpecies->next, i++)
	{
        nodeNames[i] = wmSpecies->name;
        }
    cgiMakeDropList(SPECIES_CODON_DEFAULT, nodeNames, i,     // tdb independent var
                    cartUsualString(cart, SPECIES_CODON_DEFAULT, defaultCodonSpecies));
    puts("<br>");
    char *cartVal = cartUsualStringClosestToHome(cart, tdb, parentLevel, "codons","codonDefault");
    safef(buffer, sizeof(buffer), "%s.codons",name);
    cgiMakeRadioButton(buffer,"codonNone",     sameWord(cartVal,"codonNone"));
    printf("No codon translation<BR>");
    cgiMakeRadioButton(buffer,"codonDefault",  sameWord(cartVal,"codonDefault"));
    printf("Use default species reading frames for translation<BR>");
    cgiMakeRadioButton(buffer,"codonFrameNone",sameWord(cartVal,"codonFrameNone"));
    printf("Use reading frames for species if available, otherwise no translation<BR>");
    cgiMakeRadioButton(buffer,"codonFrameDef", sameWord(cartVal,"codonFrameDef"));
    printf("Use reading frames for species if available, otherwise use default species<BR>");
    }
else
    {
    /* Codon highlighting does not apply to wigMafProt type */
    if (!strstr(tdb->type, "wigMafProt"))
        {
        puts("<P><B>Codon highlighting:</B><BR>" );

#ifdef GENE_FRAMING

        safef(option, sizeof(option), "%s.%s", name, MAF_FRAME_VAR);
        char *currentCodonMode = cartCgiUsualString(cart, option, MAF_FRAME_GENE);

        /* Disable codon highlighting */
        cgiMakeRadioButton(option, MAF_FRAME_NONE,
                           sameString(MAF_FRAME_NONE, currentCodonMode));
        puts("None &nbsp;");

        /* Use gene pred */
        cgiMakeRadioButton(option, MAF_FRAME_GENE,
                           sameString(MAF_FRAME_GENE, currentCodonMode));
        puts("CDS-annotated frame based on");
        safef(option, sizeof(option), "%s.%s", name, MAF_GENEPRED_VAR);
        genePredDropDown(cart, makeTrackHash(db, chromosome), NULL, option);

#else
        safef(option, sizeof(option), "%s.%s", name, BASE_COLORS_VAR);
        puts("&nbsp; Alternate colors every");
        cgiMakeIntVar(option, cartCgiUsualInt(cart, option, 0), 1);
        puts("bases<BR>");
        safef(option, sizeof(option), "%s.%s", name,
			    BASE_COLORS_OFFSET_VAR);
        puts("&nbsp; Offset alternate colors by");
        cgiMakeIntVar(option, cartCgiUsualInt(cart, option, 0), 1);
        puts("bases<BR>");
#endif
	}
    }

treeImage = trackDbSetting(tdb, "treeImage");
if (treeImage)
    printf("</TD><TD VALIGN=\"TOP\"><IMG SRC=\"../images/%s\"></TD></TR></TABLE>", treeImage);
else
    puts("</TD></TR></TABLE>");

if (trackDbSetting(tdb, CONS_WIGGLE) != NULL)
    {
    wigCfgUi(cart,tdb,name,"Conservation graph:",FALSE);
    }
cfgEndBox(boxed);
}

static char *grayLabels[] =
    { "alignment quality",
      "base qualities",
      "unpaired ends",
    };
static char *grayValues[] =
    { BAM_GRAY_MODE_ALI_QUAL,
      BAM_GRAY_MODE_BASE_QUAL,
      BAM_GRAY_MODE_UNPAIRED,
    };

// When a child input of a radio set is changed, click its radio button:

#define UPDATE_RADIO_FORMAT_JS "\
    var inputs = document.getElementsByName('%s'); \
    if (inputs) { \
      for (var i=0; i < inputs.length; i++) { \
        if (inputs[i].type == 'radio') { \
          inputs[i].checked = (inputs[i].value == '%s'); \
        } \
      } \
    }"

void bamCfgUi(struct cart *cart, struct trackDb *tdb, char *name, char *title, boolean boxed)
/* BAM: short-read-oriented alignment file format. */
{
boxed = cfgBeginBoxAndTitle(tdb, boxed, title);
char cartVarName[1024];

printf("<TABLE%s><TR><TD>",boxed?" width='100%'":"");

#ifdef NOTNOW  // temporarily (?) remove this check box because code doesn't allow for setting wiggle options
char *showWig = cartOrTdbString(cart, tdb, BAMWIG_MODE, "0");
safef(cartVarName, sizeof(cartVarName), "%s.%s", name, BAMWIG_MODE);
cgiMakeCheckBox(cartVarName, SETTING_IS_ON(showWig));
printf("</TD><TD>Only show coverage of reads</TD>");
printf("</TR>\n");
#endif

printf("<TR><TD>\n");
char *showNames = cartOrTdbString(cart, tdb, BAM_SHOW_NAMES, "0");
safef(cartVarName, sizeof(cartVarName), "%s.%s", name, BAM_SHOW_NAMES);
cgiMakeCheckBox(cartVarName, SETTING_IS_ON(showNames));
printf("</TD><TD>Display read names</TD>");
if (boxed && fileExists(hHelpFile("hgBamTrackHelp")))
    printf("<TD style='text-align:right'><A HREF=\"../goldenPath/help/hgBamTrackHelp.html\" "
           "TARGET=_BLANK>BAM configuration help</A></TD>");
printf("</TR>\n");
boolean canPair = (cartOrTdbString(cart, tdb, BAM_PAIR_ENDS_BY_NAME, NULL) != NULL);
if (canPair)
    {
    char *doPairing = cartOrTdbString(cart, tdb, BAM_PAIR_ENDS_BY_NAME, "0");
    printf("<TR><TD>");
    safef(cartVarName, sizeof(cartVarName), "%s." BAM_PAIR_ENDS_BY_NAME, name);
    cgiMakeCheckBox(cartVarName, SETTING_IS_ON(doPairing));
    printf("</TD><TD>Attempt to join paired end reads by name</TD></TR>\n");
    }
printf("<TR><TD colspan=2>Minimum alignment quality:\n");
safef(cartVarName, sizeof(cartVarName), "%s." BAM_MIN_ALI_QUAL, name);
cgiMakeIntVar(cartVarName,
              atoi(cartOrTdbString(cart, tdb, BAM_MIN_ALI_QUAL, BAM_MIN_ALI_QUAL_DEFAULT)), 4);
printf("</TD></TR></TABLE>");

if (isCustomTrack(name))
    {
    // Auto-magic baseColor defaults for BAM, same as in hgTracks.c newCustomTrack
    hashAdd(tdb->settingsHash, BASE_COLOR_USE_SEQUENCE, cloneString("lfExtra"));
    hashAdd(tdb->settingsHash, BASE_COLOR_DEFAULT, cloneString("diffBases"));
    hashAdd(tdb->settingsHash, SHOW_DIFF_BASES_ALL_SCALES, cloneString("."));
    hashAdd(tdb->settingsHash, "showDiffBasesMaxZoom", cloneString("100"));
    }
baseColorDropLists(cart, tdb, name);
puts("<BR>");
indelShowOptionsWithName(cart, tdb, name);
printf("<BR>\n");
printf("<B>Additional coloring modes:</B><BR>\n");
safef(cartVarName, sizeof(cartVarName), "%s." BAM_COLOR_MODE, name);
char *selected = cartOrTdbString(cart, tdb, BAM_COLOR_MODE, BAM_COLOR_MODE_DEFAULT);
cgiMakeRadioButton(cartVarName, BAM_COLOR_MODE_STRAND, sameString(selected, BAM_COLOR_MODE_STRAND));
printf("Color by strand (blue for +, red for -)<BR>\n");
cgiMakeRadioButton(cartVarName, BAM_COLOR_MODE_GRAY, sameString(selected, BAM_COLOR_MODE_GRAY));
printf("Use gray for\n");
char cartVarName2[1024];
safef(cartVarName2, sizeof(cartVarName2), "%s." BAM_GRAY_MODE, name);
int grayMenuSize = canPair ? ArraySize(grayLabels) : ArraySize(grayLabels)-1;
char *sel2 = cartOrTdbString(cart, tdb, BAM_GRAY_MODE, BAM_GRAY_MODE_DEFAULT);
char onChange[2048];
safef(onChange, sizeof(onChange), UPDATE_RADIO_FORMAT_JS,
      cartVarName, BAM_COLOR_MODE_GRAY);
cgiMakeDropListFull(cartVarName2, grayLabels, grayValues, grayMenuSize, sel2, "change", onChange);
printf("<BR>\n");
if (trackDbSettingClosestToHome(tdb, "noColorTag") == NULL)
    {
    cgiMakeRadioButton(cartVarName, BAM_COLOR_MODE_TAG, sameString(selected, BAM_COLOR_MODE_TAG));
    printf("Use R,G,B colors specified in user-defined tag ");
    safef(cartVarName2, sizeof(cartVarName2), "%s." BAM_COLOR_TAG, name);
    sel2 = cartOrTdbString(cart, tdb, BAM_COLOR_TAG, BAM_COLOR_TAG_DEFAULT);
    safef(onChange, sizeof(onChange), UPDATE_RADIO_FORMAT_JS,
	  cartVarName, BAM_COLOR_MODE_TAG);
    cgiMakeTextVarWithJs(cartVarName2, sel2, 30, "keypress", onChange);
    printf("<BR>\n");
    }
cgiMakeRadioButton(cartVarName, BAM_COLOR_MODE_OFF, sameString(selected, BAM_COLOR_MODE_OFF));
printf("No additional coloring");

// let the user choose to see the track in wiggle mode
wigOption(cart, name, title, tdb);

//TODO: include / exclude flags

if (!boxed && fileExists(hHelpFile("hgBamTrackHelp")))
    printf("<P><A HREF=\"../goldenPath/help/hgBamTrackHelp.html\" TARGET=_BLANK>BAM "
           "configuration help</A></P>");

cfgEndBox(boxed);
}

void lrgCfgUi(struct cart *cart, struct trackDb *tdb, char *name, char *title, boolean boxed)
/* LRG: Locus Reference Genomic sequences mapped to assembly. */
{
boxed = cfgBeginBoxAndTitle(tdb, boxed, title);
printf("<TABLE%s><TR><TD>",boxed?" width='100%'":"");
baseColorDrawOptDropDown(cart, tdb);
indelShowOptionsWithNameExt(cart, tdb, name, "LRG sequence", FALSE, FALSE);
cfgEndBox(boxed);
}

void lrgTranscriptAliCfgUi(struct cart *cart, struct trackDb *tdb, char *name, char *title,
			   boolean boxed)
/* LRG Transcripts: Locus Reference Genomic transcript sequences mapped to assembly. */
{
boxed = cfgBeginBoxAndTitle(tdb, boxed, title);
printf("<TABLE%s><TR><TD>",boxed?" width='100%'":"");
baseColorDrawOptDropDown(cart, tdb);
indelShowOptionsWithNameExt(cart, tdb, name, "LRG transcript sequence", FALSE, FALSE);
cfgEndBox(boxed);
}

struct trackDb *rFindView(struct trackDb *forest, char *view)
// Return the trackDb on the list that matches the view tag. Prefers ancestors before decendents
{
struct trackDb *tdb;
for (tdb = forest; tdb != NULL; tdb = tdb->next)
    {
    char *viewSetting = trackDbSetting(tdb, "view");
    if (sameOk(viewSetting, view) || sameOk(tagEncode(viewSetting), view))
        return tdb;
    }
for (tdb = forest; tdb != NULL; tdb = tdb->next)
    {
    struct trackDb *viewTdb = rFindView(tdb->subtracks, view);
    if (viewTdb != NULL)
        return viewTdb;
    }
return NULL;
}

static boolean compositeViewCfgExpandedByDefault(struct trackDb *parentTdb,char *view,
	char **retVisibility)
// returns true if the view cfg is expanded by default.  Optionally allocates string of view
// setting (eg 'dense')
{
boolean expanded = FALSE;
if ( retVisibility != NULL )
    *retVisibility = cloneString(hStringFromTv(parentTdb->visibility));
struct trackDb *viewTdb = rFindView(parentTdb->subtracks, view);
if (viewTdb == NULL)
    return FALSE;
if (retVisibility != NULL)
    *retVisibility = cloneString(hStringFromTv(viewTdb->visibility));
if (trackDbSetting(viewTdb, "viewUi"))
    expanded = TRUE;
return expanded;
}

enum trackVisibility visCompositeViewDefault(struct trackDb *parentTdb,char *view)
// returns the default track visibility of particular view within a composite track
{
char *visibility = NULL;
compositeViewCfgExpandedByDefault(parentTdb,view,&visibility);
enum trackVisibility vis = hTvFromString(visibility);
freeMem(visibility);
return vis;
}

static boolean hCompositeDisplayViewDropDowns(char *db, struct cart *cart, struct trackDb *parentTdb)
// UI for composite view drop down selections.
{
int ix;
char varName[SMALLBUF];
char classes[SMALLBUF];
char javascript[JBUFSIZE];
char id[256];
#define CFG_LINK  "<B><A HREF=\"#a_cfg_%s\" id='%s' "\
                  "title=\"%s Configuration\">%s</A><INPUT TYPE=HIDDEN " \
                  "NAME='%s.showCfg' value='%s'></B>"
#define CFG_LINK_JS "return (showConfigControls('%s') == false);"
#define MAKE_CFG_LINK(name,title,viewTrack,open) \
		    safef(id, sizeof id, "%s_link", (name)); \
                    printf(CFG_LINK, (name),id,(title),(title),(viewTrack),((open)?"on":"off")); \
		    safef(javascript, sizeof javascript, CFG_LINK_JS, (name)); \
		    jsOnEventById("click", id, javascript);
		    			

// membersForAll is generated once per track, then cached
membersForAll_t *membersForAll = membersForAllSubGroupsGet(parentTdb, cart);
members_t *membersOfView = membersForAll->members[dimV];
if (membersOfView == NULL)
    return FALSE;

char configurable[membersOfView->count];
memset(configurable,cfgNone,sizeof(configurable));
int firstOpened = -1;
boolean makeCfgRows = FALSE;
struct trackDb **matchedViewTracks = needMem(sizeof(struct trackDb *) * membersOfView->count);

for (ix = 0; ix < membersOfView->count; ix++)
    {
    if (membersOfView->subtrackList     != NULL
    &&  membersOfView->subtrackList[ix] != NULL)
        {
        struct trackDb *subtrack = membersOfView->subtrackList[ix]->val;
        matchedViewTracks[ix] = subtrack->parent;
        configurable[ix] = (char)cfgTypeFromTdb(subtrack, TRUE);
        if (configurable[ix] != cfgNone && trackDbSettingBlocksConfiguration(subtrack,FALSE))
            configurable[ix]  = cfgNone;

        if (configurable[ix] != cfgNone)
            {
            if (firstOpened == -1)
                {
                safef(varName, sizeof(varName), "%s.showCfg", matchedViewTracks[ix]->track);
                if (cartUsualBoolean(cart,varName,FALSE)) // No need for closestToHome: view level
                    firstOpened = ix;
                }
            makeCfgRows = TRUE;
            }
        }
    }

toLowerN(membersOfView->groupTitle, 1);
printf("<B>Select %s</B> (<A HREF='../goldenPath/help/multiView.html' title='Help on views' "
       "TARGET=_BLANK>help</A>):\n", membersOfView->groupTitle);
printf("<TABLE><TR style='text-align:left;'>\n");
// Make row of vis drop downs
for (ix = 0; ix < membersOfView->count; ix++)
    {
    char *viewName = membersOfView->tags[ix];
    if (matchedViewTracks[ix] != NULL)
        {
        printf("<TD>");
        if (configurable[ix] != cfgNone)
            {
            MAKE_CFG_LINK(membersOfView->tags[ix],membersOfView->titles[ix],
                          matchedViewTracks[ix]->track,(firstOpened == ix))
            }
        else
            printf("<B>%s</B>",membersOfView->titles[ix]);
        puts("</TD>");

        safef(varName, sizeof(varName), "%s", matchedViewTracks[ix]->track);
        enum trackVisibility tv = hTvFromString(cartUsualString(cart,varName,
                                      hStringFromTv(visCompositeViewDefault(parentTdb,viewName))));

	struct slPair *events = NULL;
        safef(javascript, sizeof(javascript), "matSelectViewForSubTracks(this,'%s');", viewName);
	slPairAdd(&events, "change", cloneString(javascript));
    
        safef(javascript, sizeof(javascript), "this.lastIndex=this.selectedIndex;");
	slPairAdd(&events, "focus", cloneString(javascript));

        printf("<TD>");
        safef(classes, sizeof(classes), "viewDD normalText %s", membersOfView->tags[ix]);
        hTvDropDownClassWithJavascript(varName, NULL, tv, parentTdb->canPack, classes, events);
        puts(" &nbsp; &nbsp; &nbsp;</TD>");
        }
    }
puts("</TR>");

// Make row of cfg boxes if needed
if (makeCfgRows)
    {
    puts("</TABLE><TABLE>");
    for (ix = 0; ix < membersOfView->count; ix++)
        {
        struct trackDb *view = matchedViewTracks[ix];
        if (view != NULL)
            {
            char *viewName = membersOfView->tags[ix];
            printf("<TR id=\"tr_cfg_%s\"", viewName);
            if ((   firstOpened == -1
                 && !compositeViewCfgExpandedByDefault(parentTdb,membersOfView->tags[ix],NULL))
            ||  (firstOpened != -1 && firstOpened != ix))
                printf(" style=\"display:none\"");
            printf("><TD width=10>&nbsp;</TD>");
            int ix2=ix;
            while (0 < ix2--)
                printf("<TD width=100>&nbsp;</TD>");
            printf("<TD colspan=%d>",membersOfView->count+1);
            if (configurable[ix] != cfgNone)
                {                                  // Hint: subtrack is model but named for view
                cfgByCfgType(configurable[ix],db,cart,view->subtracks,view->track,
                             membersOfView->titles[ix],TRUE);
                }
            }
        }
    }
puts("</TABLE>");
freeMem(matchedViewTracks);
return TRUE;
}

char *compositeLabelWithVocabLink(char *db,struct trackDb *parentTdb, struct trackDb *childTdb,
	                                char *vocabType, char *label)
// If the parentTdb has a controlledVocabulary setting and the vocabType is found,
// then label will be wrapped with the link to display it.  Return string is cloned.
{
char *vocab = trackDbSetting(parentTdb, "controlledVocabulary");

// WARNING: this is needed to cache metadata in trackDb object (accessed by metadataFindValue)
(void)metadataForTable(db,childTdb,NULL);

if (vocab == NULL)
    return cloneString(label); // No wrapping!

// Currently implemented just for ENCODE style vocab
if (!vocabSettingIsEncode(vocab))
    return cloneString(label);

char *words[SMALLBUF];
int count;
if ((count = chopByWhite(cloneString(vocab), words, SMALLBUF)) <= 1)
    return cloneString(label);


char *suffix = NULL;
char *rootLabel = labelRoot(label, &suffix);

boolean found = FALSE;
int ix;
for (ix=1;ix<count && !found;ix++)
    {
    if (sameString(vocabType,words[ix])) // controlledVocabulary setting matches tag
        {                               // so all labels are linked
        char *link = wgEncodeVocabLink(words[0],"term",words[ix],rootLabel,rootLabel,suffix);
        return link;
        }
    else if (countChars(words[ix],'=') == 1 && childTdb != NULL)
            // The name of a trackDb setting follows and will be the controlled vocab term
        {
        strSwapChar(words[ix],'=',0);
        if (sameString(vocabType,words[ix]))  // tags match, but search for term
            {
            char * cvSetting = words[ix] + strlen(words[ix]) + 1;
            const char * cvTerm = metadataFindValue(childTdb,cvSetting);
            if (cvTerm != NULL)
                {
                char *link = wgEncodeVocabLink(words[0],
                                    (sameWord(cvSetting,"antibody") ?  "target" : "term"),
                                    (char *)cvTerm,(char *)cvTerm,rootLabel,suffix);
                return link;
                }
            }
        }
    }
freeMem(words[0]);
freeMem(rootLabel);
return cloneString(label);
}

#define PM_BUTTON_UC "<IMG height=18 width=18 id='%s' src='../images/%s'>"
#define PM_BUTTON_UC_JS "return (matSetMatrixCheckBoxes(%s%s%s%s%s%s) == false);" 
#define PM_MAKE_BUTTON_UC(s1,s2,s3,s4,s5,s6,name,img) \
    safef(id, sizeof id, "btn_%s", (name)); \
    printf(PM_BUTTON_UC, id, (img)); \
    safef(javascript, sizeof javascript, PM_BUTTON_UC_JS, (s1),(s2),(s3),(s4),(s5),(s6)); \
    jsOnEventById("click", id, javascript);
#define MATRIX_RIGHT_BUTTONS_AFTER 8
#define MATRIX_BOTTOM_BUTTONS_AFTER 20

static void buttonsForAll(boolean left)
{
char id[256];
char javascript[1024];
char fullname[256];
safef(fullname, sizeof fullname, "plus_all_%s" , left?"left":"right");
PM_MAKE_BUTTON_UC("true", "", "", "", "", "",  fullname,    "add_sm.gif")
safef(fullname, sizeof fullname, "minus_all_%s", left?"left":"right");
PM_MAKE_BUTTON_UC("false","", "", "", "", "", fullname, "remove_sm.gif")
}

static void buttonsForOne(char *class, boolean vertical, boolean left)
{
char id[256];
char javascript[1024];
char fullname[256];
safef(fullname, sizeof fullname, "plus_%s_all_%s" , class, left?"left":"right");
PM_MAKE_BUTTON_UC("true",  ",'", class, "'", "", "", fullname,    "add_sm.gif")
if (vertical)
    puts("<BR>");
safef(fullname, sizeof fullname, "minus_%s_all_%s", class, left?"left":"right");
PM_MAKE_BUTTON_UC("false", ",'", class, "'", "", "", fullname, "remove_sm.gif")
}

#define MATRIX_SQUEEZE 10
static boolean matrixSqueeze(membersForAll_t* membersForAll)
// Returns non-zero if the matrix will be squeezed.  Non-zero is actually squeezedLabelHeight
{
char *browserVersion;
if (btIE == cgiClientBrowser(&browserVersion, NULL, NULL) && *browserVersion < '9')
    return 0;

members_t *dimensionX = membersForAll->members[dimX];
members_t *dimensionY = membersForAll->members[dimY];
if (dimensionX && dimensionY)
    {
    if (dimensionX->count>MATRIX_SQUEEZE)
        {
        int ixX,cntX=0;
        for (ixX = 0; ixX < dimensionX->count; ixX++)
            {
            if (dimensionX->subtrackList
            &&  dimensionX->subtrackList[ixX]
            &&  dimensionX->subtrackList[ixX]->val)
                cntX++;
            }
        if (cntX>MATRIX_SQUEEZE)
            return TRUE;
        }
    }
return FALSE;
}

static void matrixXheadingsRow1(char *db,struct trackDb *parentTdb,boolean squeeze,
                                membersForAll_t* membersForAll,boolean top)
// prints the top row of a matrix: 'All' buttons; X titles; buttons 'All'
{
members_t *dimensionX = membersForAll->members[dimX];
members_t *dimensionY = membersForAll->members[dimY];

printf("<TR ALIGN=CENTER valign=%s>\n",top?"BOTTOM":"TOP");
if (dimensionX && dimensionY)
    {
    printf("<TH ALIGN=LEFT valign=%s>",top?"TOP":"BOTTOM");
    //printf("<TH ALIGN=LEFT valign=%s>",(top == squeeze)?"BOTTOM":"TOP");//"TOP":"BOTTOM");
    buttonsForAll(TRUE);
    puts("&nbsp;All</TH>");
    }

// If there is an X dimension, then titles go across the top
if (dimensionX)
    {
    int ixX,cntX=0;
    if (dimensionY)
        {
        if (squeeze)
            printf("<TH align=RIGHT><div class='%s'><B><EM>%s</EM></B></div></TH>",
                   (top?"up45":"dn45"), dimensionX->groupTitle);
        else
            printf("<TH align=RIGHT><B><EM>%s</EM></B></TH>", dimensionX->groupTitle);
        }
    else
        printf("<TH ALIGN=RIGHT valign=%s>&nbsp;&nbsp;<B><EM>%s</EM></B></TH>",
               (top ? "TOP" : "BOTTOM"), dimensionX->groupTitle);

    for (ixX = 0; ixX < dimensionX->count; ixX++)
        {
        if (dimensionX->subtrackList
        &&  dimensionX->subtrackList[ixX]
        &&  dimensionX->subtrackList[ixX]->val)
            {
            if (dimensionY && squeeze)
                {                                                       // Breaks must be removed!
                strSwapStrs(dimensionX->titles[ixX],strlen(dimensionX->titles[ixX]),"<BR>"," ");
                printf("<TH nowrap='' class='%s'><div class='%s'>%s</div></TH>\n",
                       dimensionX->tags[ixX],(top?"up45":"dn45"),
                       compositeLabelWithVocabLink(db,parentTdb,dimensionX->subtrackList[ixX]->val,
                                                   dimensionX->groupTag,dimensionX->titles[ixX]));
                }
            else
                {
                char *label =replaceChars(dimensionX->titles[ixX]," (","<BR>(");
                printf("<TH WIDTH='60' class='matCell %s all'>&nbsp;%s&nbsp;</TH>",
                       dimensionX->tags[ixX],
                       compositeLabelWithVocabLink(db,parentTdb,dimensionX->subtrackList[ixX]->val,
                                                   dimensionX->groupTag,label));
                freeMem(label);
                }
            cntX++;
            }
        }
    // If dimension is big enough, then add Y buttons to right as well
    if (cntX>MATRIX_RIGHT_BUTTONS_AFTER)
        {
        if (dimensionY)
            {
            if (squeeze)
                printf("<TH align=LEFT><div class='%s'><B><EM>%s</EM></B></div></TH>",
                       (top?"up45":"dn45"), dimensionX->groupTitle);
            else
                printf("<TH align=LEFT><B><EM>%s</EM></B></TH>", dimensionX->groupTitle);
            printf("<TH ALIGN=RIGHT valign=%s>All&nbsp;",top?"TOP":"BOTTOM");
            buttonsForAll(FALSE);
            puts("</TH>");
            }
        else
            printf("<TH ALIGN=LEFT valign=%s><B><EM>%s</EM></B>&nbsp;&nbsp;</TH>",
                   top ? "TOP" : "BOTTOM", dimensionX->groupTitle);
        }
    }
else if (dimensionY)
    {
    printf("<TH ALIGN=RIGHT WIDTH=100 nowrap>");
    printf("<B><EM>%s</EM></B>", dimensionY->groupTitle);
    printf("</TH><TH ALIGN=CENTER WIDTH=60>");
    buttonsForAll(FALSE);
    puts("</TH>");
    }
puts("</TR>\n");
}

static void matrixXheadingsRow2(struct trackDb *parentTdb, boolean squeeze,
                                membersForAll_t* membersForAll)
// prints the 2nd row of a matrix: Y title; X buttons; title Y
{
members_t *dimensionX = membersForAll->members[dimX];
members_t *dimensionY = membersForAll->members[dimY];

// If there are both X and Y dimensions, then there is a row of buttons in X
if (dimensionX && dimensionY)
    {
    int ixX,cntX=0;
    printf("<TR ALIGN=CENTER><TH ALIGN=CENTER colspan=2><B><EM>%s</EM></B></TH>",
           dimensionY->groupTitle);
    for (ixX = 0; ixX < dimensionX->count; ixX++)    // Special row of +- +- +-
        {
        if (dimensionX->subtrackList
        &&  dimensionX->subtrackList[ixX]
        &&  dimensionX->subtrackList[ixX]->val)
            {
            printf("<TD nowrap class='matCell %s all'>\n",dimensionX->tags[ixX]);
            buttonsForOne( dimensionX->tags[ixX], squeeze, TRUE);
            puts("</TD>");
            cntX++;
            }
        }
    // If dimension is big enough, then add Y buttons to right as well
    if (cntX>MATRIX_RIGHT_BUTTONS_AFTER)
        printf("<TH ALIGN=CENTER colspan=2><B><EM>%s</EM></B></TH>", dimensionY->groupTitle);
    puts("</TR>\n");
    }
}

static boolean matrixXheadings(char *db,struct trackDb *parentTdb, membersForAll_t* membersForAll,
                               boolean top)
// UI for X headings in matrix
{
boolean squeeze = matrixSqueeze(membersForAll);

if (top)
    matrixXheadingsRow1(db,parentTdb,squeeze,membersForAll,top);

matrixXheadingsRow2(parentTdb,squeeze,membersForAll);

if (!top)
    matrixXheadingsRow1(db,parentTdb,squeeze,membersForAll,top);

return squeeze;
}

static void matrixYheadings(char *db,struct trackDb *parentTdb, membersForAll_t* membersForAll,
                            int ixY,boolean left)
// prints the column of Y labels and buttons
{
members_t *dimensionX = membersForAll->members[dimX];
members_t *dimensionY = membersForAll->members[dimY];

struct trackDb *childTdb = NULL;
if (dimensionY
&&  dimensionY->subtrackList
&&  dimensionY->subtrackList[ixY]
&&  dimensionY->subtrackList[ixY]->val)
    childTdb = dimensionY->subtrackList[ixY]->val;

if (dimensionX && dimensionY && childTdb != NULL) // Both X and Y, then column of buttons
    {
    printf("<TH class='matCell all %s' ALIGN=%s nowrap colspan=2>",
           dimensionY->tags[ixY],left?"RIGHT":"LEFT");
    if (left)
        printf("%s&nbsp;",compositeLabelWithVocabLink(db,parentTdb,childTdb,dimensionY->groupTag,
                                                      dimensionY->titles[ixY]));
    buttonsForOne( dimensionY->tags[ixY], FALSE, left);
    if (!left)
        printf("&nbsp;%s",compositeLabelWithVocabLink(db,parentTdb,childTdb,dimensionY->groupTag,
                                                      dimensionY->titles[ixY]));
    puts("</TH>");
    }
else if (dimensionX)
    {
    printf("<TH ALIGN=%s>",left?"RIGHT":"LEFT");
    buttonsForAll(TRUE);
    puts("</TH>");
    }
else if (left && dimensionY && childTdb != NULL)
    printf("<TH class='matCell all %s' ALIGN=RIGHT nowrap>%s</TH>\n",dimensionY->tags[ixY],
           compositeLabelWithVocabLink(db,parentTdb,childTdb,dimensionY->groupTag,
                                       dimensionY->titles[ixY]));
}

static int displayABCdimensions(char *db,struct cart *cart, struct trackDb *parentTdb,
                                struct slRef *subtrackRefList, membersForAll_t* membersForAll)
// This will walk through all declared nonX&Y dimensions (X and Y is the 2D matrix of CBs.
// NOTE: ABC dims are only supported if there are X & Y both.
//       Also expected number should be passed in
{
int count=0,ix;
for (ix=dimA;ix<membersForAll->dimMax;ix++)
    {
    if (membersForAll->members[ix]==NULL)
        continue;
    if (membersForAll->members[ix]->count<1)
        continue;
    count++;

    if (count==1) // First time set up a table
        puts("<BR><TABLE>");
    printf("<TR><TH valign=top align='right'>&nbsp;&nbsp;<B><EM>%s</EM></B>:</TH>",
           membersForAll->members[ix]->groupTitle);
    int aIx;
    for (aIx=0;aIx<membersForAll->members[ix]->count;aIx++)
        {
        if (membersForAll->members[ix]->tags[aIx] != NULL)
            {
            assert(membersForAll->members[ix]->subtrackList[aIx]->val != NULL);
            printf("<TH align=left nowrap>");
            char objName[SMALLBUF];
            char other[JBUFSIZE];
            boolean alreadySet=FALSE;
            if (membersForAll->members[ix]->selected != NULL)
                alreadySet = membersForAll->members[ix]->selected[aIx];
            safef(objName, sizeof(objName), "%s.mat_%s_dim%c_cb",parentTdb->track,
                  membersForAll->members[ix]->tags[aIx],membersForAll->letters[ix]);
	    safef(other, sizeof other, "class='matCB abc %s'", membersForAll->members[ix]->tags[aIx]);
            cgiMakeCheckBoxIdAndMore(objName,alreadySet,objName,other);
	    jsOnEventById("click", objName, "matCbClick(this);");
            printf("%s",compositeLabelWithVocabLink(db,parentTdb,
                   membersForAll->members[ix]->subtrackList[aIx]->val,
                   membersForAll->members[ix]->groupTag,
                   membersForAll->members[ix]->titles[aIx]));
            puts("</TH>");
            }
        }
    puts("</TR>");
    }
if (count>0)
    puts("</TABLE>");
return count;
}

#ifdef DEBUG
static void dumpDimension(members_t *dimension, char *name, FILE *f)
/* Dump out information on dimension. */
{
int count = dimension->count;
fprintf(f, "%s: count=%d tag=%s title=%s setting=%s<BR>\n", name, count, dimension->tag, dimension->title, dimension->setting);
int i;
for (i=0; i<count; ++i)
    fprintf(f, "%s=%s ", dimension->names[i], dimension->values[i]);
fprintf(f, "<BR>\n");
}
#endif /* DEBUG */

static char *labelWithVocabLinkForMultiples(char *db,struct trackDb *parentTdb, members_t* members)
// If the parentTdb has a controlledVocabulary setting and the vocabType is found,
// then label will be wrapped with the link to all relevent terms.  Return string is cloned.
{
assert(members->subtrackList != NULL);
char *vocab = cloneString(trackDbSetting(parentTdb, "controlledVocabulary"));
if (vocab == NULL)
    return cloneString(members->groupTitle); // No link wrapping!

char *words[15];
int count,ix;
boolean found=FALSE;
if ((count = chopByWhite(vocab, words,15)) <= 1) // vocab now contains just the file name
    return cloneString(members->groupTitle);

char *mdbVar = NULL;

// Find mdb var to look up based upon the groupTag and cv setting
for (ix=1;ix<count && !found;ix++)
    {
    if (sameString(members->groupTag,words[ix])) // controlledVocabulary setting matches tag
        {                                       // so all labels are linked
        mdbVar = members->groupTag;
        break;
        }
    else if (startsWithWordByDelimiter(members->groupTag,'=',words[ix]))
        {
        mdbVar = words[ix] + strlen(members->groupTag) + 1;
        break;
        }
    }
if (mdbVar == NULL)
    {
    freeMem(vocab);
    return cloneString(members->groupTitle);
    }

#define VOCAB_MULTILINK_BEG "<A HREF='hgEncodeVocab?ra=%s&%s=\""
#define VOCAB_MULTILINK_END "\"' title='Click for details of each %s' TARGET=ucscVocab>%s</A>"
struct dyString *dyLink = dyStringCreate(VOCAB_MULTILINK_BEG,vocab,
                                         (sameWord(mdbVar,"antibody")?"target":"term"));

// Now build the comma delimited string of mdb vals (all have same mdb var)
boolean first = TRUE;
for (ix=0;ix<members->count;ix++)
    {
    if (members->subtrackList[ix] != NULL && members->subtrackList[ix]->val != NULL)
        {
        struct trackDb *childTdb = members->subtrackList[ix]->val;
        (void)metadataForTable(db,childTdb,NULL); // Makes sure this has been populated
        const char * mdbVal = metadataFindValue(childTdb,mdbVar); // one for each is enough
        if (mdbVal != NULL)
            {
            if (!first)
                dyStringAppendC(dyLink,',');
            dyStringAppend(dyLink,(char *)mdbVal);
            first = FALSE;
            }
        }
    }
dyStringPrintf(dyLink,VOCAB_MULTILINK_END,members->groupTitle,members->groupTitle);
freeMem(vocab);
return dyStringCannibalize(&dyLink);
}

static boolean compositeUiByFilter(char *db, struct cart *cart, struct trackDb *parentTdb,
                                   char *formName)
// UI for composite tracks: filter subgroups by multiselects to select subtracks.
{
membersForAll_t* membersForAll = membersForAllSubGroupsGet(parentTdb,cart);
if (membersForAll == NULL || membersForAll->filters == FALSE) // Not Matrix or filters
    return FALSE;
if (cartOptionalString(cart, "ajax") == NULL)
    {
    webIncludeResourceFile("ui.dropdownchecklist.css");
    jsIncludeFile("ui.dropdownchecklist.js",NULL);
    jsIncludeFile("ddcl.js",NULL);
    }

cgiDown(0.7);
printf("<B>Select subtracks %sby:</B> (select multiple %sitems - %s)<BR>\n",
       (membersForAll->members[dimX] != NULL || membersForAll->members[dimY] != NULL ? "further ":""),
       (membersForAll->dimMax == dimA?"":"categories and "),FILTERBY_HELP_LINK);
printf("<TABLE><TR valign='top'>\n");

char id[256];
char javascript[1024];

// Do All [+][-] buttons
if (membersForAll->members[dimX] == NULL && membersForAll->members[dimY] == NULL) // No matrix
    {
    printf("<TD align='left' width='50px'><B>All:</B><BR>");
    // TODO: Test when a real world case actually calls this.  Currently no trackDb.ra cases exist
    #define PM_BUTTON_FILTER_COMP "<input type='button' class='inOutButton' id='%s' value='%c'>"
    #define PM_BUTTON_FILTER_COMP_JS "waitOnFunction(filterCompositeSet,this,%s);return false;"
    #define MAKE_PM_BUTTON_FILTER_COMP(tf,fc,plmi) \
    printf(PM_BUTTON_FILTER_COMP, id, (plmi)); \
    safef(id, sizeof id, "'btn_%s", (fc)); \
    safef(javascript, sizeof javascript, PM_BUTTON_FILTER_COMP_JS, (tf)); \
    jsOnEventById("click", id, javascript);

    MAKE_PM_BUTTON_FILTER_COMP("true",  "plus_fc",'+')
    MAKE_PM_BUTTON_FILTER_COMP("false","minus_fc",'-')
    printf("</TD>\n");
    }

// Now make a filterComp box for each ABC dimension
int dimIx=dimA;
for (dimIx=dimA;dimIx<membersForAll->dimMax;dimIx++)
    {
    printf("<TD align='left'><B>%s:</B><BR>\n",
           labelWithVocabLinkForMultiples(db,parentTdb,membersForAll->members[dimIx]));

    safef(id, sizeof id, "fc%d",dimIx); 
    printf(
      "<SELECT id='%s' name='%s.filterComp.%s' %s " 
      "style='display: none; font-size:.8em;' " 
      "class='filterComp'><BR>\n" 
	,id,parentTdb->track,membersForAll->members[dimIx]->groupTag,
       "multiple");
    jsOnEventById("change", id, "filterCompositeSelectionChanged(this);");


    // DO we support anything besides multi?
    //  (membersForAll->members[dimIx]->fcType == fctMulti?"multiple ":""));
    if (membersForAll->members[dimIx]->fcType != fctOneOnly)
        printf("<OPTION%s>All</OPTION>\n",
               (sameWord("All",membersForAll->checkedTags[dimIx])?" SELECTED":"") );

    int ix=0;
    for (ix=0;ix<membersForAll->members[dimIx]->count; ix++)
        {
        boolean alreadySet = membersForAll->members[dimIx]->selected[ix];
        printf("<OPTION%s value=%s>%s</OPTION>\n",(alreadySet?" SELECTED":""),
               membersForAll->members[dimIx]->tags[ix],membersForAll->members[dimIx]->titles[ix]);
        }
    printf("</SELECT>");

    if (membersForAll->members[dimIx]->fcType == fctOneOnly)
        printf(" (select only one)");

    printf("</TD><TD width='20'></TD>\n");
    }
printf("</TR></TABLE>\n");

puts("<BR>\n");

return TRUE;
}

static boolean compositeUiByMatrix(char *db, struct cart *cart, struct trackDb *parentTdb,
                                   char *formName)
// UI for composite tracks: matrix of checkboxes.
{
//int ix;
char objName[SMALLBUF];

membersForAll_t* membersForAll = membersForAllSubGroupsGet(parentTdb,cart);
if (membersForAll == NULL || membersForAll->dimensions == NULL) // Not Matrix!
    return FALSE;

int ixX,ixY;
members_t *dimensionX = membersForAll->members[dimX];
members_t *dimensionY = membersForAll->members[dimY];

// use array of char determine all the cells (in X,Y,Z dimensions) that are actually populated
char *value;
int sizeOfX = dimensionX?dimensionX->count:1;
int sizeOfY = dimensionY?dimensionY->count:1;
int cells[sizeOfX][sizeOfY]; // There needs to be atleast one element in dimension
int chked[sizeOfX][sizeOfY]; // How many subCBs are checked per matCB?
int enabd[sizeOfX][sizeOfY]; // How many subCBs are enabled per matCB?
memset(cells, 0, sizeof(cells));
memset(chked, 0, sizeof(chked));
memset(enabd, 0, sizeof(chked));

struct slRef *subtrackRef, *subtrackRefList =
                                    trackDbListGetRefsToDescendantLeaves(parentTdb->subtracks);
struct trackDb *subtrack;
if (dimensionX || dimensionY) // Must be an X or Y dimension
    {
    // Fill the cells based upon subtrack membership
    for (subtrackRef = subtrackRefList; subtrackRef != NULL; subtrackRef = subtrackRef->next)
        {
        subtrack = subtrackRef->val;
        ixX = (dimensionX ? -1 : 0 );
        ixY = (dimensionY ? -1 : 0 );
        if (dimensionX && subgroupFind(subtrack,dimensionX->groupTag,&value))
            {
            ixX = stringArrayIx(value,dimensionX->tags,dimensionX->count);
            subgroupFree(&value);
            }
        if (dimensionY && subgroupFind(subtrack,dimensionY->groupTag,&value))
            {
            ixY = stringArrayIx(value,dimensionY->tags,dimensionY->count);
            subgroupFree(&value);
            }
        if (ixX > -1 && ixY > -1)
            {
            cells[ixX][ixY]++;
            int fourState = subtrackFourStateChecked(subtrack,cart);
            // hidden views are handled by 4-way CBs: only count enabled
            if (fourStateEnabled(fourState))
                {
                // Only bother if the subtrack is found in all ABC dims checked
                if (subtrackInAllCurrentABCs(subtrack,membersForAll))
                    {
                    enabd[ixX][ixY]++;
                    if (fourStateChecked(fourState) == 1)
                        chked[ixX][ixY]++;
                    }
                }
            }
        }
    }

// If there is no matrix and if there is a filterComposite, then were are done.
if (dimensionX == NULL && dimensionY == NULL)
    {
    if (compositeUiByFilter(db, cart, parentTdb, formName))
        return FALSE;
    }

// Tell the user what to do:
char javascript[JBUFSIZE];
//puts("<B>Select subtracks by characterization:</B><BR>");
printf("<B>Select subtracks by ");
if (dimensionX && !dimensionY)
    safef(javascript, sizeof(javascript), "%s:</B>",dimensionX->groupTitle);
else if (!dimensionX && dimensionY)
    safef(javascript, sizeof(javascript), "%s:</B>",dimensionY->groupTitle);
else if (dimensionX && dimensionY)
    safef(javascript, sizeof(javascript), "%s and %s:</B>",
          dimensionX->groupTitle,dimensionY->groupTitle);
else
    safef(javascript, sizeof(javascript), "multiple variables:</B>");
puts(strLower(javascript));

if (!subgroupingExists(parentTdb,"view"))
    puts("(<A HREF=\"../goldenPath/help/multiView.html\" title='Help on subtrack selection' "
         "TARGET=_BLANK>help</A>)\n");

puts("<BR>\n");

if (membersForAll->abcCount > 0 && membersForAll->filters == FALSE)
    {
    displayABCdimensions(db,cart,parentTdb,subtrackRefList,membersForAll);
    }

// Could have been just filterComposite. Must be an X or Y dimension
if (dimensionX == NULL && dimensionY == NULL)
    return FALSE;

// if there is a treeimage, put it beside the matrix in the green box
char *treeImage =  trackDbSetting(parentTdb, "treeImage");
if (treeImage != NULL)
    {
    printf("<TABLE class='greenBox matrix' ><TD>");
    printf("<TABLE cellspacing=0 style='background-color:%s;'>\n",
       COLOR_BG_ALTDEFAULT);
    }
else
    printf("<TABLE class='greenBox matrix' cellspacing=0 style='background-color:%s;'>\n",
       COLOR_BG_ALTDEFAULT);

(void)matrixXheadings(db,parentTdb,membersForAll,TRUE);

// Now the Y by X matrix
int cntX=0,cntY=0;
for (ixY = 0; ixY < sizeOfY; ixY++)
    {
    if (dimensionY == NULL || (dimensionY->tags[ixY]))
        {
        cntY++;
        assert(!dimensionY || ixY < dimensionY->count);
        printf("<TR ALIGN=CENTER>");

        matrixYheadings(db,parentTdb, membersForAll,ixY,TRUE);

#define MAT_CB_SETUP "<INPUT TYPE=CHECKBOX NAME='%s' ID='%s' VALUE=on %s>"
#define MAT_CB(name,js) printf(MAT_CB_SETUP,(name),(name),(js));
        for (ixX = 0; ixX < sizeOfX; ixX++)
            {
            if (dimensionX == NULL || (dimensionX->tags[ixX]))
                {
                assert(!dimensionX || ixX < dimensionX->count);

                if (cntY==1) // Only do this on the first good Y
                    cntX++;

                if (dimensionX && ixX == dimensionX->count)
                    break;
                char *ttlX = NULL;
                char *ttlY = NULL;
                if (dimensionX)
                    {
                    ttlX = cloneString(dimensionX->titles[ixX]);
                    stripString(ttlX,"<i>");
                    stripString(ttlX,"</i>");
                    }
                if (dimensionY != NULL)
                    {
                    ttlY = cloneString(dimensionY->titles[ixY]);
                    stripString(ttlY,"<i>");
                    stripString(ttlY,"</i>");
                    }
                if (cells[ixX][ixY] > 0)
                    {
                    boolean halfChecked = (  chked[ixX][ixY] > 0
                                          && chked[ixX][ixY] < enabd[ixX][ixY]);

                    struct dyString *dySettings = dyStringNew(256);
                    if (dimensionX && dimensionY)
                        {
                        safef(objName, sizeof(objName), "mat_%s_%s_cb",
                              dimensionX->tags[ixX],dimensionY->tags[ixY]);
                        }
                    else
                        {
                        safef(objName, sizeof(objName), "mat_%s_cb",
                              (dimensionX ? dimensionX->tags[ixX] : dimensionY->tags[ixY]));
                        }
                    if (ttlX && ttlY)
                        printf("<TD class='matCell %s %s'>\n",
                               dimensionX->tags[ixX],dimensionY->tags[ixY]);
                    else
                        printf("<TD class='matCell %s'>\n",
                               (dimensionX ? dimensionX->tags[ixX] : dimensionY->tags[ixY]));
                    dyStringPrintf(dySettings, " class=\"matCB");
                    if (halfChecked)
                        dyStringPrintf(dySettings, " disabled"); // appears disabled but still clickable!
                    if (dimensionX)
                        dyStringPrintf(dySettings, " %s",dimensionX->tags[ixX]);
                    if (dimensionY)
                        dyStringPrintf(dySettings, " %s",dimensionY->tags[ixY]);
                    dyStringAppendC(dySettings,'"');
                    if (chked[ixX][ixY] > 0)
                        dyStringAppend(dySettings," CHECKED");
                    if (halfChecked)
                        dyStringAppend(dySettings," title='Not all associated subtracks have been selected'");

                    MAT_CB(objName,dyStringCannibalize(&dySettings));
                    jsOnEventById("click", objName, "matCbClick(this);"); // X&Y are set by javascript
                    puts("</TD>");
                    }
                else
                    {
                    if (ttlX && ttlY)
                        printf("<TD class='matCell %s %s'></TD>\n",
                               dimensionX->tags[ixX],dimensionY->tags[ixY]);
                    else
                        printf("<TD class='matCell %s'></TD>\n",
                               (dimensionX ? dimensionX->tags[ixX] : dimensionY->tags[ixY]));
                    }
                }
            }
        if (dimensionX && cntX>MATRIX_RIGHT_BUTTONS_AFTER)
            matrixYheadings(db,parentTdb, membersForAll,ixY,FALSE);
        puts("</TR>\n");
        }
    }
if (dimensionY && cntY>MATRIX_BOTTOM_BUTTONS_AFTER)
    matrixXheadings(db,parentTdb,membersForAll,FALSE);

puts("</TD></TR></TABLE>");

// if there is a treeImage, put it beside the matrix
if (treeImage != NULL)
    printf("</TD><TD><IMG SRC=\"%s\"></TD></TABLE>", treeImage);

// If any filter additional filter composites, they can be added at the end.
compositeUiByFilter(db, cart, parentTdb, formName);

return TRUE;
}

static boolean compositeUiAllButtons(char *db, struct cart *cart, struct trackDb *parentTdb,
                                     char *formName)
// UI for composite tracks: all/none buttons only (as opposed to matrix or lots of buttons
{
if (trackDbCountDescendantLeaves(parentTdb) <= 1)
    return FALSE;

if (dimensionsExist(parentTdb))
    return FALSE;

#define PM_BUTTON_GLOBAL "<IMG height=18 width=18 id='%s' src='../images/%s'>"
#define PM_BUTTON_GLOBAL_JS "matSubCBsCheck(%s);"
char id[256];
safef(id, sizeof id, "btn_plus_all"); 
printf(PM_BUTTON_GLOBAL, id, "add_sm.gif");
jsOnEventByIdF("click", id, PM_BUTTON_GLOBAL_JS, "true");

safef(id, sizeof id, "btn_minus_all"); 
printf(PM_BUTTON_GLOBAL, id, "remove_sm.gif");
jsOnEventByIdF("click", id, PM_BUTTON_GLOBAL_JS, "false");

puts("&nbsp;<B>Select all subtracks</B><BR>");
return TRUE;
}

static boolean compositeUiNoMatrix(char *db, struct cart *cart, struct trackDb *parentTdb,
                                   char *formName)
// UI for composite tracks: subtrack selection.  This is the default UI
// without matrix controls.
{
int i, j, k;
char *words[SMALLBUF];
char option[SMALLBUF];
int wordCnt;
char *name, *value;
char buttonVar[1024];
char setting[] = "subGroupN";
char *button;
struct trackDb *subtrack;
bool hasSubgroups = (trackDbSetting(parentTdb, "subGroup1") != NULL);

if (dimensionsExist(parentTdb))
    return FALSE;

puts("<TABLE>");
if (hasSubgroups)
    {
    puts("<TR><B>Select subtracks:</B></TR>");
    puts("<TR><TD><B><EM>&nbsp; &nbsp; All</EM></B>&nbsp; &nbsp; &nbsp; &nbsp; &nbsp; &nbsp;"
         "&nbsp; &nbsp; &nbsp; &nbsp; &nbsp; </TD><TD>");
    }
else
    {
    puts("<TR><TD><B>All subtracks:</B></TD><TD>");
    }
safef(buttonVar, sizeof buttonVar, "%s", "button_all");
if (formName)
    {
    makeAddClearButtonPair("cpmUiNoMtx_but_all", NULL,"</TD><TD>"); // NULL means all
    }
else
    {
    cgiMakeButton(buttonVar, ADD_BUTTON_LABEL);
    puts("</TD><TD>");
    cgiMakeButton(buttonVar, CLEAR_BUTTON_LABEL);
    }
button = cgiOptionalString(buttonVar);
if (isNotEmpty(button))
    {
    struct slRef *tdbRefList = trackDbListGetRefsToDescendantLeaves(parentTdb->subtracks);
    struct slRef *tdbRef;
    for (tdbRef = tdbRefList; tdbRef != NULL; tdbRef = tdbRef->next)
        {
	subtrack = tdbRef->val;
        boolean newVal = FALSE;
        safef(option, sizeof(option), "%s_sel", subtrack->track);
        newVal = sameString(button, ADD_BUTTON_LABEL);
        cartSetBoolean(cart, option, newVal);
        }
    }
puts("</TD></TR>");
puts("</TABLE>");
// generate set & clear buttons for subgroups
for (i = 0; i < MAX_SUBGROUP; i++)
    {
    char *subGroup;
    safef(setting, sizeof setting, "subGroup%d", i+1);
    if (trackDbSetting(parentTdb, setting) == NULL)
        break;
    wordCnt = chopLine(cloneString(trackDbSetting(parentTdb, setting)), words);
    if (wordCnt < 2)
        continue;
    subGroup = cloneString(words[0]);
    if (sameWord(subGroup,"view"))
        continue;  // Multi-view should have taken care of "view" subgroup already
    puts("<TABLE>");
    printf("<TR><TD><B><EM>&nbsp; &nbsp; %s</EM></B></TD></TR>", words[1]);
    for (j = 2; j < wordCnt; j++)
        {
        if (!parseAssignment(words[j], &name, &value))
            continue;
        printf("<TR><TD>&nbsp; &nbsp; &nbsp; &nbsp; &nbsp; &nbsp; %s</TD><TD>",
               value);
        safef(buttonVar, sizeof buttonVar, "%s_%s", subGroup, name);
        if (formName)
            {
	    char id[256];
	    safef(id, sizeof id, "cpmUiNoMtx_but_%d", i);
            makeAddClearButtonPair(id, name,"</TD><TD>");
            }
        else
            {
            cgiMakeButton(buttonVar, ADD_BUTTON_LABEL);
            puts("</TD><TD>");
            cgiMakeButton(buttonVar, CLEAR_BUTTON_LABEL);
            }
        puts("</TD></TR>");
        button = cgiOptionalString(buttonVar);
        if (isEmpty(button))
            continue;
	struct slRef *tdbRefList = trackDbListGetRefsToDescendantLeaves(parentTdb->subtracks);
	struct slRef *tdbRef;
	for (tdbRef = tdbRefList; tdbRef != NULL; tdbRef = tdbRef->next)
            {
	    subtrack = tdbRef->val;
            char *p;
            int n;
            if ((p = trackDbSetting(subtrack, "subGroups")) == NULL)
                continue;
            n = chopLine(cloneString(p), words);
            for (k = 0; k < n; k++)
                {
                char *subName, *subValue;
                if (!parseAssignment(words[k], &subName, &subValue))
                    continue;
                if (sameString(subName, subGroup) && sameString(subValue, name))
                    {
                    boolean newVal = FALSE;
                    safef(option, sizeof(option),"%s_sel", subtrack->track);
                    newVal = sameString(button, ADD_BUTTON_LABEL);
                    cartSetBoolean(cart, option, newVal);
                    }
                }
            }
        }
    puts("</TABLE>");
    }
return TRUE;
}

void hCompositeUi(char *db, struct cart *cart, struct trackDb *tdb,
                  char *primarySubtrack, char *fakeSubmit, char *formName)
// UI for composite tracks: subtrack selection.  If primarySubtrack is
// non-NULL, don't allow it to be cleared and only offer subtracks
// that have the same type.  If fakeSubmit is non-NULL, add a hidden
// var with that name so it looks like it was pressed.
{
bool hasSubgroups = (trackDbSetting(tdb, "subGroup1") != NULL);
boolean isMatrix = dimensionsExist(tdb);
boolean viewsOnly = FALSE;

if (primarySubtrack == NULL && !cartVarExists(cart, "ajax"))
    {
    if (trackDbSetting(tdb, "dragAndDrop") != NULL)
        jsIncludeFile("jquery.tablednd.js", NULL);
    jsIncludeFile("ajax.js",NULL);
    jsIncludeFile("hui.js",NULL);
    jsIncludeFile("subCfg.js",NULL);
    }

cgiDown(0.7);
if (trackDbCountDescendantLeaves(tdb) < MANY_SUBTRACKS && !hasSubgroups)
    {
    if (primarySubtrack)
        compositeUiSubtracksMatchingPrimary(db, cart, tdb,primarySubtrack);
    else
        compositeUiSubtracks(db, cart, tdb);
    return;
    }
if (fakeSubmit)
    cgiMakeHiddenVar(fakeSubmit, "submit");

if (primarySubtrack == NULL)
    {
    if (subgroupingExists(tdb,"view"))
        {
        hCompositeDisplayViewDropDowns(db, cart,tdb);
        if (subgroupCount(tdb) <= 1)
            viewsOnly = TRUE;
        }
    if (!viewsOnly)
        {
        cgiDown(0.7);
        if (trackDbSettingOn(tdb, "allButtonPair"))
	    {
            compositeUiAllButtons(db, cart, tdb, formName);
	    }
        else if (!hasSubgroups || !isMatrix)
	    {
            compositeUiNoMatrix(db, cart, tdb, formName);
	    }
        else
	    {
            compositeUiByMatrix(db, cart, tdb, formName);
	    }
        }
    }

cartSaveSession(cart);
cgiContinueHiddenVar("g");

if (primarySubtrack)
    compositeUiSubtracksMatchingPrimary(db, cart, tdb,primarySubtrack);
else
    compositeUiSubtracks(db, cart, tdb);

if (primarySubtrack == NULL)  // primarySubtrack is set for tableBrowser but not hgTrackUi
    {
    if (trackDbCountDescendantLeaves(tdb) > 5)
        {
        cgiDown(0.7);
        cgiMakeButton("Submit", "Submit");
        }
    }
}

boolean superTrackDropDownWithExtra(struct cart *cart, struct trackDb *tdb,
                                    int visibleChild, struct slPair *events)
// Displays hide/show dropdown for supertrack.
// Set visibleChild to indicate whether 'show' should be grayed
// out to indicate that no supertrack members are visible:
//    0 to gray out (no visible children)
//    1 don't gray out (there are visible children)
//   -1 don't know (this function should determine)
// If -1,i the subtracks field must be populated with the child trackDbs.
// Returns false if not a supertrack
{
if (!tdbIsSuperTrack(tdb))
    return FALSE;

// determine if supertrack is show/hide
boolean show = FALSE;
char *setting =
        cartUsualString(cart, tdb->track, tdb->isShow ? "show" : "hide");
if (sameString("show", setting))
    show = TRUE;

// Determine if any tracks in supertrack are visible; if not, the 'show' is grayed out
if (show && (visibleChild == -1))
    {
    visibleChild = 0;
    struct slRef *childRef;
    for ( childRef = tdb->children; childRef != NULL; childRef = childRef->next)
        {
	struct trackDb *cTdb = childRef->val;
        cTdb->visibility =
                hTvFromString(cartUsualString(cart, cTdb->track,
                                      hStringFromTv(cTdb->visibility)));
        if (cTdb->visibility != tvHide)
            visibleChild = 1;
        }
    }
hideShowDropDownWithClassAndExtra(tdb->track, NULL, show, (show && visibleChild) ?
                                  "normalText visDD" : "hiddenText visDD", events);
return TRUE;
}

int tvConvertToNumericOrder(enum trackVisibility v)
{
return ((v) == tvFull   ? 4 : \
        (v) == tvPack   ? 3 : \
        (v) == tvSquish ? 2 : \
        (v) == tvDense  ? 1 : 0);
}

int tvCompare(enum trackVisibility a, enum trackVisibility b)
/* enum trackVis isn't in numeric order by visibility, so compare
 * symbolically: */
{
return (tvConvertToNumericOrder(b) - tvConvertToNumericOrder(a));
}

enum trackVisibility tvMin(enum trackVisibility a, enum trackVisibility b)
/* Return the less visible of a and b. */
{
if (tvCompare(a, b) >= 0)
    return a;
else
    return b;
}

enum trackVisibility tdbLocalVisibility(struct cart *cart, struct trackDb *tdb,
                                        boolean *subtrackOverride)
// returns visibility NOT limited by ancestry.
// Fills optional boolean if subtrack specific vis is found
// If not NULL cart will be examined without ClosestToHome.
// Folders/supertracks resolve to hide/full
{
if (subtrackOverride != NULL)
    *subtrackOverride = FALSE; // default

// tdb->visibility should reflect local trackDb setting
enum trackVisibility vis = tdb->visibility;
if (tdbIsSuperTrack(tdb))
    vis = (tdb->isShow ? tvFull : tvHide);

if (cart != NULL) // cart is optional
    {
    char *cartVis = cartOptionalString(cart, tdb->track);
    // check hub tracks for visibility settings without the hub prefix
    if (startsWith("hub_", tdb->track) && (cartVis == NULL))
        cartVis = cartOptionalString(cart, trackHubSkipHubName(tdb->track));

    if (cartVis != NULL)
        {
        vis = hTvFromString(cartVis);
        if (subtrackOverride != NULL && tdbIsContainerChild(tdb))
            *subtrackOverride = TRUE;
        }
    }
return vis;
}

enum trackVisibility tdbVisLimitedByAncestors(struct cart *cart, struct trackDb *tdb,
                                              boolean checkBoxToo, boolean foldersToo)
// returns visibility limited by ancestry.
// This includes subtrack vis override and parents limit maximum.
// cart may be null, in which case, only trackDb settings (default state) are examined
// checkBoxToo means ensure subtrack checkbox state is visible
// foldersToo means limit by folders (aka superTracks) as well.
{
boolean subtrackOverride = FALSE;
enum trackVisibility vis = tdbLocalVisibility(cart,tdb,&subtrackOverride);

if (tdbIsContainerChild(tdb))
    {
    // subtracks without explicit (cart) vis but are selected, should get inherited vis
    if (!subtrackOverride)
        vis = tvFull;
    // subtracks with checkbox that says no, are stopped cold
    if (checkBoxToo && !fourStateVisible(subtrackFourStateChecked(tdb,cart)))
        vis = tvHide; // Checkbox says no
    }
if (subtrackOverride)
    return vis;
                                                            // aka superTrack
if (vis == tvHide || tdb->parent == NULL || (!foldersToo && tdbIsFolder(tdb->parent)))
    return vis; // end of line

return tvMin(vis,tdbVisLimitedByAncestors(cart,tdb->parent,checkBoxToo,foldersToo));
}

char *compositeViewControlNameFromTdb(struct trackDb *tdb)
// Returns a string with the composite view control name if one exists
{
char *stView   = NULL;
char *name     = NULL;
char *rootName = NULL;
// This routine should give these results: compositeName.viewName or else subtrackName.viewName
// or else compositeName or else subtrackName
if (tdbIsCompositeChild(tdb) == TRUE && trackDbLocalSetting(tdb, "parent") != NULL)
    {
    if (trackDbSettingClosestToHomeOn(tdb, "configurable"))
        rootName = tdb->track;  // subtrackName
    else
        rootName = firstWordInLine(cloneString(trackDbLocalSetting(tdb, "parent")));
    }
if (rootName != NULL)
    {
    if (subgroupFind(tdb,"view",&stView))
        {
        int len = strlen(rootName) + strlen(stView) + 3;
        name = needMem(len);
        safef(name,len,"%s.%s",rootName,stView);
        subgroupFree(&stView);
        }
    else
        name = cloneString(rootName);
    }
else
    name = cloneString(tdb->track);
return name;
}

void compositeViewControlNameFree(char **name)
// frees a string allocated by compositeViewControlNameFromTdb
{
if (name && *name)
    freez(name);
}

boolean isNameAtParentLevel(struct trackDb *tdb,char *name)
// cfgUi controls are passed a prefix name that may be at the composite, view or subtrack level
// returns TRUE if name at view or composite level
{
struct trackDb *parent;
for (parent = tdb->parent; parent != NULL; parent = parent->parent)
    if (startsWithWordByDelimiter(parent->track, '.', name))
        return TRUE;
return FALSE;
}

boolean chainDbNormScoreAvailable(struct trackDb *tdb)
/*      check if normScore column is specified in trackDb as available */
{
boolean normScoreAvailable = FALSE;
char * normScoreTest =
     trackDbSettingClosestToHomeOrDefault(tdb, "chainNormScoreAvailable", "no");
if (differentWord(normScoreTest, "no"))
        normScoreAvailable = TRUE;

return normScoreAvailable;
}

void hPrintAbbreviationTable(struct sqlConnection *conn, char *sourceTable, char *label)
/* Print out table of abbreviations. */
{
char query[256];
sqlSafef(query, sizeof(query), "select name,description from %s order by name", sourceTable);
struct sqlResult *sr = sqlGetResult(conn, query);
webPrintLinkTableStart();
webPrintLabelCell("Symbol");
webPrintLabelCell(label);
char **row;
while ((row = sqlNextRow(sr)) != NULL)
    {
    printf("</TR><TR>\n");
    char *name = row[0];
    char *description = row[1];
    webPrintLinkCell(name);
    webPrintLinkCell(description);
    }
sqlFreeResult(&sr);
webPrintLinkTableEnd();
}

/* Special info (cell type abbreviations) for factorSource tracks */

struct factorSourceInfo 
/* Cell type and description */
    {
    struct factorSourceInfo *next;
    char *name;
    char *description;
    };

static int factorSourceInfoCmp(const void *va, const void *vb)
/* Compare two factorSourceInfo's, sorting on name and then description fields */
{
static char bufA[64], bufB[64];
const struct factorSourceInfo *a = *((struct factorSourceInfo **)va);
const struct factorSourceInfo *b = *((struct factorSourceInfo **)vb);
safef(bufA, 64, "%s+%s", a->name, a->description);
safef(bufB, 64, "%s+%s", b->name, b->description);
return strcmp(bufA, bufB);
}

void hPrintFactorSourceAbbrevTable(struct sqlConnection *conn, struct trackDb *tdb)
/* Print out table of abbreviations. With 'pack' setting, 
 * show cell name only (before '+') and uniqify */
{
char *label = "Cell Type";
char *sourceTable = trackDbRequiredSetting(tdb, SOURCE_TABLE);
char query[256];
sqlSafef(query, sizeof(query), "select name,description from %s order by name", sourceTable);
struct sqlResult *sr = sqlGetResult(conn, query);
webPrintLinkTableStart();
webPrintLabelCell("Symbol");
webPrintLabelCell(label);
char **row;
char *plus;
struct factorSourceInfo *source = NULL, *sources = NULL;
while ((row = sqlNextRow(sr)) != NULL)
    {
    char *name = row[0];
    char *description = row[1];
    // truncate description to just the cell type
    if ((plus = strchr(description, '+')) != NULL)
        *plus = 0;
    AllocVar(source);
    source->name = cloneString(name);
    source->description = cloneString(description);
    slAddHead(&sources, source);
    }
slUniqify(&sources, factorSourceInfoCmp, NULL);
int count = 0;
while ((source = slPopHead(&sources)) != NULL)
    {
    printf("</TR><TR>\n");
    webPrintLinkCell(source->name);
    webPrintLinkCellStart();
    fputs(source->description, stdout);
    count++;
    while (sources && sameString(sources->name, source->name))
        {
        source = slPopHead(&sources);
        fputs(", ", stdout);
        fputs(source->description, stdout);
        count++;
        }
    webPrintLinkCellEnd();
    }
sqlFreeResult(&sr);
webPrintLinkTableEnd();
printf("Total: %d\n", count);
}

boolean printPennantIconNote(struct trackDb *tdb)
// Returns TRUE and prints out the "pennantIcon" and note when found.
//This is used by hgTrackUi and hgc before printing out trackDb "html"
{
char * setting = trackDbSetting(tdb, "pennantIcon");
if (setting != NULL)
    {
    setting = cloneString(setting);
    char *icon = nextWord(&setting);
    char buffer[4096];
    char *src = NULL;
    
    if (startsWith("http://", icon) || startsWith("ftp://", icon) ||
        startsWith("https://", icon))
        src = htmlEncode(icon);
    else
        {
        safef(buffer, sizeof buffer, "../images/%s", icon);
        src = htmlEncode(buffer);
        }

    char *url = NULL;
    if (setting != NULL)
	url = nextWord(&setting);
    char *hint = NULL;
    if (setting != NULL)
	hint = htmlEncode(stripEnclosingDoubleQuotes(setting));

    if (!isEmpty(url))
        {
	if (isEmpty(hint))
	    printf("<P><a href='%s' TARGET=ucscHelp><img height='16' width='16' "
		   "src='%s'></a>",url,src);
	else
	    {
	    printf("<P><a title='%s' href='%s' TARGET=ucscHelp><img height='16' width='16' "
		   "src='%s'></a>",hint,url,src);

	    // Special case for liftOver from hg17 or hg18, but this should probably be generalized.
	    if (sameString(icon,"18.jpg") && startsWithWord("lifted",hint))
		printf("&nbsp;Note: these data have been converted via liftOver from the Mar. 2006 "
		       "(NCBI36/hg18) version of the track.");
	    else if (sameString(icon,"17.jpg") && startsWithWord("lifted",hint))
		printf("&nbsp;Note: these data have been converted via liftOver from the May 2004 "
		       "(NCBI35/hg17) version of the track.");
	    else 
		printf("&nbsp;Note: %s.",hint);
	    printf("</P>\n");
	    }
	}
    else
        printf("<BR><img height='16' width='16' src='%s'>\n",src);
    return TRUE;
    }
return FALSE;
}

boolean hPrintPennantIcon(struct trackDb *tdb)
// Returns TRUE and prints out the "pennantIcon" when found.
// Example: ENCODE tracks in hgTracks config list.
{
char *setting = trackDbSetting(tdb, "pennantIcon");
if (setting != NULL)
    {
    setting = cloneString(setting);
    char buffer[4096];
    char *src = NULL;
    char *icon = nextWord(&setting);
    if (startsWith("http://", icon) || startsWith("ftp://", icon) ||
        startsWith("https://", icon))
        src = htmlEncode(icon);
    else
        {
        safef(buffer, sizeof buffer, "../images/%s", icon);
        src = htmlEncode(buffer);
        }

    if (setting)
        {
        char *url = nextWord(&setting);
        if (setting)
            {
            char *hint = htmlEncode(stripEnclosingDoubleQuotes(setting));
            hPrintf("<a title='%s' href='%s' TARGET=ucscHelp><img height='16' width='16' "
                    "src='%s'></a>\n",hint,url,src);
            freeMem(hint);
            }
        else
            hPrintf("<a href='%s' TARGET=ucscHelp><img height='16' width='16' "
                    "src='%s'></a>\n",url,src);
        }
    else
        hPrintf("<img height='16' width='16' src='%s'>\n",icon);
    freeMem(icon);
    return TRUE;
    }
else if (trackDbSetting(tdb, "wgEncode") != NULL)
    {
    hPrintf("<a title='encode project' href='../ENCODE'><img height='16' width='16' "
            "src='../images/encodeThumbnail.jpg'></a>\n");
    return TRUE;
    }
return FALSE;
}

void printUpdateTime(char *database, struct trackDb *tdb,
    struct customTrack *ct)
/* display table update time */
{
if (trackHubDatabase(database))
    return;
/* have not decided what to do for a composite container */
if (tdbIsComposite(tdb) || tdbIsSuper(tdb))
    return;
struct sqlConnection *conn = NULL;
char *tableName = NULL;
if (isCustomTrack(tdb->track))
    {
    if (ct)
	{
	conn =  hAllocConn(CUSTOM_TRASH);
	tableName = ct->dbTableName;
	}
    }
else if (startsWith("big", tdb->type))
    {
    char *tableName = hTableForTrack(database, tdb->table);
    struct sqlConnection *conn =  hAllocConnTrack(database, tdb);
    char *bbiFileName = bbiNameFromSettingOrTable(tdb, conn, tableName);
    hFreeConn(&conn);
    struct bbiFile *bbi = NULL;
    if (startsWith("bigBed", tdb->type))
	bbi = bigBedFileOpen(bbiFileName);
    if (startsWith("bigWig", tdb->type))
	bbi = bigWigFileOpen(bbiFileName);
    time_t timep = 0;
    if (bbi)
	{
	timep = bbiUpdateTime(bbi);
	bbiFileClose(&bbi);
	}
    printBbiUpdateTime(&timep);
    }
else
    {
    tableName = hTableForTrack(database, tdb->table);
    conn = hAllocConnTrack(database, tdb);
    }
if (tableName)
    {
    char *date = firstWordInLine(sqlTableUpdate(conn, tableName));
    if (date != NULL)
	printf("<B>Data last updated:&nbsp;</B>%s<BR>\n", date);
    }
hFreeConn(&conn);
}

void printBbiUpdateTime(time_t *timep)
/* for bbi files, print out the timep value */
{
    printf("<B>Data last updated:&nbsp;</B>%s<BR>\n", sqlUnixTimeToDate(timep, FALSE));
}

#ifdef EXTRA_FIELDS_SUPPORT
static struct extraField *asFieldsGet(char *db, struct trackDb *tdb)
// returns the as style fields from a table or remote data file
{
struct extraField *asFields = NULL;
struct sqlConnection *conn = hAllocConnTrack(db, tdb);
struct asObject *as = asForTdb(conn, tdb);
hFreeConn(&conn);
if (as != NULL)
    {
    struct asColumn *asCol = as->columnList;
    for (;asCol != NULL; asCol = asCol->next)
        {
        struct extraField *asField  = NULL;
        AllocVar(asField);
        asField->name = cloneString(asCol->name);
        if (asCol->comment != NULL && strlen(asCol->comment) > 0)
            asField->label = cloneString(asCol->comment);
        else
            asField->label = cloneString(asField->name);
        asField->type = ftString; // default
        if (asTypesIsInt(asCol->lowType->type))
            asField->type = ftInteger;
        else if (asTypesIsFloating(asCol->lowType->type))
            asField->type = ftFloat;
        slAddHead(&asFields,asField);
        }
    if (asFields != NULL)
        slReverse(&asFields);
    asObjectFree(&as);
    }
return asFields;
}

struct extraField *extraFieldsGet(char *db, struct trackDb *tdb)
// returns any extraFields defined in trackDb
{
char *fields = trackDbSetting(tdb, "extraFields"); // showFileds pValue=P_Value qValue=qValue
if (fields == NULL)
    return asFieldsGet(db, tdb);

char *field = NULL;
struct extraField *extras = NULL;
struct extraField *extra = NULL;
while (NULL != (field  = cloneNextWord(&fields)))
    {
    AllocVar(extra);
    extra->name = field;
    extra->label = field; // defaults to name
    char *equal = strchr(field,'=');
    if (equal != NULL)
        {
        *equal = '\0';
        extra->label = equal + 1;
        assert(*(extra->label)!='\0');
        }

    extra->type = ftString;
    if (*(extra->label) == '[')
        {
        if (startsWith("[i",extra->label))
            extra->type = ftInteger;
        else if (startsWith("[f",extra->label))
            extra->type = ftFloat;
        extra->label = strchr(extra->label,']');
        assert(extra->label != NULL);
        extra->label += 1;
        }
    // clone independently of 'field' and swap in blanks
    extra->label = cloneString(strSwapChar(extra->label,'_',' '));
    slAddHead(&extras,extra);
    }

if (extras != NULL)
    slReverse(&extras);
return extras;
}

struct extraField *extraFieldsFind(struct extraField *extras, char *name)
// returns the extraField matching the name (case insensitive).  Note: slNameFind does NOT work.
{
struct extraField *extra = extras;
for (; extra != NULL; extra = extra->next)
    {
    if (sameWord(name, extra->name))
        break;
    }
return extra;
}

void extraFieldsFree(struct extraField **pExtras)
// frees all mem for extraFields list
{
if (pExtras != NULL)
    {
    struct extraField *extra = NULL;
    while (NULL != (extra  = slPopHead(pExtras)))
        {
        freeMem(extra->name);
        freeMem(extra->label);
        freeMem(extra);
        }
    *pExtras = NULL;
    }
}
#endif///def EXTRA_FIELDS_SUPPORT

static boolean tableDescriptionsExists(struct sqlConnection *conn)
/* Cache flag for whether tableDescriptions exists in conn, in case we will need to
 * fetch a lot of descriptions from tableDescriptions. */
{
static struct hash *hash = NULL;
if (hash == NULL)
    hash = hashNew(0);
char *db = sqlGetDatabase(conn);
int exists =  hashIntValDefault(hash, db, -1);
if (exists < 0)
    {
    exists = sqlTableExists(conn, "tableDescriptions");
    hashAddInt(hash, db, exists);
    }
return (boolean)exists;
}

struct asObject *asFromTableDescriptions(struct sqlConnection *conn, char *table)
// If there is a tableDescriptions table and it has an entry for table, return
// a parsed autoSql object; otherwise return NULL.
{
struct asObject *asObj = NULL;
if (tableDescriptionsExists(conn))
    {
    char query[PATH_LEN*2];
    // Try unsplit table first.
    sqlSafef(query, sizeof(query),
             "select autoSqlDef from tableDescriptions where tableName='%s'", table);
    char *asText = sqlQuickString(conn, query);
    // If no result try split table.
    if (asText == NULL)
        {
        sqlSafef(query, sizeof(query),
                 "select autoSqlDef from tableDescriptions where tableName='chrN_%s'", table);
        asText = sqlQuickString(conn, query);
        }
    if (isNotEmpty(asText))
        asObj = asParseText(asText);
    freez(&asText);
    }
return asObj;
}

static struct asObject *asForTdbOrDie(struct sqlConnection *conn, struct trackDb *tdb)
// Get autoSQL description if any associated with tdb.
// Abort if there's a problem
{
struct asObject *asObj = NULL;
if (tdbIsBigBed(tdb))
    {
    char *fileName = hReplaceGbdb(tdbBigFileName(conn, tdb));
    if (fileName == NULL)
        return NULL;
    asObj = bigBedFileAsObjOrDefault(fileName);
    freeMem(fileName);
    }
// TODO: standardize to a wig as
//else if (tdbIsBigWig(tdb))
//    asObj = asObjFrombigBed(conn,tdb);
else if (tdbIsLongTabix(tdb))
    asObj = longTabixAsObj();
else if (tdbIsBam(tdb))
    asObj = bamAsObj();
else if (tdbIsVcf(tdb))
    asObj = vcfAsObj();
else if (startsWithWord("makeItems", tdb->type))
    asObj = makeItemsItemAsObj();
else if (sameWord("bedDetail", tdb->type))
    asObj = bedDetailAsObj();
else if (sameWord("pgSnp", tdb->type))
    asObj = pgSnpAsObj();
else if (sameWord("barChart", tdb->type))
    asObj = asParseText(barChartAutoSqlString);
else
    asObj = asFromTableDescriptions(conn, tdb->table);
return asObj;
}

struct asObject *asForTdb(struct sqlConnection *conn, struct trackDb *tdb)
// Get autoSQL description if any associated with table, ignoring errAborts if any.
{
struct errCatch *errCatch = errCatchNew();
struct asObject *asObj = NULL;
// Wrap some error catching around asForTdbOrDie.
if (errCatchStart(errCatch))
    {
    asObj = asForTdbOrDie(conn, tdb);
    }
errCatchEnd(errCatch);
errCatchFree(&errCatch);
return asObj;
}

struct asObject *asForDb(struct trackDb *tdb, char* database)
/* return asObject given the database. NULL if not found */
{
struct sqlConnection *conn = NULL ;
if (!trackHubDatabase(database))
    conn = hAllocConnTrack(database, tdb);
struct asObject *as = asForTdb(conn, tdb);
hFreeConn(&conn);
return as;
}

#ifdef OLD /* This got moved to main library . */
struct asColumn *asColumnFind(struct asObject *asObj, char *name)
// Return named column.
{
struct asColumn *asCol = NULL;
if (asObj!= NULL)
    {
    for (asCol = asObj->columnList; asCol != NULL; asCol = asCol->next)
        if (sameString(asCol->name, name))
            break;
    }
return asCol;
}
#endif /* OLD */

struct slName *asColNames(struct asObject *as)
// Get list of column names.
{
struct slName *list = NULL, *el;
struct asColumn *col;
for (col = as->columnList; col != NULL; col = col->next)
    {
    el = slNameNew(col->name);
    slAddHead(&list, el);
    }
slReverse(&list);
return list;
}

static struct dyString *subMulti(char *orig, int subCount,
                                 char *in[], char *out[])
/* Perform multiple substitions on orig. */
{
int i;
struct dyString *s = newDyString(256), *d = NULL;

dyStringAppend(s, orig);
for (i=0; i<subCount; ++i)
    {
    fflush(stdout);
    if (out[i]==NULL)
        continue;
    d = dyStringSub(s->string, in[i], out[i]);
    dyStringFree(&s);
    s = d;
    d = NULL;
    }
return s;
}

char *replaceInUrl(char *url, char *idInUrl, struct cart* cart, char *db, char *seqName, int winStart, \
    int winEnd, char *track, boolean encode) 
/* replace $$ in url with idInUrl. Supports many other wildchards 
 * XX Do we have readable docs for these parameters somewhere?
 * Look at http://genome.ucsc.edu/goldenpath/help/trackDb/trackDbHub.html */
{
struct dyString *uUrl = NULL;
struct dyString *eUrl = NULL;
char startString[64], endString[64];
char *ins[13], *outs[13];
char *eItem = (encode ? cgiEncode(idInUrl) : cloneString(idInUrl));

char *scName = NULL;
// try to avoid the mysql query it not necessary
if (stringIn("$n", url))
    {
    char *tmp = hScientificName(db);
    scName = replaceChars(tmp, " ", "_");
    freeMem(tmp);
    }

char *taxId = NULL;
// try to avoid the mysql query it not necessary
if (stringIn("$taxId", url))
    {
    char query[256];
    struct sqlConnection *centralConn = hConnectCentral();
    sqlSafef(query, sizeof(query),
        "select taxId from %s "
	"where name='%s'", dbDbTable(), db);
    taxId = sqlQuickString(centralConn, query);
    hDisconnectCentral(&centralConn);
    }

safef(startString, sizeof startString, "%d", winStart);
safef(endString, sizeof endString, "%d", winEnd);
ins[0] = "$$";
outs[0] = idInUrl;
ins[1] = "$T";
outs[1] = track;
ins[2] = "$S";
outs[2] = seqName;
ins[3] = "$[";
outs[3] = startString;
ins[4] = "$]";
outs[4] = endString;
ins[5] = "$s";
outs[5] = skipChr(seqName);
ins[6] = "$D";
outs[6] = db;
ins[7] = "$P";  /* for an item name of the form:  prefix:suffix */
ins[8] = "$p";	/* the P is the prefix, the p is the suffix */
if (stringIn(":", idInUrl)) {
    char *itemClone = cloneString(idInUrl);
    char *suffix = stringIn(":", itemClone);
    char *suffixClone = cloneString(suffix+1); /* +1 skip the : */
    char *nextColon = stringIn(":", suffixClone+1);
    if (nextColon)	/* terminate suffixClone suffix */
        *nextColon = '\0';	/* when next colon is present */
    *suffix = '\0';   /* terminate itemClone prefix */
    outs[7] = itemClone;
    outs[8] = suffixClone;
    /* small memory leak here for these cloned strings */
    /* not important for a one-time operation in a CGI that will exit */
} else {
    outs[7] = idInUrl;	/* otherwise, these are not expected */
    outs[8] = idInUrl;	/* to be used */
}

// URL may now contain item boundaries
ins[9] = "${";
ins[10] = "$}";
if (cartOptionalString(cart, "o") && cartOptionalString(cart, "t"))
    {
    char *itemBeg = cartString(cart, "o"); // unexpected commas?
    char *itemEnd = cartString(cart, "t");
    outs[9] = itemBeg;
    outs[10] = itemEnd;
    }
else // should never be but I am unwilling to bet the farm
    {
    outs[9] = startString;
    outs[10] = endString;
    }

ins[11] = "$n";
outs[11] = scName;

ins[12] = "$taxId";
outs[12] = taxId;

uUrl = subMulti(url, ArraySize(ins), ins, outs);
outs[0] = eItem;
eUrl = subMulti(url, ArraySize(ins), ins, outs);
freeDyString(&uUrl);
freeMem(eItem);
freeMem(scName);
return eUrl->string;
}
<|MERGE_RESOLUTION|>--- conflicted
+++ resolved
@@ -47,11 +47,8 @@
 #include "htmlPage.h"
 #include "longRange.h"
 #include "tagRepo.h"
-<<<<<<< HEAD
-=======
 #include "fieldedTable.h"
 #include "barChartUi.h"
->>>>>>> af01fdde
 
 #define SMALLBUF 256
 #define MAX_SUBGROUP 9
