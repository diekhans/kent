--- conflicted
+++ resolved
@@ -2,10 +2,7 @@
 #include "common.h"
 #include "portable.h"
 #include "hash.h"
-<<<<<<< HEAD
-=======
 #include "binRange.h"
->>>>>>> 280bf2a0
 #include "jksql.h"
 #include "dnautil.h"
 #include "dnaseq.h"
@@ -19,10 +16,7 @@
 #include "hCommon.h"
 #include "hgFind.h"
 #include "dbDb.h"
-<<<<<<< HEAD
-=======
 #include "subText.h"
->>>>>>> 280bf2a0
 #include "blatServers.h"
 
 static struct sqlConnCache *hdbCc = NULL;
@@ -32,7 +26,6 @@
 static char *hdbName = "hg8";
 static char *hdbUser;
 static char *hdbPassword;
-<<<<<<< HEAD
 
 void hDefaultConnect()
 /* read in the connection options from config file */
@@ -45,20 +38,6 @@
     errAbort("cannot read in connection setting from configuration file.");
 }
 
-=======
-
-void hDefaultConnect()
-/* read in the connection options from config file */
-{
-hdbHost 	= cfgOption("db.host");
-hdbUser 	= cfgOption("db.user");
-hdbPassword	= cfgOption("db.password");
-
-if(hdbHost == NULL || hdbUser == NULL || hdbPassword == NULL)
-    errAbort("cannot read in connection setting from configuration file.");
-}
-
->>>>>>> 280bf2a0
 
 void hSetDbConnect(char* host, char *db, char *user, char *password)
 /* set the connection information for the database */
@@ -205,8 +184,6 @@
 return hash;
 }
 
-<<<<<<< HEAD
-=======
 struct dnaSeq *hChromSeq(char *chrom, int start, int end)
 /* Return lower case DNA from chromosome. */
 {
@@ -216,19 +193,11 @@
 }
 
 
->>>>>>> 280bf2a0
 struct dnaSeq *hDnaFromSeq(char *seqName, int start, int end, enum dnaCase dnaCase)
 /* Fetch DNA */
 {
 char fileName[512];
-<<<<<<< HEAD
-struct dnaSeq *seq;
-
-hNibForChrom(seqName, fileName);
-seq = nibLoadPart(fileName, start, end-start);
-=======
 struct dnaSeq *seq = hChromSeq(seqName, start, end);
->>>>>>> 280bf2a0
 if (dnaCase == dnaUpper)
     touppers(seq->dna);
 return seq;
@@ -422,8 +391,6 @@
 return hFreezeDbConversion(NULL, freeze);
 }
 
-<<<<<<< HEAD
-=======
 char *hOrganism(char *database)
 /* Return organism associated with database.   use freeMem on
  * this when done. */
@@ -491,7 +458,6 @@
 }
 
 
->>>>>>> 280bf2a0
 struct dbDb *hDbDbList()
 /* Return list of databases that are actually online. 
  * The list includes the name, description, and where to
@@ -556,8 +522,6 @@
     return FALSE;
 }
 
-<<<<<<< HEAD
-=======
 boolean hIsBinned(char *table)
 /* Return TRUE if a table is binned. */
 {
@@ -581,7 +545,6 @@
 }
 
 
->>>>>>> 280bf2a0
 boolean hFindFieldsAndBin(char *table, 
 	char retChrom[32], char retStart[32], char retEnd[32],
 	boolean *retBinned)
@@ -698,26 +661,15 @@
 /* Return TRUE if this is running on private web-server. */
 {
 static boolean gotIt = FALSE;
-<<<<<<< HEAD
-static boolean private = FALSE;
-=======
 static boolean priv = FALSE;
->>>>>>> 280bf2a0
 if (!gotIt)
     {
     char *t = getenv("HTTP_HOST");
     if (t != NULL && startsWith("genome-test", t))
-<<<<<<< HEAD
-        private = TRUE;
-    gotIt = TRUE;
-    }
-return private;
-=======
         priv = TRUE;
     gotIt = TRUE;
     }
 return priv;
->>>>>>> 280bf2a0
 }
 
 
@@ -740,32 +692,6 @@
  * of bins with the chromosome itself being the final bin.
  * Features are put in the finest bin they'll fit in. */
 
-<<<<<<< HEAD
-static int binOffsets[] = {512+64+8+1, 64+8+1, 8+1, 1, 0};
-#define binFirstShift 17
-#define binNextShift 3
-
-
-int hBinLevels()
-/* Return number of levels to bins. */
-{
-return ArraySize(binOffsets);
-}
-
-int hBinFirstShift()
-/* Return amount to shift a number to get to finest bin. */
-{
-return binFirstShift;
-}
-
-int hBinNextShift()
-/* Return amount to shift a numbe to get to next coarser bin. */
-{
-return binNextShift;
-}
-
-=======
->>>>>>> 280bf2a0
 int hFindBin(int start, int end)
 /* Given start,end in chromosome coordinates assign it
  * a bin.   There's a bin for each 128k segment, for each
@@ -773,44 +699,12 @@
  * and for each chromosome (which is assumed to be less than
  * 512M.)  A range goes into the smallest bin it will fit in. */
 {
-<<<<<<< HEAD
-int startBin = start, endBin = end-1, i;
-startBin >>= binFirstShift;
-endBin >>= binFirstShift;
-for (i=0; i<ArraySize(binOffsets); ++i)
-    {
-    if (startBin == endBin)
-        return binOffsets[i] + startBin;
-    startBin >>= binNextShift;
-    endBin >>= binNextShift;
-    }
-errAbort("start %d, end %d out of range in findBin (max is 512M)", start, end);
-return 0;
-=======
 return binFromRange(start, end);
->>>>>>> 280bf2a0
 }
 
 void hAddBinToQuery(int start, int end, struct dyString *query)
 /* Add clause that will restrict to relevant bins to query. */
 {
-<<<<<<< HEAD
-int startBin = (start>>binFirstShift), endBin = ((end-1)>>binFirstShift);
-int i;
-
-dyStringAppend(query, "(");
-for (i=0; i<ArraySize(binOffsets); ++i)
-    {
-    if (i != 0)
-        dyStringAppend(query, " or ");
-    if (startBin == endBin)
-        dyStringPrintf(query, "bin=%u", startBin + binOffsets[i]);
-    else
-        dyStringPrintf(query, "bin>=%u and bin<=%u", 
-		startBin + binOffsets[i], endBin + binOffsets[i]);
-    startBin >>= 3;
-    endBin >>= 3;
-=======
 int bFirstShift = binFirstShift(), bNextShift = binNextShift();
 int startBin = (start>>bFirstShift), endBin = ((end-1)>>bFirstShift);
 int i, levels = binLevels();
@@ -828,7 +722,6 @@
 		startBin + offset, endBin + offset);
     startBin >>= bNextShift;
     endBin >>= bNextShift;
->>>>>>> 280bf2a0
     }
 dyStringAppend(query, ")");
 dyStringAppend(query, " and ");
@@ -967,20 +860,14 @@
 boolean privateToo = hIsPrivateHost();
 struct sqlResult *sr;
 char **row;
-<<<<<<< HEAD
-=======
 char *database = hGetDb();
->>>>>>> 280bf2a0
 
 sr = sqlGetResult(conn, "select * from trackDb");
 while ((row = sqlNextRow(sr)) != NULL)
     {
     boolean keeper = FALSE;
     tdb = trackDbLoad(row);
-<<<<<<< HEAD
-=======
     hLookupStringsInTdb(tdb, database);
->>>>>>> 280bf2a0
     if (!tdb->private || privateToo)
 	{
 	if (hTrackOnChrom(tdb, chrom))
@@ -1059,10 +946,7 @@
 return hgParseChromRange(spec, NULL, NULL, NULL);
 }
 
-<<<<<<< HEAD
-=======
 #ifdef UNUSED
->>>>>>> 280bf2a0
 boolean hgParseContigRange(char *spec, char **retChromName, 
 	int *retWinStart, int *retWinEnd)
 /* Parse something of form contig:start-end into pieces. */
@@ -1079,38 +963,6 @@
 strncpy(buf, spec, 256);
 contig = buf;
 start = strchr(contig, ':');
-<<<<<<< HEAD
-
-if (startsWith("ctg",contig) == FALSE)
-    return FALSE;
-
-if (start == NULL)
-    return FALSE;
-else 
-    {
-    spot = strcspn(contig,":");
-    strncpy(contigName,contig,spot);
-    contigName[spot] = '\0';
-    findContigPos(contigName,&chrom,&contigstart,&contigend);
-    *start++ = 0;
-    end = strchr(start, '-');
-    if (end == NULL)
-	return FALSE;
-    else
-    *end++ = 0;
-    contig = trimSpaces(contig);
-    start = trimSpaces(start);
-    end = trimSpaces(end);
-    if (!isdigit(start[0]))
-	return FALSE;
-    if (!isdigit(end[0]))
-	return FALSE;
-/*    if ((contig = hgOfficialChromName(contig)) == NULL)
-      return FALSE; */
-    iStart = atoi(start)-1;
-    iEnd = atoi(end);
-    }
-=======
 if (start == NULL)
     return FALSE;
 if (startsWith("ctg",contig) == FALSE && startsWith("NT_", contig) == FALSE)
@@ -1133,7 +985,6 @@
     return FALSE;
 iStart = atoi(start)-1;
 iEnd = atoi(end);
->>>>>>> 280bf2a0
 if (retChromName != NULL)
     *retChromName = chrom;
 if (retWinStart != NULL)
@@ -1149,10 +1000,7 @@
 {
 return hgParseContigRange(spec, NULL, NULL, NULL);
 }  
-<<<<<<< HEAD
-=======
 #endif /* UNUSED */
->>>>>>> 280bf2a0
 
 struct trackDb *hTrackInfo(struct sqlConnection *conn, char *trackName)
 /* Look up track in database. */
@@ -1167,16 +1015,11 @@
 if ((row = sqlNextRow(sr)) == NULL)
     errAbort("Track %s not found", trackName);
 tdb = trackDbLoad(row);
-<<<<<<< HEAD
-=======
 hLookupStringsInTdb(tdb, hGetDb());
->>>>>>> 280bf2a0
 sqlFreeResult(&sr);
 return tdb;
 }
 
-<<<<<<< HEAD
-=======
 struct dbDb *hGetIndexedDatabases()
 /* Get list of databases for which there is a nib dir. 
  * Dispose of this with dbDbFreeList. */
@@ -1200,7 +1043,6 @@
 }
 
 
->>>>>>> 280bf2a0
 struct dbDb *hGetBlatIndexedDatabases()
 /* Get list of databases for which there is a BLAT index. 
  * Dispose of this with dbDbFreeList. */
@@ -1248,8 +1090,6 @@
 gotIx = sqlExists(conn, query);
 hDisconnectCentral(&conn);
 return gotIx;
-<<<<<<< HEAD
-=======
 }
 
 struct blatServerTable *hFindBlatServer(char *db, boolean isTrans)
@@ -1294,5 +1134,4 @@
 sqlFreeResult(&sr);
 hDisconnectCentral(&conn);
 return &st;
->>>>>>> 280bf2a0
 }