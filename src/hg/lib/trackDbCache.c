#include <sys/mman.h>
#include <openssl/sha.h>
#include "common.h"
#include "trackDb.h"
#include "hex.h"
#include "portable.h"
#include "localmem.h"
#include "hgConfig.h"
#include <time.h>

static char *trackDbCacheDir;     // the trackDb cache directory root   

#ifndef CACHELOG
#define cacheLog(a,...)
#else /* CACHELOG */
void vaCacheLog(char *format, va_list args)
/* Call top of warning stack to issue warning. */
{
fputs("cacheLog: ", stderr);
vfprintf(stderr, format, args);
fprintf(stderr, "\n");
fflush(stderr);
}

void cacheLog(char *format, ...)
/* Issue a warning message. */
{
va_list args;
va_start(args, format);
vaCacheLog(format, args);
va_end(args);
}
#endif /* CACHELOG */

struct trackDb *lmCloneSuper(struct lm *lm, struct trackDb *tdb, struct hash *superHash)
/* clone a super track tdb structure. */
{
if (superHash == NULL)
    errAbort("parsing supertrack without superHash");

struct trackDb *super = (struct trackDb *)hashFindVal(superHash, tdb->parent->track);

if (super == NULL)
    {
    super = lmCloneTdb(lm, tdb->parent, NULL, NULL);
    hashAdd(superHash, super->track, super);
    }
lmRefAdd(lm, &super->children, tdb);

return super;
}

struct hashEl *lmCloneHashElList(struct lm *lm, struct hashEl *list)
/* Clone a list of hashEl's. */
{
struct hashEl *newList = NULL;

for(; list; list = list->next)
    {
    struct hashEl *hel = lmAlloc(lm, sizeof(struct hashEl));
    slAddHead(&newList, hel);
    hel->name = lmCloneString(lm, list->name);
    hel->val = lmCloneString(lm, (char *)list->val);  // we're assuming that the values are strings
    hel->hashVal = list->hashVal;
    }

return newList;
}

struct hash *lmCloneHash(struct lm *lm, struct hash *hash)
/* Clone a hash into local memory. */
{
struct hash *newHash = lmAlloc(lm, sizeof(struct hash));

*newHash = *hash;
newHash->lm = NULL;
newHash->ownLm = TRUE;  // mark as having been read in from trackDb cache
newHash->next = NULL;
lmAllocArray(lm, newHash->table, hash->size);

int ii;
for(ii=0; ii < hash->size; ii++)
    if (hash->table[ii] != NULL)
        newHash->table[ii] = lmCloneHashElList(lm, hash->table[ii]);

return newHash;
}

struct trackDb *lmCloneTdb(struct lm *lm, struct trackDb *tdb, struct trackDb *parent,  struct hash *superHash)
/* clone a single tdb structure.  Will clone its children if it has any */
{
struct trackDb *newTdb = lmAlloc(lm, sizeof(struct trackDb));

*newTdb = *tdb;

if (tdb->subtracks)
    newTdb->subtracks = lmCloneTdbList(lm, tdb->subtracks, newTdb, NULL);

if ((tdb->parent != NULL) && (superHash != NULL))
    {
    newTdb->parent = lmCloneSuper(lm, newTdb, superHash);
    }
else
    newTdb->parent = parent;

newTdb->track = lmCloneString(lm, tdb->track);
newTdb->table = lmCloneString(lm, tdb->table);
newTdb->shortLabel = lmCloneString(lm, tdb->shortLabel);
newTdb->longLabel = lmCloneString(lm, tdb->longLabel);
newTdb->type = lmCloneString(lm, tdb->type);
if ( newTdb->restrictCount )
    {
    lmAllocArray(lm, newTdb->restrictList, newTdb->restrictCount);
    int ii;
    for(ii=0; ii < newTdb->restrictCount; ii++)
        newTdb->restrictList[ii] = lmCloneString(lm, tdb->restrictList[ii]);
    }
newTdb->url = lmCloneString(lm, tdb->url);
newTdb->html = lmCloneString(lm, tdb->html);
newTdb->grp = lmCloneString(lm, tdb->grp);
newTdb->parentName = lmCloneString(lm, tdb->parentName);

if (tdb->viewHash)
    newTdb->viewHash =  lmCloneHash(lm, tdb->viewHash);
newTdb->children = NULL;
newTdb->overrides = NULL;
newTdb->tdbExtras = NULL;

newTdb->settings = lmCloneString(lm, tdb->settings);
newTdb->settingsHash = lmCloneHash(lm, tdb->settingsHash);

return newTdb;
}

struct trackDb *lmCloneTdbList(struct lm *lm, struct trackDb *list, struct trackDb *parent, struct hash *superHash)
/* clone a list of tdb structures. */
{
struct trackDb *tdb, *prevTdb = NULL, *newList = NULL;

for(tdb = list; tdb; tdb = tdb->next)
    {
    struct trackDb *newTdb = lmCloneTdb(lm, tdb, parent, superHash); 

    if (prevTdb)
        prevTdb->next = newTdb;
    else
        newList = newTdb;

    prevTdb = newTdb;
    }

return newList;
}

static char *cacheDirForDbAndTable(char *string, char *tdbPathString)
/* Determine the directory name for the trackDb cache files */
{
char dirName[4096];
if (tdbPathString == NULL)
    safef(dirName, sizeof dirName, "%s/%s", trackDbCacheDir, string);
else
    safef(dirName, sizeof dirName, "%s/%s.%s", trackDbCacheDir, string, tdbPathString);

return cloneString(dirName);
}

static time_t checkIncFiles(char *dirName, time_t hubTime)
/* Check the incFiles.txt file (if present) to see if it has files with newer dates than in time. */
{
char fileName[4096];
safef(fileName, sizeof fileName, "%s/%s", dirName, "incFiles.txt");
struct lineFile *lf = lineFileMayOpen(fileName, TRUE);

if (lf == NULL)
    return hubTime;

char *line;
while (lineFileNextReal(lf, &line))
    {
    struct udcFile *checkCache = udcFileMayOpen(line, NULL);
    if (checkCache == NULL)  // if the file disappeared, let's expire the cache!
        {
        hubTime = time(NULL);
        break;
        }

    time_t incTime = udcUpdateTime(checkCache);
    if (incTime > hubTime)
        hubTime = incTime;
    udcFileClose(&checkCache);
    }

lineFileClose(&lf);

return hubTime;
}

static struct trackDb *checkCache(char *string, char *tdbPathString, time_t time)
/* Check to see if this db or hub has a cached trackDb. string is either a db 
 * or a SHA1 calculated from a hubUrl. Use time to see if cache should be flushed. */
{
char *dirName = cacheDirForDbAndTable(string, tdbPathString);
if (!isDirectory(dirName))
    {
    cacheLog("abandoning cache search for %s, no directory", string);
    return NULL;
    }

// check the incFiles file and see if any of the included files are newer 
// than the time we've been given
time = checkIncFiles(dirName, time);

// look for files named by the address they use
struct slName *files = listDir(dirName, "*");
char fileName[4096];
for(; files; files = files->next)
    {
    if (sameString(files->name, "name.txt"))
        continue;

    if (sameString(files->name, "incFiles.txt"))
        continue;

    safef(fileName, sizeof fileName, "%s/%s", dirName, files->name);
    cacheLog("checking cache file %s", fileName);
    
    struct stat statBuf;
    if (stat(fileName, &statBuf) < 0)
        {
        // if we can't stat the shared memory, let's just toss it
        cacheLog("can't stat file %s, unlinking", fileName);
        mustRemove(fileName);
        continue;
        }

    if (statBuf.st_mtime < time)
        {
        // if the cache is older than the data, toss it
        cacheLog("cache is older than source, unlinking");
        mustRemove(fileName);
        continue;
        }

    int oflags = O_RDONLY;
    int fd = open(fileName, oflags);
    if (fd < 0)
        {
        cacheLog("cannot open %s", fileName);
        continue;
        }

    char *addressString = cloneString(files->name);
    char *dot = strchr(addressString, '.');
    if (dot == NULL)
        {
        cacheLog("no dot in  %s", addressString);
        continue;
        }

    unsigned cachedStructVersion = atoi(dot + 1);
    cacheLog("cached trackDb version %d, should be %d in  %s", cachedStructVersion, TRACKDB_VERSION,  addressString);

    if (TRACKDB_VERSION != cachedStructVersion)
        {
        cacheLog("wrong cached trackDb version %d, should be %d in  %s", cachedStructVersion, TRACKDB_VERSION,  addressString);
        continue;
        }

    *dot = 0;
    unsigned long address = atoi(addressString); // the name of the file is the address it uses plus TRACKDB_VERSION
    unsigned long size = fileSize(fileName);

    u_char *mem = (u_char *) mmap((void *)address, size, PROT_READ|PROT_WRITE, MAP_PRIVATE, fd, 0);
    cacheLog("asked for memory %lx of size %ld, got %lx",address, size, mem);

    if ((unsigned long)mem == address)  // make sure we can get this address
        {
        u_char *ret = mem + lmBlockHeaderSize();
        // we're going to depend on access time working correctly
        //maybeTouchFile(fileName);  
        cacheLog("using cache memory at %lx", ret);
        return (struct trackDb *)ret;
        }
    cacheLog("unmapping cache memory at %lx", mem);
    munmap((void *)mem, size);
    close(fd);
    }

cacheLog("abandoning cache search for %s", string);
return NULL;
}


struct trackDb *trackDbCache(char *db, char *tdbPathString, time_t time)
/* Check to see if this db has a cached trackDb. */
{
cacheLog("checking for cache for db %s tdbPathString %s at time  %ld", db, tdbPathString,  time);
return checkCache(db, tdbPathString, time);
}

struct trackDb *trackDbHubCache(char *trackDbUrl, time_t time)
{
cacheLog("checking for cache for hub %s at time  %ld", trackDbUrl, time);
unsigned char hash[SHA_DIGEST_LENGTH];
SHA1((const unsigned char *)trackDbUrl, strlen(trackDbUrl), hash);

char newName[(SHA_DIGEST_LENGTH + 1) * 2];
hexBinaryString(hash,  SHA_DIGEST_LENGTH, newName, (SHA_DIGEST_LENGTH + 1) * 2);

return checkCache(newName, NULL, time);
}

static void cloneTdbListToSharedMem(char *string, char *tdbPathString, struct trackDb *list, unsigned long size, char *name, char *incFiles)
/* Allocate shared memory and clone trackDb list into it. Record the names of include files in incFiles if not empty. */
{
static int inited = 0;

if (inited == 0)
    {
    srandom(time(NULL));
    inited = 1;
    }
    
int oflags=O_RDWR | O_CREAT;

char *dirName = cacheDirForDbAndTable(string, tdbPathString);

if (!isDirectory(dirName))
    {
    cacheLog("making directory %s", dirName);
    makeDir(dirName);
    chmod(dirName, 0777);
    }

char tempFileName[4096];
safef(tempFileName, sizeof tempFileName, "%s",  rTempName(dirName, "temp", ""));

int fd = open(tempFileName, oflags, 0666 );
if (fd < 0)
    {
    cacheLog("unable to open shared memory %s errno %d", tempFileName, errno);
    mustRemove(tempFileName);
    return;
    }
else
    {
    cacheLog("open shared memory %s", tempFileName);
    }
ftruncate(fd, 0);
ftruncate(fd, size);

size_t psize = getpagesize();
unsigned long pageMask = psize - 1;
unsigned long paddress = 0;

unsigned char *mem;
int numTries = 20;

// we try numTries times to connect to a random address 
for(; numTries; numTries--)
    {
    unsigned long address = random();
    paddress = (address + psize - 1) & ~pageMask;

    mem = (u_char *) mmap((void *)paddress, size, PROT_READ|PROT_WRITE, MAP_SHARED, fd, 0);
    cacheLog("asked for memory %lx of size %ld, got %lx",paddress, size, mem);
    if ((unsigned long)mem == paddress)
        break;
    cacheLog("unmapping memory at %lx",mem);
    munmap((void *)mem, size);
    mem = 0;
    }

if (mem == 0)
    {
    cacheLog("giving up on finding memory");
    mustRemove(tempFileName);
    return;
    }

struct lm *lm = lmInitWMem(mem, size);
struct hash *superHash = newHash(8);

lmCloneTdbList(lm, list, NULL, superHash);

unsigned long memUsed = lmUsed(lm) + lmBlockHeaderSize();
cacheLog("cloning tdbList %p used %ld bytes called with %ld", list, memUsed, size);

msync((void *)paddress, memUsed, MS_SYNC);
ftruncate(fd, memUsed);

// for the moment we're not unmapping these so multiple attached hubs will get
// different addresses
//munmap((void *)paddress, size);
//close(fd);

char fileName[4096];
safef(fileName, sizeof fileName, "%s/%ld.%d", dirName, paddress, TRACKDB_VERSION);

cacheLog("renaming %s to %s", tempFileName, fileName);
mustRename(tempFileName, fileName);

// write out the name of the trackDb being cached.
safef(fileName, sizeof fileName, "%s/name.txt", dirName);
FILE *stream = mustOpen(fileName, "w");
if (tdbPathString == NULL)
    fprintf(stream, "%s\n", name);
else
    fprintf(stream, "%s.%s\n", name,tdbPathString);
carefulClose(&stream);

<<<<<<< HEAD
// write out included files if present
if (!isEmpty(incFiles))
    {
    safef(fileName, sizeof fileName, "%s/incFiles.txt", dirName);
=======
// write out included files if present, or delete existing file if not
safef(fileName, sizeof fileName, "%s/incFiles.txt", dirName);
if (!isEmpty(incFiles))
    {
>>>>>>> b5ba1cd9
    stream = mustOpen(fileName, "w");
    fputs(incFiles, stream);
    carefulClose(&stream);
    }
<<<<<<< HEAD
=======
else
    {
    remove(fileName);
    }
>>>>>>> b5ba1cd9
}

void trackDbCloneTdbListToSharedMem(char *db, char *tdbPathString, struct trackDb *list, unsigned long size)
/* For this native db, allocate shared memory and clone trackDb list into it. */
{
cacheLog("cloning memory for db %s %ld", db, size);
cloneTdbListToSharedMem(db, tdbPathString, list, size, db, NULL);
}

void trackDbHubCloneTdbListToSharedMem(char *trackDbUrl, struct trackDb *list, unsigned long size, char *incFiles)
/* For this hub, Allocate shared memory and clone trackDb list into it. incFiles has a list of include files that may be null. */
{
if ((*trackDbUrl == '.') || (list == NULL)) // don't cache empty lists or collections
    return;
cacheLog("cloning memory for hub %s %ld", trackDbUrl, size);
unsigned char hash[SHA_DIGEST_LENGTH];
SHA1((const unsigned char *)trackDbUrl, strlen(trackDbUrl), hash);

char newName[(SHA_DIGEST_LENGTH + 1) * 2];
hexBinaryString(hash,  SHA_DIGEST_LENGTH, newName, (SHA_DIGEST_LENGTH + 1) * 2);

cloneTdbListToSharedMem(newName, NULL, list, size, trackDbUrl, incFiles);
}

boolean trackDbCacheOn()
/* Check to see if we're caching trackDb contents. */
{
static boolean checkedCache = FALSE;
static boolean doCache = FALSE;

if (!checkedCache)
    {
    trackDbCacheDir = cfgOption("cacheTrackDbDir");
    if (isNotEmpty(trackDbCacheDir))
        {
        makeDirsOnPath(trackDbCacheDir);
        chmod(trackDbCacheDir, 0777);
        doCache = TRUE;
        }

    checkedCache = TRUE;
    }

return doCache;
}<|MERGE_RESOLUTION|>--- conflicted
+++ resolved
@@ -409,28 +409,18 @@
     fprintf(stream, "%s.%s\n", name,tdbPathString);
 carefulClose(&stream);
 
-<<<<<<< HEAD
-// write out included files if present
-if (!isEmpty(incFiles))
-    {
-    safef(fileName, sizeof fileName, "%s/incFiles.txt", dirName);
-=======
 // write out included files if present, or delete existing file if not
 safef(fileName, sizeof fileName, "%s/incFiles.txt", dirName);
 if (!isEmpty(incFiles))
     {
->>>>>>> b5ba1cd9
     stream = mustOpen(fileName, "w");
     fputs(incFiles, stream);
     carefulClose(&stream);
     }
-<<<<<<< HEAD
-=======
 else
     {
     remove(fileName);
     }
->>>>>>> b5ba1cd9
 }
 
 void trackDbCloneTdbListToSharedMem(char *db, char *tdbPathString, struct trackDb *list, unsigned long size)
