--- conflicted
+++ resolved
@@ -93,11 +93,7 @@
 
 
 
-<<<<<<< HEAD
-static struct ggMrnaCluster *mcFromCda(struct ggMrnaAli *ma, struct dnaSeq *genoSeq)
-=======
 struct ggMrnaCluster *ggMrnaClusterOfOne(struct ggMrnaAli *ma, struct dnaSeq *genoSeq)
->>>>>>> 179a2692
 /* Make up a ggMrnaCluster with just one thing on it. */
 {
 static struct ggVertex *vertices = NULL;	/* Resized array. */
@@ -164,22 +160,6 @@
     }
 
 /* Allocate and fill in ggMrnaCluster. */
-<<<<<<< HEAD
-AllocVar(mc);
-AllocVar(ref);
-ref->ma  = ma;
-mc->refList = ref;
-AllocVar(da);
-AllocArray(da->vertices, vCount);
-CopyArray(vertices, da->vertices, vCount);
-da->vertexCount = vCount;
-mc->mrnaList = da;
-mc->tName = cloneString(ma->tName);
-snprintf(mc->strand, sizeof(mc->strand), "%s", ma->strand);
-mc->tStart = ma->tStart;
-mc->tEnd = ma->tEnd;
-mc->genoSeq = genoSeq;
-=======
 return finishClusterOfOne(ma, genoSeq, vertices, vCount);
 }
 
@@ -335,7 +315,6 @@
 mc = finishClusterOfOne(ma, genoSeq, vertices, vCount);
 mc->tStart = blocks[firstExon].tStart;
 mc->tEnd = blocks[lastExon].tEnd;
->>>>>>> 179a2692
 return mc;
 }
 
@@ -422,11 +401,7 @@
 freeMem(bMc);
 }
 
-<<<<<<< HEAD
-static struct ggMrnaCluster *clustersFromCdas(struct ggMrnaAli *maList, struct dnaSeq *genoSeq)
-=======
 static struct ggMrnaCluster *clustersFromMas(struct ggMrnaAli *maList, struct dnaSeq *genoSeq)
->>>>>>> 179a2692
 /* Given a sorted ggMrnaAli list return list of mRNA clusters. */
 {
 struct ggMrnaCluster *activeClusters = NULL;	/* List that can still add to. */
@@ -438,11 +413,7 @@
     {
     struct ggMrnaCluster *mergableClusters, *newMc;
     updateActiveClusters(&activeClusters, &finishedClusters, ma->strand, ma->tStart);
-<<<<<<< HEAD
-    newMc = mcFromCda(ma, genoSeq);
-=======
     newMc = ggMrnaClusterOfOne(ma, genoSeq);
->>>>>>> 179a2692
     if (newMc)
 	{
 	mergableClusters = findMergableClusters(&activeClusters, newMc);
@@ -475,11 +446,7 @@
 {
 struct ggMrnaCluster *mc;
 slSort(&ci->maList, cmpGgMrnaAliTargetStart);
-<<<<<<< HEAD
-mc =  clustersFromCdas(ci->maList, ci->genoSeq);
-=======
 mc =  clustersFromMas(ci->maList, ci->genoSeq);
->>>>>>> 179a2692
 return mc;
 }
 
