/* blat - Standalone BLAT fast sequence search command line tool. */
#include "common.h"
#include "memalloc.h"
#include "linefile.h"
#include "bits.h"
#include "hash.h"
#include "dnautil.h"
#include "dnaseq.h"
#include "fa.h"
#include "nib.h"
#include "psl.h"
#include "sig.h"
#include "cheapcgi.h"
#include "obscure.h"
#include "genoFind.h"
#include "trans3.h"
#include "repMask.h"

int version = 8;	/* Blat version number. */

enum constants {
	qWarnSize = 5000000,	/* Warn if more than this many bases in one query. */
	};

/* Variables that can be set from command line. */
int tileSize = 11;
int minMatch = 2;
int minScore = 30;
int maxGap = 2;
int repMatch = 1024*4;
int dotEvery = 0;
boolean oneOff = FALSE;
boolean noHead = FALSE;
char *makeOoc = NULL;
char *ooc = NULL;
enum gfType qType = gftDna;
enum gfType tType = gftDna;
char *mask = NULL;
char *qMask = NULL;
double minRepDivergence = 15;
double minIdentity = 90;
char *outputFormat = "psl";


void usage()
/* Explain usage and exit. */
{
errAbort(
  "blat - Standalone BLAT v. %d fast sequence search command line tool\n"
  "usage:\n"
  "   blat database query [-ooc=11.ooc] output.psl\n"
  "where:\n"
  "   database is either a .fa file, a .nib file, or a list of .fa or .nib files\n"
  "   query is similarly a .fa, .nib, or list of .fa or .nib files\n"
  "   -ooc=11.ooc tells the program to load over-occurring 11-mers from\n"
  "               and external file.  This will increase the speed\n"
  "               by a factor of 40 in many cases, but is not required\n"
  "   output.psl is where to put the output.\n"
  "options:\n"
  "   -tileSize=N sets the size of match that triggers an alignment.  \n"
  "               Usually between 8 and 12\n"
  "               Default is 11 for DNA and 5 for protein.\n"
  "   -oneOff=N   If set to 1 this allows one mismatch in tile and still\n"
  "               triggers an alignments.  Default is 0.\n"
  "   -minMatch=N sets the number of tile matches.  Usually set from 2 to 4\n"
  "               Default is 2 for nucleotide, 1 for protein.\n"
  "   -minScore=N sets minimum score.  This is twice the matches minus the mismatches\n"
  "               minus some sort of gap penalty.  Default is 30\n"
  "   -minIdentity=N Sets minimum sequence identity (in percent).  Default is 90 for\n"
  "               nucleotide searches, 25 for protein or translated protein searches.\n"
  "   -maxGap=N   sets the size of maximum gap between tiles in a clump.  Usually set\n"
  "               from 0 to 3.  Default is 2. Only relevent for minMatch > 1.\n"
  "   -noHead     suppress .psl header (so it's just a tab-separated file)\n"
  "   -ooc=N.ooc  Use overused tile file N.ooc.  N should correspond to \n"
  "               the tileSize\n"
  "   -makeOoc=N.ooc Make overused tile file\n"
  "   -repMatch=N sets the number of repetitions of a tile allowed before\n"
  "               it is marked as overused.  Typically this is 256 for tileSize 12,\n"
  "               1024 for tile size 11, 4096 for tile size 10.\n"
  "               Default is 1024.  Typically only comes into play with makeOoc\n"
  "   -mask=type  Mask out repeats.  Alignments won't be started in masked region but\n"
  "               may extend through it.  Masking only works for nucleotides. Mask types are:\n"
  "                 lower - mask out lower cased sequence\n"
  "                 upper - mask out upper cased sequence\n"
  "                 out   - mask according to database.out RepeatMasker .out file\n"
  "                 file.out - mask database according to RepeatMasker file.out\n"
  "   -qMask=type Mask out repeats in query sequence.  Alignments won't be started in masked\n"
  "               region but may extend through it.  Masking only works for nucleotides. Mask:\n"
  "               types are:\n"
  "                 lower - mask out lower cased sequence\n"
  "                 upper - mask out upper cased sequence\n"
  "   -minRepDivergence=NN - minimum percent divergence of repeats to allow them to be\n"
  "               unmasked.  Default is 15\n"
  "   -out=type   Controls output file format.  Type is one of:\n"
  "                   psl - Default.  Tab separated format without actual sequence\n"
  "                   pslx - Tab separated format with sequence\n"
  "   -dots=N     Output dot every N sequences to show program's progress\n"
  "   -t=type     Database type.  Type is one of:\n"
  "                 dna - DNA sequence\n"
  "                 prot - protein sequence\n"
  "                 dnax - DNA sequence translated in six frames to protein\n"
  "               The default is dna\n"
  "   -q=type     Query type.  Type is one of:\n"
  "                 dna - DNA sequence\n"
  "                 rna - RNA sequence\n"
  "                 prot - protein sequence\n"
  "                 dnax - DNA sequence translated in six frames to protein\n"
  "                 rnax - DNA sequence translated in three frames to protein\n"
  "               The default is dna\n"
  "   -prot       Synonymous with -d=prot -q=prot\n"
  , version
  );
}


void getFileArray(char *fileName, char ***retFiles, int *retFileCount)
/* Check if file if .fa or .nib.  If so return just that
 * file in a list of one.  Otherwise read all file and treat file
 * as a list of filenames.  */
{
boolean gotSingle = FALSE;
char *buf;		/* This will leak memory but won't matter. */

/* Detect nib files by suffix since that is standard. */
if (isNib(fileName))
    gotSingle = TRUE;
/* Detect .fa files (where suffix is not standardized)
 * by first character being a '>'. */
else
    {
    FILE *f = mustOpen(fileName, "r");
    char c = fgetc(f);
    fclose(f);
    if (c == '>')
        gotSingle = TRUE;
    }
if (gotSingle)
    {
    char **files;
    *retFiles = AllocArray(files, 1);
    files[0] = cloneString(fileName);
    *retFileCount = 1;
    return;
    }
else
    {
    readAllWords(fileName, retFiles, retFileCount, &buf);
    }
}

void toggleCase(char *s, int size)
/* toggle upper and lower case chars in string. */
{
char c;
int i;
for (i=0; i<size; ++i)
    {
    c = s[i];
    if (isupper(c))
        c = tolower(c);
    else if (islower(c))
        c = toupper(c);
    s[i] = c;
    }
}

void upperToN(char *s, int size)
/* Turn upper case letters to N's. */
{
char c;
int i;
for (i=0; i<size; ++i)
    {
    c = s[i];
    if (isupper(c))
        s[i] = 'n';
    }
}

void unmaskNucSeqList(struct dnaSeq *seqList)
/* Unmask all sequences. */
{
struct dnaSeq *seq;
for (seq = seqList; seq != NULL; seq = seq->next)
    faToDna(seq->dna, seq->size);
}

void maskFromOut(struct dnaSeq *seqList, char *outFile)
/* Mask DNA sequence by putting bits more than 85% identical to
 * repeats as defined in RepeatMasker .out file to upper case. */
{
struct lineFile *lf = lineFileOpen(outFile, TRUE);
struct hash *hash = newHash(0);
struct dnaSeq *seq;
char *line;

for (seq = seqList; seq != NULL; seq = seq->next)
    hashAdd(hash, seq->name, seq);
if (!lineFileNext(lf, &line, NULL))
    errAbort("Empty mask file %s\n", lf->fileName);
if (!startsWith("There were no", line))	/* No repeats is ok. Not much work. */
    {
    if (!startsWith("   SW", line))
	errAbort("%s isn't a RepeatMasker .out file.", lf->fileName);
    if (!lineFileNext(lf, &line, NULL) || !startsWith("score", line))
	errAbort("%s isn't a RepeatMasker .out file.", lf->fileName);
    lineFileNext(lf, &line, NULL);  /* Blank line. */
    while (lineFileNext(lf, &line, NULL))
	{
	char *words[32];
	struct repeatMaskOut rmo;
	int wordCount;
	int seqSize;
	int repSize;
	wordCount = chopLine(line, words);
	if (wordCount < 14)
	    errAbort("%s line %d - error in repeat mask .out file\n", lf->fileName, lf->lineIx);
	repeatMaskOutStaticLoad(words, &rmo);
	/* If repeat is more than 15% divergent don't worry about it. */
	if (rmo.percDiv + rmo.percDel + rmo.percInc <= minRepDivergence)
	    {
	    if((seq = hashFindVal(hash, rmo.qName)) == NULL)
		errAbort("%s is in %s but not corresponding sequence file, files out of sync?\n", 
			rmo.qName, lf->fileName);
	    seqSize = seq->size;
	    if (rmo.qStart <= 0 || rmo.qStart > seqSize || rmo.qEnd <= 0 
	    	|| rmo.qEnd > seqSize || rmo.qStart > rmo.qEnd)
		{
		warn("Repeat mask sequence out of range (%d-%d of %d in %s)\n",
		    rmo.qStart, rmo.qEnd, seqSize, rmo.qName);
		if (rmo.qStart <= 0)
		    rmo.qStart = 1;
		if (rmo.qEnd > seqSize)
		    rmo.qEnd = seqSize;
		}
	    repSize = rmo.qEnd - rmo.qStart + 1;
	    if (repSize > 0)
		toUpperN(seq->dna + rmo.qStart - 1, repSize);
	    }
	}
    }
freeHash(&hash);
lineFileClose(&lf);
}

void maskNucSeqList(struct dnaSeq *seqList, char *seqFileName, char *maskType,
	boolean hardMask)
/* Apply masking to simple nucleotide sequence by making masked nucleotides
 * upper case (since normal DNA sequence is lower case for us. */
{
struct dnaSeq *seq;
DNA *dna;
int size, i;
char *outFile = NULL, outNameBuf[512];

if (sameWord(maskType, "upper"))
    {
    /* Already has dna to be masked in upper case. */
    }
else if (sameWord(maskType, "lower"))
    {
    for (seq = seqList; seq != NULL; seq = seq->next)
	toggleCase(seq->dna, seq->size);
    }
else
    {
    /* Masking from a RepeatMasker .out file. */
    if (sameWord(maskType, "out"))
	{
	sprintf(outNameBuf, "%s.out", seqFileName);
	outFile = outNameBuf;
	}
    else
	{
	outFile = maskType;
	}
    unmaskNucSeqList(seqList);
    maskFromOut(seqList, outFile);
    }
if (hardMask)
    {
    for (seq = seqList; seq != NULL; seq = seq->next)
	upperToN(seq->dna, seq->size);
    }
}

bioSeq *getSeqList(int fileCount, char *files[], struct hash *hash, 
	boolean isProt, boolean isTransDna, char *maskType)
/* From an array of .fa and .nib file names, create a
 * list of dnaSeqs. */
{
int i;
char *fileName;
bioSeq *seqList = NULL, *seq;
int count = 0; 
unsigned long totalSize = 0;
boolean maskWarned = FALSE;
boolean doMask = (maskType != NULL);

for (i=0; i<fileCount; ++i)
    {
    struct dnaSeq *list = NULL, sseq;
    fileName = files[i];
    if (isNib(fileName))
        {
	FILE *f;
	int size;

	if (maskType != NULL && !maskWarned)
	    {
	    if (sameWord(maskType, "lower") || sameWord(maskType, "upper"))
	        warn("Warning: mask=lower and mask=upper don't work with .nib files.");
	    }
	nibOpenVerify(fileName, &f, &size);
	seq = nibLdPart(fileName, f, size, 0, size);
	seq->name = fileName;
	carefulClose(&f);
	slAddHead(&list, seq);
	hashAddUnique(hash, seq->name, seq);
	totalSize += size;
	count += 1;
	}
    else
        {
	struct lineFile *lf = lineFileOpen(fileName, TRUE);
	while (faMixedSpeedReadNext(lf, &sseq.dna, &sseq.size, &sseq.name))
	    {
	    seq = cloneDnaSeq(&sseq);
	    if (!doMask)
	        {
		if (isProt)
		    faToProtein(seq->dna, seq->size);
		else
		    faToDna(seq->dna, seq->size);
		}
	    hashAddUnique(hash, seq->name, seq);
	    slAddHead(&list, seq);
	    totalSize += seq->size;
	    count += 1;
	    }
	faFreeFastBuf();
	}

    /* If necessary mask sequence from file. */
    if (doMask)
	{
	slReverse(&list);
	maskNucSeqList(list, fileName, maskType, isTransDna);
	slReverse(&list);
	}

    /* Move local list to head of bigger list. */
    seqList = slCat(list, seqList);
    }
printf("Loaded %lu letters in %d sequences\n", totalSize, count);
slReverse(&seqList);
return seqList;
}

void outputOptions(struct gfSavePslxData *outForm, FILE *f)
/* Set up main output data structure. */
{
ZeroVar(outForm);
outForm->f =f;
outForm->minGood = round(10*minIdentity);
outForm->saveSeq = sameWord(outputFormat, "pslx");
}

void searchOneStrand(struct dnaSeq *seq, struct genoFind *gf, FILE *psl, 
	boolean isRc, struct hash *maskHash, Bits *qMaskBits)
/* Search for seq in index, align it, and write results to psl. */
{
struct gfSavePslxData data;
outputOptions(&data, psl);
data.maskHash = maskHash;
gfLongDnaInMem(seq, gf, isRc, minScore, qMaskBits, gfSavePslx, &data);
}

void searchOneProt(aaSeq *seq, struct genoFind *gf, FILE *psl)
/* Search for protein seq in index and write results to psl. */
{
int hitCount;
struct lm *lm = lmInit(0);
struct gfSavePslxData outForm;
struct gfClump *clump, *clumpList = gfFindClumps(gf, seq, lm, &hitCount);
outputOptions(&outForm, psl);
outForm.qIsProt = TRUE;
outForm.tIsProt = TRUE;
gfAlignAaClumps(gf, clumpList, seq, FALSE, minScore, gfSavePslx, &outForm);
gfClumpFreeList(&clumpList);
lmCleanup(&lm);
}

void dotOut()
/* Put out a dot every now and then if user want's to. */
{
static int mod = 1;
if (dotEvery > 0)
    {
    if (--mod <= 0)
	{
	fputc('.', stdout);
	fflush(stdout);
	mod = dotEvery;
	}
    }
}

void searchOne(bioSeq *seq, struct genoFind *gf, FILE *psl, boolean isProt, struct hash *maskHash, Bits *qMaskBits)
/* Search for seq on either strand in index. */
{
dotOut();
if (isProt)
    {
    searchOneProt(seq, gf, psl);
    }
else
    {
    searchOneStrand(seq, gf, psl, FALSE, maskHash, qMaskBits);
    reverseComplement(seq->dna, seq->size);
    searchOneStrand(seq, gf, psl, TRUE, maskHash, qMaskBits);
    reverseComplement(seq->dna, seq->size);
    }
}

void searchOneIndex(int fileCount, char *files[], struct genoFind *gf, char *pslOut, 
	boolean isProt, struct hash *maskHash)
/* Search all sequences in all files against single genoFind index. */
{
int i;
char *fileName;
bioSeq *seqList = NULL, *targetSeq;
int count = 0; 
unsigned long totalSize = 0;
FILE *psl = mustOpen(pslOut, "w");
boolean maskQuery = (qMask != NULL);
boolean lcMask = (qMask != NULL && sameWord(qMask, "lower"));

if (!noHead)
    pslWriteHead(psl);
for (i=0; i<fileCount; ++i)
    {
    fileName = files[i];
    if (isNib(fileName))
        {
	FILE *f;
	struct dnaSeq *seq;

	if (isProt)
	    errAbort("%s: Can't use .nib files with -prot or d=prot option\n", fileName);
	seq = nibLoadAll(fileName);
	freez(&seq->name);
	seq->name = cloneString(fileName);
	carefulClose(&f);
	searchOne(seq, gf, psl, isProt, maskHash, NULL);
	totalSize += seq->size;
	freeDnaSeq(&seq);
	count += 1;
	}
    else
        {
	static struct dnaSeq seq;
	struct lineFile *lf = lineFileOpen(fileName, TRUE);
	while (faMixedSpeedReadNext(lf, &seq.dna, &seq.size, &seq.name))
	    {
	    Bits *qMaskBits = NULL;
	    if (isProt)
		faToProtein(seq.dna, seq.size);
	    else
	        {
		if (maskQuery)
		    {
		    if (lcMask)
		        toggleCase(seq.dna, seq.size);
		    qMaskBits = maskFromUpperCaseSeq(&seq);
		    }
		faToDna(seq.dna, seq.size);
		}
	    if (seq.size > qWarnSize)
	        {
		warn("Query sequence %d has size %d, it might take a while.", seq.name, seq.size);
		}
	    searchOne(&seq, gf, psl, isProt, maskHash, qMaskBits);
	    totalSize += seq.size;
	    count += 1;
	    bitFree(&qMaskBits);
	    }
	lineFileClose(&lf);
	}
    }
carefulClose(&psl);
printf("Searched %lu bases in %d sequences\n", totalSize, count);
}

struct trans3 *seqListToTrans3List(struct dnaSeq *seqList, aaSeq *transLists[3], struct hash **retHash)
/* Convert sequence list to a trans3 list and lists for each of three frames. */
{
int frame;
struct dnaSeq *seq;
struct trans3 *t3List = NULL, *t3;
struct hash *hash = newHash(0);

for (seq = seqList; seq != NULL; seq = seq->next)
    {
    t3 = trans3New(seq);
    hashAddUnique(hash, t3->name, t3);
    slAddHead(&t3List, t3);
    for (frame = 0; frame < 3; ++frame)
        {
	slAddHead(&transLists[frame], t3->trans[frame]);
	}
    }
slReverse(&t3List);
for (frame = 0; frame < 3; ++frame)
    {
    slReverse(&transLists[frame]);
    }
*retHash = hash;
return t3List;
}

void tripleSearch(aaSeq *qSeq, struct genoFind *gfs[3], struct hash *t3Hash, boolean dbIsRc, FILE *f)
/* Look for qSeq in indices for three frames.  Then do rest of alignment. */
{
static struct gfSavePslxData outForm;
outputOptions(&outForm, f);
outForm.t3Hash = t3Hash;
outForm.targetRc = dbIsRc;
outForm.reportTargetStrand = TRUE;
outForm.qIsProt = TRUE;
gfFindAlignAaTrans(gfs, qSeq, t3Hash, minScore, gfSavePslx, &outForm);
}

void transTripleSearch(struct dnaSeq *qSeq, struct genoFind *gfs[3], struct hash *t3Hash, 
	boolean dbIsRc, boolean qIsDna, FILE *f)
/* Translate qSeq three ways and look for each in three frames of index. */
{
int qIsRc;
static struct gfSavePslxData outForm;
outputOptions(&outForm, f);
outForm.t3Hash = NULL;
outForm.reportTargetStrand = TRUE;
outForm.targetRc = dbIsRc;

for (qIsRc = 0; qIsRc <= qIsDna; qIsRc += 1)
    {
    gfLongTransTransInMem(qSeq, gfs, t3Hash, qIsRc, !qIsDna, minScore, gfSavePslx, &outForm);
    if (qIsDna)
<<<<<<< HEAD
        reverseComplement(qSeq->dna, qSeq->size);
=======
	{
	uglyf("Reverse Complement\n");
        reverseComplement(qSeq->dna, qSeq->size);
	}
>>>>>>> 280bf2a0
    }
}

void bigBlat(struct dnaSeq *untransList, int queryCount, char *queryFiles[], char *outFile, boolean transQuery, boolean qIsDna)
/* Run query against translated DNA database (3 frames on each strand). */
{
int frame, i;
struct dnaSeq *seq;
struct genoFind *gfs[3];
aaSeq *dbSeqLists[3];
struct trans3 *t3List = NULL, *t3;
int isRc;
FILE *pslOut = mustOpen(outFile, "w");
struct lineFile *lf = NULL;
struct hash *t3Hash = NULL;
boolean forceUpper = FALSE;
boolean forceLower = FALSE;
boolean toggle = FALSE;
boolean maskUpper = FALSE;

printf("Blatx %d sequences in database, %d files in query\n", slCount(untransList), queryCount);

/* Figure out how to manage query case. */
if (transQuery)
    {
    if (qMask == NULL)
       forceLower = TRUE;
    else
       {
       maskUpper = TRUE;
       toggle = !sameString(qMask, "upper");
       }
    }
else
    {
    forceUpper = TRUE;
    }

if (!noHead)
    pslWriteHead(pslOut);

for (isRc = FALSE; isRc <= 1; ++isRc)
    {
    /* Initialize local pointer arrays to NULL to prevent surprises. */
    for (frame = 0; frame < 3; ++frame)
	{
	gfs[frame] = NULL;
	dbSeqLists[frame] = NULL;
	}

    t3List = seqListToTrans3List(untransList, dbSeqLists, &t3Hash);
    for (frame = 0; frame < 3; ++frame)
	{
	gfs[frame] = gfIndexSeq(dbSeqLists[frame], minMatch, maxGap, tileSize, 
		repMatch, ooc, TRUE, oneOff, FALSE);
	}

    for (i=0; i<queryCount; ++i)
        {
	aaSeq qSeq;

	lf = lineFileOpen(queryFiles[i], TRUE);
	while (faMixedSpeedReadNext(lf, &qSeq.dna, &qSeq.size, &qSeq.name))
	    {
	    dotOut();
	    /* Put it into right case and optionally mask on case. */
	    if (forceLower)
	        toLowerN(qSeq.dna, qSeq.size);
	    else if (forceUpper)
	        toUpperN(qSeq.dna, qSeq.size);
	    else if (maskUpper)
	        {
		if (toggle)
		    toggleCase(qSeq.dna, qSeq.size);
		upperToN(qSeq.dna, qSeq.size);
		}
	    if (qSeq.size > qWarnSize)
	        {
		warn("Query sequence %d has size %d, it might take a while.", qSeq.name, qSeq.size);
		}
	    if (transQuery)
	        transTripleSearch(&qSeq, gfs, t3Hash, isRc, qIsDna, pslOut);
	    else
		tripleSearch(&qSeq, gfs, t3Hash, isRc, pslOut);
	    }
	lineFileClose(&lf);
	}

    /* Clean up time. */
    trans3FreeList(&t3List);
    freeHash(&t3Hash);
    for (frame = 0; frame < 3; ++frame)
	{
	genoFindFree(&gfs[frame]);
	}

    for (seq = untransList; seq != NULL; seq = seq->next)
        {
	reverseComplement(seq->dna, seq->size);
	}
    }
carefulClose(&pslOut);
}


void blat(char *dbFile, char *queryFile, char *pslOut)
/* blat - Standalone BLAT fast sequence search command line tool. */
{
char **dbFiles, **queryFiles;
int dbCount, queryCount;
struct dnaSeq *dbSeqList, *seq;
struct hash *dbHash = newHash(16);
struct genoFind *gf;
boolean dbIsProt = (tType == gftProt);
boolean bothSimpleNuc = (tType == gftDna && (qType == gftDna || qType == gftRna));
getFileArray(dbFile, &dbFiles, &dbCount);
if (makeOoc != NULL)
    {
    gfMakeOoc(makeOoc, dbFiles, dbCount, tileSize, repMatch, tType);
    printf("Done making %s\n", makeOoc);
    exit(0);
    }
getFileArray(queryFile, &queryFiles, &queryCount);
dbSeqList = getSeqList(dbCount, dbFiles, dbHash, dbIsProt, tType == gftDnaX, mask);

if (bothSimpleNuc || (tType == gftProt && qType == gftProt))
    {
    struct hash *maskHash = NULL;
    /* Build index, possibly upper-case masked. */
    gf = gfIndexSeq(dbSeqList, minMatch, maxGap, tileSize, repMatch, ooc, 
    	dbIsProt, oneOff, mask != NULL);
    if (mask != NULL)
	{
	int i;
	struct gfSeqSource *source = gf->sources;
	maskHash = newHash(0);
	for (i=0; i<gf->sourceCount; ++i)
	    if (source[i].maskedBits)
		hashAdd(maskHash, source[i].seq->name, source[i].maskedBits);
        unmaskNucSeqList(dbSeqList);
	}
    searchOneIndex(queryCount, queryFiles, gf, pslOut, dbIsProt, maskHash);
    freeHash(&maskHash);
    }
else if (tType == gftDnaX && qType == gftProt)
    {
    bigBlat(dbSeqList, queryCount, queryFiles, pslOut, FALSE, TRUE);
    }
else if (tType == gftDnaX && (qType == gftDnaX || qType == gftRnaX))
    {
    bigBlat(dbSeqList, queryCount, queryFiles, pslOut, TRUE, qType == gftDnaX);
    }
else
    {
    errAbort("Unrecognized combination of target and query types\n");
    }
if (dotEvery > 0)
    printf("\n");
freeDnaSeqList(&dbSeqList);
hashFree(&dbHash);
}

int main(int argc, char *argv[])
/* Process command line into global variables and call blat. */
{
boolean cmpIsProt;	/* True if comparison takes place in protein space. */
boolean dIsProtLike, qIsProtLike;

#ifdef DEBUG
{
char *cmd = "blat hCrea.geno hCrea.mrna foo.psl -t=dnax -q=rnax";
char *words[16];

uglyf("Debugging parameters\n");
cmd = cloneString(cmd);
argc = chopLine(cmd, words);
argv = words;
}
#endif /* DEBUG */

cgiFromCommandLine(&argc, argv, FALSE);
if (argc != 4)
    usage();

/* Get database and query sequence types and make sure they are
 * legal and compatable. */
if (cgiVarExists("prot"))
    qType = tType = gftProt;
if (cgiVarExists("t"))
    tType = gfTypeFromName(cgiString("t"));
switch (tType)
    {
    case gftProt:
    case gftDnaX:
        dIsProtLike = TRUE;
	break;
    case gftDna:
        dIsProtLike = FALSE;
	break;
    default:
	dIsProtLike = FALSE;
        errAbort("Illegal value for 't' parameter");
	break;
    }
if (cgiVarExists("q"))
    qType = gfTypeFromName(cgiString("q"));
switch (qType)
    {
    case gftProt:
    case gftDnaX:
    case gftRnaX:
	minIdentity = 25;
        qIsProtLike = TRUE;
	break;
    default:
        qIsProtLike = FALSE;
	break;
    }
if ((dIsProtLike ^ qIsProtLike) != 0)
    errAbort("d and q must both be either protein or dna");

/* Set default tile size for protein-based comparisons. */
if (dIsProtLike)
    {
    tileSize = 5;
    minMatch = 1;
    oneOff = FALSE;
    maxGap = 0;
    }

/* Get tile size and related parameters from user and make sure
 * they are within range. */
tileSize = cgiOptionalInt("tileSize", tileSize);
minMatch = cgiOptionalInt("minMatch", minMatch);
oneOff = cgiOptionalInt("oneOff", oneOff);
minScore = cgiOptionalInt("minScore", minScore);
maxGap = cgiOptionalInt("maxGap", maxGap);
minRepDivergence = cgiUsualDouble("minRepDivergence", minRepDivergence);
minIdentity = cgiUsualDouble("minIdentity", minIdentity);
gfCheckTileSize(tileSize, dIsProtLike);
if (minMatch < 0)
    errAbort("minMatch must be at least 1");
if (maxGap > 100)
    errAbort("maxGap must be less than 100");



/* Set repMatch parameter from command line, or
 * to reasonable value that depends on tile size. */
if (cgiVarExists("repMatch"))
    repMatch = cgiInt("repMatch");
else
    {
    if (dIsProtLike)
	{
	if (tileSize == 3)
	    repMatch = 600000;
	else if (tileSize == 4)
	    repMatch = 30000;
	else if (tileSize == 5)
	    repMatch = 1500;
	else if (tileSize == 6)
	    repMatch = 75;
	else if (tileSize <= 7)
	    repMatch = 10;
	}
    else
	{
	if (tileSize == 15)
	    repMatch = 16;
	else if (tileSize == 14)
	    repMatch = 32;
	else if (tileSize == 13)
	    repMatch = 128;
	else if (tileSize == 12)
	    repMatch = 256;
	else if (tileSize == 11)
	    repMatch = 4*256;
	else if (tileSize == 10)
	    repMatch = 16*256;
	else if (tileSize == 9)
	    repMatch = 64*256;
	else if (tileSize == 8)
	    repMatch = 256*256;
	else if (tileSize == 7)
	    repMatch = 1024*256;
	else if (tileSize == 6)
	    repMatch = 4*1024*256;
	}
    }

/* Gather last few command line options. */
noHead = cgiBoolean("noHead");
ooc = cgiOptionalString("ooc");
makeOoc = cgiOptionalString("makeOoc");
mask = cgiOptionalString("mask");
qMask = cgiOptionalString("qMask");
outputFormat = cgiUsualString("out", outputFormat);
dotEvery = cgiOptionalInt("dots", 0);

/* Call routine that does the work. */
blat(argv[1], argv[2], argv[3]);
return 0;
}<|MERGE_RESOLUTION|>--- conflicted
+++ resolved
@@ -546,14 +546,10 @@
     {
     gfLongTransTransInMem(qSeq, gfs, t3Hash, qIsRc, !qIsDna, minScore, gfSavePslx, &outForm);
     if (qIsDna)
-<<<<<<< HEAD
-        reverseComplement(qSeq->dna, qSeq->size);
-=======
 	{
 	uglyf("Reverse Complement\n");
         reverseComplement(qSeq->dna, qSeq->size);
 	}
->>>>>>> 280bf2a0
     }
 }
 
