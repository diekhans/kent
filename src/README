CONTENTS AND COPYRIGHT

This archive contains the entire source tree for Jim Kent's suite 
of biological analysis and web display programs.  All files are
copyrighted, but license is hereby granted for personal,
academic, and non-profit use.  A license is also granted
for the contents of the top level lib directory for commercial
users.  Commercial users should contact jim_kent@pacbell.net for 
access to other modules.

Most users will only be interested in the inc and lib
directories, which contain the interfaces and implementations
to the library routines,  and in a few specific applications.
The applications are scattered in other directories.
Many of them are web based.  A few of them expect
the MySQL database to be around.

GENERAL INSTALL INSTRUCTIONS

1. Create a directory named "jksrc" and go to it.
2. Unzip jksrcXXX.zip, where XXX is the latest version,
   currently 446.
3. Check that the environment variable MACHTYPE
   exists on your system.  It should on Unix.  
   (And making this on non-Unix systems is beyond
   the scope of this README).  For a Linux 
   system MACHTYPE will probably be 'i386', for
   and Alpha it will be 'alpha', for a Sun
   probably 'sparc'.  If necessary set up
   this environment variable.
4. Make the directory ~/bin/$MACHTYPE which is
   where the (non-web) executables will go.
   Add this directory to your path.
5. Go to the jksrc/lib directory.  If it doesn't
   already exist do a mkdir $MACHTYPE.
6. Type make.  On Alphas there will be 
   some warning messages about "crudeAli.c"
   otherwise it should compile cleanly.
   It's using gcc.
7. Go to jksrc/jkOwnLib and type make.
8. Go to the application you want to make and type 
   make.  (If you're not sure, as a simple test
   go to jksrc/utils/fixcr and type make,
   then 'rehash' if necessary so your shell
   can find the fixcr program in ~/bin/$(MACHTYPE).
   The fixcr program changes Microsoft style
   <CR><LF> line terminations to Unix style
   <LF> terminations.  Look at the "gotCr.c"
   file in the fixCr directory, and then
   do a "fixcr gotCr.c" on it.

INSTALL INSTRUCTIONS FOR BLAT

1. Follow the general install instructions above.
2. If you're on an alpha system do a:
     setenv SOCKETLIB -lxnet
   on Solaris do
     setenv SOCKETLIB "-lsocket -lnsl"
   on Linux you can skip this step.
3. Execute make in each of the following directories:
     jksrc/gfServer
     jksrc/gfClient
     jksrc/blat
     jksrc/utils/faToNib

INSTALL INSTRUCTIONS FOR CODE USING THE BROWSER DATABASE
(and other code in the jkSrc/hg subdirectory)

1. Follow the general install instructions above.
2. Make the environment variable MYSQLINC point to
   where MySQL's include files are.  (On my
   system they are at /usr/include/mysql.)
   While you're at it set the MYSQLLIBS
   variable to point to something like
   /usr/lib/mysql/libmysqlclient.a -lz
3. Execute make in jksrc/hg/lib
4. Execute make in the directory containing the
   application you wish to build.


CODE CONVENTIONS

The code follows a few conventions that are a bit
unusual for C.  Opening and closing braces are on
a line by themselves and are indented at the same
level as the block they enclose:
    if (someTest)
	{
	doSomething();
	doSomethingElse();
	}
Almost any structure with more than three or four
elements includes a "next" pointer as its first
member, so that it can be part of a singly-linked
list.  There's a whole set of routines (see
common.c and common.h) which work on singly-linked
lists where the next field comes first. Their
names all start with "sl."

Another convention is that errors are reported
at a fairly low level, and the programs simply
print an error message and abort.  If you
need to catch errors underneath you see the
file errAbort.h and install an "abort handler".

Memory is generally allocated through "needMem"
(which aborts on failure to allocate) and the
macros "AllocVar" and "AllocArray".  This 
memory is initially set to zero, and the programs
very much depend on this fact.

MAJOR MODULES

Here is a list of some of the more useful modules in
the library.  Unless noted the module is a .h file
in the inc directory and a .c file in the lib
directory.

o - common  - String handling, singly-linked list handling. 
    Other basic stuff every other module uses.
o - hash - Simple but effective hash table routines.
o - linefile - Line oriented file input, on some systems
    much faster than fgets().
o - cheapcgi - Parses out cgi variables for scripts called
    from web pages.
o - htmshell - Helps generate HTML output for scripts that
    are called from web pages or just want to make web
    pages.
o - memgfx - Creates a 256 color image in memory which
    can be drawn on, then saved as a .GIF file which
    can be encorperated into a web page.
o - fuzzyFind - Align two pieces of DNA that are 
    relatively similar (~80% base identity or better).
    Works best when one sequence is less than 30,000
    bases and the other less than 100,000 bases.
o - patSpace and supStitch - Align longer pieces of
    DNA.
o - xensmall - Align two small pieces of dissimilar DNA.
    (7 State Pairwise HMM)
o - xenbig - Align two large pieces of dissimilar DNA.
o - jksql - Interface to mySQL that frees resources on
    exit and error conditions.
o - dnautils and dnaseq - Simple utilities on DNA.
o - fa - Read/write fasta format files.
o - serv* and port* - Adapt the code to the peculiarities of
    various web servers.
<<<<<<< HEAD
=======


CODE CONVENTIONS

INDENTATION:

The code follows an indentation convention that is a bit
unusual for C.  Opening and closing braces are on
a line by themselves and are indented at the same
level as the block they enclose:
    if (someTest)
	{
	doSomething();
	doSomethingElse();
	}
Tab stops are set to 8.  Each block of code is 
indented by 4 from the previous block.  (In the
vi editor set ts=8  set sw=4)

NAMES

Variable, function, and field names begin with
a lower-case letter.  The second and subsequent
words in a name begin with a capital letter to
help visually separate the words.  Abbreviation
of words is strongly discouraged.  If a word
is abbreviated in general it is abbreviated to
the first three letters:
   tabSeparatedFile -> tabSepFile
In some cases, for local variables abbreviating
to a single letter for each word is ok:
   tabSeparatedFile -> tsf
In rare, complex, cases you may treat the
abbreviation itself as a word, and only the
first letter is capitalized.
   genscanTabSeparatedFile -> genscanTsf
Numbers are considered words.  You would
represent "chromosome 22 annotations"
as "chromosome22Annotations" or "chr22Ann."
Note the capitalized 'A" after the 22.

ERROR HANDLING AND MEMORY ALLOCATION

Another convention is that errors are reported
at a fairly low level, and the programs simply
print an error message and abort.  If you
need to catch errors underneath you see the
file errAbort.h and install an "abort handler".

Memory is generally allocated through "needMem"
(which aborts on failure to allocate) and the
macros "AllocVar" and "AllocArray".  This 
memory is initially set to zero, and the programs
very much depend on this fact.

COMMENTING 

Every module should have a comment at the start of
a file that explains concisely what the module
does.  Explanations of algorithms also belong
at the top of the file in most cases. Comments should
be of the /*  */ form rather than the // form, which
is not yet portable across all C compilers in all platforms.
Structures should be commented following the pattern of this
example:

struct dyString
/* Dynamically resizable string that you can do formatted
 * output to. */
    {
    struct dyString *next;      /* Next in list. */
    char *string;               /* Current buffer. */
    int bufSize;                /* Size of buffer. */
    int stringSize;             /* Size of string. */
    };

That is there is a comment describing the overall purpose
of the object between the struct name, and the opening brace,
and there is a short comment by each field.  In many cases
these may not say much more than well-chosen field names,
but that's ok. 

Almost any structure with more than three or four
elements includes a "next" pointer as its first
member, so that it can be part of a singly-linked
list.  There's a whole set of routines (see
common.c and common.h) which work on singly-linked
lists where the next field comes first. Their
names all start with "sl."

Functions which work on a structure by convention begin with
the name of the structure, simulating an object-oriented
coding style.  In general these functions are all grouped
in a file, in this case in dyString.c.  Static functions in
this file need not have the prefix, though they may.  Functions
have a comment between their prototype and the opening brace
as in this example:

char dyStringAppendC(struct dyString *ds, char c)
/* Append char to end of string. */
{
char *s;
if (ds->stringSize >= ds->bufSize)
     dyStringExpandBuf(ds, ds->bufSize+256);
s = ds->string + ds->stringSize++;
*s++ = c;
*s = 0;
return c;
}

For short functions like this, the opening comment may be the only
comment.  Longer functions should be broken into logical 'paragraphs'
with a comment at the start of each paragraph and blank lines
between paragraphs as in this example:

struct twoBit *twoBitFromDnaSeq(struct dnaSeq *seq, boolean doMask)
/* Convert dnaSeq representation in memory to twoBit representation.
 * If doMask is true interpret lower-case letters as masked. */
{
int ubyteSize = packedSize(seq->size);
UBYTE *pt;
struct twoBit *twoBit;
DNA last4[4];   /* Holds few bases. */
DNA *dna;
int i, end;

/* Allocate structure and fill in name. */
AllocVar(twoBit);
pt = AllocArray(twoBit->data, ubyteSize);
twoBit->name = cloneString(seq->name);
twoBit->size = seq->size;
    
/* Convert to 4-bases per byte representation. */
dna = seq->dna;
end = seq->size - 4;
for (i=0; i<end; i += 4)
    {
    *pt++ = packDna4(dna+i);
    }

/* Take care of conversion of last few bases. */
last4[0] = last4[1] = last4[2] = last4[3] = 'T';
memcpy(last4, dna+i, seq->size-i);
*pt = packDna4(last4);

/* Deal with blocks of N. */
twoBit->nBlockCount = countBlocksOfN(dna, seq->size);
if (twoBit->nBlockCount > 0)
    {
    AllocArray(twoBit->nStarts, twoBit->nBlockCount);
    AllocArray(twoBit->nSizes, twoBit->nBlockCount);
    storeBlocksOfN(dna, seq->size, twoBit->nStarts, twoBit->nSizes);
    }

/* Deal with masking */
if (doMask)
    {
    twoBit->maskBlockCount = countBlocksOfLower(dna, seq->size);
    if (twoBit->maskBlockCount > 0)
        {
        AllocArray(twoBit->maskStarts, twoBit->maskBlockCount);
        AllocArray(twoBit->maskSizes, twoBit->maskBlockCount);
        storeBlocksOfLower(dna, seq->size,
                twoBit->maskStarts, twoBit->maskSizes);
        }
    }
return twoBit;
}
>>>>>>> 327176f4
<|MERGE_RESOLUTION|>--- conflicted
+++ resolved
@@ -77,38 +77,6 @@
 4. Execute make in the directory containing the
    application you wish to build.
 
-
-CODE CONVENTIONS
-
-The code follows a few conventions that are a bit
-unusual for C.  Opening and closing braces are on
-a line by themselves and are indented at the same
-level as the block they enclose:
-    if (someTest)
-	{
-	doSomething();
-	doSomethingElse();
-	}
-Almost any structure with more than three or four
-elements includes a "next" pointer as its first
-member, so that it can be part of a singly-linked
-list.  There's a whole set of routines (see
-common.c and common.h) which work on singly-linked
-lists where the next field comes first. Their
-names all start with "sl."
-
-Another convention is that errors are reported
-at a fairly low level, and the programs simply
-print an error message and abort.  If you
-need to catch errors underneath you see the
-file errAbort.h and install an "abort handler".
-
-Memory is generally allocated through "needMem"
-(which aborts on failure to allocate) and the
-macros "AllocVar" and "AllocArray".  This 
-memory is initially set to zero, and the programs
-very much depend on this fact.
-
 MAJOR MODULES
 
 Here is a list of some of the more useful modules in
@@ -144,8 +112,6 @@
 o - fa - Read/write fasta format files.
 o - serv* and port* - Adapt the code to the peculiarities of
     various web servers.
-<<<<<<< HEAD
-=======
 
 
 CODE CONVENTIONS
@@ -314,4 +280,3 @@
     }
 return twoBit;
 }
->>>>>>> 327176f4
