--- conflicted
+++ resolved
@@ -300,18 +300,12 @@
 
 /* Parse out file:seq into file and seq, and load needed part of target seq. */
 parseFileSeq(psl->tName, &tFileName, &tSeqName);
-<<<<<<< HEAD
-tStart = psl->tStart - 100;
-if (tStart < 0) tStart = 0;
-tEnd = psl->tEnd + 100;
-=======
 
 int lineWidth = protQuery ? 60 : 50;
 int extraContext = 2 * lineWidth;  /* two lines before ... */
 tStart = psl->tStart - extraContext;
 if (tStart < 0) tStart = 0;
 tEnd = psl->tEnd + extraContext;   /* and two lines after */
->>>>>>> 1a46dc8f
 if (tEnd > psl->tSize)
     tEnd = psl->tSize;
 tSeq = readSeqFrag(server->seqDir, tFileName, tSeqName, tStart, tEnd);
