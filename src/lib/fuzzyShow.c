--- conflicted
+++ resolved
@@ -43,12 +43,8 @@
     }
 fprintf(f, "Matching bases in cDNA and genomic sequences are colored blue%s. ", 
 	(upcMatch ? " and capitalized" : ""));
-<<<<<<< HEAD
-fputs("Light blue bases indicate gaps in the alignment. ", f);
-=======
 fputs("Light blue bases mark the boundaries of gaps in either side of "
       "the alignment (often splice sites). ", f);
->>>>>>> 280bf2a0
 // if (showHaystack)
     // fputs("Predicted exons are in upper case.", f);
 fputs("</P></CENTER>", f);
