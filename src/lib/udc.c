--- conflicted
+++ resolved
@@ -190,11 +190,7 @@
 char *protocol = cloneStringZ(url, colonPos);
 bool isFound = (slNameFind(resolvProts, protocol) != NULL);
 if (isFound)
-<<<<<<< HEAD
-    verbose(4, "URL %s has special protocol:// and needs resolving", url);
-=======
     verbose(4, "Check: URL %s has special protocol://, will need resolving\n", url);
->>>>>>> bebcb645
 freez(&protocol);
 return isFound;
 }
@@ -520,20 +516,6 @@
 static char* resolveUrl(char *url) 
 /* return the HTTPS URL given a pseudo-URL e.g. s3://xxxx. Result must be freed. */
 {
-<<<<<<< HEAD
-verbose(4, "Resolving url %s using command %s", url, resolvCmd);
-char *cmd1[] = {resolvCmd, url, NULL};
-char **cmds[] = {cmd1, NULL};
-struct pipeline *pl = pipelineOpen(cmds, pipelineRead | pipelineNoAbort, NULL, NULL, 0);
-struct lineFile *lf = pipelineLineFile(pl);
-char *line;
-lineFileNext(lf, &line, NULL); // XX do I need to free &line ?
-stripString(line, "\n");
-line = cloneString(line);
-pipelineClose(&pl);  /* Takes care of lf too. */
-verbose(4, "Resolved url is %s - orig URL: %s", line, url);
-return line;
-=======
 char filename[1024];
 safef(filename, sizeof filename, "%s/udcTmp-XXXXXX", getTempDir());
 mkstemp(filename);
@@ -574,7 +556,6 @@
 stripString(newUrl, "\n");
 verbose(4, "Resolved url: %s -> %s\n", url, newUrl);
 return newUrl;
->>>>>>> bebcb645
 }
 
 int udcDataViaHttpOrFtp( char *url, bits64 offset, int size, void *buffer, struct udcFile *file)
@@ -586,11 +567,7 @@
 if (udcIsResolvable(url)) 
     {
         if (file->connInfo.resolvedUrl) {
-<<<<<<< HEAD
-            verbose(4, "URL %s was already resolved to %s", url, file->connInfo.resolvedUrl);
-=======
             verbose(4, "URL %s was already resolved to %s\n", url, file->connInfo.resolvedUrl);
->>>>>>> bebcb645
             url = file->connInfo.resolvedUrl;
         }
         else
@@ -667,24 +644,7 @@
     {
     hash = newHash(0);
 
-<<<<<<< HEAD
-    if (udcIsResolvable(url))
-        {
-        if (retInfo->ci.resolvedUrl) 
-            {
-            verbose(4, "udcInfoViaHttp: URL %s was already resolved to %s", url, retInfo->ci.resolvedUrl);
-            url = retInfo->ci.resolvedUrl;
-            }
-        else 
-            {
-            url = resolveUrl(url); // XX url is never freed
-            retInfo->ci.resolvedUrl = url;
-            }
-        }
-
-=======
     verbose(4, "HTTP HEAD for %s\n", url);
->>>>>>> bebcb645
     status = netUrlHead(url, hash);
     sizeString = hashFindValUpperCase(hash, "Content-Length:");
     if (status == 200 && sizeString)
