--- conflicted
+++ resolved
@@ -1163,8 +1163,6 @@
 buf[bufSize] = '\0';
 return buf;
 }
-<<<<<<< HEAD
-=======
 
 boolean fileExists(char *fileName)
 /* Return TRUE if file exists (may replace this with non-
@@ -1214,5 +1212,4 @@
 needleCopy[needleLen] = 0; /* Null terminate */
 
 return strstr(haystackCopy, needleCopy);
-}
->>>>>>> 280bf2a0
+}