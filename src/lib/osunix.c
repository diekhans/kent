/* Some wrappers around operating-system specific stuff. 
 *
 * This file is copyright 2002 Jim Kent, but license is hereby
 * granted for all use - public, private or commercial. */

#include "common.h"
#include <dirent.h>
#include <sys/utsname.h>
#include <sys/time.h>
#include <sys/statvfs.h>
#include <pwd.h>
#include <termios.h>
#include "portable.h"
#include "portimpl.h"
#include <sys/wait.h>
#include <regex.h>
#include <utime.h>




off_t fileSize(char *pathname)
/* get file size for pathname. return -1 if not found */
{
struct stat mystat;
ZeroVar(&mystat);
if (stat(pathname,&mystat)==-1)
    {
    return -1;
    }
return mystat.st_size;
}

long long freeSpaceOnFileSystem(char *path)
/* Given a path to a file or directory on a file system,  return free space
 * in bytes. */
{
struct statvfs fi;
int err = statvfs(path,&fi);
if (err < 0)
    errnoAbort("freeSpaceOnFileSystem could not statvfs");
return (long long)fi.f_bsize * fi.f_bavail;
}

long clock1000()
/* A millisecond clock. */
{
struct timeval tv;
static long origSec;
gettimeofday(&tv, NULL);
if (origSec == 0)
    origSec = tv.tv_sec;
return (tv.tv_sec-origSec)*1000 + tv.tv_usec / 1000;
}

void sleep1000(int milli)
/* Sleep for given number of 1000ths of second */
{
if (milli > 0)
    {
    struct timeval tv;
    tv.tv_sec = milli/1000;
    tv.tv_usec = (milli%1000)*1000;
    select(0, NULL, NULL, NULL, &tv);
    }
}

long clock1()
/* A seconds clock. */
{
struct timeval tv;
gettimeofday(&tv, NULL);
return tv.tv_sec;
}

void uglyfBreak()
/* Go into debugger. */
{
static char *nullPt = NULL;
nullPt[0] = 0;
}

char *getCurrentDir()
/* Return current directory.  Abort if it fails. */
{
static char dir[PATH_LEN];

if (getcwd( dir, sizeof(dir) ) == NULL )
    errnoAbort("getCurrentDir: can't get current directory");
return dir;
}

void setCurrentDir(char *newDir)
/* Set current directory.  Abort if it fails. */
{
if (chdir(newDir) != 0)
    errnoAbort("setCurrentDir: can't to set current directory: %s", newDir);
}

boolean maybeSetCurrentDir(char *newDir)
/* Change directory, return FALSE (and set errno) if fail. */
{
return chdir(newDir) == 0;
}

struct slName *listDir(char *dir, char *pattern)
/* Return an alphabetized list of all files that match 
 * the wildcard pattern in directory. */
{
struct slName *list = NULL, *name;
struct dirent *de;
DIR *d;

if ((d = opendir(dir)) == NULL)
    return NULL;
while ((de = readdir(d)) != NULL)
    {
    char *fileName = de->d_name;
    if (differentString(fileName, ".") && differentString(fileName, ".."))
	{
	if (pattern == NULL || wildMatch(pattern, fileName))
	    {
	    name = newSlName(fileName);
	    slAddHead(&list, name);
	    }
	}
    }
closedir(d);
slNameSort(&list);
return list;
}

struct slName *listDirRegEx(char *dir, char *regEx, int flags)
/* Return an alphabetized list of all files that match 
 * the regular expression pattern in directory.
 * See REGCOMP(3) for flags (e.g. REG_ICASE)  */
{
struct slName *list = NULL, *name;
struct dirent *de;
DIR *d;
regex_t re;
int err = regcomp(&re, regEx, flags | REG_NOSUB);
if(err)
    errAbort("regcomp failed; err: %d", err);

if ((d = opendir(dir)) == NULL)
    return NULL;
while ((de = readdir(d)) != NULL)
    {
    char *fileName = de->d_name;
    if (differentString(fileName, ".") && differentString(fileName, ".."))
	{
	if (!regexec(&re, fileName, 0, NULL, 0))
	    {
	    name = newSlName(fileName);
	    slAddHead(&list, name);
	    }
	}
    }
closedir(d);
regfree(&re);
slNameSort(&list);
return list;
}

struct fileInfo *newFileInfo(char *name, off_t size, bool isDir, int statErrno, 
	time_t lastAccess)
/* Return a new fileInfo. */
{
int len = strlen(name);
struct fileInfo *fi = needMem(sizeof(*fi) + len);
fi->size = size;
fi->isDir = isDir;
fi->statErrno = statErrno;
fi->lastAccess = lastAccess;
strcpy(fi->name, name);
return fi;
}

int cmpFileInfo(const void *va, const void *vb)
/* Compare two fileInfo. */
{
const struct fileInfo *a = *((struct fileInfo **)va);
const struct fileInfo *b = *((struct fileInfo **)vb);
return strcmp(a->name, b->name);
}

boolean makeDir(char *dirName)
/* Make dir.  Returns TRUE on success.  Returns FALSE
 * if failed because directory exists.  Prints error
 * message and aborts on other error. */
{
int err;
if ((err = mkdir(dirName, 0777)) < 0)
    {
    if (errno != EEXIST)
	{
	perror("");
	errAbort("Couldn't make directory %s", dirName);
	}
    return FALSE;
    }
return TRUE;
}


struct fileInfo *listDirXExt(char *dir, char *pattern, boolean fullPath, boolean ignoreStatFailures)
/* Return list of files matching wildcard pattern with
 * extra info. If full path is true then the path will be
 * included in the name of each file. */
{
struct fileInfo *list = NULL, *el;
struct dirent *de;
DIR *d;
int dirNameSize = strlen(dir);
int fileNameOffset = dirNameSize+1;
char pathName[512];

if ((d = opendir(dir)) == NULL)
    return NULL;
memcpy(pathName, dir, dirNameSize);
pathName[dirNameSize] = '/';

while ((de = readdir(d)) != NULL)
    {
    char *fileName = de->d_name;
    if (differentString(fileName, ".") && differentString(fileName, ".."))
	{
	if (pattern == NULL || wildMatch(pattern, fileName))
	    {
	    struct stat st;
	    bool isDir = FALSE;
	    int statErrno = 0;
	    strcpy(pathName+fileNameOffset, fileName);
	    if (stat(pathName, &st) < 0)
		{
		if (ignoreStatFailures)
		    statErrno = errno;
		else
    		    errnoAbort("stat failed in listDirX: %s", pathName);
		}
	    if (S_ISDIR(st.st_mode))
		isDir = TRUE;
	    if (fullPath)
		fileName = pathName;
	    el = newFileInfo(fileName, st.st_size, isDir, statErrno, st.st_atime);
	    slAddHead(&list, el);
	    }
	}
    }
closedir(d);
slSort(&list, cmpFileInfo);
return list;
}

struct fileInfo *listDirX(char *dir, char *pattern, boolean fullPath)
/* Return list of files matching wildcard pattern with
 * extra info. If full path is true then the path will be
 * included in the name of each file. */
{
return listDirXExt(dir, pattern, fullPath, FALSE);
}

time_t fileModTime(char *pathName)
/* Return file last modification time.  The units of
 * these may vary from OS to OS, but you can depend on
 * later files having a larger time. */
{
struct stat st;
if (stat(pathName, &st) < 0)
    errnoAbort("stat failed in fileModTime: %s", pathName);
return st.st_mtime;
}


char *getHost()
/* Return host name. */
{
static char *hostName = NULL;
static char buf[128];
if (hostName == NULL)
    {
    hostName = getenv("HTTP_HOST");
    if (hostName == NULL)
        {
	hostName = getenv("HOST");
	if (hostName == NULL)
	    {
	    if (hostName == NULL)
		{
		static struct utsname unamebuf;
		if (uname(&unamebuf) >= 0)
		    hostName = unamebuf.nodename;
		else
		    hostName = "unknown";
		}
	    }
        }
    strncpy(buf, hostName, sizeof(buf));
    chopSuffix(buf);
    hostName = buf;
    }
return hostName;
}

char *mysqlHost()
/* Return host computer on network for mySQL database. */
{
boolean gotIt = FALSE;
static char *host = NULL;
if (!gotIt)
    {
    static char hostBuf[128];
    gotIt = TRUE;
    if (fileExists("mysqlHost"))
	{
	return (host = firstWordInFile("mysqlHost", hostBuf, sizeof(hostBuf)));
	}
    else
	return (host = getenv("MYSQLHOST"));
    }
return host;
}

char *semiUniqName(char *base)
/* Figure out a name likely to be unique.
 * Name will have no periods.  Returns a static
 * buffer, so best to clone result unless using
 * immediately. */
{
int pid = getpid();
int num = time(NULL)&0xFFFFF;
char host[512];
strcpy(host, getHost());
char *s = strchr(host, '.');
if (s != NULL)
     *s = 0;
subChar(host, '-', '_');
subChar(host, ':', '_');
static char name[PATH_LEN];
safef(name, sizeof(name), "%s_%s_%x_%x",
	base, host, pid, num);
return name;
}

char *getTempDir(void)
/* get temporary directory to use for programs.  This first checks TMPDIR environment
 * variable, then /data/tmp, /scratch/tmp, /var/tmp, /tmp.  Return is static and
 * only set of first call */
{
static char *checkTmpDirs[] = {"/data/tmp", "/scratch/tmp", "/var/tmp", "/tmp", NULL};

static char* tmpDir = NULL;
if (tmpDir == NULL)
    {
    tmpDir = getenv("TMPDIR");
    if (tmpDir != NULL)
        tmpDir = cloneString(tmpDir);  // make sure it's stable
    else
        {
        int i;
        for (i = 0; (checkTmpDirs[i] != NULL) && (tmpDir == NULL); i++)
            {
            if (fileSize(checkTmpDirs[i]) >= 0)
                tmpDir = checkTmpDirs[i];
            }
        }
    }
if (tmpDir == NULL)
    errAbort("BUG: can't find a tmp directory");
return tmpDir;
}

char *rTempName(char *dir, char *base, char *suffix)
/* Make a temp name that's almost certainly unique. */
{
char *x;
static char fileName[PATH_LEN];
int i;
char *lastSlash = (lastChar(dir) == '/' ? "" : "/");
for (i=0;;++i)
    {
    x = semiUniqName(base);
    safef(fileName, sizeof(fileName), "%s%s%s%d%s",
    	dir, lastSlash, x, i, suffix);
    if (!fileExists(fileName))
        break;
    }
return fileName;
}

void mustRename(char *oldName, char *newName)
/* Rename file or die trying. */
{
int err = rename(oldName, newName);
if (err < 0)
    errnoAbort("Couldn't rename %s to %s", oldName, newName);
}

void mustRemove(char *path)
/* Remove file or die trying */
{
int err = remove(path);
if (err < 0)
    errnoAbort("Couldn't remove %s", path);
}

static void eatSlashSlashInPath(char *path)
/* Convert multiple // to single // */
{
char *s, *d;
s = d = path;
char c, lastC = 0;
while ((c = *s++) != 0)
    {
    if (c == '/' && lastC == c)
        continue;
    *d++ = c;
    lastC = c;
    }
*d = 0;
}

static void eatExcessDotDotInPath(char *path)
/* If there's a /.. in path take it out.  Turns 
 *      'this/long/../dir/file' to 'this/dir/file
 * and
 *      'this/../file' to 'file'  
 *
 * and
 *      'this/long/..' to 'this'
 * and
 *      'this/..' to  ''   
 * and
 *       /this/..' to '/' */
{
/* Take out each /../ individually */
for (;;)
    {
    /* Find first bit that needs to be taken out. */
    char *excess= strstr(path, "/../");
    char *excessEnd = excess+4;
    if (excess == NULL || excess == path)
        break;

    /* Look for a '/' before this */
    char *excessStart = matchingCharBeforeInLimits(path, excess, '/');
    if (excessStart == NULL) /* Preceding '/' not found */
         excessStart = path;
    else 
         excessStart += 1;
    strcpy(excessStart, excessEnd);
    }

/* Take out final /.. if any */
if (endsWith(path, "/.."))
    {
    if (!sameString(path, "/.."))  /* We don't want to turn this to blank. */
	{
	int len = strlen(path);
	char *excessStart = matchingCharBeforeInLimits(path, path+len-3, '/');
	if (excessStart == NULL) /* Preceding '/' not found */
	     excessStart = path;
	else 
	     excessStart += 1;
	*excessStart = 0;
	}
    }
}

char *simplifyPathToDir(char *path)
/* Return path with ~ and .. taken out.  Also any // or trailing /.   
 * freeMem result when done. */
{
/* Expand ~ if any with result in newPath */
char newPath[PATH_LEN];
int newLen = 0;
char *s = path;
if (*s == '~')
    {
    char *homeDir = getenv("HOME");
    if (homeDir == NULL)
        errAbort("No HOME environment var defined after ~ in simplifyPathToDir");
    ++s;
    if (*s == '/')  /*    ~/something      */
        {
	++s;
	safef(newPath, sizeof(newPath), "%s/", homeDir);
	}
    else            /*   ~something        */
	{
	safef(newPath, sizeof(newPath), "%s/../", homeDir);
	}
    newLen = strlen(newPath);
    }
int remainingLen  = strlen(s);
if (newLen + remainingLen >= sizeof(newPath))
    errAbort("path too big in simplifyPathToDir");
strcpy(newPath+newLen, s);

/* Remove //, .. and trailing / */
eatSlashSlashInPath(newPath);
eatExcessDotDotInPath(newPath);
int lastPos = strlen(newPath)-1;
if (lastPos > 0 && newPath[lastPos] == '/')
    newPath[lastPos] = 0;

return cloneString(newPath);
}

#ifdef DEBUG
void simplifyPathToDirSelfTest()
{
/* First test some cases which should remain the same. */
assert(sameString(simplifyPathToDir(""),""));
assert(sameString(simplifyPathToDir("a"),"a"));
assert(sameString(simplifyPathToDir("a/b"),"a/b"));
assert(sameString(simplifyPathToDir("/"),"/"));
assert(sameString(simplifyPathToDir("/.."),"/.."));
assert(sameString(simplifyPathToDir("/../a"),"/../a"));

/* Now test removing trailing slash. */
assert(sameString(simplifyPathToDir("a/"),"a"));
assert(sameString(simplifyPathToDir("a/b/"),"a/b"));

/* Test .. removal. */
assert(sameString(simplifyPathToDir("a/.."),""));
assert(sameString(simplifyPathToDir("a/../"),""));
assert(sameString(simplifyPathToDir("a/../b"),"b"));
assert(sameString(simplifyPathToDir("/a/.."),"/"));
assert(sameString(simplifyPathToDir("/a/../"),"/"));
assert(sameString(simplifyPathToDir("/a/../b"),"/b"));
assert(sameString(simplifyPathToDir("a/b/.."),"a"));
assert(sameString(simplifyPathToDir("a/b/../"),"a"));
assert(sameString(simplifyPathToDir("a/b/../c"),"a/c"));
assert(sameString(simplifyPathToDir("a/../b/../c"),"c"));
assert(sameString(simplifyPathToDir("a/../b/../c/.."),""));
assert(sameString(simplifyPathToDir("/a/../b/../c/.."),"/"));

/* Test // removal */
assert(sameString(simplifyPathToDir("//"),"/"));
assert(sameString(simplifyPathToDir("//../"),"/.."));
assert(sameString(simplifyPathToDir("a//b///c"),"a/b/c"));
assert(sameString(simplifyPathToDir("a/b///"),"a/b"));
}
#endif /* DEBUG */

char *getUser()
/* Get user name */
{
uid_t uid = geteuid();
struct passwd *pw = getpwuid(uid);
if (pw == NULL)
    errnoAbort("getUser: can't get user name for uid %d", (int)uid);
return pw->pw_name;
}

int mustFork()
/* Fork or abort. */
{
int childId = fork();
if (childId == -1)
    errnoAbort("mustFork: Unable to fork");
return childId;
}

int rawKeyIn()
/* Read in an unbuffered, unechoed character from keyboard. */
{
struct termios attr;
tcflag_t old;
char c;

/* Set terminal to non-echoing non-buffered state. */
if (tcgetattr(STDIN_FILENO, &attr) != 0)
    errAbort("Couldn't do tcgetattr");
old = attr.c_lflag;
attr.c_lflag &= ~ICANON;
attr.c_lflag &= ~ECHO;
if (tcsetattr(STDIN_FILENO, TCSANOW, &attr) == -1)
    errAbort("Couldn't do tcsetattr");

/* Read one byte */
if (read(STDIN_FILENO,&c,1) != 1)
   errnoAbort("rawKeyIn: I/O error");

/* Put back terminal to how it was. */
attr.c_lflag = old;
if (tcsetattr(STDIN_FILENO, TCSANOW, &attr) == -1)
    errAbort("Couldn't do tcsetattr2");
return c;
}

boolean isPipe(int fd)
/* determine in an open file is a pipe  */
{
struct stat buf;
if (fstat(fd, &buf) < 0)
    errnoAbort("isPipe: fstat failed");
return S_ISFIFO(buf.st_mode);
}

void childExecFailedExit(char *msg)
/* Child exec failed, so quit without atexit cleanup */
{
fprintf(stderr, "child exec failed: %s\n", msg);
fflush(stderr);
_exit(1);  // Let the parent know that the child failed by returning 1.

/* Explanation:
_exit() is not the normal exit().  
_exit() avoids the usual atexit() cleanup.
The MySQL library that we link to uses atexit() cleanup to close any open MySql connections.
However, because the child's mysql connections are shared by the parent,
this causes the parent MySQL connections to become invalid,
and causes the puzzling "MySQL has gone away" error in the parent
when it tries to use its now invalid MySQL connections.
*/

}

static void execPStack(pid_t ppid)
/* exec pstack on the specified pid */
{
char *cmd[3], pidStr[32];
safef(pidStr, sizeof(pidStr), "%ld", (long)ppid);
cmd[0] = "pstack";
cmd[1] = pidStr;
cmd[2] = NULL;

// redirect stdout to stderr
if (dup2(2, 1) < 0)
    errAbort("dup2 failed");

execvp(cmd[0], cmd);

childExecFailedExit(cmd[0]); // cannot use the normal errAbort.

}

void vaDumpStack(char *format, va_list args)
/* debugging function to run the pstack program on the current process. In
 * prints a message, following by a new line, and then the stack track.  Just
 * prints errors to stderr rather than aborts. For debugging purposes
 * only.  */
{
static boolean inDumpStack = FALSE;  // don't allow re-entry if called from error handler
if (inDumpStack)
    return;
inDumpStack = TRUE;

fflush(stdout);  // clear buffer before forking
vfprintf(stderr, format, args);
fputc('\n', stderr);
fflush(stderr);
pid_t ppid = getpid();
pid_t pid = fork();
if (pid < 0)
    {
    perror("can't fork pstack");
    return;
    }
if (pid == 0)
    execPStack(ppid);
int wstat;
if (waitpid(pid, &wstat, 0) < 0)
    perror("waitpid on pstack failed");
else
    {
    if (WIFEXITED(wstat))
        {
        if (WEXITSTATUS(wstat) != 0)
            fprintf(stderr, "pstack failed\n");
        }
    else if (WIFSIGNALED(wstat))
        fprintf(stderr, "pstack signaled %d\n", WTERMSIG(wstat));
    }
inDumpStack = FALSE;
}

void dumpStack(char *format, ...)
/* debugging function to run the pstack program on the current process. In
 * prints a message, following by a new line, and then the stack track.  Just
 * prints errors to stderr rather than aborts. For debugging purposes
 * only.  */
{
va_list args;
va_start(args, format);
vaDumpStack(format, args);
va_end(args);
}

boolean maybeTouchFile(char *fileName)
/* If file exists, set its access and mod times to now.  If it doesn't exist, create it.
 * Return FALSE if we have a problem doing so (e.g. when qateam is gdb'ing and code tries 
 * to touch some file owned by www). */
{
if (fileExists(fileName))
    {
    int ret = utime(fileName, NULL);
    if (ret != 0)
	{
	warn("utime(%s) failed (ownership?)", fileName);
	return FALSE;
	}
    }
else
    {
    FILE *f = fopen(fileName, "w");
    if (f == NULL)
	return FALSE;
    else
	carefulClose(&f);
    }
return TRUE;
}

void touchFileFromFile(const char *oldFile, const char *newFile)
/* Set access and mod time of newFile from oldFile. */
{
    struct stat buf;
    if (stat(oldFile, &buf) != 0)
        errnoAbort("stat failed on %s", oldFile);
    struct utimbuf puttime;
    puttime.modtime = buf.st_mtime;
    puttime.actime = buf.st_atime;
    if (utime(newFile, &puttime) != 0)
	errnoAbort("utime failed on %s", newFile);
}

boolean isDirectory(char *pathName)
/* Return TRUE if pathName is a directory. */
{
struct stat st;

if (stat(pathName, &st) < 0)
    return FALSE;
if (S_ISDIR(st.st_mode))
    return TRUE;
return FALSE;
}

boolean isRegularFile(char *fileName)
/* Return TRUE if fileName is a regular file. */
{
struct stat st;

if (stat(fileName, &st) < 0)
    return FALSE;
if (S_ISREG(st.st_mode))
    return TRUE;
return FALSE;
}

char *mustReadSymlinkExt(char *path, struct stat *sb)
/* Read symlink or abort. FreeMem the returned value. */
{
ssize_t nbytes, bufsiz;
// determine whether the buffer returned was truncated.
bufsiz = sb->st_size + 1;
char *symPath = needMem(bufsiz);
nbytes = readlink(path, symPath, bufsiz);
if (nbytes == -1) 
    errnoAbort("readlink failure on symlink %s", path);
if (nbytes == bufsiz)
    errAbort("readlink returned buffer truncated\n");
return symPath;
}

char *mustReadSymlink(char *path)
/* Read symlink or abort. Checks that path is a symlink. 
FreeMem the returned value. */
{
struct stat sb;
if (lstat(path, &sb) == -1)
    errnoAbort("lstat failure on %s", path);
if ((sb.st_mode & S_IFMT) != S_IFLNK)
    errnoAbort("path %s not a symlink.", path);
return mustReadSymlinkExt(path, &sb);
}


void makeSymLink(char *oldName, char *newName)
/* Return a symbolic link from newName to oldName or die trying */
{
int err = symlink(oldName, newName);
if (err < 0)
     errnoAbort("Couldn't make symbolic link from %s to %s\n", oldName, newName);
<<<<<<< HEAD
}

boolean remoteFileExists(char *remoteLogin, char *file)
/* Check to see if the file exists on the remote machine. */
{
char buffer[4096];

//  rsync might be a better choice, but checking for non-zero is more complicated
//safef(buffer, sizeof buffer, "rsync -qnav qateam@%s:%s /dev/null 2> /dev/null", server, file);
safef(buffer, sizeof buffer, "ssh %s test -s \"%s\"", remoteLogin, file);

int ret = system(buffer);
if (ret)
    return FALSE;
return TRUE;
=======
>>>>>>> b5ba1cd9
}<|MERGE_RESOLUTION|>--- conflicted
+++ resolved
@@ -786,22 +786,4 @@
 int err = symlink(oldName, newName);
 if (err < 0)
      errnoAbort("Couldn't make symbolic link from %s to %s\n", oldName, newName);
-<<<<<<< HEAD
-}
-
-boolean remoteFileExists(char *remoteLogin, char *file)
-/* Check to see if the file exists on the remote machine. */
-{
-char buffer[4096];
-
-//  rsync might be a better choice, but checking for non-zero is more complicated
-//safef(buffer, sizeof buffer, "rsync -qnav qateam@%s:%s /dev/null 2> /dev/null", server, file);
-safef(buffer, sizeof buffer, "ssh %s test -s \"%s\"", remoteLogin, file);
-
-int ret = system(buffer);
-if (ret)
-    return FALSE;
-return TRUE;
-=======
->>>>>>> b5ba1cd9
 }